# Makefile to build linux D runtime library libphobos2.a and its unit test
#
# make => makes release build of the library
#
# make clean => removes all targets built by the makefile
#
# make zip => creates a zip file of all the sources (not targets)
# referred to by the makefile, including the makefile
#
# make BUILD=debug => makes debug build of the library
#
# make unittest => builds all unittests (for release) and runs them
#
# make BUILD=debug unittest => builds all unittests (for debug) and runs them
#
# make html => makes html documentation
#
# make install => copies library to /usr/lib
#
# make unittest/std/somemodule.d => only builds and unittests std.somemodule
#

################################################################################
# Configurable stuff, usually from the command line
#
# OS can be linux, win32, win32wine, osx, or freebsd. The system will be
# determined by using uname

QUIET:=@

OS:=
uname_S:=$(shell uname -s)
ifeq (Darwin,$(uname_S))
    OS:=osx
endif
ifeq (Linux,$(uname_S))
    OS:=linux
endif
ifeq (FreeBSD,$(uname_S))
    OS:=freebsd
endif
ifeq (OpenBSD,$(uname_S))
    OS:=openbsd
endif
ifeq (Solaris,$(uname_S))
    OS:=solaris
endif
ifeq (SunOS,$(uname_S))
    OS:=solaris
endif
ifeq (,$(OS))
    $(error Unrecognized or unsupported OS for uname: $(uname_S))
endif

ifeq (,$(MODEL))
    uname_M:=$(shell uname -m)
    ifneq (,$(findstring $(uname_M),x86_64 amd64))
        MODEL:=64
    endif
    ifneq (,$(findstring $(uname_M),i386 i586 i686))
        MODEL:=32
    endif
    ifeq (,$(MODEL))
        $(error Cannot figure 32/64 model from uname -m: $(uname_M))
    endif
endif

# Default to a release built, override with BUILD=debug
BUILD=release

ifneq ($(BUILD),release)
    ifneq ($(BUILD),debug)
        $(error Unrecognized BUILD=$(BUILD), must be 'debug' or 'release')
    endif
endif

override PIC:=$(if $(PIC),-fPIC,)

# Configurable stuff that's rarely edited
INSTALL_DIR = ../install
DRUNTIME_PATH = ../druntime
ZIPFILE = phobos.zip
ROOT_OF_THEM_ALL = generated
ROOT = $(ROOT_OF_THEM_ALL)/$(OS)/$(BUILD)/$(MODEL)
# Documentation-related stuff
DOCSRC = ../dlang.org
WEBSITE_DIR = ../web
DOC_OUTPUT_DIR = $(WEBSITE_DIR)/phobos-prerelease
BIGDOC_OUTPUT_DIR = /tmp
SRC_DOCUMENTABLES = index.d $(addsuffix .d,$(STD_MODULES) $(STD_NET_MODULES) $(STD_DIGEST_MODULES) $(STD_CONTAINER_MODULES) $(EXTRA_DOCUMENTABLES))
STDDOC = $(DOCSRC)/std.ddoc $(DOCSRC)/macros.ddoc
BIGSTDDOC = $(DOCSRC)/std_consolidated.ddoc $(DOCSRC)/macros.ddoc
# Set DDOC, the documentation generator
DDOC=$(DMD) -m$(MODEL) -w -c -o- -version=StdDdoc \
	-I$(DRUNTIME_PATH)/import $(DMDEXTRAFLAGS)

# Set DRUNTIME name and full path
ifeq (,$(findstring win,$(OS)))
	DRUNTIME = $(DRUNTIME_PATH)/lib/libdruntime-$(OS)$(MODEL).a
	DRUNTIMESO = $(DRUNTIME_PATH)/lib/libdruntime-$(OS)$(MODEL)so.a
else
	DRUNTIME = $(DRUNTIME_PATH)/lib/druntime.lib
endif

# Set CC and DMD
ifeq ($(OS),win32wine)
	CC = wine dmc.exe
	DMD = wine dmd.exe
	RUN = wine
else
	DMD = ../dmd/src/dmd
	ifeq ($(OS),win32)
		CC = dmc
	else
		CC = cc
	endif
	RUN =
endif

# Set CFLAGS
CFLAGS=
ifneq (,$(filter cc% gcc% clang% icc% egcc%, $(CC)))
	CFLAGS += -m$(MODEL) -fPIC
	ifeq ($(BUILD),debug)
		CFLAGS += -g
	else
		CFLAGS += -O3
	endif
endif

# Set DFLAGS
DFLAGS=-I$(DRUNTIME_PATH)/import $(DMDEXTRAFLAGS) -w -m$(MODEL) $(PIC)
ifeq ($(BUILD),debug)
	DFLAGS += -g -debug
else
	DFLAGS += -O -release
endif

# Set DOTOBJ and DOTEXE
ifeq (,$(findstring win,$(OS)))
	DOTOBJ:=.o
	DOTEXE:=
	PATHSEP:=/
else
	DOTOBJ:=.obj
	DOTEXE:=.exe
	PATHSEP:=$(shell echo "\\")
endif

LINKDL:=$(if $(findstring $(OS),linux),-L-ldl,)

# Set VERSION, where the file is that contains the version string
VERSION=../dmd/VERSION

# Set LIB, the ultimate target
ifeq (,$(findstring win,$(OS)))
	LIB:=$(ROOT)/libphobos2.a
	# 2.064.2 => libphobos2.so.0.64.2
	# 2.065 => libphobos2.so.0.65.0
	# MAJOR version is 0 for now, which means the ABI is still unstable
	MAJOR:=0
	MINOR:=$(shell awk -F. '{ print int($$2) }' $(VERSION))
	PATCH:=$(shell awk -F. '{ print int($$3) }' $(VERSION))
	# SONAME doesn't use patch level (ABI compatible)
	SONAME:=libphobos2.so.$(MAJOR).$(MINOR)
	LIBSO:=$(ROOT)/$(SONAME).$(PATCH)
else
	LIB:=$(ROOT)/phobos.lib
endif

LIBCURL_STUB:=$(if $(findstring $(OS),linux),$(ROOT)/libcurl_stub.so,)
LINKCURL:=$(if $(LIBCURL_STUB),-L$(LIBCURL_STUB),-L-lcurl)

################################################################################
MAIN = $(ROOT)/emptymain.d

# Stuff in std/
STD_MODULES = $(addprefix std/, algorithm array ascii base64 bigint \
<<<<<<< HEAD
        bitmanip compiler complex concurrency conv		\
        cstream csv datetime demangle encoding exception	\
        file format functional getopt json math mathspecial	\
        metastrings mmfile numeric outbuffer parallelism path		\
        process random range regex signals socket socketstream	\
        stdint stdio stdiobase stream string syserror system traits		\
        typecons typetuple uni uri utf uuid variant xml zip zlib)
=======
		bitmanip compiler complex concurrency conv		\
		cstream csv datetime demangle encoding exception	\
		file format functional getopt json math mathspecial	\
		metastrings mmfile numeric outbuffer parallelism path	\
		process random signals socket socketstream	\
		stdint stdio stdiobase stream string syserror system traits		\
		typecons typetuple uni uri utf uuid variant xml zip zlib)
>>>>>>> a8ca4f79

STD_NET_MODULES = $(addprefix std/net/, isemail curl)

STD_REGEX_MODULES = $(addprefix std/regex/, package $(addprefix internal/, \
	generator ir parser backtracking kickstart tests thompson))

STD_RANGE_MODULES = $(addprefix std/range/, package constraints interfaces)

STD_DIGEST_MODULES = $(addprefix std/digest/, digest crc md ripemd sha)

STD_CONTAINER_MODULES = $(addprefix std/container/, package array \
		binaryheap dlist rbtree slist util)

# OS-specific D modules
EXTRA_MODULES_LINUX := $(addprefix std/c/linux/, linux socket)
EXTRA_MODULES_OSX := $(addprefix std/c/osx/, socket)
EXTRA_MODULES_FREEBSD := $(addprefix std/c/freebsd/, socket)
EXTRA_MODULES_WIN32 := $(addprefix std/c/windows/, com stat windows		\
		winsock) $(addprefix std/windows/, charset iunknown syserror)
ifeq (,$(findstring win,$(OS)))
	EXTRA_DOCUMENTABLES:=$(EXTRA_MODULES_LINUX)
else
	EXTRA_DOCUMENTABLES:=$(EXTRA_MODULES_WIN32)
endif

# Other D modules that aren't under std/
EXTRA_DOCUMENTABLES += $(addprefix etc/c/,curl sqlite3 zlib) $(addprefix	\
std/c/, fenv locale math process stdarg stddef stdio stdlib string	\
time wcharh)
EXTRA_MODULES += $(EXTRA_DOCUMENTABLES) $(addprefix			\
	std/internal/digest/, sha_SSSE3 ) $(addprefix \
	std/internal/math/, biguintcore biguintnoasm biguintx86	\
	gammafunction errorfunction) $(addprefix std/internal/, \
	cstring processinit unicode_tables scopebuffer\
	unicode_comp unicode_decomp unicode_grapheme unicode_norm)

# Aggregate all D modules relevant to this build
D_MODULES = $(STD_MODULES) $(EXTRA_MODULES) $(STD_NET_MODULES) \
	$(STD_DIGEST_MODULES) $(STD_CONTAINER_MODULES) $(STD_REGEX_MODULES) $(STD_RANGE_MODULES)
# Add the .d suffix to the module names
D_FILES = $(addsuffix .d,$(D_MODULES))
# Aggregate all D modules over all OSs (this is for the zip file)
ALL_D_FILES = $(addsuffix .d, $(D_MODULES) \
$(EXTRA_MODULES_LINUX) $(EXTRA_MODULES_OSX) $(EXTRA_MODULES_FREEBSD) $(EXTRA_MODULES_WIN32)) \
	std/internal/windows/advapi32.d \
	std/windows/registry.d std/c/linux/pthread.d std/c/linux/termios.d \
	std/c/linux/tipc.d std/net/isemail.d std/net/curl.d

# C files to be part of the build
C_MODULES = $(addprefix etc/c/zlib/, adler32 compress crc32 deflate	\
	gzclose gzlib gzread gzwrite infback inffast inflate inftrees trees uncompr zutil)
C_FILES = $(addsuffix .c,$(C_MODULES))
# C files that are not compiled (right now only zlib-related)
C_EXTRAS = $(addprefix etc/c/zlib/, algorithm.txt ChangeLog crc32.h	\
deflate.h example.c inffast.h inffixed.h inflate.h inftrees.h		\
linux.mak minigzip.c osx.mak README trees.h win32.mak zconf.h		\
win64.mak \
gzguts.h zlib.3 zlib.h zutil.h)
# Aggregate all C files over all OSs (this is for the zip file)
ALL_C_FILES = $(C_FILES) $(C_EXTRAS)

OBJS = $(addsuffix $(DOTOBJ),$(addprefix $(ROOT)/,$(C_MODULES)))

MAKEFILE = $(firstword $(MAKEFILE_LIST))

################################################################################
# Rules begin here
################################################################################

# Main target (builds the dll on linux, too)
ifeq (linux,$(OS))
all : lib dll
else
all : lib
endif

install :
	$(MAKE) -f $(MAKEFILE) OS=$(OS) MODEL=$(MODEL) BUILD=release INSTALL_DIR=$(INSTALL_DIR) \
		DMD=$(DMD) install2

unittest : $(addsuffix .d,$(addprefix unittest/,$(D_MODULES)))

depend: $(addprefix $(ROOT)/unittest/,$(addsuffix .deps,$(D_MODULES)))

-include $(addprefix $(ROOT)/unittest/,$(addsuffix .deps,$(D_MODULES)))

################################################################################
# Patterns begin here
################################################################################

.PHONY: lib dll
lib: $(LIB)
dll: $(ROOT)/libphobos2.so

$(ROOT)/%$(DOTOBJ): %.c
	@[ -d $(dir $@) ] || mkdir -p $(dir $@) || [ -d $(dir $@) ]
	$(CC) -c $(CFLAGS) $< -o$@

$(LIB): $(OBJS) $(ALL_D_FILES) $(DRUNTIME)
	$(DMD) $(DFLAGS) -lib -of$@ $(DRUNTIME) $(D_FILES) $(OBJS)

$(ROOT)/libphobos2.so: $(ROOT)/$(SONAME)
	ln -sf $(notdir $(LIBSO)) $@

$(ROOT)/$(SONAME): $(LIBSO)
	ln -sf $(notdir $(LIBSO)) $@

$(LIBSO): override PIC:=-fPIC
$(LIBSO): $(OBJS) $(ALL_D_FILES) $(DRUNTIMESO) $(LIBCURL_STUB)
	$(DMD) $(DFLAGS) -shared -debuglib= -defaultlib= -of$@ -L-soname=$(SONAME) $(DRUNTIMESO) $(LINKDL) $(LINKCURL) $(D_FILES) $(OBJS)

# stub library with soname of the real libcurl.so (Bugzilla 10710)
$(LIBCURL_STUB):
	@echo "void curl_global_init() {}" > $(ROOT)/libcurl_stub.c
	$(CC) -shared $(CFLAGS) $(ROOT)/libcurl_stub.c -o $@ -Wl,-soname=libcurl.so.4

ifeq (osx,$(OS))
# Build fat library that combines the 32 bit and the 64 bit libraries
libphobos2.a: $(ROOT_OF_THEM_ALL)/osx/release/libphobos2.a
$(ROOT_OF_THEM_ALL)/osx/release/libphobos2.a:
	$(MAKE) -f $(MAKEFILE) OS=$(OS) MODEL=32 BUILD=release
	$(MAKE) -f $(MAKEFILE) OS=$(OS) MODEL=64 BUILD=release
	lipo $(ROOT_OF_THEM_ALL)/osx/release/32/libphobos2.a \
		$(ROOT_OF_THEM_ALL)/osx/release/64/libphobos2.a \
		-create -output $@
endif

$(addprefix $(ROOT)/unittest/,$(DISABLED_TESTS)) :
	@echo Testing $@ - disabled

UT_D_OBJS:=$(addprefix $(ROOT)/unittest/,$(addsuffix .o,$(D_MODULES)))
$(UT_D_OBJS): $(ROOT)/unittest/%.o: %.d
	@mkdir -p $(dir $@)
	$(DMD) $(DFLAGS) -unittest -c -of$@ -deps=$(@:.o=.deps.tmp) $<
	@echo $@: `sed 's|.*(\(.*\)).*|\1|' $(@:.o=.deps.tmp) | sort | uniq` \
	   >$(@:.o=.deps)
	@rm $(@:.o=.deps.tmp)
#	$(DMD) $(DFLAGS) -unittest -c -of$@ $*.d

ifneq (linux,$(OS))

$(UT_D_OBJS): $(DRUNTIME)

$(ROOT)/unittest/test_runner: $(DRUNTIME_PATH)/src/test_runner.d $(UT_D_OBJS) $(OBJS) $(DRUNTIME)
	$(DMD) $(DFLAGS) -unittest -of$@ $(DRUNTIME_PATH)/src/test_runner.d $(UT_D_OBJS) $(OBJS) $(DRUNTIME) $(LINKCURL) -defaultlib= -debuglib=

else

UT_LIBSO:=$(ROOT)/unittest/libphobos2-ut.so

$(UT_D_OBJS): $(DRUNTIMESO)

$(UT_LIBSO): override PIC:=-fPIC
$(UT_LIBSO): $(UT_D_OBJS) $(OBJS) $(DRUNTIMESO) $(LIBCURL_STUB)
	$(DMD) $(DFLAGS) -shared -unittest -of$@ $(UT_D_OBJS) $(OBJS) $(DRUNTIMESO) $(LINKDL) $(LINKCURL) -defaultlib= -debuglib=

$(ROOT)/unittest/test_runner: $(DRUNTIME_PATH)/src/test_runner.d $(UT_LIBSO)
	$(DMD) $(DFLAGS) -of$@ $< -L$(UT_LIBSO) -defaultlib= -debuglib=

endif

# macro that returns the module name given the src path
moduleName=$(subst /,.,$(1))

unittest/%.d : $(ROOT)/unittest/test_runner
	$(QUIET)$(RUN) $< $(call moduleName,$*)

# Disable implicit rule
%$(DOTEXE) : %$(DOTOBJ)

%/.directory :
	mkdir -p $* || exists $*
	touch $@

clean :
	rm -rf $(ROOT_OF_THEM_ALL) $(ZIPFILE) $(DOC_OUTPUT_DIR)

zip :
	zip $(ZIPFILE) $(MAKEFILE) $(ALL_D_FILES) $(ALL_C_FILES) win32.mak win64.mak

install2 : all
	$(eval lib_dir=$(if $(filter $(OS),osx), lib, lib$(MODEL)))
	mkdir -p $(INSTALL_DIR)/$(OS)/$(lib_dir)
	cp $(LIB) $(INSTALL_DIR)/$(OS)/$(lib_dir)/
ifneq (,$(findstring $(OS),linux))
	cp -P $(LIBSO) $(INSTALL_DIR)/$(OS)/$(lib_dir)/
	ln -sf $(notdir $(LIBSO)) $(INSTALL_DIR)/$(OS)/$(lib_dir)/libphobos2.so
endif
	mkdir -p $(INSTALL_DIR)/src/phobos/etc
	mkdir -p $(INSTALL_DIR)/src/phobos/std
	cp -r std/* $(INSTALL_DIR)/src/phobos/std/
	cp -r etc/* $(INSTALL_DIR)/src/phobos/etc/
	cp LICENSE_1_0.txt $(INSTALL_DIR)/phobos-LICENSE.txt

# This rule additionally produces $(DRUNTIMESO). Add a fake dependency
# to always invoke druntime's make. Use FORCE instead of .PHONY to
# avoid rebuilding phobos when $(DRUNTIME) didn't change.
$(DRUNTIME): FORCE
	$(MAKE) -C $(DRUNTIME_PATH) -f posix.mak MODEL=$(MODEL) DMD=$(DMD) OS=$(OS)

ifeq (,$(findstring win,$(OS)))
$(DRUNTIMESO): $(DRUNTIME)
endif

FORCE:

###########################################################
# html documentation

HTMLS=$(addprefix $(DOC_OUTPUT_DIR)/, $(subst /,_,$(subst .d,.html,	\
	$(SRC_DOCUMENTABLES))))
BIGHTMLS=$(addprefix $(BIGDOC_OUTPUT_DIR)/, $(subst /,_,$(subst	\
	.d,.html, $(SRC_DOCUMENTABLES))))

$(DOC_OUTPUT_DIR)/. :
	mkdir -p $@

$(DOC_OUTPUT_DIR)/std_%.html : std/%.d $(STDDOC)
	$(DDOC) project.ddoc $(STDDOC) -Df$@ $<

$(DOC_OUTPUT_DIR)/std_c_%.html : std/c/%.d $(STDDOC)
	$(DDOC) project.ddoc $(STDDOC) -Df$@ $<

$(DOC_OUTPUT_DIR)/std_c_linux_%.html : std/c/linux/%.d $(STDDOC)
	$(DDOC) project.ddoc $(STDDOC) -Df$@ $<

$(DOC_OUTPUT_DIR)/std_c_windows_%.html : std/c/windows/%.d $(STDDOC)
	$(DDOC) -Df$@ $<

$(DOC_OUTPUT_DIR)/std_container_%.html : std/container/%.d $(STDDOC)
	$(DDOC) project.ddoc $(STDDOC) -Df$@ $<

$(DOC_OUTPUT_DIR)/std_range_%.html : std/range/%.d $(STDDOC)
	$(DDOC) project.ddoc $(STDDOC) -Df$@ $<

$(DOC_OUTPUT_DIR)/std_net_%.html : std/net/%.d $(STDDOC)
	$(DDOC) project.ddoc $(STDDOC) -Df$@ $<

$(DOC_OUTPUT_DIR)/std_digest_%.html : std/digest/%.d $(STDDOC)
	$(DDOC) project.ddoc $(STDDOC) -Df$@ $<

$(DOC_OUTPUT_DIR)/etc_c_%.html : etc/c/%.d $(STDDOC)
	$(DDOC) project.ddoc $(STDDOC) -Df$@ $<

$(DOC_OUTPUT_DIR)/%.html : %.d $(STDDOC)
	$(DDOC) project.ddoc $(STDDOC) -Df$@ $<

html : $(DOC_OUTPUT_DIR)/. $(HTMLS) $(STYLECSS_TGT)

rsync-prerelease : html
	rsync -avz $(DOC_OUTPUT_DIR)/ d-programming@digitalmars.com:data/phobos-prerelease/
	rsync -avz $(WEBSITE_DIR)/ d-programming@digitalmars.com:data/phobos-prerelase/

html_consolidated :
	$(DDOC) -Df$(DOCSRC)/std_consolidated_header.html $(DOCSRC)/std_consolidated_header.dd
	$(DDOC) -Df$(DOCSRC)/std_consolidated_footer.html $(DOCSRC)/std_consolidated_footer.dd
	$(MAKE) DOC_OUTPUT_DIR=$(BIGDOC_OUTPUT_DIR) STDDOC=$(BIGSTDDOC) html -j 8
	cat $(DOCSRC)/std_consolidated_header.html $(BIGHTMLS)	\
	$(DOCSRC)/std_consolidated_footer.html > $(DOC_OUTPUT_DIR)/std_consolidated.html

#############################<|MERGE_RESOLUTION|>--- conflicted
+++ resolved
@@ -176,15 +176,6 @@
 
 # Stuff in std/
 STD_MODULES = $(addprefix std/, algorithm array ascii base64 bigint \
-<<<<<<< HEAD
-        bitmanip compiler complex concurrency conv		\
-        cstream csv datetime demangle encoding exception	\
-        file format functional getopt json math mathspecial	\
-        metastrings mmfile numeric outbuffer parallelism path		\
-        process random range regex signals socket socketstream	\
-        stdint stdio stdiobase stream string syserror system traits		\
-        typecons typetuple uni uri utf uuid variant xml zip zlib)
-=======
 		bitmanip compiler complex concurrency conv		\
 		cstream csv datetime demangle encoding exception	\
 		file format functional getopt json math mathspecial	\
@@ -192,7 +183,6 @@
 		process random signals socket socketstream	\
 		stdint stdio stdiobase stream string syserror system traits		\
 		typecons typetuple uni uri utf uuid variant xml zip zlib)
->>>>>>> a8ca4f79
 
 STD_NET_MODULES = $(addprefix std/net/, isemail curl)
 
