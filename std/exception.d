// Written in the D programming language.

/++
    This module defines functions related to exceptions and general error
    handling. It also defines functions intended to aid in unit testing.

    Synopsis of some of std.exception's functions:
    --------------------
    string synopsis()
    {
        FILE* f = enforce(fopen("some/file"));
        // f is not null from here on
        FILE* g = enforceEx!WriteException(fopen("some/other/file", "w"));
        // g is not null from here on

        Exception e = collectException(write(g, readln(f)));
        if (e)
        {
            ... an exception occurred...
            ... We have the exception to play around with...
        }

        string msg = collectExceptionMsg(write(g, readln(f)));
        if (msg)
        {
            ... an exception occurred...
            ... We have the message from the exception but not the exception...
        }

        char[] line;
        enforce(readln(f, line));
        return assumeUnique(line);
    }
    --------------------

    Macros:
        WIKI = Phobos/StdException

    Copyright: Copyright Andrei Alexandrescu 2008-, Jonathan M Davis 2011-.
    License:   $(WEB boost.org/LICENSE_1_0.txt, Boost License 1.0)
    Authors:   $(WEB erdani.org, Andrei Alexandrescu) and Jonathan M Davis
    Source:    $(PHOBOSSRC std/_exception.d)

 +/
module std.exception;

import std.array, std.c.string, std.conv, std.range, std.string, std.traits;
import core.exception, core.stdc.errno;

/++
    Asserts that the given expression does $(I not) throw the given type
    of $(D Throwable). If a $(D Throwable) of the given type is thrown,
    it is caught and does not escape assertNotThrown. Rather, an
    $(D AssertError) is thrown. However, any other $(D Throwable)s will escape.

    Params:
        T          = The $(D Throwable) to test for.
        expression = The expression to test.
        msg        = Optional message to output on test failure.
                     If msg is empty, and the thrown exception has a
                     non-empty msg field, the exception's msg field
                     will be output on test failure.
        file       = The file where the error occurred.
                     Defaults to $(D __FILE__).
        line       = The line where the error occurred.
                     Defaults to $(D __LINE__).

    Throws:
        $(D AssertError) if the given $(D Throwable) is thrown.
 +/
void assertNotThrown(T : Throwable = Exception, E)
                    (lazy E expression,
                     string msg = null,
                     string file = __FILE__,
                     size_t line = __LINE__)
{
    try
    {
        expression();
    }
    catch (T t)
    {
        immutable message = msg.empty ? t.msg : msg;
        immutable tail = message.empty ? "." : ": " ~ message;
        throw new AssertError(format("assertNotThrown failed: %s was thrown%s",
                                     T.stringof, tail),
                              file, line, t);
    }
}
///
unittest
{
    assertNotThrown!StringException(enforceEx!StringException(true, "Error!"));

    //Exception is the default.
    assertNotThrown(enforceEx!StringException(true, "Error!"));

    assert(collectExceptionMsg!AssertError(assertNotThrown!StringException(
               enforceEx!StringException(false, "Error!"))) ==
           `assertNotThrown failed: StringException was thrown: Error!`);
}
unittest
{
    assert(collectExceptionMsg!AssertError(assertNotThrown!StringException(
               enforceEx!StringException(false, ""), "Error!")) ==
           `assertNotThrown failed: StringException was thrown: Error!`);

    assert(collectExceptionMsg!AssertError(assertNotThrown!StringException(
               enforceEx!StringException(false, ""))) ==
           `assertNotThrown failed: StringException was thrown.`);

    assert(collectExceptionMsg!AssertError(assertNotThrown!StringException(
               enforceEx!StringException(false, ""), "")) ==
           `assertNotThrown failed: StringException was thrown.`);
}

unittest
{
    void throwEx(Throwable t) { throw t; }
    void nothrowEx() { }

    try
    {
        assertNotThrown!Exception(nothrowEx());
    }
    catch (AssertError) assert(0);

    try
    {
        assertNotThrown!Exception(nothrowEx(), "It's a message");
    }
    catch (AssertError) assert(0);

    try
    {
        assertNotThrown!AssertError(nothrowEx());
    }
    catch (AssertError) assert(0);

    try
    {
        assertNotThrown!AssertError(nothrowEx(), "It's a message");
    }
    catch (AssertError) assert(0);

    {
        bool thrown = false;
        try
        {
            assertNotThrown!Exception(
                throwEx(new Exception("It's an Exception")));
        }
        catch (AssertError) thrown = true;
        assert(thrown);
    }

    {
        bool thrown = false;
        try
        {
            assertNotThrown!Exception(
                throwEx(new Exception("It's an Exception")), "It's a message");
        }
        catch (AssertError) thrown = true;
        assert(thrown);
    }

    {
        bool thrown = false;
        try
        {
            assertNotThrown!AssertError(
                throwEx(new AssertError("It's an AssertError", __FILE__, __LINE__)));
        }
        catch (AssertError) thrown = true;
        assert(thrown);
    }

    {
        bool thrown = false;
        try
        {
            assertNotThrown!AssertError(
                throwEx(new AssertError("It's an AssertError", __FILE__, __LINE__)),
                        "It's a message");
        }
        catch (AssertError) thrown = true;
        assert(thrown);
    }
}

/++
    Asserts that the given expression throws the given type of $(D Throwable).
    The $(D Throwable) is caught and does not escape assertThrown. However,
    any other $(D Throwable)s $(I will) escape, and if no $(D Throwable)
    of the given type is thrown, then an $(D AssertError) is thrown.

    Params:
        T          = The $(D Throwable) to test for.
        expression = The expression to test.
        msg        = Optional message to output on test failure.
        file       = The file where the error occurred.
                     Defaults to $(D __FILE__).
        line       = The line where the error occurred.
                     Defaults to $(D __LINE__).

    Throws:
        $(D AssertError) if the given $(D Throwable) is not thrown.
  +/
void assertThrown(T : Throwable = Exception, E)
                 (lazy E expression,
                  string msg = null,
                  string file = __FILE__,
                  size_t line = __LINE__)
{
    try
        expression();
    catch (T)
        return;

    throw new AssertError(format("assertThrown failed: No %s was thrown%s%s",
                                 T.stringof, msg.empty ? "." : ": ", msg),
                          file, line);
}
///
unittest
{
    assertThrown!StringException(enforceEx!StringException(false, "Error!"));

    //Exception is the default.
    assertThrown(enforceEx!StringException(false, "Error!"));

    assert(collectExceptionMsg!AssertError(assertThrown!StringException(
               enforceEx!StringException(true, "Error!"))) ==
           `assertThrown failed: No StringException was thrown.`);
}

unittest
{
    void throwEx(Throwable t) { throw t; }
    void nothrowEx() { }

    try
    {
        assertThrown!Exception(throwEx(new Exception("It's an Exception")));
    }
    catch (AssertError) assert(0);

    try
    {
        assertThrown!Exception(throwEx(new Exception("It's an Exception")),
                               "It's a message");
    }
    catch(AssertError) assert(0);

    try
    {
        assertThrown!AssertError(throwEx(new AssertError("It's an AssertError",
                                                         __FILE__, __LINE__)));
    }
    catch (AssertError) assert(0);

    try
    {
        assertThrown!AssertError(throwEx(new AssertError("It's an AssertError",
                                                         __FILE__, __LINE__)),
                                 "It's a message");
    }
    catch (AssertError) assert(0);


    {
        bool thrown = false;
        try
            assertThrown!Exception(nothrowEx());
        catch(AssertError)
            thrown = true;

        assert(thrown);
    }

    {
        bool thrown = false;
        try
            assertThrown!Exception(nothrowEx(), "It's a message");
        catch(AssertError)
            thrown = true;

        assert(thrown);
    }

    {
        bool thrown = false;
        try
            assertThrown!AssertError(nothrowEx());
        catch(AssertError)
            thrown = true;

        assert(thrown);
    }

    {
        bool thrown = false;
        try
            assertThrown!AssertError(nothrowEx(), "It's a message");
        catch(AssertError)
            thrown = true;

        assert(thrown);
    }
}


/++
    If $(D !!value) is true, $(D value) is returned. Otherwise,
    $(D new Exception(msg)) is thrown.

    Note:
        $(D enforce) is used to throw exceptions and is therefore intended to
        aid in error handling. It is $(I not) intended for verifying the logic
        of your program. That is what $(D assert) is for. Also, do not use
        $(D enforce) inside of contracts (i.e. inside of $(D in) and $(D out)
        blocks and $(D invariant)s), because they will be compiled out when
        compiling with $(I -release). Use $(D assert) in contracts.

    Example:
    --------------------
    auto f = enforce(fopen("data.txt"));
    auto line = readln(f);
    enforce(line.length, "Expected a non-empty line.");
    --------------------
 +/
T enforce(T)(T value, lazy const(char)[] msg = null, string file = __FILE__, size_t line = __LINE__)
{
    if (!value) bailOut(file, line, msg);
    return value;
}

/++
   $(RED Scheduled for deprecation in January 2013. If passing the file or line
         number explicitly, please use the version of enforce which takes them as
         function arguments. Taking them as template arguments causes
         unnecessary template bloat.)
 +/
T enforce(T, string file, size_t line = __LINE__)
    (T value, lazy const(char)[] msg = null)
{
    if (!value) bailOut(file, line, msg);
    return value;
}

/++
    If $(D !!value) is true, $(D value) is returned. Otherwise, the given
    delegate is called.

    The whole safety and purity are inferred from $(D Dg)'s safety and purity.
 +/
T enforce(T, Dg, string file = __FILE__, size_t line = __LINE__)
    (T value, scope Dg dg)
    if (isSomeFunction!Dg && is(typeof( dg() )))
{
    if (!value) dg();
    return value;
}

private void bailOut(string file, size_t line, in char[] msg) @safe pure
{
    throw new Exception(msg ? msg.idup : "Enforcement failed", file, line);
}

unittest
{
    assert (enforce(123) == 123);

    try
    {
        enforce(false, "error");
        assert (false);
    }
    catch (Exception e)
    {
        assert (e.msg == "error");
        assert (e.file == __FILE__);
        assert (e.line == __LINE__-7);
    }
}

unittest
{
    // Issue 10510
    extern(C) void cFoo() { }
    enforce(false, &cFoo);
}

// purity and safety inference test
unittest
{
    import std.typetuple;

    foreach (EncloseSafe; TypeTuple!(false, true))
    foreach (EnclosePure; TypeTuple!(false, true))
    {
        foreach (BodySafe; TypeTuple!(false, true))
        foreach (BodyPure; TypeTuple!(false, true))
        {
            enum code =
                "delegate void() " ~
                (EncloseSafe ? "@safe " : "") ~
                (EnclosePure ? "pure " : "") ~
                "{ ""enforce(true, { "
                        "int n; " ~
                        (BodySafe ? "" : "auto p = &n + 10; "    ) ~    // unsafe code
                        (BodyPure ? "" : "static int g; g = 10; ") ~    // impure code
                    "}); "
                "}";
            enum expect =
                (BodySafe || !EncloseSafe) && (!EnclosePure || BodyPure);

            version(none)
            pragma(msg, "safe = ", EncloseSafe?1:0, "/", BodySafe?1:0, ", ",
                        "pure = ", EnclosePure?1:0, "/", BodyPure?1:0, ", ",
                        "expect = ", expect?"OK":"NG", ", ",
                        "code = ", code);

            static assert(__traits(compiles, mixin(code)()) == expect);
        }
    }
}

// Test for bugzilla 8637
unittest
{
    struct S
    {
        static int g;
        ~this() {}  // impure & unsafe destructor
        bool opCast(T:bool)() {
            int* p = cast(int*)0;   // unsafe operation
            int n = g;              // impure operation
            return true;
        }
    }
    S s;

    enforce(s);
    enforce!(S, __FILE__, __LINE__)(s, ""); // scheduled for deprecation
    enforce(s, {});
    enforce(s, new Exception(""));

    errnoEnforce(s);

    alias Exception E1;
    static class E2 : Exception
    {
        this(string fn, size_t ln) { super("", fn, ln); }
    }
    static class E3 : Exception
    {
        this(string msg) { super(msg, __FILE__, __LINE__); }
    }
    enforceEx!E1(s);
    enforceEx!E2(s);
    enforceEx!E3(s, "");    // deprecated
}

/++
    If $(D !!value) is true, $(D value) is returned. Otherwise, $(D ex) is thrown.

    Example:
    --------------------
    auto f = enforce(fopen("data.txt"));
    auto line = readln(f);
    enforce(line.length, new IOException); // expect a non-empty line
    --------------------
 +/
T enforce(T)(T value, lazy Throwable ex)
{
    if (!value) throw ex();
    return value;
}

unittest
{
    assertNotThrown(enforce(true, new Exception("this should not be thrown")));
    assertThrown(enforce(false, new Exception("this should be thrown")));
}

/++
    If $(D !!value) is true, $(D value) is returned. Otherwise,
    $(D new ErrnoException(msg)) is thrown. $(D ErrnoException) assumes that the
    last operation set $(D errno) to an error code.

    Example:
    --------------------
    auto f = errnoEnforce(fopen("data.txt"));
    auto line = readln(f);
    enforce(line.length); // expect a non-empty line
    --------------------
 +/
T errnoEnforce(T, string file = __FILE__, size_t line = __LINE__)
    (T value, lazy string msg = null)
{
    if (!value) throw new ErrnoException(msg, file, line);
    return value;
}


/++
    If $(D !!value) is $(D true), $(D value) is returned. Otherwise,
    $(D new E(msg, file, line)) is thrown. Or if $(D E) doesn't take a message
    and can be constructed with $(D new E(file, line)), then
    $(D new E(file, line)) will be thrown.

    Example:
    --------------------
    auto f = enforceEx!FileMissingException(fopen("data.txt"));
    auto line = readln(f);
    enforceEx!DataCorruptionException(line.length);
    --------------------
 +/
template enforceEx(E)
    if (is(typeof(new E("", __FILE__, __LINE__))))
{
    T enforceEx(T)(T value, lazy string msg = "", string file = __FILE__, size_t line = __LINE__)
    {
        if (!value) throw new E(msg, file, line);
        return value;
    }
}

template enforceEx(E)
    if (is(typeof(new E(__FILE__, __LINE__))) && !is(typeof(new E("", __FILE__, __LINE__))))
{
    T enforceEx(T)(T value, string file = __FILE__, size_t line = __LINE__)
    {
        if (!value) throw new E(file, line);
        return value;
    }
}

// Explicitly undocumented. It will be removed in November 2013.
deprecated("Please use the version of enforceEx which takes an exception that constructs with new E(msg, file, line).")
template enforceEx(E)
    if (is(typeof(new E(""))) && !is(typeof(new E("", __FILE__, __LINE__))) && !is(typeof(new E(__FILE__, __LINE__))))
{
    T enforceEx(T)(T value, lazy string msg = "")
    {
        if (!value) throw new E(msg);
        return value;
    }
}

unittest
{
    assertNotThrown(enforceEx!Exception(true));
    assertNotThrown(enforceEx!Exception(true, "blah"));
    assertNotThrown(enforceEx!OutOfMemoryError(true));

    {
        auto e = collectException(enforceEx!Exception(false));
        assert(e !is null);
        assert(e.msg.empty);
        assert(e.file == __FILE__);
        assert(e.line == __LINE__ - 4);
    }

    {
        auto e = collectException(enforceEx!Exception(false, "hello", "file", 42));
        assert(e !is null);
        assert(e.msg == "hello");
        assert(e.file == "file");
        assert(e.line == 42);
    }
}

unittest
{
    alias enforceEx!Exception enf;
    assertNotThrown(enf(true));
    assertThrown(enf(false, "blah"));
}


/++
    Catches and returns the exception thrown from the given expression.
    If no exception is thrown, then null is returned and $(D result) is
    set to the result of the expression.

    Note that while $(D collectException) $(I can) be used to collect any
    $(D Throwable) and not just $(D Exception)s, it is generally ill-advised to
    catch anything that is neither an $(D Exception) nor a type derived from
    $(D Exception). So, do not use $(D collectException) to collect
    non-$(D Exception)s unless you're sure that that's what you really want to
    do.

    Params:
        T          = The type of exception to catch.
        expression = The expression which may throw an exception.
        result     = The result of the expression if no exception is thrown.
+/
T collectException(T = Exception, E)(lazy E expression, ref E result)
{
    try
    {
        result = expression();
    }
    catch (T e)
    {
        return e;
    }
    return null;
}
///
unittest
{
    int b;
    int foo() { throw new Exception("blah"); }
    assert(collectException(foo(), b));

    int[] a = new int[3];
    import core.exception : RangeError;
    assert(collectException!RangeError(a[4], b));
}

/++
    Catches and returns the exception thrown from the given expression.
    If no exception is thrown, then null is returned. $(D E) can be
    $(D void).

    Note that while $(D collectException) $(I can) be used to collect any
    $(D Throwable) and not just $(D Exception)s, it is generally ill-advised to
    catch anything that is neither an $(D Exception) nor a type derived from
    $(D Exception). So, do not use $(D collectException) to collect
    non-$(D Exception)s unless you're sure that that's what you really want to
    do.

    Params:
        T          = The type of exception to catch.
        expression = The expression which may throw an exception.
+/
T collectException(T : Throwable = Exception, E)(lazy E expression)
{
    try
    {
        expression();
    }
    catch (T t)
    {
        return t;
    }
    return null;
}

unittest
{
    int foo() { throw new Exception("blah"); }
    assert(collectException(foo()));
}

/++
    Catches the exception thrown from the given expression and returns the
    msg property of that exception. If no exception is thrown, then null is
    returned. $(D E) can be $(D void).

    If an exception is thrown but it has an empty message, then
    $(D emptyExceptionMsg) is returned.

    Note that while $(D collectExceptionMsg) $(I can) be used to collect any
    $(D Throwable) and not just $(D Exception)s, it is generally ill-advised to
    catch anything that is neither an $(D Exception) nor a type derived from
    $(D Exception). So, do not use $(D collectExceptionMsg) to collect
    non-$(D Exception)s unless you're sure that that's what you really want to
    do.

    Params:
        T          = The type of exception to catch.
        expression = The expression which may throw an exception.
+/
string collectExceptionMsg(T = Exception, E)(lazy E expression)
{
    try
    {
        expression();

        return cast(string)null;
    }
    catch(T e)
        return e.msg.empty ? emptyExceptionMsg : e.msg;
}
///
unittest
{
    void throwFunc() { throw new Exception("My Message."); }
    assert(collectExceptionMsg(throwFunc()) == "My Message.");

    void nothrowFunc() {}
    assert(collectExceptionMsg(nothrowFunc()) is null);

    void throwEmptyFunc() { throw new Exception(""); }
    assert(collectExceptionMsg(throwEmptyFunc()) == emptyExceptionMsg);
}

/++
    Value that collectExceptionMsg returns when it catches an exception
    with an empty exception message.
 +/
enum emptyExceptionMsg = "<Empty Exception Message>";

/**
 * Casts a mutable array to an immutable array in an idiomatic
 * manner. Technically, $(D assumeUnique) just inserts a cast,
 * but its name documents assumptions on the part of the
 * caller. $(D assumeUnique(arr)) should only be called when
 * there are no more active mutable aliases to elements of $(D
 * arr). To strenghten this assumption, $(D assumeUnique(arr))
 * also clears $(D arr) before returning. Essentially $(D
 * assumeUnique(arr)) indicates commitment from the caller that there
 * is no more mutable access to any of $(D arr)'s elements
 * (transitively), and that all future accesses will be done through
 * the immutable array returned by $(D assumeUnique).
 *
 * Typically, $(D assumeUnique) is used to return arrays from
 * functions that have allocated and built them.
 *
 * Example:
 *
 * ----
 * string letters()
 * {
 *   char[] result = new char['z' - 'a' + 1];
 *   foreach (i, ref e; result)
 *   {
 *     e = 'a' + i;
 *   }
 *   return assumeUnique(result);
 * }
 * ----
 *
 * The use in the example above is correct because $(D result)
 * was private to $(D letters) and is unaccessible in writing
 * after the function returns. The following example shows an
 * incorrect use of $(D assumeUnique).
 *
 * Bad:
 *
 * ----
 * private char[] buffer;
 * string letters(char first, char last)
 * {
 *   if (first >= last) return null; // fine
 *   auto sneaky = buffer;
 *   sneaky.length = last - first + 1;
 *   foreach (i, ref e; sneaky)
 *   {
 *     e = 'a' + i;
 *   }
 *   return assumeUnique(sneaky); // BAD
 * }
 * ----
 *
 * The example above wreaks havoc on client code because it is
 * modifying arrays that callers considered immutable. To obtain an
 * immutable array from the writable array $(D buffer), replace
 * the last line with:
 * ----
 * return to!(string)(sneaky); // not that sneaky anymore
 * ----
 *
 * The call will duplicate the array appropriately.
 *
 * Checking for uniqueness during compilation is possible in certain
 * cases (see the $(D unique) and $(D lent) keywords in
 * the $(WEB archjava.fluid.cs.cmu.edu/papers/oopsla02.pdf, ArchJava)
 * language), but complicates the language considerably. The downside
 * of $(D assumeUnique)'s convention-based usage is that at this
 * time there is no formal checking of the correctness of the
 * assumption; on the upside, the idiomatic use of $(D
 * assumeUnique) is simple and rare enough to be tolerable.
 *
 */
immutable(T)[] assumeUnique(T)(T[] array) pure nothrow
{
    return .assumeUnique(array);    // call ref version
}
/// ditto
immutable(T)[] assumeUnique(T)(ref T[] array) pure nothrow
{
    auto result = cast(immutable(T)[]) array;
    array = null;
    return result;
}

unittest
{
    int[] arr = new int[1];
    auto arr1 = assumeUnique(arr);
    assert(is(typeof(arr1) == immutable(int)[]) && arr == null);
}

immutable(T[U]) assumeUnique(T, U)(ref T[U] array) pure nothrow
{
    auto result = cast(immutable(T[U])) array;
    array = null;
    return result;
}

// @@@BUG@@@
version(none) unittest
{
    int[string] arr = ["a":1];
    auto arr1 = assumeUnique(arr);
    assert(is(typeof(arr1) == immutable(int[string])) && arr == null);
}

/**
Returns $(D true) if $(D source)'s representation embeds a pointer
that points to $(D target)'s representation or somewhere inside
it.

If $(D source) is or contains a dynamic array, then, then pointsTo will check
if there is overlap between the dynamic array and $(D target)'s representation.

If $(D source) is or contains a union, then every member of the union is
checked for embedded pointers. This may lead to false positives, depending on
which should be considered the "active" member of the union.

If $(D source) is a class, then pointsTo will handle it as a pointer.

If $(D target) is a pointer, a dynamic array or a class, then pointsTo will only
check if $(D source) points to $(D target), $(I not) what $(D target) references.

Note: Evaluating $(D pointsTo(x, x)) checks whether $(D x) has
internal pointers. This should only be done as an assertive test,
as the language is free to assume objects don't have internal pointers
(TDPL 7.1.3.5).
*/
bool pointsTo(S, T, Tdummy=void)(auto ref const S source, ref const T target) @trusted pure nothrow
    if (__traits(isRef, source) || isDynamicArray!S ||
        isPointer!S || is(S == class))
{
    static if (isPointer!S || is(S == class))
    {
        const m = cast(void*) source,
              b = cast(void*) &target, e = b + target.sizeof;
        return b <= m && m < e;
    }
    else static if (is(S == struct) || is(S == union))
    {
        foreach (i, Subobj; typeof(source.tupleof))
            if (pointsTo(source.tupleof[i], target)) return true;
        return false;
    }
    else static if (isStaticArray!S)
    {
        foreach (size_t i; 0 .. S.length)
            if (pointsTo(source[i], target)) return true;
        return false;
    }
    else static if (isDynamicArray!S)
    {
        return overlap(cast(void[])source, cast(void[])(&target)[0 .. 1]).length != 0;
    }
    else
    {
        return false;
    }
}
// for shared objects
bool pointsTo(S, T)(auto ref const shared S source, ref const shared T target) @trusted pure nothrow
{
    return pointsTo!(shared S, shared T, void)(source, target);
}

<<<<<<< HEAD
// LDC_FIXME: The below test case triggers a bug in LLVM's 'indvars' pass
// on x86 (-m32), leading to LDC segfaults on optimized builds when using
// LLVM 3.0 or 3.1. The problem apparently has been fixed in LLVM 3.2.
// See GitHub pull request #224 for discussion and a reduced IR testcase.
version (LDC) version (X86) version = LDC_IndvarsCrash;
=======
/// Pointers
unittest
{
    int  i = 0;
    int* p = null;
    assert(!p.pointsTo(i));
    p = &i;
    assert( p.pointsTo(i));
}

/// Structs and Unions
unittest
{
    struct S
    {
        int v;
        int* p;
    }
    int i;
    auto s = S(0, &i);

    //structs and unions "own" their members
    //pointsTo will answer true if one of the members pointsTo.
    assert(!s.pointsTo(s.v)); //s.v is just v member of s, so not pointed.
    assert( s.p.pointsTo(i)); //i is pointed by s.p.
    assert( s  .pointsTo(i)); //which means i is pointed by s itself.

    //Unions will behave exactly the same. Points to will check each "member"
    //individually, even if they share the same memory
}

/// Arrays (dynamic and static)
unittest
{
    int i;
    int[]  slice = [0, 1, 2, 3, 4];
    int[5] arr   = [0, 1, 2, 3, 4];
    int*[]  slicep = [&i];
    int*[1] arrp   = [&i];

    //A slice points to all of its members:
    assert( slice.pointsTo(slice[3]));
    assert(!slice[0 .. 2].pointsTo(slice[3])); //Object 3 is outside of the slice [0 .. 2]

    //Note that a slice will not take into account what its members point to.
    assert( slicep[0].pointsTo(i));
    assert(!slicep   .pointsTo(i));

    //static arrays are objects that own their members, just like structs:
    assert(!arr.pointsTo(arr[0])); //arr[0] is just a member of arr, so not pointed.
    assert( arrp[0].pointsTo(i));  //i is pointed by arrp[0].
    assert( arrp   .pointsTo(i));  //which means i is pointed by arrp itslef.

    //Notice the difference between static and dynamic arrays:
    assert(!arr  .pointsTo(arr[0]));
    assert( arr[].pointsTo(arr[0]));
    assert( arrp  .pointsTo(i));
    assert(!arrp[].pointsTo(i));
}

/// Classes
unittest
{
    class C
    {
        this(int* p){this.p = p;}
        int* p;
    }
    int i;
    C a = new C(&i);
    C b = a;
    //Classes are a bit particular, as they are treated like simple pointers
    //to a class payload.
    assert( a.p.pointsTo(i)); //a.p points to i.
    assert(!a  .pointsTo(i)); //Yet a itself does not point i.

    //To check the class payload itself, iterate on its members:
    ()
    {
        foreach (index, _; FieldTypeTuple!C)
            if (pointsTo(a.tupleof[index], i))
                return;
        assert(0);
    }();

    //To check if a class points a specific payload, a direct memmory check can be done:
    auto aLoc = cast(ubyte[__traits(classInstanceSize, C)]*) a;
    assert(b.pointsTo(*aLoc)); //b points to where a is pointing
}
>>>>>>> b30e301e

unittest
{
    struct S1 { int a; S1 * b; }
    S1 a1;
    S1 * p = &a1;
    assert(pointsTo(p, a1));

    S1 a2;
    a2.b = &a1;
    assert(pointsTo(a2, a1));

    struct S3 { int[10] a; }
    S3 a3;
    auto a4 = a3.a[2 .. 3];
    assert(pointsTo(a4, a3));

    auto a5 = new double[4];
    auto a6 = a5[1 .. 2];
    assert(!pointsTo(a5, a6));

    auto a7 = new double[3];
    auto a8 = new double[][1];
    a8[0] = a7;
    assert(!pointsTo(a8[0], a8[0]));

    // don't invoke postblit on subobjects
    {
        static struct NoCopy { this(this) { assert(0); } }
        static struct Holder { NoCopy a, b, c; }
        Holder h;
        pointsTo(h, h);
    }

    shared S3 sh3;
    shared sh3sub = sh3.a[];
    assert(pointsTo(sh3sub, sh3));

    int[] darr = [1, 2, 3, 4];

    //dynamic arrays don't point to each other, or slices of themselves
    assert(!pointsTo(darr, darr));
    assert(!pointsTo(darr[0 .. 1], darr));

    //But they do point their elements
    foreach(i; 0 .. 4)
        version (LDC_IndvarsCrash) {} else assert(pointsTo(darr, darr[i]));
    assert(pointsTo(darr[0..3], darr[2]));
    assert(!pointsTo(darr[0..3], darr[3]));
}

unittest
{
    //tests with static arrays
    //Static arrays themselves are just objects, and don't really *point* to anything.
    //They aggregate their contents, much the same way a structure aggregates its attributes.
    //*However* The elements inside the static array may themselves point to stuff.

    //Standard array
    int[2] k;
    assert(!pointsTo(k, k)); //an array doesn't point to itself
    //Technically, k doesn't point its elements, although it does alias them
    assert(!pointsTo(k, k[0]));
    assert(!pointsTo(k, k[1]));
    //But an extracted slice will point to the same array.
    assert(pointsTo(k[], k));
    assert(pointsTo(k[], k[1]));

    //An array of pointers
    int*[2] pp;
    int a;
    int b;
    pp[0] = &a;
    assert( pointsTo(pp, a));  //The array contains a pointer to a
    assert(!pointsTo(pp, b));  //The array does NOT contain a pointer to b
    assert(!pointsTo(pp, pp)); //The array does not point itslef

    //A struct containing a static array of pointers
    static struct S
    {
        int*[2] p;
    }
    S s;
    s.p[0] = &a;
    assert( pointsTo(s, a)); //The struct contains an array that points a
    assert(!pointsTo(s, b)); //But doesn't point b
    assert(!pointsTo(s, s)); //The struct doesn't actually point itslef.

    //An array containing structs that have pointers
    static struct SS
    {
        int* p;
    }
    SS[2] ss = [SS(&a), SS(null)];
    assert( pointsTo(ss, a));  //The array contains a struct that points to a
    assert(!pointsTo(ss, b));  //The array doesn't contains a struct that points to b
    assert(!pointsTo(ss, ss)); //The array doesn't point itself.
}


unittest //Unions
{
    int i;
    union U //Named union
    {
        size_t asInt = 0;
        int*   asPointer;
    }
    struct S
    {
        union //Anonymous union
        {
            size_t asInt = 0;
            int*   asPointer;
        }
    }

    U u;
    S s;
    assert(!pointsTo(u, i));
    assert(!pointsTo(s, i));

    u.asPointer = &i;
    s.asPointer = &i;
    assert( pointsTo(u, i));
    assert( pointsTo(s, i));

    u.asInt = cast(size_t)&i;
    s.asInt = cast(size_t)&i;
    assert( pointsTo(u, i)); //logical false positive
    assert( pointsTo(s, i)); //logical false positive
}

unittest //Classes
{
    int i;
    static class A
    {
        int* p;
    }
    A a = new A, b = a;
    assert(!pointsTo(a, b)); //a does not point to b
    a.p = &i;
    assert(!pointsTo(a, i)); //a does not point to i
}
unittest //alias this test
{
    static int i;
    static int j;
    struct S
    {
        int* p;
        @property int* foo(){return &i;}
        alias foo this;
    }
    assert(is(S : int*));
    S s = S(&j);
    assert(!pointsTo(s, i));
    assert( pointsTo(s, j));
    assert( pointsTo(cast(int*)s, i));
    assert(!pointsTo(cast(int*)s, j));
}

/*********************
 * Thrown if errors that set $(D errno) occur.
 */
class ErrnoException : Exception
{
    uint errno;                 // operating system error code
    this(string msg, string file = null, size_t line = 0)
    {
        errno = .errno;
        version (linux)
        {
            char[1024] buf = void;
            auto s = std.c.string.strerror_r(errno, buf.ptr, buf.length);
        }
        else
        {
            auto s = std.c.string.strerror(errno);
        }
        super(msg~" ("~to!string(s)~")", file, line);
    }
}

/++
    ML-style functional exception handling. Runs the supplied expression and
    returns its result. If the expression throws a $(D Throwable), runs the
    supplied error handler instead and return its result. The error handler's
    type must be the same as the expression's type.

    Params:
        E            = The type of $(D Throwable)s to catch. Defaults to ${D Exception}
        T1           = The type of the expression.
        T2           = The return type of the error handler.
        expression   = The expression to run and return its result.
        errorHandler = The handler to run if the expression throwed.

    Examples:
    --------------------
    //Revert to a default value upon an error:
    assert("x".to!int().ifThrown(0) == 0);
    --------------------

    You can also chain multiple calls to ifThrown, each capturing errors from the
    entire preceding expression.

    Example:
    --------------------
    //Chaining multiple calls to ifThrown to attempt multiple things in a row:
    string s="true";
    assert(s.to!int().
            ifThrown(cast(int)s.to!double()).
            ifThrown(cast(int)s.to!bool())
            == 1);

    //Respond differently to different types of errors
    assert(enforce("x".to!int() < 1).to!string()
            .ifThrown!ConvException("not a number")
            .ifThrown!Exception("number too small")
            == "not a number");
    --------------------

    The expression and the errorHandler must have a common type they can both
    be implicitly casted to, and that type will be the type of the compound
    expression.

    Examples:
    --------------------
    //null and new Object have a common type(Object).
    static assert(is(typeof(null.ifThrown(new Object())) == Object));
    static assert(is(typeof((new Object()).ifThrown(null)) == Object));

    //1 and new Object do not have a common type.
    static assert(!__traits(compiles, 1.ifThrown(new Object())));
    static assert(!__traits(compiles, (new Object()).ifThrown(1)));
    --------------------

    If you need to use the actual thrown expection, you can use a delegate.
    Example:
    --------------------
    //Use a lambda to get the thrown object.
    assert("%s".format().ifThrown!Exception(e => e.classinfo.name) == "std.format.FormatException");
    --------------------
    +/
//lazy version
CommonType!(T1, T2) ifThrown(E : Throwable = Exception, T1, T2)(lazy scope T1 expression, lazy scope T2 errorHandler)
{
    static assert(!is(typeof(return) == void),
            "The error handler's return value("~T2.stringof~") does not have a common type with the expression("~T1.stringof~").");
    try
    {
        return expression();
    }
    catch(E)
    {
        return errorHandler();
    }
}

///ditto
//delegate version
CommonType!(T1, T2) ifThrown(E : Throwable, T1, T2)(lazy scope T1 expression, scope T2 delegate(E) errorHandler)
{
    static assert(!is(typeof(return) == void),
            "The error handler's return value("~T2.stringof~") does not have a common type with the expression("~T1.stringof~").");
    try
    {
        return expression();
    }
    catch(E e)
    {
        return errorHandler(e);
    }
}

///ditto
//delegate version, general overload to catch any Exception
CommonType!(T1, T2) ifThrown(T1, T2)(lazy scope T1 expression, scope T2 delegate(Exception) errorHandler)
{
    static assert(!is(typeof(return) == void),
            "The error handler's return value("~T2.stringof~") does not have a common type with the expression("~T1.stringof~").");
    try
    {
        return expression();
    }
    catch(Exception e)
    {
        return errorHandler(e);
    }
}

//Verify Examples
unittest
{
    //Revert to a default value upon an error:
    assert("x".to!int().ifThrown(0) == 0);

    //Chaining multiple calls to ifThrown to attempt multiple things in a row:
    string s="true";
    assert(s.to!int().
            ifThrown(cast(int)s.to!double()).
            ifThrown(cast(int)s.to!bool())
            == 1);

    //Respond differently to different types of errors
    assert(enforce("x".to!int() < 1).to!string()
            .ifThrown!ConvException("not a number")
            .ifThrown!Exception("number too small")
            == "not a number");

    //null and new Object have a common type(Object).
    static assert(is(typeof(null.ifThrown(new Object())) == Object));
    static assert(is(typeof((new Object()).ifThrown(null)) == Object));

    //1 and new Object do not have a common type.
    static assert(!__traits(compiles, 1.ifThrown(new Object())));
    static assert(!__traits(compiles, (new Object()).ifThrown(1)));

    //Use a lambda to get the thrown object.
    assert("%s".format().ifThrown(e => e.classinfo.name) == "std.format.FormatException");
}

unittest
{
    //Basic behaviour - all versions.
    assert("1".to!int().ifThrown(0) == 1);
    assert("x".to!int().ifThrown(0) == 0);
    assert("1".to!int().ifThrown!ConvException(0) == 1);
    assert("x".to!int().ifThrown!ConvException(0) == 0);
    assert("1".to!int().ifThrown(e=>0) == 1);
    assert("x".to!int().ifThrown(e=>0) == 0);
    static if (__traits(compiles, 0.ifThrown!Exception(e => 0))) //This will only work with a fix that was not yet pulled
    {
        assert("1".to!int().ifThrown!ConvException(e=>0) == 1);
        assert("x".to!int().ifThrown!ConvException(e=>0) == 0);
    }

    //Exceptions other than stated not caught.
    assert("x".to!int().ifThrown!StringException(0).collectException!ConvException() !is null);
    static if (__traits(compiles, 0.ifThrown!Exception(e => 0))) //This will only work with a fix that was not yet pulled
    {
        assert("x".to!int().ifThrown!StringException(e=>0).collectException!ConvException() !is null);
    }

    //Default does not include errors.
    int throwRangeError() { throw new RangeError; }
    assert(throwRangeError().ifThrown(0).collectException!RangeError() !is null);
    assert(throwRangeError().ifThrown(e=>0).collectException!RangeError() !is null);

    //Incompatible types are not accepted.
    static assert(!__traits(compiles, 1.ifThrown(new Object())));
    static assert(!__traits(compiles, (new Object()).ifThrown(1)));
    static assert(!__traits(compiles, 1.ifThrown(e=>new Object())));
    static assert(!__traits(compiles, (new Object()).ifThrown(e=>1)));
}

version(unittest) package
@property void assertCTFEable(alias dg)()
{
    static assert({ dg(); return true; }());
    dg();
}<|MERGE_RESOLUTION|>--- conflicted
+++ resolved
@@ -871,13 +871,6 @@
     return pointsTo!(shared S, shared T, void)(source, target);
 }
 
-<<<<<<< HEAD
-// LDC_FIXME: The below test case triggers a bug in LLVM's 'indvars' pass
-// on x86 (-m32), leading to LDC segfaults on optimized builds when using
-// LLVM 3.0 or 3.1. The problem apparently has been fixed in LLVM 3.2.
-// See GitHub pull request #224 for discussion and a reduced IR testcase.
-version (LDC) version (X86) version = LDC_IndvarsCrash;
-=======
 /// Pointers
 unittest
 {
@@ -967,7 +960,6 @@
     auto aLoc = cast(ubyte[__traits(classInstanceSize, C)]*) a;
     assert(b.pointsTo(*aLoc)); //b points to where a is pointing
 }
->>>>>>> b30e301e
 
 unittest
 {
@@ -1014,7 +1006,7 @@
 
     //But they do point their elements
     foreach(i; 0 .. 4)
-        version (LDC_IndvarsCrash) {} else assert(pointsTo(darr, darr[i]));
+        assert(pointsTo(darr, darr[i]));
     assert(pointsTo(darr[0..3], darr[2]));
     assert(!pointsTo(darr[0..3], darr[3]));
 }
