--- conflicted
+++ resolved
@@ -631,17 +631,7 @@
     enforce(line.length); // expect a non-empty line
     --------------------
  +/
-<<<<<<< HEAD
-T errnoEnforce(T, string file = __FILE__, size_t line = __LINE__)
-    (T value, lazy string msg = null)
-{
-version(LDC) pragma(inline, true); // Must inline because of __FILE__ as template parameter
-    if (!value) throw new ErrnoException(msg, file, line);
-    return value;
-}
-=======
 alias errnoEnforce = enforce!ErrnoException;
->>>>>>> 51556965
 
 // @@@DEPRECATED_2.089@@@
 /++
