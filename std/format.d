--- conflicted
+++ resolved
@@ -3767,11 +3767,7 @@
     version (CRuntime_Microsoft)
         assert(stream.data == "0x1.51eb85p+0 0X1.B1EB86P+2"
             || stream.data == "0x1.51eb851eb851fp+0 0X1.B1EB860000000P+2"); // MSVCRT 14+ (VS 2015)
-<<<<<<< HEAD
-    else version (Android)
-=======
     else version (CRuntime_Bionic)
->>>>>>> b82986e6
     {
         // bionic doesn't support hex formatting of floating point numbers,
         // but it was committed recently (April 2014):
@@ -6254,11 +6250,7 @@
     else version (CRuntime_Microsoft)
         assert(s == "1.67 -0X1.47AE14P+0 nan"
             || s == "1.67 -0X1.47AE147AE147BP+0 nan", s); // MSVCRT 14+ (VS 2015)
-<<<<<<< HEAD
-    else version (Android)
-=======
     else version (CRuntime_Bionic)
->>>>>>> b82986e6
     {
         // bionic doesn't support hex formatting of floating point numbers
         // or lower-case string formatting of nan yet, but it was committed
