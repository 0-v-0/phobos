--- conflicted
+++ resolved
@@ -2994,22 +2994,6 @@
 
                 // the key comes before the value
                 auto keysize = keyti.tsize;
-<<<<<<< HEAD
-                version (X86) 
-                    auto keysizet = (keysize + size_t.sizeof - 1) & ~(size_t.sizeof - 1); 
-                else 
-                    auto keysizet = (keysize + 15) & ~(15); 
-                
-                void* pvalue = pkey + keysizet; 
-                
-                //doFormat(putc, (&keyti)[0..1], pkey); 
-                version (SimpleVaargs) 
-                    argptr = pkey; 
-                else 
-                {   __va_list va; 
-                    va.stack_args = pkey; 
-                    argptr = &va; 
-=======
                 version (X86)
                     auto keysizet = (keysize + size_t.sizeof - 1) & ~(size_t.sizeof - 1);
                 else
@@ -3018,13 +3002,12 @@
                 void* pvalue = pkey + keysizet;
 
                 //doFormat(putc, (&keyti)[0..1], pkey);
-                version (X86)
+                version (SimpleVaargs) 
                     argptr = pkey;
                 else
                 {   __va_list va;
                     va.stack_args = pkey;
                     argptr = &va;
->>>>>>> d30bfdea
                 }
                 ti = keyti;
                 m = getMan(keyti);
@@ -3032,21 +3015,12 @@
 
                 putc(':');
                 //doFormat(putc, (&valti)[0..1], pvalue);
-<<<<<<< HEAD
                 version (SimpleVaargs) 
-                    argptr = pvalue; 
-                else 
-                {   __va_list va2; 
-                    va2.stack_args = pvalue; 
-                    argptr = &va2; 
-=======
-                version (X86)
                     argptr = pvalue;
                 else
                 {   __va_list va2;
                     va2.stack_args = pvalue;
                     argptr = &va2;
->>>>>>> d30bfdea
                 }
 
                 ti = valti;
@@ -3197,15 +3171,9 @@
                 goto Lcomplex;
 
             case Mangle.Tsarray:
-<<<<<<< HEAD
-                version (SimpleVaargs) 
-                    putArray(argptr, (cast(TypeInfo_StaticArray)ti).len, (cast(TypeInfo_StaticArray)ti).next); 
-                else 
-=======
-                version (X86)
+                version (SimpleVaargs)
                     putArray(argptr, (cast(TypeInfo_StaticArray)ti).len, (cast(TypeInfo_StaticArray)ti).next);
                 else
->>>>>>> d30bfdea
                     putArray((cast(__va_list*)argptr).stack_args, (cast(TypeInfo_StaticArray)ti).len, (cast(TypeInfo_StaticArray)ti).next);
                 return;
 
