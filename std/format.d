// Written in the D programming language.

/**
   This module implements the formatting functionality for strings and
   I/O. It's comparable to C99's $(D vsprintf()) and uses a similar
   format encoding scheme.

   Macros: WIKI = Phobos/StdFormat

   Copyright: Copyright Digital Mars 2000-.

   License: $(WEB boost.org/LICENSE_1_0.txt, Boost License 1.0).

   Authors: $(WEB digitalmars.com, Walter Bright), $(WEB erdani.com,
   Andrei Alexandrescu), and Kenji Hara

   Source: $(PHOBOSSRC std/_format.d)
 */
module std.format;

//debug=format;                // uncomment to turn on debugging printf's

import core.stdc.stdio, core.stdc.stdlib, core.stdc.string, core.vararg;
import std.algorithm, std.array, std.ascii, std.bitmanip, std.conv,
    std.exception, std.functional, std.math, std.range,
    std.system, std.traits, std.typecons, std.typetuple,
    std.utf;
version(unittest) {
    import std.stdio;
    import core.exception;
    import std.string;
}

version (X86) version = SimpleVaargs;
version (LDC) version = SimpleVaargs;

version (Win32) version (DigitalMars)
{
    version = DigitalMarsC;
}

version (DigitalMarsC)
{
    // This is DMC's internal floating point formatting function
    extern (C)
    {
        extern shared char* function(int c, int flags, int precision,
                in real* pdval,
                char* buf, size_t* psl, int width) __pfloatfmt;
    }
}

/**********************************************************************
 * Signals a mismatch between a format and its corresponding argument.
 */
class FormatException : Exception
{
    @safe pure nothrow
    this()
    {
        super("format error");
    }

    @safe pure nothrow
    this(string msg, string fn = __FILE__, size_t ln = __LINE__, Throwable next = null)
    {
        super(msg, fn, ln, next);
    }
}

// Explicitly undocumented. It will be removed in November 2013.
deprecated("Please use FormatException instead.")
alias FormatException FormatError;

private alias enforceFmt = enforceEx!FormatException;


/**********************************************************************
   Interprets variadic argument list $(D args), formats them according
   to $(D fmt), and sends the resulting characters to $(D w). The
   encoding of the output is the same as $(D Char). The type $(D Writer)
   must satisfy $(XREF range,isOutputRange!(Writer, Char)).

   The variadic arguments are normally consumed in order. POSIX-style
   $(WEB opengroup.org/onlinepubs/009695399/functions/printf.html,
   positional parameter syntax) is also supported. Each argument is
   formatted into a sequence of chars according to the format
   specification, and the characters are passed to $(D w). As many
   arguments as specified in the format string are consumed and
   formatted. If there are fewer arguments than format specifiers, a
   $(D FormatException) is thrown. If there are more remaining arguments
   than needed by the format specification, they are ignored but only
   if at least one argument was formatted.

   The format string supports the formatting of array and nested array elements
   via the grouping format specifiers $(B %&#40;) and $(B %&#41;). Each
   matching pair of $(B %&#40;) and $(B %&#41;) corresponds with a single array
   argument. The enclosed sub-format string is applied to individual array
   elements.  The trailing portion of the sub-format string following the
   conversion specifier for the array element is interpreted as the array
   delimiter, and is therefore omitted following the last array element. The
   $(B %|) specifier may be used to explicitly indicate the start of the
   delimiter, so that the preceding portion of the string will be included
   following the last array element.  (See below for explicit examples.)

   Params:

   w = Output is sent to this writer. Typical output writers include
   $(XREF array,Appender!string) and $(XREF stdio,LockingTextWriter).

   fmt = Format string.

   args = Variadic argument list.

   Returns: Formatted number of arguments.

   Throws: Mismatched arguments and formats result in a $(D
   FormatException) being thrown.

   Format_String: <a name="format-string">$(I Format strings)</a>
   consist of characters interspersed with $(I format
   specifications). Characters are simply copied to the output (such
   as putc) after any necessary conversion to the corresponding UTF-8
   sequence.

   The format string has the following grammar:

$(PRE
$(I FormatString):
    $(I FormatStringItem)*
$(I FormatStringItem):
    $(B '%%')
    $(B '%') $(I Position) $(I Flags) $(I Width) $(I Precision) $(I FormatChar)
    $(B '%$(LPAREN)') $(I FormatString) $(B '%$(RPAREN)')
    $(I OtherCharacterExceptPercent)
$(I Position):
    $(I empty)
    $(I Integer) $(B '$')
$(I Flags):
    $(I empty)
    $(B '-') $(I Flags)
    $(B '+') $(I Flags)
    $(B '#') $(I Flags)
    $(B '0') $(I Flags)
    $(B ' ') $(I Flags)
$(I Width):
    $(I empty)
    $(I Integer)
    $(B '*')
$(I Precision):
    $(I empty)
    $(B '.')
    $(B '.') $(I Integer)
    $(B '.*')
$(I Integer):
    $(I Digit)
    $(I Digit) $(I Integer)
$(I Digit):
    $(B '0')|$(B '1')|$(B '2')|$(B '3')|$(B '4')|$(B '5')|$(B '6')|$(B '7')|$(B '8')|$(B '9')
$(I FormatChar):
    $(B 's')|$(B 'c')|$(B 'b')|$(B 'd')|$(B 'o')|$(B 'x')|$(B 'X')|$(B 'e')|$(B 'E')|$(B 'f')|$(B 'F')|$(B 'g')|$(B 'G')|$(B 'a')|$(B 'A')
)

    $(BOOKTABLE Flags affect formatting depending on the specifier as
    follows., $(TR $(TH Flag) $(TH Types&nbsp;affected) $(TH Semantics))

    $(TR $(TD $(B '-')) $(TD numeric) $(TD Left justify the result in
        the field.  It overrides any $(B 0) flag.))

    $(TR $(TD $(B '+')) $(TD numeric) $(TD Prefix positive numbers in
    a signed conversion with a $(B +).  It overrides any $(I space)
    flag.))

    $(TR $(TD $(B '#')) $(TD integral ($(B 'o'))) $(TD Add to
    precision as necessary so that the first digit of the octal
    formatting is a '0', even if both the argument and the $(I
    Precision) are zero.))

    $(TR $(TD $(B '#')) $(TD integral ($(B 'x'), $(B 'X'))) $(TD If
       non-zero, prefix result with $(B 0x) ($(B 0X)).))

    $(TR $(TD $(B '#')) $(TD floating) $(TD Always insert the decimal
       point and print trailing zeros.))

    $(TR $(TD $(B '0')) $(TD numeric) $(TD Use leading
    zeros to pad rather than spaces (except for the floating point
    values $(D nan) and $(D infinity)).  Ignore if there's a $(I
    Precision).))

    $(TR $(TD $(B ' ')) $(TD numeric) $(TD Prefix positive
<<<<<<< HEAD
    numbers in a signed conversion with a space.))
=======
    numbers in a signed conversion with a space.)))
>>>>>>> b30e301e

    <dt>$(I Width)
    <dd>
    Specifies the minimum field width.
    If the width is a $(B *), the next argument, which must be
    of type $(B int), is taken as the width.
    If the width is negative, it is as if the $(B -) was given
    as a $(I Flags) character.

    <dt>$(I Precision)
    <dd> Gives the precision for numeric conversions.
    If the precision is a $(B *), the next argument, which must be
    of type $(B int), is taken as the precision. If it is negative,
    it is as if there was no $(I Precision).

    <dt>$(I FormatChar)
    <dd>
    <dl>
        <dt>$(B 's')
        <dd>The corresponding argument is formatted in a manner consistent
        with its type:
        <dl>
            <dt>$(B bool)
            <dd>The result is <tt>'true'</tt> or <tt>'false'</tt>.
            <dt>integral types
            <dd>The $(B %d) format is used.
            <dt>floating point types
            <dd>The $(B %g) format is used.
            <dt>string types
            <dd>The result is the string converted to UTF-8.
            A $(I Precision) specifies the maximum number of characters
            to use in the result.
            <dt>classes derived from $(B Object)
            <dd>The result is the string returned from the class instance's
            $(B .toString()) method.
            A $(I Precision) specifies the maximum number of characters
            to use in the result.
            <dt>non-string static and dynamic arrays
            <dd>The result is [s<sub>0</sub>, s<sub>1</sub>, ...]
            where s<sub>k</sub> is the kth element
            formatted with the default format.
        </dl>

        <dt>$(B 'c')
        <dd>The corresponding argument must be a character type.

        <dt>$(B 'b','d','o','x','X')
        <dd> The corresponding argument must be an integral type
        and is formatted as an integer. If the argument is a signed type
        and the $(I FormatChar) is $(B d) it is converted to
        a signed string of characters, otherwise it is treated as
        unsigned. An argument of type $(B bool) is formatted as '1'
        or '0'. The base used is binary for $(B b), octal for $(B o),
        decimal
        for $(B d), and hexadecimal for $(B x) or $(B X).
        $(B x) formats using lower case letters, $(B X) uppercase.
        If there are fewer resulting digits than the $(I Precision),
        leading zeros are used as necessary.
        If the $(I Precision) is 0 and the number is 0, no digits
        result.

        <dt>$(B 'e','E')
        <dd> A floating point number is formatted as one digit before
        the decimal point, $(I Precision) digits after, the $(I FormatChar),
        &plusmn;, followed by at least a two digit exponent: $(I d.dddddd)e$(I &plusmn;dd).
        If there is no $(I Precision), six
        digits are generated after the decimal point.
        If the $(I Precision) is 0, no decimal point is generated.

        <dt>$(B 'f','F')
        <dd> A floating point number is formatted in decimal notation.
        The $(I Precision) specifies the number of digits generated
        after the decimal point. It defaults to six. At least one digit
        is generated before the decimal point. If the $(I Precision)
        is zero, no decimal point is generated.

        <dt>$(B 'g','G')
        <dd> A floating point number is formatted in either $(B e) or
        $(B f) format for $(B g); $(B E) or $(B F) format for
        $(B G).
        The $(B f) format is used if the exponent for an $(B e) format
        is greater than -5 and less than the $(I Precision).
        The $(I Precision) specifies the number of significant
        digits, and defaults to six.
        Trailing zeros are elided after the decimal point, if the fractional
        part is zero then no decimal point is generated.

        <dt>$(B 'a','A')
        <dd> A floating point number is formatted in hexadecimal
        exponential notation 0x$(I h.hhhhhh)p$(I &plusmn;d).
        There is one hexadecimal digit before the decimal point, and as
        many after as specified by the $(I Precision).
        If the $(I Precision) is zero, no decimal point is generated.
        If there is no $(I Precision), as many hexadecimal digits as
        necessary to exactly represent the mantissa are generated.
        The exponent is written in as few digits as possible,
        but at least one, is in decimal, and represents a power of 2 as in
        $(I h.hhhhhh)*2<sup>$(I &plusmn;d)</sup>.
        The exponent for zero is zero.
        The hexadecimal digits, x and p are in upper case if the
        $(I FormatChar) is upper case.
    </dl>

    Floating point NaN's are formatted as $(B nan) if the
    $(I FormatChar) is lower case, or $(B NAN) if upper.
    Floating point infinities are formatted as $(B inf) or
    $(B infinity) if the
    $(I FormatChar) is lower case, or $(B INF) or $(B INFINITY) if upper.
    </dl>

    Examples:
    -------------------------
    import std.c.stdio;
    import std.format;

    void main()
    {
        auto writer = appender!string();
        formattedWrite(writer, "%s is the ultimate %s.", 42, "answer");
        assert(writer.data == "42 is the ultimate answer.");
        // Clear the writer
        writer = appender!string();
        formattedWrite(writer, "Date: %2$s %1$s", "October", 5);
        assert(writer.data == "Date: 5 October");
    }
    ------------------------

    The positional and non-positional styles can be mixed in the same
    format string. (POSIX leaves this behavior undefined.) The internal
    counter for non-positional parameters tracks the next parameter after
    the largest positional parameter already used.

    Example using array and nested array formatting:
    -------------------------
    import std.stdio;

    void main()
    {
        writefln("My items are %(%s %).", [1,2,3]);
        writefln("My items are %(%s, %).", [1,2,3]);
    }
    -------------------------
    The output is:
<pre class=console>
My items are 1 2 3.
My items are 1, 2, 3.
</pre>

    The trailing end of the sub-format string following the specifier for each
    item is interpreted as the array delimiter, and is therefore omitted
    following the last array item. The $(B %|) delimiter specifier may be used
    to indicate where the delimiter begins, so that the portion of the format
    string prior to it will be retained in the last array element:
    -------------------------
    import std.stdio;

    void main()
    {
        writefln("My items are %(-%s-%|, %).", [1,2,3]);
    }
    -------------------------
    which gives the output:
<pre class=console>
My items are -1-, -2-, -3-.
</pre>

    These compound format specifiers may be nested in the case of a nested
    array argument:
    -------------------------
    import std.stdio;
    void main() {
         auto mat = [[1, 2, 3],
                     [4, 5, 6],
                     [7, 8, 9]];

         writefln("%(%(%d %)\n%)", mat);
         writeln();

         writefln("[%(%(%d %)\n %)]", mat);
         writeln();

         writefln("[%([%(%d %)]%|\n %)]", mat);
         writeln();
    }
    -------------------------
    The output is:
<pre class=console>
1 2 3
4 5 6
7 8 9

[1 2 3
 4 5 6
 7 8 9]

[[1 2 3]
 [4 5 6]
 [7 8 9]]
</pre>

    Inside a compound format specifier, strings and characters are escaped
    automatically. To avoid this behavior, add $(B '-') flag to
    $(D "%$(LPAREN)").
    -------------------------
    import std.stdio;

    void main()
    {
        writefln("My friends are %s.", ["John", "Nancy"]);
        writefln("My friends are %(%s, %).", ["John", "Nancy"]);
        writefln("My friends are %-(%s, %).", ["John", "Nancy"]);
    }
    -------------------------
   which gives the output:
<pre class=console>
My friends are ["John", "Nancy"].
My friends are "John", "Nancy".
My friends are John, Nancy.
</pre>
 */
uint formattedWrite(Writer, Char, A...)(Writer w, in Char[] fmt, A args)
{
    alias FPfmt = void function(Writer, const(void)*, ref FormatSpec!Char) @safe pure nothrow;

    auto spec = FormatSpec!Char(fmt);

    FPfmt[A.length] funs;
    const(void)*[A.length] argsAddresses;
    if (!__ctfe)
    {
        foreach (i, Arg; A)
        {
            funs[i] = ()@trusted{ return cast(FPfmt)&formatGeneric!(Writer, Arg, Char); }();
            // We can safely cast away shared because all data is either
            // immutable or completely owned by this function.
            argsAddresses[i] = (ref arg)@trusted{ return cast(const void*) &arg; }(args[i]);

            // Reflect formatting @safe/pure ability of each arguments to this function
            if (0) formatValue(w, args[i], spec);
        }
    }

    // Are we already done with formats? Then just dump each parameter in turn
    uint currentArg = 0;
    while (spec.writeUpToNextSpec(w))
    {
        if (currentArg == funs.length && !spec.indexStart)
        {
            // leftover spec?
            enforceFmt(fmt.length == 0,
                text("Orphan format specifier: %", fmt));
            break;
        }
        if (spec.width == spec.DYNAMIC)
        {
            auto width = to!(typeof(spec.width))(getNthInt(currentArg, args));
            if (width < 0)
            {
                spec.flDash = true;
                width = -width;
            }
            spec.width = width;
            ++currentArg;
        }
        else if (spec.width < 0)
        {
            // means: get width as a positional parameter
            auto index = cast(uint) -spec.width;
            assert(index > 0);
            auto width = to!(typeof(spec.width))(getNthInt(index - 1, args));
            if (currentArg < index) currentArg = index;
            if (width < 0)
            {
                spec.flDash = true;
                width = -width;
            }
            spec.width = width;
        }
        if (spec.precision == spec.DYNAMIC)
        {
            auto precision = to!(typeof(spec.precision))(
                getNthInt(currentArg, args));
            if (precision >= 0) spec.precision = precision;
            // else negative precision is same as no precision
            else spec.precision = spec.UNSPECIFIED;
            ++currentArg;
        }
        else if (spec.precision < 0)
        {
            // means: get precision as a positional parameter
            auto index = cast(uint) -spec.precision;
            assert(index > 0);
            auto precision = to!(typeof(spec.precision))(
                getNthInt(index- 1, args));
            if (currentArg < index) currentArg = index;
            if (precision >= 0) spec.precision = precision;
            // else negative precision is same as no precision
            else spec.precision = spec.UNSPECIFIED;
        }
        // Format!
        if (spec.indexStart > 0)
        {
            // using positional parameters!
            foreach (i; spec.indexStart - 1 .. spec.indexEnd)
            {
                if (funs.length <= i) break;
                if (__ctfe)
                    formatNth(w, spec, i, args);
                else
                    funs[i](w, argsAddresses[i], spec);
            }
            if (currentArg < spec.indexEnd) currentArg = spec.indexEnd;
        }
        else
        {
            if (__ctfe)
                formatNth(w, spec, currentArg, args);
            else
                funs[currentArg](w, argsAddresses[currentArg], spec);
            ++currentArg;
        }
    }
    return currentArg;
}

@safe pure unittest
{
    auto w = appender!string();
    formattedWrite(w, "%s %d", "@safe/pure", 42);
    assert(w.data == "@safe/pure 42");
}

/**
   Reads characters from input range $(D r), converts them according
   to $(D fmt), and writes them to $(D args).

   Returns:

   On success, the function returns the number of variables filled. This count
   can match the expected number of readings or fewer, even zero, if a
   matching failure happens.

   Example:
----
string s = "hello!124:34.5";
string a;
int b;
double c;
formattedRead(s, "%s!%s:%s", &a, &b, &c);
assert(a == "hello" && b == 124 && c == 34.5);
----
 */
uint formattedRead(R, Char, S...)(ref R r, const(Char)[] fmt, S args)
{
    auto spec = FormatSpec!Char(fmt);
    static if (!S.length)
    {
        spec.readUpToNextSpec(r);
        enforce(spec.trailing.empty);
        return 0;
    }
    else
    {
        // The function below accounts for '*' == fields meant to be
        // read and skipped
        void skipUnstoredFields()
        {
            for (;;)
            {
                spec.readUpToNextSpec(r);
                if (spec.width != spec.DYNAMIC) break;
                // must skip this field
                skipData(r, spec);
            }
        }

        skipUnstoredFields();
        if (r.empty)
        {
            // Input is empty, nothing to read
            return 0;
        }
        alias typeof(*args[0]) A;
        static if (isTuple!A)
        {
            foreach (i, T; A.Types)
            {
                (*args[0])[i] = unformatValue!(T)(r, spec);
                skipUnstoredFields();
            }
        }
        else
        {
            *args[0] = unformatValue!(A)(r, spec);
        }
        return 1 + formattedRead(r, spec.trailing, args[1 .. $]);
    }
}

unittest
{
    string s = " 1.2 3.4 ";
    double x, y, z;
    assert(formattedRead(s, " %s %s %s ", &x, &y, &z) == 2);
    assert(s.empty);
    assert(x == 1.2);
    assert(y == 3.4);
    assert(isnan(z));
}

template FormatSpec(Char)
    if (!is(Unqual!Char == Char))
{
    alias FormatSpec!(Unqual!Char) FormatSpec;
}

/**
 * A General handler for $(D printf) style format specifiers. Used for building more
 * specific formatting functions.
 *
 * Example:
 * ----
 * auto a = appender!(string)();
 * auto fmt = "Number: %2.4e\nString: %s";
 * auto f = FormatSpec!char(fmt);
 *
 * f.writeUpToNextSpec(a);
 *
 * assert(a.data == "Number: ");
 * assert(f.trailing == "\nString: %s");
 * assert(f.spec == 'e');
 * assert(f.width == 2);
 * assert(f.precision == 4);
 *
 * f.writeUpToNextSpec(a);
 *
 * assert(a.data == "Number: \nString: ");
 * assert(f.trailing == "");
 * assert(f.spec == 's');
 * ----
 */
struct FormatSpec(Char)
    if (is(Unqual!Char == Char))
{
    /**
       Minimum _width, default $(D 0).
     */
    int width = 0;

    /**
       Precision. Its semantics depends on the argument type. For
       floating point numbers, _precision dictates the number of
       decimals printed.
     */
    int precision = UNSPECIFIED;

    /**
       Special value for width and precision. $(D DYNAMIC) width or
       precision means that they were specified with $(D '*') in the
       format string and are passed at runtime through the varargs.
     */
    enum int DYNAMIC = int.max;

    /**
       Special value for precision, meaning the format specifier
       contained no explicit precision.
     */
    enum int UNSPECIFIED = DYNAMIC - 1;

    /**
       The actual format specifier, $(D 's') by default.
    */
    char spec = 's';

    /**
       Index of the argument for positional parameters, from $(D 1) to
       $(D ubyte.max). ($(D 0) means not used).
    */
    ubyte indexStart;

    /**
       Index of the last argument for positional parameter range, from
       $(D 1) to $(D ubyte.max). ($(D 0) means not used).
    */
    ubyte indexEnd;

    version(StdDdoc)
    {
        /**
         The format specifier contained a $(D '-') ($(D printf)
         compatibility).
         */
        bool flDash;

        /**
         The format specifier contained a $(D '0') ($(D printf)
         compatibility).
         */
        bool flZero;

        /**
         The format specifier contained a $(D ' ') ($(D printf)
         compatibility).
         */
        bool flSpace;

        /**
         The format specifier contained a $(D '+') ($(D printf)
         compatibility).
         */
        bool flPlus;

        /**
         The format specifier contained a $(D '#') ($(D printf)
         compatibility).
         */
        bool flHash;

        // Fake field to allow compilation
        ubyte allFlags;
    }
    else
    {
        union
        {
            mixin(bitfields!(
                        bool, "flDash", 1,
                        bool, "flZero", 1,
                        bool, "flSpace", 1,
                        bool, "flPlus", 1,
                        bool, "flHash", 1,
                        ubyte, "", 3));
            ubyte allFlags;
        }
    }

    /**
       In case of a compound format specifier starting with $(D
       "%$(LPAREN)") and ending with $(D "%$(RPAREN)"), $(D _nested)
       contains the string contained within the two separators.
     */
    const(Char)[] nested;

    /**
       In case of a compound format specifier, $(D _sep) contains the
       string positioning after $(D "%|").
     */
    const(Char)[] sep;

    /**
       $(D _trailing) contains the rest of the format string.
     */
    const(Char)[] trailing;

    /*
       This string is inserted before each sequence (e.g. array)
       formatted (by default $(D "[")).
     */
    enum immutable(Char)[] seqBefore = "[";

    /*
       This string is inserted after each sequence formatted (by
       default $(D "]")).
     */
    enum immutable(Char)[] seqAfter = "]";

    /*
       This string is inserted after each element keys of a sequence (by
       default $(D ":")).
     */
    enum immutable(Char)[] keySeparator = ":";

    /*
       This string is inserted in between elements of a sequence (by
       default $(D ", ")).
     */
    enum immutable(Char)[] seqSeparator = ", ";

    /**
       Construct a new $(D FormatSpec) using the format string $(D fmt), no
       processing is done until needed.
     */
    this(in Char[] fmt)
    {
        trailing = fmt;
    }

    bool writeUpToNextSpec(OutputRange)(OutputRange writer)
    {
        if (trailing.empty)
            return false;
        for (size_t i = 0; i < trailing.length; ++i)
        {
            if (trailing[i] != '%') continue;
            if (trailing[++i] != '%')
            {
                // Spec found. Print, fill up the spec, and bailout
                put(writer, trailing[0 .. i - 1]);
                trailing = trailing[i .. $];
                fillUp();
                return true;
            }
            // Doubled! Now print whatever we had, then update the
            // string and move on
            put(writer, trailing[0 .. i - 1]);
            trailing = trailing[i .. $];
            i = 0;
        }
        // no format spec found
        put(writer, trailing);
        trailing = null;
        return false;
    }

    unittest
    {
        auto w = appender!(char[])();
        auto f = FormatSpec("abc%sdef%sghi");
        f.writeUpToNextSpec(w);
        assert(w.data == "abc", w.data);
        assert(f.trailing == "def%sghi", text(f.trailing));
        f.writeUpToNextSpec(w);
        assert(w.data == "abcdef", w.data);
        assert(f.trailing == "ghi");
        // test with embedded %%s
        f = FormatSpec("ab%%cd%%ef%sg%%h%sij");
        w.clear();
        f.writeUpToNextSpec(w);
        assert(w.data == "ab%cd%ef" && f.trailing == "g%%h%sij", w.data);
        f.writeUpToNextSpec(w);
        assert(w.data == "ab%cd%efg%h" && f.trailing == "ij");
        // bug4775
        f = FormatSpec("%%%s");
        w.clear();
        f.writeUpToNextSpec(w);
        assert(w.data == "%" && f.trailing == "");
        f = FormatSpec("%%%%%s%%");
        w.clear();
        while (f.writeUpToNextSpec(w)) continue;
        assert(w.data == "%%%");
    }

    private void fillUp()
    {
        // Reset content
        if (__ctfe)
        {
            flDash = false;
            flZero = false;
            flSpace = false;
            flPlus = false;
            flHash = false;
        }
        else
        {
            allFlags = 0;
        }

        width = 0;
        precision = UNSPECIFIED;
        nested = null;
        // Parse the spec (we assume we're past '%' already)
        for (size_t i = 0; i < trailing.length; )
        {
            switch (trailing[i])
            {
            case '(':
                // Embedded format specifier.
                auto j = i + 1;
                // Get the matching balanced paren
                for (uint innerParens;;)
                {
                    enforce(j < trailing.length,
                        text("Incorrect format specifier: %", trailing[i .. $]));
                    if (trailing[j++] != '%')
                    {
                        // skip, we're waiting for %( and %)
                        continue;
                    }
                    if (trailing[j] == '-') // for %-(
                        ++j;    // skip
                    if (trailing[j] == ')')
                    {
                        if (innerParens-- == 0) break;
                    }
                    else if (trailing[j] == '|')
                    {
                        if (innerParens == 0) break;
                    }
                    else if (trailing[j] == '(')
                    {
                        ++innerParens;
                    }
                }
                if (trailing[j] == '|')
                {
                    auto k = j;
                    for (++j;;)
                    {
                        if (trailing[j++] != '%')
                            continue;
                        if (trailing[j] == '%')
                            ++j;
                        else if (trailing[j] == ')')
                            break;
                        else
                            throw new Exception(
                                text("Incorrect format specifier: %",
                                        trailing[j .. $]));
                    }
                    nested = to!(typeof(nested))(trailing[i + 1 .. k - 1]);
                    sep = to!(typeof(nested))(trailing[k + 1 .. j - 1]);
                }
                else
                {
                    nested = to!(typeof(nested))(trailing[i + 1 .. j - 1]);
                    sep = null;
                }
                //this = FormatSpec(innerTrailingSpec);
                spec = '(';
                // We practically found the format specifier
                trailing = trailing[j + 1 .. $];
                return;
            case '-': flDash = true; ++i; break;
            case '+': flPlus = true; ++i; break;
            case '#': flHash = true; ++i; break;
            case '0': flZero = true; ++i; break;
            case ' ': flSpace = true; ++i; break;
            case '*':
                if (isDigit(trailing[++i]))
                {
                    // a '*' followed by digits and '$' is a
                    // positional format
                    trailing = trailing[1 .. $];
                    width = -.parse!(typeof(width))(trailing);
                    i = 0;
                    enforceFmt(trailing[i++] == '$',
                        "$ expected");
                }
                else
                {
                    // read result
                    width = DYNAMIC;
                }
                break;
            case '1': .. case '9':
                auto tmp = trailing[i .. $];
                const widthOrArgIndex = .parse!uint(tmp);
                enforceFmt(tmp.length,
                    text("Incorrect format specifier %", trailing[i .. $]));
                i = tmp.ptr - trailing.ptr;
                if (tmp.startsWith('$'))
                {
                    // index of the form %n$
                    indexEnd = indexStart = to!ubyte(widthOrArgIndex);
                    ++i;
                }
                else if (tmp.length && tmp[0] == ':')
                {
                    // two indexes of the form %m:n$, or one index of the form %m:$
                    indexStart = to!ubyte(widthOrArgIndex);
                    tmp = tmp[1 .. $];
                    if (tmp.startsWith('$'))
                    {
                        indexEnd = indexEnd.max;
                    }
                    else
                    {
                        indexEnd = .parse!(typeof(indexEnd))(tmp);
                    }
                    i = tmp.ptr - trailing.ptr;
                    enforceFmt(trailing[i++] == '$',
                        "$ expected");
                }
                else
                {
                    // width
                    width = to!int(widthOrArgIndex);
                }
                break;
            case '.':
                // Precision
                if (trailing[++i] == '*')
                {
                    if (isDigit(trailing[++i]))
                    {
                        // a '.*' followed by digits and '$' is a
                        // positional precision
                        trailing = trailing[i .. $];
                        i = 0;
                        precision = -.parse!int(trailing);
                        enforceFmt(trailing[i++] == '$',
                            "$ expected");
                    }
                    else
                    {
                        // read result
                        precision = DYNAMIC;
                    }
                }
                else if (trailing[i] == '-')
                {
                    // negative precision, as good as 0
                    precision = 0;
                    auto tmp = trailing[i .. $];
                    .parse!int(tmp); // skip digits
                    i = tmp.ptr - trailing.ptr;
                }
                else if (isDigit(trailing[i]))
                {
                    auto tmp = trailing[i .. $];
                    precision = .parse!int(tmp);
                    i = tmp.ptr - trailing.ptr;
                }
                else
                {
                    // "." was specified, but nothing after it
                    precision = 0;
                }
                break;
            default:
                // this is the format char
                spec = cast(char) trailing[i++];
                trailing = trailing[i .. $];
                return;
            } // end switch
        } // end for
        throw new Exception(text("Incorrect format specifier: ", trailing));
    }

    //--------------------------------------------------------------------------
    private bool readUpToNextSpec(R)(ref R r)
    {
        // Reset content
        if (__ctfe)
        {
            flDash = false;
            flZero = false;
            flSpace = false;
            flPlus = false;
            flHash = false;
        }
        else
        {
            allFlags = 0;
        }
        width = 0;
        precision = UNSPECIFIED;
        nested = null;
        // Parse the spec
        while (trailing.length)
        {
            if (*trailing.ptr == '%')
            {
                if (trailing.length > 1 && trailing.ptr[1] == '%')
                {
                    assert(!r.empty);
                    // Require a '%'
                    if (r.front != '%') break;
                    trailing = trailing[2 .. $];
                    r.popFront();
                }
                else
                {
                    enforce(isLower(trailing[1]) || trailing[1] == '*' ||
                            trailing[1] == '(',
                            text("'%", trailing[1],
                                    "' not supported with formatted read"));
                    trailing = trailing[1 .. $];
                    fillUp();
                    return true;
                }
            }
            else
            {
                if (trailing.ptr[0] == ' ')
                {
                    while (!r.empty && std.ascii.isWhite(r.front)) r.popFront();
                    //r = std.algorithm.find!(not!(std.ascii.isWhite))(r);
                }
                else
                {
                    enforce(!r.empty,
                            text("parseToFormatSpec: Cannot find character `",
                                    trailing.ptr[0], "' in the input string."));
                    if (r.front != trailing.front) break;
                    r.popFront();
                }
                trailing = trailing[std.utf.stride(trailing, 0) .. $];
            }
        }
        return false;
    }

    private const string getCurFmtStr()
    {
        auto w = appender!string();
        auto f = FormatSpec!Char("%s"); // for stringnize

        put(w, '%');
        if (indexStart != 0)
            formatValue(w, indexStart, f), put(w, '$');
        if (flDash)  put(w, '-');
        if (flZero)  put(w, '0');
        if (flSpace) put(w, ' ');
        if (flPlus)  put(w, '+');
        if (flHash)  put(w, '#');
        if (width != 0)
            formatValue(w, width, f);
        if (precision != FormatSpec!Char.UNSPECIFIED)
            put(w, '.'), formatValue(w, precision, f);
        put(w, spec);
        return w.data;
    }

    unittest
    {
        // issue 5237
        auto w = appender!string();
        auto f = FormatSpec!char("%.16f");
        f.writeUpToNextSpec(w); // dummy eating
        assert(f.spec == 'f');
        auto fmt = f.getCurFmtStr();
        assert(fmt == "%.16f");
    }

    private const(Char)[] headUpToNextSpec()
    {
        auto w = appender!(typeof(return))();
        auto tr = trailing;

        while (tr.length)
        {
            if (*tr.ptr == '%')
            {
                if (tr.length > 1 && tr.ptr[1] == '%')
                {
                    tr = tr[2 .. $];
                    w.put('%');
                }
                else
                    break;
            }
            else
            {
                w.put(tr.front);
                tr.popFront();
            }
        }
        return w.data;
    }

    string toString()
    {
        return text("address = ", cast(void*) &this,
                "\nwidth = ", width,
                "\nprecision = ", precision,
                "\nspec = ", spec,
                "\nindexStart = ", indexStart,
                "\nindexEnd = ", indexEnd,
                "\nflDash = ", flDash,
                "\nflZero = ", flZero,
                "\nflSpace = ", flSpace,
                "\nflPlus = ", flPlus,
                "\nflHash = ", flHash,
                "\nnested = ", nested,
                "\ntrailing = ", trailing, "\n");
    }
}
@safe pure unittest
{
    //Test the example
    auto a = appender!(string)();
    auto fmt = "Number: %2.4e\nString: %s";
    auto f = FormatSpec!char(fmt);

    f.writeUpToNextSpec(a);

    assert(a.data == "Number: ");
    assert(f.trailing == "\nString: %s");
    assert(f.spec == 'e');
    assert(f.width == 2);
    assert(f.precision == 4);

    f.writeUpToNextSpec(a);

    assert(a.data == "Number: \nString: ");
    assert(f.trailing == "");
    assert(f.spec == 's');
}

/**
   Helper function that returns a $(D FormatSpec) for a single specifier given
   in $(D fmt)

   Returns a $(D FormatSpec) with the specifier parsed.

   Enforces giving only one specifier to the function.
  */
FormatSpec!Char singleSpec(Char)(Char[] fmt)
{
    enforce(fmt.length >= 2, new Exception("fmt must be at least 2 characters long"));
    enforce(fmt.front == '%', new Exception("fmt must start with a '%' character"));

    static struct DummyOutputRange {
        void put(C)(C[] buf) {} // eat elements
    }
    auto a = DummyOutputRange();
    auto spec = FormatSpec!Char(fmt);
    //dummy write
    spec.writeUpToNextSpec(a);

    enforce(spec.trailing.empty,
            new Exception(text("Trailing characters in fmt string: '", spec.trailing)));

    return spec;
}
unittest
{
    auto spec = singleSpec("%2.3e");

    assert(spec.trailing == "");
    assert(spec.spec == 'e');
    assert(spec.width == 2);
    assert(spec.precision == 3);

    assertThrown(singleSpec(""));
    assertThrown(singleSpec("2.3e"));
    assertThrown(singleSpec("%2.3eTest"));
}

/**
   $(D bool)s are formatted as "true" or "false" with %s and as "1" or
   "0" with integral-specific format specs.
 */
void formatValue(Writer, T, Char)(Writer w, T obj, ref FormatSpec!Char f)
if (is(BooleanTypeOf!T) && !is(T == enum) && !hasToString!(T, Char))
{
    BooleanTypeOf!T val = obj;

    if (f.spec == 's')
    {
        string s = val ? "true" : "false";
        if (!f.flDash)
        {
            // right align
            if (f.width > s.length)
                foreach (i ; 0 .. f.width - s.length) put(w, ' ');
            put(w, s);
        }
        else
        {
            // left align
            put(w, s);
            if (f.width > s.length)
                foreach (i ; 0 .. f.width - s.length) put(w, ' ');
        }
    }
    else
        formatValue(w, cast(int) val, f);
}

@safe pure unittest
{
    assertCTFEable!(
    {
        formatTest( false, "false" );
        formatTest( true,  "true"  );
    });
}
unittest
{
    class C1 { bool val; alias val this; this(bool v){ val = v; } }
    class C2 { bool val; alias val this; this(bool v){ val = v; }
               override string toString() const { return "C"; } }
    formatTest( new C1(false), "false" );
    formatTest( new C1(true),  "true" );
    formatTest( new C2(false), "C" );
    formatTest( new C2(true),  "C" );

    struct S1 { bool val; alias val this; }
    struct S2 { bool val; alias val this;
                string toString() const { return "S"; } }
    formatTest( S1(false), "false" );
    formatTest( S1(true),  "true"  );
    formatTest( S2(false), "S" );
    formatTest( S2(true),  "S" );
}

unittest
{
    string t1 = format("[%6s] [%6s] [%-6s]", true, false, true);
    assert(t1 == "[  true] [ false] [true  ]");

    string t2 = format("[%3s] [%-2s]", true, false);
    assert(t2 == "[true] [false]");
}

/**
   $(D null) literal is formatted as $(D "null").
 */
void formatValue(Writer, T, Char)(Writer w, T obj, ref FormatSpec!Char f)
if (is(T == typeof(null)) && !is(T == enum) && !hasToString!(T, Char))
{
    enforceFmt(f.spec == 's',
        "null");

    put(w, "null");
}

@safe pure unittest
{
    assertCTFEable!(
    {
        formatTest( null, "null" );
    });
}

/**
   Integrals are formatted like $(D printf) does.
 */
void formatValue(Writer, T, Char)(Writer w, T obj, ref FormatSpec!Char f)
if (is(IntegralTypeOf!T) && !is(T == enum) && !hasToString!(T, Char))
{
    alias U = IntegralTypeOf!T;
    U val = obj;    // Extracting alias this may be impure/system/may-throw

    if (f.spec == 'r')
    {
        // raw write, skip all else and write the thing
        auto raw = (ref val)@trusted{
            return (cast(const char*) &val)[0 .. val.sizeof];
        }(val);
        if (std.system.endian == Endian.littleEndian && f.flPlus
            || std.system.endian == Endian.bigEndian && f.flDash)
        {
            // must swap bytes
            foreach_reverse (c; raw)
                put(w, c);
        }
        else
        {
            foreach (c; raw)
                put(w, c);
        }
        return;
    }

    uint base =
        f.spec == 'x' || f.spec == 'X' ? 16 :
        f.spec == 'o' ? 8 :
        f.spec == 'b' ? 2 :
        f.spec == 's' || f.spec == 'd' || f.spec == 'u' ? 10 :
        0;
    enforceFmt(base > 0,
        "integral");

    // Forward on to formatIntegral to handle both U and const(U)
    // Saves duplication of code for both versions.
    static if (isSigned!U)
        formatIntegral(w, cast( long) val, f, base, Unsigned!U.max);
    else
        formatIntegral(w, cast(ulong) val, f, base, U.max);
}

private void formatIntegral(Writer, T, Char)(Writer w, const(T) val, ref FormatSpec!Char f, uint base, ulong mask)
{
    FormatSpec!Char fs = f; // fs is copy for change its values.
    T arg = val;

    bool negative = (base == 10 && arg < 0);
    if (negative)
    {
        arg = -arg;
    }

    // All unsigned integral types should fit in ulong.
    formatUnsigned(w, (cast(ulong) arg) & mask, fs, base, negative);
}

private void formatUnsigned(Writer, Char)(Writer w, ulong arg, ref FormatSpec!Char fs, uint base, bool negative)
{
    if (fs.precision == fs.UNSPECIFIED)
    {
        // default precision for integrals is 1
        fs.precision = 1;
    }
    else
    {
        // if a precision is specified, the '0' flag is ignored.
        fs.flZero = false;
    }

    char leftPad = void;
    if (!fs.flDash && !fs.flZero)
        leftPad = ' ';
    else if (!fs.flDash && fs.flZero)
        leftPad = '0';
    else
        leftPad = 0;

    // figure out sign and continue in unsigned mode
    char forcedPrefix = void;
    if (fs.flPlus) forcedPrefix = '+';
    else if (fs.flSpace) forcedPrefix = ' ';
    else forcedPrefix = 0;
    if (base != 10)
    {
        // non-10 bases are always unsigned
        forcedPrefix = 0;
    }
    else if (negative)
    {
        // argument is signed
        forcedPrefix = '-';
    }
    // fill the digits
    char[64] buffer; // 64 bits in base 2 at most
    char[] digits;
    {
        uint i = buffer.length;
        auto n = arg;
        do
        {
            --i;
            buffer[i] = cast(char) (n % base);
            n /= base;
            if (buffer[i] < 10) buffer[i] += '0';
            else buffer[i] += (fs.spec == 'x' ? 'a' : 'A') - 10;
        } while (n);
        digits = buffer[i .. $]; // got the digits without the sign
    }
    // adjust precision to print a '0' for octal if alternate format is on
    if (base == 8 && fs.flHash
        && (fs.precision <= digits.length)) // too low precision
    {
        //fs.precision = digits.length + (arg != 0);
        forcedPrefix = '0';
    }
    // write left pad; write sign; write 0x or 0X; write digits;
    //   write right pad
    // Writing left pad
    ptrdiff_t spacesToPrint =
        fs.width // start with the minimum width
        - digits.length  // take away digits to print
        - (forcedPrefix != 0) // take away the sign if any
        - (base == 16 && fs.flHash && arg ? 2 : 0); // 0x or 0X
    const ptrdiff_t delta = fs.precision - digits.length;
    if (delta > 0) spacesToPrint -= delta;
    if (spacesToPrint > 0) // need to do some padding
    {
        if (leftPad == '0')
        {
            // pad with zeros

            fs.precision =
                cast(typeof(fs.precision)) (spacesToPrint + digits.length);
                //to!(typeof(fs.precision))(spacesToPrint + digits.length);
        }
        else if (leftPad) foreach (i ; 0 .. spacesToPrint) put(w, ' ');
    }
    // write sign
    if (forcedPrefix) put(w, forcedPrefix);
    // write 0x or 0X
    if (base == 16 && fs.flHash && arg) {
        // @@@ overcome bug in dmd;
        //w.write(fs.spec == 'x' ? "0x" : "0X"); //crashes the compiler
        put(w, '0');
        put(w, fs.spec == 'x' ? 'x' : 'X'); // x or X
    }
    // write the digits
    if (arg || fs.precision)
    {
        ptrdiff_t zerosToPrint = fs.precision - digits.length;
        foreach (i ; 0 .. zerosToPrint) put(w, '0');
        put(w, digits);
    }
    // write the spaces to the right if left-align
    if (!leftPad) foreach (i ; 0 .. spacesToPrint) put(w, ' ');
}

@safe pure unittest
{
    assertCTFEable!(
    {
        formatTest( 10, "10" );
    });
}
unittest
{
    class C1 { long val; alias val this; this(long v){ val = v; } }
    class C2 { long val; alias val this; this(long v){ val = v; }
               override string toString() const { return "C"; } }
    formatTest( new C1(10), "10" );
    formatTest( new C2(10), "C" );

    struct S1 { long val; alias val this; }
    struct S2 { long val; alias val this;
                string toString() const { return "S"; } }
    formatTest( S1(10), "10" );
    formatTest( S2(10), "S" );
}

// bugzilla 9117
unittest
{
    static struct Frop {}

    static struct Foo
    {
        int n = 0;
        alias n this;
        T opCast(T) () if (is(T == Frop))
        {
            return Frop();
        }
        string toString()
        {
            return "Foo";
        }
    }

    static struct Bar
    {
        Foo foo;
        alias foo this;
        string toString()
        {
            return "Bar";
        }
    }

    const(char)[] result;
    void put(const char[] s){ result ~= s; }

    Foo foo;
    formattedWrite(&put, "%s", foo);    // OK
    assert(result == "Foo");

    result = null;

    Bar bar;
    formattedWrite(&put, "%s", bar);    // NG
    assert(result == "Bar");
}

/**
 * Floating-point values are formatted like $(D printf) does.
 */
void formatValue(Writer, T, Char)(Writer w, T obj, ref FormatSpec!Char f)
if (is(FloatingPointTypeOf!T) && !is(T == enum) && !hasToString!(T, Char))
{
    FormatSpec!Char fs = f; // fs is copy for change its values.
    FloatingPointTypeOf!T val = obj;

    if (fs.spec == 'r')
    {
        // raw write, skip all else and write the thing
        auto raw = (ref val)@trusted{
            return (cast(const char*) &val)[0 .. val.sizeof];
        }(val);
        if (std.system.endian == Endian.littleEndian && f.flPlus
            || std.system.endian == Endian.bigEndian && f.flDash)
        {
            // must swap bytes
            foreach_reverse (c; raw)
                put(w, c);
        }
        else
        {
            foreach (c; raw)
                put(w, c);
        }
        return;
    }
    enforceFmt(std.algorithm.find("fgFGaAeEs", fs.spec).length,
        "floating");
    version (Win64)
    {
        if (isnan(val)) // snprintf writes 1.#QNAN
        {
          version(none)
          {
            return formatValue(w, "nan", f);
          }
          else  // FIXME:workaroun
          {
            auto s = "nan"[0 .. f.precision < $ ? f.precision : $];
            if (!f.flDash)
            {
                // right align
                if (f.width > s.length)
                    foreach (j ; 0 .. f.width - s.length) put(w, ' ');
                put(w, s);
            }
            else
            {
                // left align
                put(w, s);
                if (f.width > s.length)
                    foreach (j ; 0 .. f.width - s.length) put(w, ' ');
            }
            return;
          }
        }
    }
    if (fs.spec == 's') fs.spec = 'g';
    char[1 /*%*/ + 5 /*flags*/ + 3 /*width.prec*/ + 2 /*format*/
                     + 1 /*\0*/] sprintfSpec = void;
    sprintfSpec[0] = '%';
    uint i = 1;
    if (fs.flDash) sprintfSpec[i++] = '-';
    if (fs.flPlus) sprintfSpec[i++] = '+';
    if (fs.flZero) sprintfSpec[i++] = '0';
    if (fs.flSpace) sprintfSpec[i++] = ' ';
    if (fs.flHash) sprintfSpec[i++] = '#';
    sprintfSpec[i .. i + 3] = "*.*";
    i += 3;
    if (is(Unqual!(typeof(val)) == real)) sprintfSpec[i++] = 'L';
    sprintfSpec[i++] = fs.spec;
    sprintfSpec[i] = 0;
    //printf("format: '%s'; geeba: %g\n", sprintfSpec.ptr, val);
    char[512] buf;
    immutable n = snprintf(buf.ptr, buf.length,
            sprintfSpec.ptr,
            fs.width,
            // negative precision is same as no precision specified
            fs.precision == fs.UNSPECIFIED ? -1 : fs.precision,
            val);
    enforceFmt(n >= 0,
        "floating point formatting failure");
    put(w, buf[0 .. strlen(buf.ptr)]);
}

/*@safe pure */unittest
{
    foreach (T; TypeTuple!(float, double, real))
    {
        formatTest( to!(          T)(5.5), "5.5" );
        formatTest( to!(    const T)(5.5), "5.5" );
        formatTest( to!(immutable T)(5.5), "5.5" );

        formatTest( T.nan, "nan" );
    }
}

unittest
{
    formatTest( 2.25, "2.25" );

    class C1 { double val; alias val this; this(double v){ val = v; } }
    class C2 { double val; alias val this; this(double v){ val = v; }
               override string toString() const { return "C"; } }
    formatTest( new C1(2.25), "2.25" );
    formatTest( new C2(2.25), "C" );

    struct S1 { double val; alias val this; }
    struct S2 { double val; alias val this;
                string toString() const { return "S"; } }
    formatTest( S1(2.25), "2.25" );
    formatTest( S2(2.25), "S" );
}

/*
   Formatting a $(D creal) is deprecated but still kept around for a while.
 */
void formatValue(Writer, T, Char)(Writer w, T obj, ref FormatSpec!Char f)
if (is(Unqual!T : creal) && !is(T == enum) && !hasToString!(T, Char))
{
    creal val = obj;

    formatValue(w, val.re, f);
    if (val.im >= 0)
    {
        put(w, '+');
    }
    formatValue(w, val.im, f);
    put(w, 'i');
}

/*@safe pure */unittest
{
    foreach (T; TypeTuple!(cfloat, cdouble, creal))
    {
        formatTest( to!(          T)(1 + 1i), "1+1i" );
        formatTest( to!(    const T)(1 + 1i), "1+1i" );
        formatTest( to!(immutable T)(1 + 1i), "1+1i" );
    }
    foreach (T; TypeTuple!(cfloat, cdouble, creal))
    {
        formatTest( to!(          T)(0 - 3i), "0-3i" );
        formatTest( to!(    const T)(0 - 3i), "0-3i" );
        formatTest( to!(immutable T)(0 - 3i), "0-3i" );
    }
}

unittest
{
    formatTest( 3+2.25i, "3+2.25i" );

    class C1 { cdouble val; alias val this; this(cdouble v){ val = v; } }
    class C2 { cdouble val; alias val this; this(cdouble v){ val = v; }
               override string toString() const { return "C"; } }
    formatTest( new C1(3+2.25i), "3+2.25i" );
    formatTest( new C2(3+2.25i), "C" );

    struct S1 { cdouble val; alias val this; }
    struct S2 { cdouble val; alias val this;
                string toString() const { return "S"; } }
    formatTest( S1(3+2.25i), "3+2.25i" );
    formatTest( S2(3+2.25i), "S" );
}

/*
   Formatting an $(D ireal) is deprecated but still kept around for a while.
 */
void formatValue(Writer, T, Char)(Writer w, T obj, ref FormatSpec!Char f)
if (is(Unqual!T : ireal) && !is(T == enum) && !hasToString!(T, Char))
{
    ireal val = obj;

    formatValue(w, val.im, f);
    put(w, 'i');
}

/*@safe pure */unittest
{
    foreach (T; TypeTuple!(ifloat, idouble, ireal))
    {
        formatTest( to!(          T)(1i), "1i" );
        formatTest( to!(    const T)(1i), "1i" );
        formatTest( to!(immutable T)(1i), "1i" );
    }
}

unittest
{
    formatTest( 2.25i, "2.25i" );

    class C1 { idouble val; alias val this; this(idouble v){ val = v; } }
    class C2 { idouble val; alias val this; this(idouble v){ val = v; }
               override string toString() const { return "C"; } }
    formatTest( new C1(2.25i), "2.25i" );
    formatTest( new C2(2.25i), "C" );

    struct S1 { idouble val; alias val this; }
    struct S2 { idouble val; alias val this;
                string toString() const { return "S"; } }
    formatTest( S1(2.25i), "2.25i" );
    formatTest( S2(2.25i), "S" );
}

/**
   Individual characters ($(D char), $(D wchar), or $(D dchar)) are
   formatted as Unicode characters with %s and as integers with
   integral-specific format specs.
 */
void formatValue(Writer, T, Char)(Writer w, T obj, ref FormatSpec!Char f)
if (is(CharTypeOf!T) && !is(T == enum) && !hasToString!(T, Char))
{
    CharTypeOf!T val = obj;

    if (f.spec == 's' || f.spec == 'c')
    {
        put(w, val);
    }
    else
    {
        alias U = TypeTuple!(ubyte, ushort, uint)[CharTypeOf!T.sizeof/2];
        formatValue(w, cast(U) val, f);
    }
}

@safe pure unittest
{
    assertCTFEable!(
    {
        formatTest( 'c', "c" );
    });
}

unittest
{
    class C1 { char val; alias val this; this(char v){ val = v; } }
    class C2 { char val; alias val this; this(char v){ val = v; }
               override string toString() const { return "C"; } }
    formatTest( new C1('c'), "c" );
    formatTest( new C2('c'), "C" );

    struct S1 { char val; alias val this; }
    struct S2 { char val; alias val this;
                string toString() const { return "S"; } }
    formatTest( S1('c'), "c" );
    formatTest( S2('c'), "S" );
}

@safe pure unittest
{
    //Little Endian
    formatTest( "%-r", cast( char)'c', ['c'         ] );
    formatTest( "%-r", cast(wchar)'c', ['c', 0      ] );
    formatTest( "%-r", cast(dchar)'c', ['c', 0, 0, 0] );
    formatTest( "%-r", '本', ['\x2c', '\x67'] );

    //Big Endian
    formatTest( "%+r", cast( char)'c', [         'c'] );
    formatTest( "%+r", cast(wchar)'c', [0,       'c'] );
    formatTest( "%+r", cast(dchar)'c', [0, 0, 0, 'c'] );
    formatTest( "%+r", '本', ['\x67', '\x2c'] );
}

/**
   Strings are formatted like $(D printf) does.
 */
void formatValue(Writer, T, Char)(Writer w, T obj, ref FormatSpec!Char f)
if (is(StringTypeOf!T) && !is(StaticArrayTypeOf!T) && !is(T == enum) && !hasToString!(T, Char))
{
    Unqual!(StringTypeOf!T) val = obj;  // for `alias this`, see bug5371
    formatRange(w, val, f);
}

unittest
{
    formatTest( "abc", "abc" );
}

unittest
{
    // Test for bug 5371 for classes
    class C1 { const string var; alias var this; this(string s){ var = s; } }
    class C2 {       string var; alias var this; this(string s){ var = s; } }
    formatTest( new C1("c1"), "c1" );
    formatTest( new C2("c2"), "c2" );

    // Test for bug 5371 for structs
    struct S1 { const string var; alias var this; }
    struct S2 {       string var; alias var this; }
    formatTest( S1("s1"), "s1" );
    formatTest( S2("s2"), "s2" );
}

unittest
{
    class  C3 { string val; alias val this; this(string s){ val = s; }
                override string toString() const { return "C"; } }
    formatTest( new C3("c3"), "C" );

    struct S3 { string val; alias val this;
                string toString() const { return "S"; } }
    formatTest( S3("s3"), "S" );
}

@safe pure unittest
{
    //Little Endian
    formatTest( "%-r", "ab"c, ['a'         , 'b'         ] );
    formatTest( "%-r", "ab"w, ['a', 0      , 'b', 0      ] );
    formatTest( "%-r", "ab"d, ['a', 0, 0, 0, 'b', 0, 0, 0] );
    formatTest( "%-r", "日本語"c, ['\xe6', '\x97', '\xa5', '\xe6', '\x9c', '\xac', '\xe8', '\xaa', '\x9e'] );
    formatTest( "%-r", "日本語"w, ['\xe5', '\x65',                 '\x2c', '\x67',                 '\x9e', '\x8a'                ] );
    formatTest( "%-r", "日本語"d, ['\xe5', '\x65', '\x00', '\x00', '\x2c', '\x67', '\x00', '\x00', '\x9e', '\x8a', '\x00', '\x00'] );

    //Big Endian
    formatTest( "%+r", "ab"c, [         'a',          'b'] );
    formatTest( "%+r", "ab"w, [      0, 'a',       0, 'b'] );
    formatTest( "%+r", "ab"d, [0, 0, 0, 'a', 0, 0, 0, 'b'] );
    formatTest( "%+r", "日本語"c, ['\xe6', '\x97', '\xa5', '\xe6', '\x9c', '\xac', '\xe8', '\xaa', '\x9e'] );
    formatTest( "%+r", "日本語"w, [                '\x65', '\xe5',                 '\x67', '\x2c',                 '\x8a', '\x9e'] );
    formatTest( "%+r", "日本語"d, ['\x00', '\x00', '\x65', '\xe5', '\x00', '\x00', '\x67', '\x2c', '\x00', '\x00', '\x8a', '\x9e'] );
}

/**
   Static-size arrays are formatted as dynamic arrays.
 */
void formatValue(Writer, T, Char)(Writer w, auto ref T obj, ref FormatSpec!Char f)
if (is(StaticArrayTypeOf!T) && !is(T == enum) && !hasToString!(T, Char))
{
    formatValue(w, obj[], f);
}

unittest    // Test for issue 8310
{
    FormatSpec!char f;
    auto w = appender!string();

    char[2] two = ['a', 'b'];
    formatValue(w, two, f);

    char[2] getTwo(){ return two; }
    formatValue(w, getTwo(), f);
}

/**
   Dynamic arrays are formatted as input ranges.

   Specializations:
     $(UL $(LI $(D void[]) is formatted like $(D ubyte[]).)
          $(LI Const array is converted to input range by removing its qualifier.))
 */
void formatValue(Writer, T, Char)(Writer w, T obj, ref FormatSpec!Char f)
if (is(DynamicArrayTypeOf!T) && !is(StringTypeOf!T) && !is(T == enum) && !hasToString!(T, Char))
{
    static if (is(const(ArrayTypeOf!T) == const(void[])))
    {
        formatValue(w, cast(const ubyte[])obj, f);
    }
    else static if (!isInputRange!T)
    {
        alias Unqual!(ArrayTypeOf!T) U;
        static assert(isInputRange!U);
        U val = obj;
        formatValue(w, val, f);
    }
    else
    {
        formatRange(w, obj, f);
    }
}

// alias this, input range I/F, and toString()
unittest
{
    struct S(uint flags)
    {
        int[] arr;
      static if (flags & 1)
        alias arr this;

      static if (flags & 2)
      {
        @property bool empty() const { return arr.length == 0; }
        @property int front() const { return arr[0] * 2; }
        void popFront() { arr = arr[1..$]; }
      }

      static if (flags & 4)
        string toString() const { return "S"; }
    }
    formatTest(S!0b000([0, 1, 2]), "S!0([0, 1, 2])");
    formatTest(S!0b001([0, 1, 2]), "[0, 1, 2]");        // Test for bug 7628
    formatTest(S!0b010([0, 1, 2]), "[0, 2, 4]");
    formatTest(S!0b011([0, 1, 2]), "[0, 2, 4]");
    formatTest(S!0b100([0, 1, 2]), "S");
    formatTest(S!0b101([0, 1, 2]), "S");                // Test for bug 7628
    formatTest(S!0b110([0, 1, 2]), "S");
    formatTest(S!0b111([0, 1, 2]), "S");

    class C(uint flags)
    {
        int[] arr;
      static if (flags & 1)
        alias arr this;

        this(int[] a) { arr = a; }

      static if (flags & 2)
      {
        @property bool empty() const { return arr.length == 0; }
        @property int front() const { return arr[0] * 2; }
        void popFront() { arr = arr[1..$]; }
      }

      static if (flags & 4)
        override string toString() const { return "C"; }
    }
    formatTest(new C!0b000([0, 1, 2]), (new C!0b000([])).toString());
    formatTest(new C!0b001([0, 1, 2]), "[0, 1, 2]");    // Test for bug 7628
    formatTest(new C!0b010([0, 1, 2]), "[0, 2, 4]");
    formatTest(new C!0b011([0, 1, 2]), "[0, 2, 4]");
    formatTest(new C!0b100([0, 1, 2]), "C");
    formatTest(new C!0b101([0, 1, 2]), "C");            // Test for bug 7628
    formatTest(new C!0b110([0, 1, 2]), "C");
    formatTest(new C!0b111([0, 1, 2]), "C");
}

unittest
{
    // void[]
    void[] val0;
    formatTest( val0, "[]" );

    void[] val = cast(void[])cast(ubyte[])[1, 2, 3];
    formatTest( val, "[1, 2, 3]" );

    void[0] sval0 = [];
    formatTest( sval0, "[]");

    void[3] sval = cast(void[3])cast(ubyte[3])[1, 2, 3];
    formatTest( sval, "[1, 2, 3]" );
}

unittest
{
    // const(T[]) -> const(T)[]
    const short[] a = [1, 2, 3];
    formatTest( a, "[1, 2, 3]" );

    struct S { const(int[]) arr; alias arr this; }
    auto s = S([1,2,3]);
    formatTest( s, "[1, 2, 3]" );
}

unittest
{
    // 6640
    struct Range
    {
        string value;
        const @property bool empty(){ return !value.length; }
        const @property dchar front(){ return value.front; }
        void popFront(){ value.popFront(); }

        const @property size_t length(){ return value.length; }
    }
    immutable table =
    [
        ["[%s]", "[string]"],
        ["[%10s]", "[    string]"],
        ["[%-10s]", "[string    ]"],
        ["[%(%02x %)]", "[73 74 72 69 6e 67]"],
        ["[%(%c %)]", "[s t r i n g]"],
    ];
    foreach (e; table)
    {
        formatTest(e[0], "string", e[1]);
        formatTest(e[0], Range("string"), e[1]);
    }
}

unittest
{
    // string literal from valid UTF sequence is encoding free.
    foreach (StrType; TypeTuple!(string, wstring, dstring))
    {
        // Valid and printable (ASCII)
        formatTest( [cast(StrType)"hello"],
                    `["hello"]` );

        // 1 character escape sequences (' is not escaped in strings)
        formatTest( [cast(StrType)"\"'\0\\\a\b\f\n\r\t\v"],
                    `["\"'\0\\\a\b\f\n\r\t\v"]` );

        // 1 character optional escape sequences
        formatTest( [cast(StrType)"\'\?"],
                    `["'?"]` );

        // Valid and non-printable code point (<= U+FF)
        formatTest( [cast(StrType)"\x10\x1F\x20test"],
                    `["\x10\x1F test"]` );

        // Valid and non-printable code point (<= U+FFFF)
        formatTest( [cast(StrType)"\u200B..\u200F"],
                    `["\u200B..\u200F"]` );

        // Valid and non-printable code point (<= U+10FFFF)
        formatTest( [cast(StrType)"\U000E0020..\U000E007F"],
                    `["\U000E0020..\U000E007F"]` );
    }

    // invalid UTF sequence needs hex-string literal postfix (c/w/d)
    {
        // U+FFFF with UTF-8 (Invalid code point for interchange)
        formatTest( [cast(string)[0xEF, 0xBF, 0xBF]],
                    `[x"EF BF BF"c]` );

        // U+FFFF with UTF-16 (Invalid code point for interchange)
        formatTest( [cast(wstring)[0xFFFF]],
                    `[x"FFFF"w]` );

        // U+FFFF with UTF-32 (Invalid code point for interchange)
        formatTest( [cast(dstring)[0xFFFF]],
                    `[x"FFFF"d]` );
    }
}

unittest
{
    // nested range formatting with array of string
    formatTest( "%({%(%02x %)}%| %)", ["test", "msg"],
                `{74 65 73 74} {6d 73 67}` );
}

unittest
{
    // stop auto escaping inside range formatting
    auto arr = ["hello", "world"];
    formatTest( "%(%s, %)",  arr, `"hello", "world"` );
    formatTest( "%-(%s, %)", arr, `hello, world` );

    auto aa1 = [1:"hello", 2:"world"];
    formatTest( "%(%s:%s, %)",  aa1, [`1:"hello", 2:"world"`, `2:"world", 1:"hello"`] );
    formatTest( "%-(%s:%s, %)", aa1, [`1:hello, 2:world`, `2:world, 1:hello`] );

    auto aa2 = [1:["ab", "cd"], 2:["ef", "gh"]];
    formatTest( "%-(%s:%s, %)",        aa2, [`1:["ab", "cd"], 2:["ef", "gh"]`, `2:["ef", "gh"], 1:["ab", "cd"]`] );
    formatTest( "%-(%s:%(%s%), %)",    aa2, [`1:"ab""cd", 2:"ef""gh"`, `2:"ef""gh", 1:"ab""cd"`] );
    formatTest( "%-(%s:%-(%s%)%|, %)", aa2, [`1:abcd, 2:efgh`, `2:efgh, 1:abcd`] );
}

// input range formatting
private void formatRange(Writer, T, Char)(ref Writer w, ref T val, ref FormatSpec!Char f)
if (isInputRange!T)
{
    // Formatting character ranges like string
    if (f.spec == 's')
    {
        static if (is(CharTypeOf!(ElementType!T)))
        {
            static if (is(StringTypeOf!T))
            {
                auto s = val[0 .. f.precision < $ ? f.precision : $];
                if (!f.flDash)
                {
                    // right align
                    if (f.width > s.length)
                        foreach (i ; 0 .. f.width - s.length) put(w, ' ');
                    put(w, s);
                }
                else
                {
                    // left align
                    put(w, s);
                    if (f.width > s.length)
                        foreach (i ; 0 .. f.width - s.length) put(w, ' ');
                }
            }
            else
            {
                if (!f.flDash)
                {
                    static if (hasLength!T)
                    {
                        // right align
                        auto len = val.length;
                    }
                    else static if (isForwardRange!T && !isInfinite!T)
                    {
                        auto len = walkLength(val.save);
                    }
                    else
                    {
                        enforce(f.width == 0, "Cannot right-align a range without length");
                        size_t len = 0;
                    }
                    if (f.precision != f.UNSPECIFIED && len > f.precision)
                        len = f.precision;

                    if (f.width > len)
                        foreach (i ; 0 .. f.width - len)
                            put(w, ' ');
                    if (f.precision == f.UNSPECIFIED)
                        put(w, val);
                    else
                    {
                        size_t printed = 0;
                        for (; !val.empty && printed < f.precision; val.popFront(), ++printed)
                            put(w, val.front);
                    }
                }
                else
                {
                    size_t printed = void;

                    // left align
                    if (f.precision == f.UNSPECIFIED)
                    {
                        static if (hasLength!T)
                        {
                            printed = val.length;
                            put(w, val);
                        }
                        else
                        {
                            printed = 0;
                            for (; !val.empty; val.popFront(), ++printed)
                                put(w, val.front);
                        }
                    }
                    else
                    {
                        printed = 0;
                        for (; !val.empty && printed < f.precision; val.popFront(), ++printed)
                            put(w, val.front);
                    }

                    if (f.width > printed)
                        foreach (i ; 0 .. f.width - printed)
                            put(w, ' ');
                }
            }
        }
        else
        {
            put(w, f.seqBefore);
            if (!val.empty)
            {
                formatElement(w, val.front, f);
                val.popFront();
                for (size_t i; !val.empty; val.popFront(), ++i)
                {
                    put(w, f.seqSeparator);
                    formatElement(w, val.front, f);
                }
            }
            static if (!isInfinite!T) put(w, f.seqAfter);
        }
    }
    else if (f.spec == 'r')
    {
        static if (is(DynamicArrayTypeOf!T))
        {
            alias ARR = DynamicArrayTypeOf!T;
            foreach (e ; cast(ARR)val)
            {
                formatValue(w, e, f);
            }
        }
        else
        {
            for (size_t i; !val.empty; val.popFront(), ++i)
            {
                formatValue(w, val.front, f);
            }
        }
    }
    else if (f.spec == '(')
    {
        if (val.empty)
            return;
        // Nested specifier is to be used
        for (;;)
        {
            auto fmt = FormatSpec!Char(f.nested);
            fmt.writeUpToNextSpec(w);
            if (f.flDash)
                formatValue(w, val.front, fmt);
            else
                formatElement(w, val.front, fmt);
            if (f.sep)
            {
                put(w, fmt.trailing);
                val.popFront();
                if (val.empty)
                    break;
                put(w, f.sep);
            }
            else
            {
                val.popFront();
                if (val.empty)
                    break;
                put(w, fmt.trailing);
            }
        }
    }
    else
        throw new Exception(text("Incorrect format specifier for range: %", f.spec));
}

// character formatting with ecaping
private void formatChar(Writer)(Writer w, in dchar c, in char quote)
{
    import std.uni : isGraphical;

    if (std.uni.isGraphical(c))
    {
        if (c == quote || c == '\\')
            put(w, '\\'), put(w, c);
        else
            put(w, c);
    }
    else if (c <= 0xFF)
    {
        put(w, '\\');
        switch (c)
        {
        case '\0':  put(w, '0');  break;
        case '\a':  put(w, 'a');  break;
        case '\b':  put(w, 'b');  break;
        case '\f':  put(w, 'f');  break;
        case '\n':  put(w, 'n');  break;
        case '\r':  put(w, 'r');  break;
        case '\t':  put(w, 't');  break;
        case '\v':  put(w, 'v');  break;
        default:
            formattedWrite(w, "x%02X", cast(uint)c);
        }
    }
    else if (c <= 0xFFFF)
        formattedWrite(w, "\\u%04X", cast(uint)c);
    else
        formattedWrite(w, "\\U%08X", cast(uint)c);
}

// undocumented
// string elements are formatted like UTF-8 string literals.
void formatElement(Writer, T, Char)(Writer w, T val, ref FormatSpec!Char f)
if (is(StringTypeOf!T) && !is(T == enum))
{
    StringTypeOf!T str = val;   // bug 8015

    if (f.spec == 's')
    {
        try
        {
            // ignore other specifications and quote
            auto app = appender!(typeof(val[0])[])();
            put(app, '\"');
            for (size_t i = 0; i < str.length; )
            {
                auto c = std.utf.decode(str, i);
                // \uFFFE and \uFFFF are considered valid by isValidDchar,
                // so need checking for interchange.
                if (c == 0xFFFE || c == 0xFFFF)
                    goto LinvalidSeq;
                formatChar(app, c, '"');
            }
            put(app, '\"');
            put(w, app.data);
            return;
        }
        catch (UTFException)
        {
        }

        // If val contains invalid UTF sequence, formatted like HexString literal
    LinvalidSeq:
        static if (is(typeof(str[0]) : const(char)))
        {
            enum postfix = 'c';
            alias const(ubyte)[] IntArr;
        }
        else static if (is(typeof(str[0]) : const(wchar)))
        {
            enum postfix = 'w';
            alias const(ushort)[] IntArr;
        }
        else static if (is(typeof(str[0]) : const(dchar)))
        {
            enum postfix = 'd';
            alias const(uint)[] IntArr;
        }
        formattedWrite(w, "x\"%(%02X %)\"%s", cast(IntArr)str, postfix);
    }
    else
        formatValue(w, str, f);
}

unittest
{
    // Test for bug 8015
    import std.typecons;

    struct MyStruct {
        string str;
        @property string toStr() {
            return str;
        }
        alias toStr this;
    }

    Tuple!(MyStruct) t;
}

// undocumented
// character elements are formatted like UTF-8 character literals.
void formatElement(Writer, T, Char)(Writer w, T val, ref FormatSpec!Char f)
if (is(CharTypeOf!T) && !is(T == enum))
{
    if (f.spec == 's')
    {
        put(w, '\'');
        formatChar(w, val, '\'');
        put(w, '\'');
    }
    else
        formatValue(w, val, f);
}

// undocumented
// Maybe T is noncopyable struct, so receive it by 'auto ref'.
void formatElement(Writer, T, Char)(Writer w, auto ref T val, ref FormatSpec!Char f)
if (!is(StringTypeOf!T) && !is(CharTypeOf!T) || is(T == enum))
{
    formatValue(w, val, f);
}

/**
   Associative arrays are formatted by using $(D ':') and $(D ", ") as
   separators, and enclosed by $(D '[') and $(D ']').
 */
void formatValue(Writer, T, Char)(Writer w, T obj, ref FormatSpec!Char f)
if (is(AssocArrayTypeOf!T) && !is(T == enum) && !hasToString!(T, Char))
{
    AssocArrayTypeOf!T val = obj;

    enforceFmt(f.spec == 's' || f.spec == '(',
        "associative");

    enum const(Char)[] defSpec = "%s" ~ f.keySeparator ~ "%s" ~ f.seqSeparator;
    auto fmtSpec = f.spec == '(' ? f.nested : defSpec;

    size_t i = 0, end = val.length;

    if (f.spec == 's')
        put(w, f.seqBefore);
    foreach (k, ref v; val)
    {
        auto fmt = FormatSpec!Char(fmtSpec);
        fmt.writeUpToNextSpec(w);
        if (f.flDash)
        {
            formatValue(w, k, fmt);
            fmt.writeUpToNextSpec(w);
            formatValue(w, v, fmt);
        }
        else
        {
            formatElement(w, k, fmt);
            fmt.writeUpToNextSpec(w);
            formatElement(w, v, fmt);
        }
        if (f.sep)
        {
            fmt.writeUpToNextSpec(w);
            if (++i != end)
                put(w, f.sep);
        }
        else
        {
            if (++i != end)
                fmt.writeUpToNextSpec(w);
        }
    }
    if (f.spec == 's')
        put(w, f.seqAfter);
}

unittest
{
    int[string] aa0;
    formatTest( aa0, `[]` );

    // elements escaping
    formatTest(  ["aaa":1, "bbb":2],
               [`["aaa":1, "bbb":2]`, `["bbb":2, "aaa":1]`] );
    formatTest(  ['c':"str"],
                `['c':"str"]` );
    formatTest(  ['"':"\"", '\'':"'"],
               [`['"':"\"", '\'':"'"]`, `['\'':"'", '"':"\""]`] );

    // range formatting for AA
    auto aa3 = [1:"hello", 2:"world"];
    // escape
    formatTest( "{%(%s:%s $ %)}", aa3,
               [`{1:"hello" $ 2:"world"}`, `{2:"world" $ 1:"hello"}`]);
    // use range formatting for key and value, and use %|
    formatTest( "{%([%04d->%(%c.%)]%| $ %)}", aa3,
               [`{[0001->h.e.l.l.o] $ [0002->w.o.r.l.d]}`, `{[0002->w.o.r.l.d] $ [0001->h.e.l.l.o]}`] );
}

unittest
{
    class C1 { int[char] val; alias val this; this(int[char] v){ val = v; } }
    class C2 { int[char] val; alias val this; this(int[char] v){ val = v; }
               override string toString() const { return "C"; } }
    formatTest( new C1(['c':1, 'd':2]), [`['c':1, 'd':2]`, `['d':2, 'c':1]`] );
    formatTest( new C2(['c':1, 'd':2]), "C" );

    struct S1 { int[char] val; alias val this; }
    struct S2 { int[char] val; alias val this;
                string toString() const { return "S"; } }
    formatTest( S1(['c':1, 'd':2]), [`['c':1, 'd':2]`, `['d':2, 'c':1]`] );
    formatTest( S2(['c':1, 'd':2]), "S" );
}


template hasToString(T, Char)
{
    static if(isPointer!T && !isAggregateType!T)
    {
        // X* does not have toString, even if X is aggregate type has toString.
        enum hasToString = 0;
    }
    else static if (is(typeof({ T val = void; FormatSpec!Char f; val.toString((const(char)[] s){}, f); })))
    {
        enum hasToString = 4;
    }
    else static if (is(typeof({ T val = void; val.toString((const(char)[] s){}, "%s"); })))
    {
        enum hasToString = 3;
    }
    else static if (is(typeof({ T val = void; val.toString((const(char)[] s){}); })))
    {
        enum hasToString = 2;
    }
    else static if (is(typeof({ T val = void; return val.toString(); }()) S) && isSomeString!S)
    {
        enum hasToString = 1;
    }
    else
    {
        enum hasToString = 0;
    }
}

// object formatting with toString
private void formatObject(Writer, T, Char)(ref Writer w, ref T val, ref FormatSpec!Char f)
if (hasToString!(T, Char))
{
    static if (is(typeof(val.toString((const(char)[] s){}, f))))
    {
        val.toString((const(char)[] s) { put(w, s); }, f);
    }
    else static if (is(typeof(val.toString((const(char)[] s){}, "%s"))))
    {
        val.toString((const(char)[] s) { put(w, s); }, f.getCurFmtStr());
    }
    else static if (is(typeof(val.toString((const(char)[] s){}))))
    {
        val.toString((const(char)[] s) { put(w, s); });
    }
    else static if (is(typeof(val.toString()) S) && isSomeString!S)
    {
        put(w, val.toString());
    }
    else
        static assert(0);
}

void enforceValidFormatSpec(T, Char)(ref FormatSpec!Char f)
{
    static if (!isInputRange!T && hasToString!(T, Char) != 4)
    {
        enforceFmt(f.spec == 's',
            "Expected '%s' format specifier for type '" ~ T.stringof ~ "'");
    }
}

unittest
{
    static interface IF1 { }
    class CIF1 : IF1 { }
    static struct SF1 { }
    static union UF1 { }
    static class CF1 { }

    static interface IF2 { string toString(); }
    static class CIF2 : IF2 { override string toString() { return ""; } }
    static struct SF2 { string toString() { return ""; } }
    static union UF2 { string toString() { return ""; } }
    static class CF2 { override string toString() { return ""; } }

    static interface IK1 { void toString(scope void delegate(const(char)[]) sink,
                           FormatSpec!char) const; }
    static class CIK1 : IK1 { override void toString(scope void delegate(const(char)[]) sink,
                              FormatSpec!char) const { sink("CIK1"); } }
    static struct KS1 { void toString(scope void delegate(const(char)[]) sink,
                        FormatSpec!char) const { sink("KS1"); } }

    static union KU1 { void toString(scope void delegate(const(char)[]) sink,
                       FormatSpec!char) const { sink("KU1"); } }

    static class KC1 { void toString(scope void delegate(const(char)[]) sink,
                       FormatSpec!char) const { sink("KC1"); } }

    IF1 cif1 = new CIF1;
    assertThrown!FormatException(format("%f", cif1));
    assertThrown!FormatException(format("%f", SF1()));
    assertThrown!FormatException(format("%f", UF1()));
    assertThrown!FormatException(format("%f", new CF1()));

    IF2 cif2 = new CIF2;
    assertThrown!FormatException(format("%f", cif2));
    assertThrown!FormatException(format("%f", SF2()));
    assertThrown!FormatException(format("%f", UF2()));
    assertThrown!FormatException(format("%f", new CF2()));

    IK1 cik1 = new CIK1;
    assert(format("%f", cik1) == "CIK1");
    assert(format("%f", KS1()) == "KS1");
    assert(format("%f", KU1()) == "KU1");
    assert(format("%f", new KC1()) == "KC1");
}

/**
   Aggregates ($(D struct), $(D union), $(D class), and $(D interface)) are
   basically formatted by calling $(D toString).
   $(D toString) should have one of the following signatures:

---
const void toString(scope void delegate(const(char)[]) sink, FormatSpec fmt);
const void toString(scope void delegate(const(char)[]) sink, string fmt);
const void toString(scope void delegate(const(char)[]) sink);
const string toString();
---

   For the class objects which have input range interface,
   $(UL $(LI If the instance $(D toString) has overridden
             $(D Object.toString), it is used.)
        $(LI Otherwise, the objects are formatted as input range.))

   For the struct and union objects which does not have $(D toString),
   $(UL $(LI If they have range interface, formatted as input range.)
        $(LI Otherwise, they are formatted like $(D Type(field1, filed2, ...)).))

   Otherwise, are formatted just as their type name.
 */
void formatValue(Writer, T, Char)(Writer w, T val, ref FormatSpec!Char f)
if (is(T == class) && !is(T == enum))
{
    enforceValidFormatSpec!(T, Char)(f);
    // TODO: Change this once toString() works for shared objects.
    static assert(!is(T == shared), "unable to format shared objects");

    if (val is null)
        put(w, "null");
    else
    {
        static if (hasToString!(T, Char) > 1 || (!isInputRange!T && !is(BuiltinTypeOf!T)))
        {
            formatObject!(Writer, T, Char)(w, val, f);
        }
        else
        {
          //string delegate() dg = &val.toString;
            Object o = val;     // workaround
            string delegate() dg = &o.toString;
            if (dg.funcptr != &Object.toString) // toString is overridden
            {
                formatObject(w, val, f);
            }
            else static if (isInputRange!T)
            {
                formatRange(w, val, f);
            }
            else static if (is(BuiltinTypeOf!T X))
            {
                X x = val;
                formatValue(w, x, f);
            }
            else
            {
                formatObject(w, val, f);
            }
        }
    }
}

unittest
{
    // class range (issue 5154)
    auto c = inputRangeObject([1,2,3,4]);
    formatTest( c, "[1, 2, 3, 4]" );
    assert(c.empty);
    c = null;
    formatTest( c, "null" );
}

unittest
{
    // 5354
    // If the class has both range I/F and custom toString, the use of custom
    // toString routine is prioritized.

    // Enable the use of custom toString that gets a sink delegate
    // for class formatting.

    enum inputRangeCode =
    q{
        int[] arr;
        this(int[] a){ arr = a; }
        @property int front() const { return arr[0]; }
        @property bool empty() const { return arr.length == 0; }
        void popFront(){ arr = arr[1..$]; }
    };

    class C1
    {
        mixin(inputRangeCode);
        void toString(scope void delegate(const(char)[]) dg, ref FormatSpec!char f) const { dg("[012]"); }
    }
    class C2
    {
        mixin(inputRangeCode);
        void toString(scope void delegate(const(char)[]) dg, string f) const { dg("[012]"); }
    }
    class C3
    {
        mixin(inputRangeCode);
        void toString(scope void delegate(const(char)[]) dg) const { dg("[012]"); }
    }
    class C4
    {
        mixin(inputRangeCode);
        override string toString() const { return "[012]"; }
    }
    class C5
    {
        mixin(inputRangeCode);
    }

    formatTest( new C1([0, 1, 2]), "[012]" );
    formatTest( new C2([0, 1, 2]), "[012]" );
    formatTest( new C3([0, 1, 2]), "[012]" );
    formatTest( new C4([0, 1, 2]), "[012]" );
    formatTest( new C5([0, 1, 2]), "[0, 1, 2]" );
}

/// ditto
void formatValue(Writer, T, Char)(Writer w, T val, ref FormatSpec!Char f)
if (is(T == interface) && (hasToString!(T, Char) || !is(BuiltinTypeOf!T)) && !is(T == enum))
{
    enforceValidFormatSpec!(T, Char)(f);
    if (val is null)
        put(w, "null");
    else
    {
        static if (hasToString!(T, Char))
        {
            formatObject(w, val, f);
        }
        else static if (isInputRange!T)
        {
            formatRange(w, val, f);
        }
        else
        {
            formatValue(w, cast(Object)val, f);
        }
    }
}

unittest
{
    // interface
    InputRange!int i = inputRangeObject([1,2,3,4]);
    formatTest( i, "[1, 2, 3, 4]" );
    assert(i.empty);
    i = null;
    formatTest( i, "null" );

    // interface (downcast to Object)
    interface Whatever {}
    class C : Whatever
    {
        override @property string toString() const { return "ab"; }
    }
    Whatever val = new C;
    formatTest( val, "ab" );
}

/// ditto
// Maybe T is noncopyable struct, so receive it by 'auto ref'.
void formatValue(Writer, T, Char)(Writer w, auto ref T val, ref FormatSpec!Char f)
if ((is(T == struct) || is(T == union)) && (hasToString!(T, Char) || !is(BuiltinTypeOf!T)) && !is(T == enum))
{
    enforceValidFormatSpec!(T, Char)(f);
    static if (hasToString!(T, Char))
    {
        formatObject(w, val, f);
    }
    else static if (isInputRange!T)
    {
        formatRange(w, val, f);
    }
    else static if (is(T == struct))
    {
        enum left = T.stringof~"(";
        enum separator = ", ";
        enum right = ")";

        put(w, left);
        foreach (i, e; val.tupleof)
        {
            static if (0 < i && val.tupleof[i-1].offsetof == val.tupleof[i].offsetof)
            {
                static if (i == val.tupleof.length - 1 || val.tupleof[i].offsetof != val.tupleof[i+1].offsetof)
                    put(w, separator~val.tupleof[i].stringof[4..$]~"}");
                else
                    put(w, separator~val.tupleof[i].stringof[4..$]);
            }
            else
            {
                static if (i+1 < val.tupleof.length && val.tupleof[i].offsetof == val.tupleof[i+1].offsetof)
                    put(w, (i > 0 ? separator : "")~"#{overlap "~val.tupleof[i].stringof[4..$]);
                else
                {
                    static if (i > 0)
                        put(w, separator);
                    formatElement(w, e, f);
                }
            }
        }
        put(w, right);
    }
    else
    {
        put(w, T.stringof);
    }
}

unittest
{
    // bug 4638
    struct U8  {  string toString() const { return "blah"; } }
    struct U16 { wstring toString() const { return "blah"; } }
    struct U32 { dstring toString() const { return "blah"; } }
    formatTest( U8(), "blah" );
    formatTest( U16(), "blah" );
    formatTest( U32(), "blah" );
}

unittest
{
    // 3890
    struct Int{ int n; }
    struct Pair{ string s; Int i; }
    formatTest( Pair("hello", Int(5)),
                `Pair("hello", Int(5))` );
}

unittest
{
    // union formatting without toString
    union U1
    {
        int n;
        string s;
    }
    U1 u1;
    formatTest( u1, "U1" );

    // union formatting with toString
    union U2
    {
        int n;
        string s;
        string toString() const { return s; }
    }
    U2 u2;
    u2.s = "hello";
    formatTest( u2, "hello" );
}

unittest
{
    // 7230
    static struct Bug7230
    {
        string s = "hello";
        union {
            string a;
            int b;
            double c;
        }
        long x = 10;
    }

    Bug7230 bug;
    bug.b = 123;

    FormatSpec!char f;
    auto w = appender!(char[])();
    formatValue(w, bug, f);
    assert(w.data == `Bug7230("hello", #{overlap a, b, c}, 10)`);
}

unittest
{
    static struct S{ @disable this(this); }
    S s;

    FormatSpec!char f;
    auto w = appender!string();
    formatValue(w, s, f);
    assert(w.data == "S()");
}

/**
   $(D enum) is formatted like its base value.
 */
void formatValue(Writer, T, Char)(Writer w, T val, ref FormatSpec!Char f)
if (is(T == enum))
{
    if (f.spec == 's')
    {
        foreach (i, e; EnumMembers!T)
        {
            if (val == e)
            {
                formatValue(w, __traits(allMembers, T)[i], f);
                return;
            }
        }

        // val is not a member of T, output cast(T)rawValue instead.
        put(w, "cast(" ~ T.stringof ~ ")");
        static assert(!is(OriginalType!T == T));
    }
    formatValue(w, cast(OriginalType!T)val, f);
}
unittest
{
    enum A { first, second, third }
    formatTest( A.second, "second" );
    formatTest( cast(A)72, "cast(A)72" );
}
unittest
{
    enum A : string { one = "uno", two = "dos", three = "tres" }
    formatTest( A.three, "three" );
    formatTest( cast(A)"mill\&oacute;n", "cast(A)mill\&oacute;n" );
}
unittest
{
    enum A : bool { no, yes }
    formatTest( A.yes, "yes" );
    formatTest( A.no, "no" );
}
unittest
{
    // Test for bug 6892
    enum Foo { A = 10 }
    formatTest("%s",    Foo.A, "A");
    formatTest(">%4s<", Foo.A, ">   A<");
    formatTest("%04d",  Foo.A, "0010");
    formatTest("%+2u",  Foo.A, "+10");
    formatTest("%02x",  Foo.A, "0a");
    formatTest("%3o",   Foo.A, " 12");
    formatTest("%b",    Foo.A, "1010");
}

/**
   Pointers are formatted as hex integers.
 */
void formatValue(Writer, T, Char)(Writer w, T val, ref FormatSpec!Char f)
if (isPointer!T && !is(T == enum) && !hasToString!(T, Char))
{
    if (val is null)
        put(w, "null");
    else
    {
        static if (isInputRange!T)
        {
            formatRange(w, *val, f);
        }
        else
        {
            const p = val;
            const pnum = ()@trusted{ return cast(ulong) p; }();
            if (f.spec == 's')
            {
                FormatSpec!Char fs = f; // fs is copy for change its values.
                fs.spec = 'X';
                formatValue(w, pnum, fs);
            }
            else
            {
                enforceFmt(f.spec == 'X' || f.spec == 'x',
                   "Expected one of %s, %x or %X for pointer type.");
                formatValue(w, pnum, f);
            }
        }
    }
}

@safe pure unittest
{
    // pointer
    auto r = retro([1,2,3,4]);
    auto p = ()@trusted{ auto p = &r; return p; }();
    formatTest( p, "[4, 3, 2, 1]" );
    assert(p.empty);
    p = null;
    formatTest( p, "null" );

    auto q = ()@trusted{ return cast(void*)0xFFEECCAA; }();
    formatTest( q, "FFEECCAA" );
}

unittest
{
    // Test for issue 7869
    struct S
    {
        string toString() const { return ""; }
    }
    S* p = null;
    formatTest( p, "null" );

    S* q = cast(S*)0xFFEECCAA;
    formatTest( q, "FFEECCAA" );
}

unittest
{
    // Test for issue 8186
    class B
    {
        int*a;
        this(){ a = new int; }
        alias a this;
    }
    formatTest( B.init, "null" );
}

unittest
{
    // Test for issue 9336
    shared int i;
    format("%s", &i);
}

/**
   Delegates are formatted by 'Attributes ReturnType delegate(Parameters)'
 */
void formatValue(Writer, T, Char)(Writer w, T val, ref FormatSpec!Char f)
if (is(T == delegate) && !is(T == enum) && !hasToString!(T, Char))
{
    alias FA = FunctionAttribute;
    if (functionAttributes!T & FA.pure_)    formatValue(w, "pure ", f);
    if (functionAttributes!T & FA.nothrow_) formatValue(w, "nothrow ", f);
    if (functionAttributes!T & FA.ref_)     formatValue(w, "ref ", f);
    if (functionAttributes!T & FA.property) formatValue(w, "@property ", f);
    if (functionAttributes!T & FA.trusted)  formatValue(w, "@trusted ", f);
    if (functionAttributes!T & FA.safe)     formatValue(w, "@safe ", f);
    formatValue(w, ReturnType!T.stringof, f);
    formatValue(w, " delegate", f);
    formatValue(w, ParameterTypeTuple!T.stringof, f);
}

unittest
{
    void func() {}
    formatTest( &func, "void delegate()" );
}

/*
   Formatting a $(D typedef) is deprecated but still kept around for a while.
 */
void formatValue(Writer, T, Char)(Writer w, T val, ref FormatSpec!Char f)
if (is(T == typedef))
{
    static if (is(T U == typedef))
    {
        formatValue(w, cast(U) val, f);
    }
}

/*
  Formats an object of type 'D' according to 'f' and writes it to
  'w'. The pointer 'arg' is assumed to point to an object of type
  'D'. The untyped signature is for the sake of taking this function's
  address.
 */
private void formatGeneric(Writer, D, Char)(Writer w, const(void)* arg, ref FormatSpec!Char f)
{
    formatValue(w, *cast(D*) arg, f);
}

private void formatNth(Writer, Char, A...)(Writer w, ref FormatSpec!Char f, size_t index, A args)
{
    static string gencode(size_t count)()
    {
        string result;
        foreach (n; 0 .. count)
        {
            auto num = to!string(n);
            result ~=
                "case "~num~":"~
                "    formatValue(w, args["~num~"], f);"~
                "    break;";
        }
        return result;
    }

    switch (index)
    {
        mixin(gencode!(A.length)());

        default:
            assert(0, "n = "~cast(char)(index + '0'));
    }
}

unittest
{
    int[] a = [ 1, 3, 2 ];
    formatTest( "testing %(%s & %) embedded", a,
                "testing 1 & 3 & 2 embedded");
    formatTest( "testing %((%s) %)) wyda3", a,
                "testing (1) (3) (2) wyda3" );

    int[0] empt = [];
    formatTest( "(%s)", empt,
                "([])" );
}

//------------------------------------------------------------------------------
// Fix for issue 1591
private int getNthInt(A...)(uint index, A args)
{
    static if (A.length)
    {
        if (index)
        {
            return getNthInt(index - 1, args[1 .. $]);
        }
        static if (isIntegral!(typeof(args[0])))
        {
            return to!int(args[0]);
        }
        else
        {
            throw new FormatException("int expected");
        }
    }
    else
    {
        throw new FormatException("int expected");
    }
}

/* ======================== Unit Tests ====================================== */

version(unittest)
void formatTest(T)(T val, string expected, size_t ln = __LINE__, string fn = __FILE__)
{
    FormatSpec!char f;
    auto w = appender!string();
    formatValue(w, val, f);
    enforceEx!AssertError(
            w.data == expected,
            text("expected = `", expected, "`, result = `", w.data, "`"), fn, ln);
}

version(unittest)
void formatTest(T)(string fmt, T val, string expected, size_t ln = __LINE__, string fn = __FILE__)
{
    auto w = appender!string();
    formattedWrite(w, fmt, val);
    enforceEx!AssertError(
            w.data == expected,
            text("expected = `", expected, "`, result = `", w.data, "`"), fn, ln);
}

version(unittest)
void formatTest(T)(T val, string[] expected, size_t ln = __LINE__, string fn = __FILE__)
{
    FormatSpec!char f;
    auto w = appender!string();
    formatValue(w, val, f);
    foreach(cur; expected)
    {
        if(w.data == cur) return;
    }
    enforceEx!AssertError(
            false,
            text("expected one of `", expected, "`, result = `", w.data, "`"), fn, ln);
}

version(unittest)
void formatTest(T)(string fmt, T val, string[] expected, size_t ln = __LINE__, string fn = __FILE__)
{
    auto w = appender!string();
    formattedWrite(w, fmt, val);
    foreach(cur; expected)
    {
        if(w.data == cur) return;
    }
    enforceEx!AssertError(
            false,
            text("expected one of `", expected, "`, result = `", w.data, "`"), fn, ln);
}

unittest
{
    auto stream = appender!string();
    formattedWrite(stream, "%s", 1.1);
    assert(stream.data == "1.1", stream.data);

    stream = appender!string();
    formattedWrite(stream, "%s", map!"a*a"([2, 3, 5]));
    assert(stream.data == "[4, 9, 25]", stream.data);

    // Test shared data.
    stream = appender!string();
    shared int s = 6;
    formattedWrite(stream, "%s", s);
    assert(stream.data == "6");
}

unittest
{
    auto stream = appender!string();
    formattedWrite(stream, "%u", 42);
    assert(stream.data == "42", stream.data);
}

unittest
{
    // testing raw writes
    auto w = appender!(char[])();
    uint a = 0x02030405;
    formattedWrite(w, "%+r", a);
    assert(w.data.length == 4 && w.data[0] == 2 && w.data[1] == 3
        && w.data[2] == 4 && w.data[3] == 5);
    w.clear();
    formattedWrite(w, "%-r", a);
    assert(w.data.length == 4 && w.data[0] == 5 && w.data[1] == 4
        && w.data[2] == 3 && w.data[3] == 2);
}

unittest
{
    // testing positional parameters
    auto w = appender!(char[])();
    formattedWrite(w,
            "Numbers %2$s and %1$s are reversed and %1$s%2$s repeated",
            42, 0);
    assert(w.data == "Numbers 0 and 42 are reversed and 420 repeated",
            w.data);
    w.clear();
    formattedWrite(w, "asd%s", 23);
    assert(w.data == "asd23", w.data);
    w.clear();
    formattedWrite(w, "%s%s", 23, 45);
    assert(w.data == "2345", w.data);
}

unittest
{
    debug(format) printf("std.format.format.unittest\n");

    auto stream = appender!(char[])();
    //goto here;

    formattedWrite(stream,
            "hello world! %s %s ", true, 57, 1_000_000_000, 'x', " foo");
    assert(stream.data == "hello world! true 57 ",
        stream.data);

    stream.clear();
    formattedWrite(stream, "%g %A %s", 1.67, -1.28, float.nan);
    // std.c.stdio.fwrite(stream.data.ptr, stream.data.length, 1, stderr);

    /* The host C library is used to format floats.  C99 doesn't
    * specify what the hex digit before the decimal point is for
    * %A.  */

    version (linux)
    {
        assert(stream.data == "1.67 -0X1.47AE147AE147BP+0 nan",
                stream.data);
    }
    else version (OSX)
    {
        assert(stream.data == "1.67 -0X1.47AE147AE147BP+0 nan",
                stream.data);
    }
    else version (MinGW)
    {
        assert(stream.data == "1.67 -0XA.3D70A3D70A3D8P-3 nan",
                stream.data);
    }
    else
    {
        assert(stream.data == "1.67 -0X1.47AE147AE147BP+0 nan",
                stream.data);
    }
    stream.clear();

    formattedWrite(stream, "%x %X", 0x1234AF, 0xAFAFAFAF);
    assert(stream.data == "1234af AFAFAFAF");
    stream.clear();

    formattedWrite(stream, "%b %o", 0x1234AF, 0xAFAFAFAF);
    assert(stream.data == "100100011010010101111 25753727657");
    stream.clear();

    formattedWrite(stream, "%d %s", 0x1234AF, 0xAFAFAFAF);
    assert(stream.data == "1193135 2947526575");
    stream.clear();

    // formattedWrite(stream, "%s", 1.2 + 3.4i);
    // assert(stream.data == "1.2+3.4i");
    // stream.clear();

    formattedWrite(stream, "%a %A", 1.32, 6.78f);
    //formattedWrite(stream, "%x %X", 1.32);
    version (MinGW) { /+ LDC_FIXME: GitHub #383 +/ } else
    assert(stream.data == "0x1.51eb851eb851fp+0 0X1.B1EB86P+2");
    stream.clear();

    formattedWrite(stream, "%#06.*f",2,12.345);
    assert(stream.data == "012.35");
    stream.clear();

    formattedWrite(stream, "%#0*.*f",6,2,12.345);
    assert(stream.data == "012.35");
    stream.clear();

    const real constreal = 1;
    formattedWrite(stream, "%g",constreal);
    assert(stream.data == "1");
    stream.clear();

    formattedWrite(stream, "%7.4g:", 12.678);
    assert(stream.data == "  12.68:");
    stream.clear();

    formattedWrite(stream, "%7.4g:", 12.678L);
    assert(stream.data == "  12.68:");
    stream.clear();

    formattedWrite(stream, "%04f|%05d|%#05x|%#5x",-4.0,-10,1,1);
    assert(stream.data == "-4.000000|-0010|0x001|  0x1",
            stream.data);
    stream.clear();

    int i;
    string s;

    i = -10;
    formattedWrite(stream, "%d|%3d|%03d|%1d|%01.4f",i,i,i,i,cast(double) i);
    assert(stream.data == "-10|-10|-10|-10|-10.0000");
    stream.clear();

    i = -5;
    formattedWrite(stream, "%d|%3d|%03d|%1d|%01.4f",i,i,i,i,cast(double) i);
    assert(stream.data == "-5| -5|-05|-5|-5.0000");
    stream.clear();

    i = 0;
    formattedWrite(stream, "%d|%3d|%03d|%1d|%01.4f",i,i,i,i,cast(double) i);
    assert(stream.data == "0|  0|000|0|0.0000");
    stream.clear();

    i = 5;
    formattedWrite(stream, "%d|%3d|%03d|%1d|%01.4f",i,i,i,i,cast(double) i);
    assert(stream.data == "5|  5|005|5|5.0000");
    stream.clear();

    i = 10;
    formattedWrite(stream, "%d|%3d|%03d|%1d|%01.4f",i,i,i,i,cast(double) i);
    assert(stream.data == "10| 10|010|10|10.0000");
    stream.clear();

    formattedWrite(stream, "%.0d", 0);
    assert(stream.data == "");
    stream.clear();

    formattedWrite(stream, "%.g", .34);
    assert(stream.data == "0.3");
    stream.clear();

    stream.clear(); formattedWrite(stream, "%.0g", .34);
    assert(stream.data == "0.3");

    stream.clear(); formattedWrite(stream, "%.2g", .34);
    assert(stream.data == "0.34");

    stream.clear(); formattedWrite(stream, "%0.0008f", 1e-08);
    assert(stream.data == "0.00000001");

    stream.clear(); formattedWrite(stream, "%0.0008f", 1e-05);
    assert(stream.data == "0.00001000");

    //return;
    //std.c.stdio.fwrite(stream.data.ptr, stream.data.length, 1, stderr);

    s = "helloworld";
    string r;
    stream.clear(); formattedWrite(stream, "%.2s", s[0..5]);
    assert(stream.data == "he");
    stream.clear(); formattedWrite(stream, "%.20s", s[0..5]);
    assert(stream.data == "hello");
    stream.clear(); formattedWrite(stream, "%8s", s[0..5]);
    assert(stream.data == "   hello");

    byte[] arrbyte = new byte[4];
    arrbyte[0] = 100;
    arrbyte[1] = -99;
    arrbyte[3] = 0;
    stream.clear(); formattedWrite(stream, "%s", arrbyte);
    assert(stream.data == "[100, -99, 0, 0]", stream.data);

    ubyte[] arrubyte = new ubyte[4];
    arrubyte[0] = 100;
    arrubyte[1] = 200;
    arrubyte[3] = 0;
    stream.clear(); formattedWrite(stream, "%s", arrubyte);
    assert(stream.data == "[100, 200, 0, 0]", stream.data);

    short[] arrshort = new short[4];
    arrshort[0] = 100;
    arrshort[1] = -999;
    arrshort[3] = 0;
    stream.clear(); formattedWrite(stream, "%s", arrshort);
    assert(stream.data == "[100, -999, 0, 0]");
    stream.clear(); formattedWrite(stream, "%s",arrshort);
    assert(stream.data == "[100, -999, 0, 0]");

    ushort[] arrushort = new ushort[4];
    arrushort[0] = 100;
    arrushort[1] = 20_000;
    arrushort[3] = 0;
    stream.clear(); formattedWrite(stream, "%s", arrushort);
    assert(stream.data == "[100, 20000, 0, 0]");

    int[] arrint = new int[4];
    arrint[0] = 100;
    arrint[1] = -999;
    arrint[3] = 0;
    stream.clear(); formattedWrite(stream, "%s", arrint);
    assert(stream.data == "[100, -999, 0, 0]");
    stream.clear(); formattedWrite(stream, "%s",arrint);
    assert(stream.data == "[100, -999, 0, 0]");

    long[] arrlong = new long[4];
    arrlong[0] = 100;
    arrlong[1] = -999;
    arrlong[3] = 0;
    stream.clear(); formattedWrite(stream, "%s", arrlong);
    assert(stream.data == "[100, -999, 0, 0]");
    stream.clear(); formattedWrite(stream, "%s",arrlong);
    assert(stream.data == "[100, -999, 0, 0]");

    ulong[] arrulong = new ulong[4];
    arrulong[0] = 100;
    arrulong[1] = 999;
    arrulong[3] = 0;
    stream.clear(); formattedWrite(stream, "%s", arrulong);
    assert(stream.data == "[100, 999, 0, 0]");

    string[] arr2 = new string[4];
    arr2[0] = "hello";
    arr2[1] = "world";
    arr2[3] = "foo";
    stream.clear(); formattedWrite(stream, "%s", arr2);
    assert(stream.data == `["hello", "world", "", "foo"]`, stream.data);

    stream.clear(); formattedWrite(stream, "%.8d", 7);
    assert(stream.data == "00000007");

    stream.clear(); formattedWrite(stream, "%.8x", 10);
    assert(stream.data == "0000000a");

    stream.clear(); formattedWrite(stream, "%-3d", 7);
    assert(stream.data == "7  ");

    stream.clear(); formattedWrite(stream, "%*d", -3, 7);
    assert(stream.data == "7  ");

    stream.clear(); formattedWrite(stream, "%.*d", -3, 7);
    //writeln(stream.data);
    assert(stream.data == "7");

//  assert(false);
//   typedef int myint;
//   myint m = -7;
//   stream.clear(); formattedWrite(stream, "", m);
//   assert(stream.data == "-7");

    stream.clear(); formattedWrite(stream, "%s", "abc"c);
    assert(stream.data == "abc");
    stream.clear(); formattedWrite(stream, "%s", "def"w);
    assert(stream.data == "def", text(stream.data.length));
    stream.clear(); formattedWrite(stream, "%s", "ghi"d);
    assert(stream.data == "ghi");

here:
    void* p = cast(void*)0xDEADBEEF;
    stream.clear(); formattedWrite(stream, "%s", p);
    assert(stream.data == "DEADBEEF", stream.data);

    stream.clear(); formattedWrite(stream, "%#x", 0xabcd);
    assert(stream.data == "0xabcd");
    stream.clear(); formattedWrite(stream, "%#X", 0xABCD);
    assert(stream.data == "0XABCD");

    stream.clear(); formattedWrite(stream, "%#o", octal!12345);
    assert(stream.data == "012345");
    stream.clear(); formattedWrite(stream, "%o", 9);
    assert(stream.data == "11");

    stream.clear(); formattedWrite(stream, "%+d", 123);
    assert(stream.data == "+123");
    stream.clear(); formattedWrite(stream, "%+d", -123);
    assert(stream.data == "-123");
    stream.clear(); formattedWrite(stream, "% d", 123);
    assert(stream.data == " 123");
    stream.clear(); formattedWrite(stream, "% d", -123);
    assert(stream.data == "-123");

    stream.clear(); formattedWrite(stream, "%%");
    assert(stream.data == "%");

    stream.clear(); formattedWrite(stream, "%d", true);
    assert(stream.data == "1");
    stream.clear(); formattedWrite(stream, "%d", false);
    assert(stream.data == "0");

    stream.clear(); formattedWrite(stream, "%d", 'a');
    assert(stream.data == "97", stream.data);
    wchar wc = 'a';
    stream.clear(); formattedWrite(stream, "%d", wc);
    assert(stream.data == "97");
    dchar dc = 'a';
    stream.clear(); formattedWrite(stream, "%d", dc);
    assert(stream.data == "97");

    byte b = byte.max;
    stream.clear(); formattedWrite(stream, "%x", b);
    assert(stream.data == "7f");
    stream.clear(); formattedWrite(stream, "%x", ++b);
    assert(stream.data == "80");
    stream.clear(); formattedWrite(stream, "%x", ++b);
    assert(stream.data == "81");

    short sh = short.max;
    stream.clear(); formattedWrite(stream, "%x", sh);
    assert(stream.data == "7fff");
    stream.clear(); formattedWrite(stream, "%x", ++sh);
    assert(stream.data == "8000");
    stream.clear(); formattedWrite(stream, "%x", ++sh);
    assert(stream.data == "8001");

    i = int.max;
    stream.clear(); formattedWrite(stream, "%x", i);
    assert(stream.data == "7fffffff");
    stream.clear(); formattedWrite(stream, "%x", ++i);
    assert(stream.data == "80000000");
    stream.clear(); formattedWrite(stream, "%x", ++i);
    assert(stream.data == "80000001");

    stream.clear(); formattedWrite(stream, "%x", 10);
    assert(stream.data == "a");
    stream.clear(); formattedWrite(stream, "%X", 10);
    assert(stream.data == "A");
    stream.clear(); formattedWrite(stream, "%x", 15);
    assert(stream.data == "f");
    stream.clear(); formattedWrite(stream, "%X", 15);
    assert(stream.data == "F");

    Object c = null;
    stream.clear(); formattedWrite(stream, "%s", c);
    assert(stream.data == "null");

    enum TestEnum
    {
        Value1, Value2
    }
    stream.clear(); formattedWrite(stream, "%s", TestEnum.Value2);
    assert(stream.data == "Value2", stream.data);
    stream.clear(); formattedWrite(stream, "%s", cast(TestEnum)5);
    assert(stream.data == "cast(TestEnum)5", stream.data);

    //immutable(char[5])[int] aa = ([3:"hello", 4:"betty"]);
    //stream.clear(); formattedWrite(stream, "%s", aa.values);
    //std.c.stdio.fwrite(stream.data.ptr, stream.data.length, 1, stderr);
    //assert(stream.data == "[[h,e,l,l,o],[b,e,t,t,y]]");
    //stream.clear(); formattedWrite(stream, "%s", aa);
    //assert(stream.data == "[3:[h,e,l,l,o],4:[b,e,t,t,y]]");

    static const dchar[] ds = ['a','b'];
    for (int j = 0; j < ds.length; ++j)
    {
        stream.clear(); formattedWrite(stream, " %d", ds[j]);
        if (j == 0)
            assert(stream.data == " 97");
        else
            assert(stream.data == " 98");
    }

    stream.clear(); formattedWrite(stream, "%.-3d", 7);
    assert(stream.data == "7", ">" ~ stream.data ~ "<");


    // systematic test
    const string[] flags = [ "-", "+", "#", "0", " ", "" ];
    const string[] widths = [ "", "0", "4", "20" ];
    const string[] precs = [ "", ".", ".0", ".4", ".20" ];
    const string formats = "sdoxXeEfFgGaA";
  /+
  foreach (flag1; flags)
      foreach (flag2; flags)
          foreach (flag3; flags)
              foreach (flag4; flags)
                  foreach (flag5; flags)
                      foreach (width; widths)
                          foreach (prec; precs)
                              foreach (format; formats)
                              {
                                  stream.clear();
                                  auto fmt = "%" ~ flag1 ~ flag2  ~ flag3
                                      ~ flag4 ~ flag5 ~ width ~ prec ~ format
                                      ~ '\0';
                                  fmt = fmt[0 .. $ - 1]; // keep it zero-term
                                  char buf[256];
                                  buf[0] = 0;
                                  switch (format)
                                  {
                                  case 's':
                                      formattedWrite(stream, fmt, "wyda");
                                      snprintf(buf.ptr, buf.length, fmt.ptr,
                                          "wyda\0".ptr);
                                      break;
                                  case 'd':
                                      formattedWrite(stream, fmt, 456);
                                      snprintf(buf.ptr, buf.length, fmt.ptr,
                                               456);
                                      break;
                                  case 'o':
                                      formattedWrite(stream, fmt, 345);
                                      snprintf(buf.ptr, buf.length, fmt.ptr,
                                               345);
                                      break;
                                  case 'x':
                                      formattedWrite(stream, fmt, 63546);
                                      snprintf(buf.ptr, buf.length, fmt.ptr,
                                          63546);
                                      break;
                                  case 'X':
                                      formattedWrite(stream, fmt, 12566);
                                      snprintf(buf.ptr, buf.length, fmt.ptr,
                                          12566);
                                      break;
                                  case 'e':
                                      formattedWrite(stream, fmt, 3245.345234);
                                      snprintf(buf.ptr, buf.length, fmt.ptr,
                                          3245.345234);
                                      break;
                                  case 'E':
                                      formattedWrite(stream, fmt, 3245.2345234);
                                      snprintf(buf.ptr, buf.length, fmt.ptr,
                                          3245.2345234);
                                      break;
                                  case 'f':
                                      formattedWrite(stream, fmt, 3245234.645675);
                                      snprintf(buf.ptr, buf.length, fmt.ptr,
                                          3245234.645675);
                                      break;
                                  case 'F':
                                      formattedWrite(stream, fmt, 213412.43);
                                      snprintf(buf.ptr, buf.length, fmt.ptr,
                                          213412.43);
                                      break;
                                  case 'g':
                                      formattedWrite(stream, fmt, 234134.34);
                                      snprintf(buf.ptr, buf.length, fmt.ptr,
                                          234134.34);
                                      break;
                                  case 'G':
                                      formattedWrite(stream, fmt, 23141234.4321);
                                      snprintf(buf.ptr, buf.length, fmt.ptr,
                                               23141234.4321);
                                      break;
                                  case 'a':
                                      formattedWrite(stream, fmt, 21341234.2134123);
                                      snprintf(buf.ptr, buf.length, fmt.ptr,
                                               21341234.2134123);
                                      break;
                                  case 'A':
                                      formattedWrite(stream, fmt, 1092384098.45234);
                                      snprintf(buf.ptr, buf.length, fmt.ptr,
                                               1092384098.45234);
                                      break;
                                  default:
                                      break;
                                  }
                                  auto exp = buf[0 .. strlen(buf.ptr)];
                                  if (stream.data != exp)
                                  {
                                      writeln("Format: \"", fmt, '"');
                                      writeln("Expected: >", exp, "<");
                                      writeln("Actual:   >", stream.data,
                                              "<");
                                      assert(false);
                                  }
                              }+/
}

unittest
{
    immutable(char[5])[int] aa = ([3:"hello", 4:"betty"]);
    if (false) writeln(aa.keys);
    assert(aa[3] == "hello");
    assert(aa[4] == "betty");
    // if (false)
    // {
    //     writeln(aa.values[0]);
    //     writeln(aa.values[1]);
    //     writefln("%s", typeid(typeof(aa.values)));
    //     writefln("%s", aa[3]);
    //     writefln("%s", aa[4]);
    //     writefln("%s", aa.values);
    //     //writefln("%s", aa);
    //     wstring a = "abcd";
    //     writefln(a);
    //     dstring b = "abcd";
    //     writefln(b);
    // }

    auto stream = appender!(char[])();
    alias TypeTuple!(byte, ubyte, short, ushort, int, uint, long, ulong,
            float, double, real) AllNumerics;
    foreach (T; AllNumerics)
    {
        T value = 1;
        stream.clear();
        formattedWrite(stream, "%s", value);
        assert(stream.data == "1");
    }

    //auto r = std.string.format("%s", aa.values);
    stream.clear(); formattedWrite(stream, "%s", aa);
    //assert(stream.data == "[3:[h,e,l,l,o],4:[b,e,t,t,y]]", stream.data);
//    r = std.string.format("%s", aa);
//   assert(r == "[3:[h,e,l,l,o],4:[b,e,t,t,y]]");
}

unittest
{
    string s = "hello!124:34.5";
    string a;
    int b;
    double c;
    formattedRead(s, "%s!%s:%s", &a, &b, &c);
    assert(a == "hello" && b == 124 && c == 34.5);
}

version(unittest)
void formatReflectTest(T)(ref T val, string fmt, string formatted, string fn = __FILE__, size_t ln = __LINE__)
{
    auto w = appender!string();
    formattedWrite(w, fmt, val);

    auto input = w.data;
    enforceEx!AssertError(
            input == formatted,
            input, fn, ln);

    T val2;
    formattedRead(input, fmt, &val2);
    static if (isAssociativeArray!T)
    if (__ctfe)
    {
        alias val aa1;
        alias val2 aa2;
        //assert(aa1 == aa2);

        assert(aa1.length == aa2.length);

        assert(aa1.keys == aa2.keys);

        //assert(aa1.values == aa2.values);
        assert(aa1.values.length == aa2.values.length);
        foreach (i; 0 .. aa1.values.length)
            assert(aa1.values[i] == aa2.values[i]);

        //foreach (i, key; aa1.keys)
        //    assert(aa1.values[i] == aa1[key]);
        //foreach (i, key; aa2.keys)
        //    assert(aa2.values[i] == aa2[key]);
        return;
    }
    enforceEx!AssertError(
            val == val2,
            input, fn, ln);
}

version(unittest)
void formatReflectTest(T)(ref T val, string fmt, string[] formatted, string fn = __FILE__, size_t ln = __LINE__)
{
    auto w = appender!string();
    formattedWrite(w, fmt, val);

    auto input = w.data;

    foreach(cur; formatted)
    {
        if(input == cur) return;
    }
    enforceEx!AssertError(
            false,
            input,
            fn,
            ln);

    T val2;
    formattedRead(input, fmt, &val2);
    static if (isAssociativeArray!T)
    if (__ctfe)
    {
        alias val aa1;
        alias val2 aa2;
        //assert(aa1 == aa2);

        assert(aa1.length == aa2.length);

        assert(aa1.keys == aa2.keys);

        //assert(aa1.values == aa2.values);
        assert(aa1.values.length == aa2.values.length);
        foreach (i; 0 .. aa1.values.length)
            assert(aa1.values[i] == aa2.values[i]);

        //foreach (i, key; aa1.keys)
        //    assert(aa1.values[i] == aa1[key]);
        //foreach (i, key; aa2.keys)
        //    assert(aa2.values[i] == aa2[key]);
        return;
    }
    enforceEx!AssertError(
            val == val2,
            input, fn, ln);
}

unittest
{
    void booleanTest()
    {
        auto b = true;
        formatReflectTest(b, "%s",  `true`);
        formatReflectTest(b, "%b",  `1`);
        formatReflectTest(b, "%o",  `1`);
        formatReflectTest(b, "%d",  `1`);
        formatReflectTest(b, "%u",  `1`);
        formatReflectTest(b, "%x",  `1`);
    }

    void integerTest()
    {
        auto n = 127;
        formatReflectTest(n, "%s",  `127`);
        formatReflectTest(n, "%b",  `1111111`);
        formatReflectTest(n, "%o",  `177`);
        formatReflectTest(n, "%d",  `127`);
        formatReflectTest(n, "%u",  `127`);
        formatReflectTest(n, "%x",  `7f`);
    }

    void floatingTest()
    {
        auto f = 3.14;
        formatReflectTest(f, "%s",  `3.14`);
        version (MinGW)
<<<<<<< HEAD
        {
            formatReflectTest(f, "%e",  `3.140000e+000`);
        }
        else
        {
            formatReflectTest(f, "%e",  `3.140000e+00`);
        }
=======
            formatReflectTest(f, "%e",  `3.140000e+000`);
        else
            formatReflectTest(f, "%e",  `3.140000e+00`);
>>>>>>> b30e301e
        formatReflectTest(f, "%f",  `3.140000`);
        formatReflectTest(f, "%g",  `3.14`);
    }

    void charTest()
    {
        auto c = 'a';
        formatReflectTest(c, "%s",  `a`);
        formatReflectTest(c, "%c",  `a`);
        formatReflectTest(c, "%b",  `1100001`);
        formatReflectTest(c, "%o",  `141`);
        formatReflectTest(c, "%d",  `97`);
        formatReflectTest(c, "%u",  `97`);
        formatReflectTest(c, "%x",  `61`);
    }

    void strTest()
    {
        auto s = "hello";
        formatReflectTest(s, "%s",                      `hello`);
        formatReflectTest(s, "%(%c,%)",                 `h,e,l,l,o`);
        formatReflectTest(s, "%(%s,%)",                 `'h','e','l','l','o'`);
        formatReflectTest(s, "[%(<%c>%| $ %)]",         `[<h> $ <e> $ <l> $ <l> $ <o>]`);
    }

    void daTest()
    {
        auto a = [1,2,3,4];
        formatReflectTest(a, "%s",                      `[1, 2, 3, 4]`);
        formatReflectTest(a, "[%(%s; %)]",              `[1; 2; 3; 4]`);
        formatReflectTest(a, "[%(<%s>%| $ %)]",         `[<1> $ <2> $ <3> $ <4>]`);
    }

    void saTest()
    {
        int[4] sa = [1,2,3,4];
        formatReflectTest(sa, "%s",                     `[1, 2, 3, 4]`);
        formatReflectTest(sa, "[%(%s; %)]",             `[1; 2; 3; 4]`);
        formatReflectTest(sa, "[%(<%s>%| $ %)]",        `[<1> $ <2> $ <3> $ <4>]`);
    }

    void aaTest()
    {
        auto aa = [1:"hello", 2:"world"];
        formatReflectTest(aa, "%s",                     [`[1:"hello", 2:"world"]`, `[2:"world", 1:"hello"]`]);
        formatReflectTest(aa, "[%(%s->%s, %)]",         [`[1->"hello", 2->"world"]`, `[2->"world", 1->"hello"]`]);
        formatReflectTest(aa, "{%([%s=%(%c%)]%|; %)}",  [`{[1=hello]; [2=world]}`, `{[2=world]; [1=hello]}`]);
    }

    import std.exception;
    assertCTFEable!(
    {
        booleanTest();
        integerTest();
        if (!__ctfe) floatingTest();    // snprintf
        charTest();
        strTest();
        daTest();
        saTest();
        aaTest();
        return true;
    });
}

//------------------------------------------------------------------------------
private void skipData(Range, Char)(ref Range input, ref FormatSpec!Char spec)
{
    switch (spec.spec)
    {
        case 'c': input.popFront(); break;
        case 'd':
            if (input.front == '+' || input.front == '-') input.popFront();
            goto case 'u';
        case 'u':
            while (!input.empty && isDigit(input.front)) input.popFront();
            break;
        default:
            assert(false,
                    text("Format specifier not understood: %", spec.spec));
    }
}

private template acceptedSpecs(T)
{
         static if (isIntegral!T)       enum acceptedSpecs = "bdosuxX";
    else static if (isFloatingPoint!T)  enum acceptedSpecs = "seEfgG";
    else static if (isSomeChar!T)       enum acceptedSpecs = "bcdosuxX";    // integral + 'c'
    else                                enum acceptedSpecs = "";
}

/**
 * Reads a boolean value and returns it.
 */
T unformatValue(T, Range, Char)(ref Range input, ref FormatSpec!Char spec)
    if (isInputRange!Range && is(Unqual!T == bool))
{
    if (spec.spec == 's')
    {
        return parse!T(input);
    }
    enforce(std.algorithm.find(acceptedSpecs!long, spec.spec).length,
            text("Wrong unformat specifier '%", spec.spec , "' for ", T.stringof));

    return unformatValue!long(input, spec) != 0;
}

unittest
{
    string line;

    bool f1;

    line = "true";
    formattedRead(line, "%s", &f1);
    assert(f1);

    line = "TrUE";
    formattedRead(line, "%s", &f1);
    assert(f1);

    line = "false";
    formattedRead(line, "%s", &f1);
    assert(!f1);

    line = "fALsE";
    formattedRead(line, "%s", &f1);
    assert(!f1);

    line = "1";
    formattedRead(line, "%d", &f1);
    assert(f1);

    line = "-1";
    formattedRead(line, "%d", &f1);
    assert(f1);

    line = "0";
    formattedRead(line, "%d", &f1);
    assert(!f1);

    line = "-0";
    formattedRead(line, "%d", &f1);
    assert(!f1);
}

/**
 * Reads null literal and returns it.
 */
T unformatValue(T, Range, Char)(ref Range input, ref FormatSpec!Char spec)
    if (isInputRange!Range && is(T == typeof(null)))
{
    enforce(spec.spec == 's',
            text("Wrong unformat specifier '%", spec.spec , "' for ", T.stringof));

    return parse!T(input);
}

/**
   Reads an integral value and returns it.
 */
T unformatValue(T, Range, Char)(ref Range input, ref FormatSpec!Char spec)
    if (isInputRange!Range && isIntegral!T && !is(T == enum))
{
    enforce(std.algorithm.find(acceptedSpecs!T, spec.spec).length,
            text("Wrong unformat specifier '%", spec.spec , "' for ", T.stringof));

    enforce(spec.width == 0);   // TODO

    uint base =
        spec.spec == 'x' || spec.spec == 'X' ? 16 :
        spec.spec == 'o' ? 8 :
        spec.spec == 'b' ? 2 :
        spec.spec == 's' || spec.spec == 'd' || spec.spec == 'u' ? 10 : 0;
    assert(base != 0);
    return parse!T(input, base);
}

/**
   Reads a floating-point value and returns it.
 */
T unformatValue(T, Range, Char)(ref Range input, ref FormatSpec!Char spec)
    if (isFloatingPoint!T && !is(T == enum))
{
    if (spec.spec == 'r')
    {
        // raw read
        //enforce(input.length >= T.sizeof);
        enforce(isSomeString!Range || ElementType!(Range).sizeof == 1);
        union X
        {
            ubyte[T.sizeof] raw;
            T typed;
        }
        X x;
        foreach (i; 0 .. T.sizeof)
        {
            static if (isSomeString!Range)
            {
                x.raw[i] = input[0];
                input = input[1 .. $];
            }
            else
            {
                // TODO: recheck this
                x.raw[i] = cast(ubyte) input.front;
                input.popFront();
            }
        }
        return x.typed;
    }
    enforce(std.algorithm.find(acceptedSpecs!T, spec.spec).length,
            text("Wrong unformat specifier '%", spec.spec , "' for ", T.stringof));

    return parse!T(input);
}

version(none)unittest
{
    union A
    {
        char[float.sizeof] untyped;
        float typed;
    }
    A a;
    a.typed = 5.5;
    char[] input = a.untyped[];
    float witness;
    formattedRead(input, "%r", &witness);
    assert(witness == a.typed);
}

unittest
{
    char[] line = "1 2".dup;
    int a, b;
    formattedRead(line, "%s %s", &a, &b);
    assert(a == 1 && b == 2);

    line = "10 2 3".dup;
    formattedRead(line, "%d ", &a);
    assert(a == 10);
    assert(line == "2 3");

    Tuple!(int, float) t;
    line = "1 2.125".dup;
    formattedRead(line, "%d %g", &t);
    assert(t[0] == 1 && t[1] == 2.125);

    line = "1 7643 2.125".dup;
    formattedRead(line, "%s %*u %s", &t);
    assert(t[0] == 1 && t[1] == 2.125);
}

/**
 * Reads one character and returns it.
 */
T unformatValue(T, Range, Char)(ref Range input, ref FormatSpec!Char spec)
    if (isInputRange!Range && isSomeChar!T && !is(T == enum))
{
    if (spec.spec == 's' || spec.spec == 'c')
    {
        auto result = to!T(input.front);
        input.popFront();
        return result;
    }
    enforce(std.algorithm.find(acceptedSpecs!T, spec.spec).length,
            text("Wrong unformat specifier '%", spec.spec , "' for ", T.stringof));

    static if (T.sizeof == 1)
        return unformatValue!ubyte(input, spec);
    else static if (T.sizeof == 2)
        return unformatValue!ushort(input, spec);
    else static if (T.sizeof == 4)
        return unformatValue!uint(input, spec);
    else
        static assert(0);
}

unittest
{
    string line;

    char c1, c2;

    line = "abc";
    formattedRead(line, "%s%c", &c1, &c2);
    assert(c1 == 'a' && c2 == 'b');
    assert(line == "c");
}

/**
   Reads a string and returns it.
 */
T unformatValue(T, Range, Char)(ref Range input, ref FormatSpec!Char spec)
    if (isInputRange!Range && isSomeString!T && !is(T == enum))
{
    if (spec.spec == '(')
    {
        return unformatRange!T(input, spec);
    }
    enforce(spec.spec == 's',
            text("Wrong unformat specifier '%", spec.spec , "' for ", T.stringof));

    static if (isStaticArray!T)
    {
        T result;
        auto app = result[];
    }
    else
        auto app = appender!T();
    if (spec.trailing.empty)
    {
        for (; !input.empty; input.popFront())
        {
            static if (isStaticArray!T)
                if (app.empty)
                    break;
            app.put(input.front);
        }
    }
    else
    {
        auto end = spec.trailing.front;
        for (; !input.empty && input.front != end; input.popFront())
        {
            static if (isStaticArray!T)
                if (app.empty)
                    break;
            app.put(input.front);
        }
    }
    static if (isStaticArray!T)
    {
        enforce(app.empty, "need more input");
        return result;
    }
    else
        return app.data;
}

unittest
{
    string line;

    string s1, s2;

    line = "hello, world";
    formattedRead(line, "%s", &s1);
    assert(s1 == "hello, world", s1);

    line = "hello, world;yah";
    formattedRead(line, "%s;%s", &s1, &s2);
    assert(s1 == "hello, world", s1);
    assert(s2 == "yah", s2);

    line = `['h','e','l','l','o']`;
    string s3;
    formattedRead(line, "[%(%s,%)]", &s3);
    assert(s3 == "hello");

    line = `"hello"`;
    string s4;
    formattedRead(line, "\"%(%c%)\"", &s4);
    assert(s4 == "hello");
}

/**
   Reads an array (except for string types) and returns it.
 */
T unformatValue(T, Range, Char)(ref Range input, ref FormatSpec!Char spec)
    if (isInputRange!Range && isArray!T && !isSomeString!T && !is(T == enum))
{
    if (spec.spec == '(')
    {
        return unformatRange!T(input, spec);
    }
    enforce(spec.spec == 's',
            text("Wrong unformat specifier '%", spec.spec , "' for ", T.stringof));

    return parse!T(input);
}

unittest
{
    string line;

    line = "[1,2,3]";
    int[] s1;
    formattedRead(line, "%s", &s1);
    assert(s1 == [1,2,3]);
}

unittest
{
    string line;

    line = "[1,2,3]";
    int[] s1;
    formattedRead(line, "[%(%s,%)]", &s1);
    assert(s1 == [1,2,3]);

    line = `["hello", "world"]`;
    string[] s2;
    formattedRead(line, "[%(%s, %)]", &s2);
    assert(s2 == ["hello", "world"]);

    line = "123 456";
    int[] s3;
    formattedRead(line, "%(%s %)", &s3);
    assert(s3 == [123, 456]);

    line = "h,e,l,l,o; w,o,r,l,d";
    string[] s4;
    formattedRead(line, "%(%(%c,%); %)", &s4);
    assert(s4 == ["hello", "world"]);
}

unittest
{
    string line;

    int[4] sa1;
    line = `[1,2,3,4]`;
    formattedRead(line, "%s", &sa1);
    assert(sa1 == [1,2,3,4]);

    int[4] sa2;
    line = `[1,2,3]`;
    assertThrown(formattedRead(line, "%s", &sa2));

    int[4] sa3;
    line = `[1,2,3,4,5]`;
    assertThrown(formattedRead(line, "%s", &sa3));
}

unittest
{
    string input;

    int[4] sa1;
    input = `[1,2,3,4]`;
    formattedRead(input, "[%(%s,%)]", &sa1);
    assert(sa1 == [1,2,3,4]);

    int[4] sa2;
    input = `[1,2,3]`;
    assertThrown(formattedRead(input, "[%(%s,%)]", &sa2));
}

unittest
{
    // 7241
    string input = "a";
    auto spec = FormatSpec!char("%s");
    spec.readUpToNextSpec(input);
    auto result = unformatValue!(dchar[1])(input, spec);
    assert(result[0] == 'a');
}

/**
 * Reads an associative array and returns it.
 */
T unformatValue(T, Range, Char)(ref Range input, ref FormatSpec!Char spec)
    if (isInputRange!Range && isAssociativeArray!T && !is(T == enum))
{
    if (spec.spec == '(')
    {
        return unformatRange!T(input, spec);
    }
    enforce(spec.spec == 's',
            text("Wrong unformat specifier '%", spec.spec , "' for ", T.stringof));

    return parse!T(input);
}

unittest
{
    string line;

    string[int] aa1;
    line = `[1:"hello", 2:"world"]`;
    formattedRead(line, "%s", &aa1);
    assert(aa1 == [1:"hello", 2:"world"]);

    int[string] aa2;
    line = `{"hello"=1; "world"=2}`;
    formattedRead(line, "{%(%s=%s; %)}", &aa2);
    assert(aa2 == ["hello":1, "world":2]);

    int[string] aa3;
    line = `{[hello=1]; [world=2]}`;
    formattedRead(line, "{%([%(%c%)=%s]%|; %)}", &aa3);
    assert(aa3 == ["hello":1, "world":2]);
}

//debug = unformatRange;

private T unformatRange(T, Range, Char)(ref Range input, ref FormatSpec!Char spec)
in
{
    assert(spec.spec == '(');
}
body
{
    debug (unformatRange) printf("unformatRange:\n");

    T result;
    static if (isStaticArray!T)
    {
        size_t i;
    }

    const(Char)[] cont = spec.trailing;
    for (size_t j = 0; j < spec.trailing.length; ++j)
    {
        if (spec.trailing[j] == '%')
        {
            cont = spec.trailing[0 .. j];
            break;
        }
    }
    debug (unformatRange) printf("\t");
    debug (unformatRange) if (!input.empty) printf("input.front = %c, ", input.front);
    debug (unformatRange) printf("cont = %.*s\n", cont);

    bool checkEnd()
    {
        return input.empty || !cont.empty && input.front == cont.front;
    }

    if (!checkEnd())
    {
        for (;;)
        {
            auto fmt = FormatSpec!Char(spec.nested);
            fmt.readUpToNextSpec(input);
            enforce(!input.empty);

            debug (unformatRange) printf("\t) spec = %c, front = %c ", fmt.spec, input.front);
            static if (isStaticArray!T)
            {
                result[i++] = unformatElement!(typeof(T.init[0]))(input, fmt);
            }
            else static if (isDynamicArray!T)
            {
                result ~= unformatElement!(ElementType!T)(input, fmt);
            }
            else static if (isAssociativeArray!T)
            {
                auto key = unformatElement!(typeof(T.keys[0]))(input, fmt);
                fmt.readUpToNextSpec(input);        // eat key separator

                result[key] = unformatElement!(typeof(T.values[0]))(input, fmt);
            }
            debug (unformatRange) {
            if (input.empty) printf("-> front = [empty] ");
            else             printf("-> front = %c ", input.front);
            }

            static if (isStaticArray!T)
            {
                debug (unformatRange) printf("i = %u < %u\n", i, T.length);
                enforce(i <= T.length);
            }

            auto sep =
                spec.sep ? fmt.readUpToNextSpec(input), spec.sep
                         : fmt.trailing;
            debug (unformatRange) {
            if (!sep.empty && !input.empty) printf("-> %c, sep = %.*s\n", input.front, sep);
            else                            printf("\n");
            }

            if (checkEnd())
                break;

            if (!sep.empty && input.front == sep.front)
            {
                while (!sep.empty)
                {
                    enforce(!input.empty);
                    enforce(input.front == sep.front);
                    input.popFront();
                    sep.popFront();
                }
                debug (unformatRange) printf("input.front = %c\n", input.front);
            }
        }
    }
    static if (isStaticArray!T)
    {
        enforce(i == T.length);
    }
    return result;
}

// Undocumented
T unformatElement(T, Range, Char)(ref Range input, ref FormatSpec!Char spec)
    if (isInputRange!Range)
{
    static if (isSomeString!T)
    {
        if (spec.spec == 's')
        {
            return parseElement!T(input);
        }
    }
    else static if (isSomeChar!T)
    {
        if (spec.spec == 's')
        {
            return parseElement!T(input);
        }
    }

    return unformatValue!T(input, spec);
}


// Legacy implementation

enum Mangle : char
{
    Tvoid     = 'v',
    Tbool     = 'b',
    Tbyte     = 'g',
    Tubyte    = 'h',
    Tshort    = 's',
    Tushort   = 't',
    Tint      = 'i',
    Tuint     = 'k',
    Tlong     = 'l',
    Tulong    = 'm',
    Tfloat    = 'f',
    Tdouble   = 'd',
    Treal     = 'e',

    Tifloat   = 'o',
    Tidouble  = 'p',
    Tireal    = 'j',
    Tcfloat   = 'q',
    Tcdouble  = 'r',
    Tcreal    = 'c',

    Tchar     = 'a',
    Twchar    = 'u',
    Tdchar    = 'w',

    Tarray    = 'A',
    Tsarray   = 'G',
    Taarray   = 'H',
    Tpointer  = 'P',
    Tfunction = 'F',
    Tident    = 'I',
    Tclass    = 'C',
    Tstruct   = 'S',
    Tenum     = 'E',
    Ttypedef  = 'T',
    Tdelegate = 'D',

    Tconst    = 'x',
    Timmutable = 'y',
}

// return the TypeInfo for a primitive type and null otherwise.  This
// is required since for arrays of ints we only have the mangled char
// to work from. If arrays always subclassed TypeInfo_Array this
// routine could go away.
private TypeInfo primitiveTypeInfo(Mangle m)
{
    // BUG: should fix this in static this() to avoid double checked locking bug
    __gshared TypeInfo[Mangle] dic;
    if (!dic.length) {
        dic = [
            Mangle.Tvoid : typeid(void),
            Mangle.Tbool : typeid(bool),
            Mangle.Tbyte : typeid(byte),
            Mangle.Tubyte : typeid(ubyte),
            Mangle.Tshort : typeid(short),
            Mangle.Tushort : typeid(ushort),
            Mangle.Tint : typeid(int),
            Mangle.Tuint : typeid(uint),
            Mangle.Tlong : typeid(long),
            Mangle.Tulong : typeid(ulong),
            Mangle.Tfloat : typeid(float),
            Mangle.Tdouble : typeid(double),
            Mangle.Treal : typeid(real),
            Mangle.Tifloat : typeid(ifloat),
            Mangle.Tidouble : typeid(idouble),
            Mangle.Tireal : typeid(ireal),
            Mangle.Tcfloat : typeid(cfloat),
            Mangle.Tcdouble : typeid(cdouble),
            Mangle.Tcreal : typeid(creal),
            Mangle.Tchar : typeid(char),
            Mangle.Twchar : typeid(wchar),
            Mangle.Tdchar : typeid(dchar)
            ];
    }
    auto p = m in dic;
    return p ? *p : null;
}

// This stuff has been removed from the docs and is planned for deprecation.
/*
 * Interprets variadic argument list pointed to by argptr whose types
 * are given by arguments[], formats them according to embedded format
 * strings in the variadic argument list, and sends the resulting
 * characters to putc.
 *
 * The variadic arguments are consumed in order.  Each is formatted
 * into a sequence of chars, using the default format specification
 * for its type, and the characters are sequentially passed to putc.
 * If a $(D char[]), $(D wchar[]), or $(D dchar[]) argument is
 * encountered, it is interpreted as a format string. As many
 * arguments as specified in the format string are consumed and
 * formatted according to the format specifications in that string and
 * passed to putc. If there are too few remaining arguments, a
 * $(D FormatException) is thrown. If there are more remaining arguments than
 * needed by the format specification, the default processing of
 * arguments resumes until they are all consumed.
 *
 * Params:
 *        putc =        Output is sent do this delegate, character by character.
 *        arguments = Array of $(D TypeInfo)s, one for each argument to be formatted.
 *        argptr = Points to variadic argument list.
 *
 * Throws:
 *        Mismatched arguments and formats result in a $(D FormatException) being thrown.
 *
 * Format_String:
 *        <a name="format-string">$(I Format strings)</a>
 *        consist of characters interspersed with
 *        $(I format specifications). Characters are simply copied
 *        to the output (such as putc) after any necessary conversion
 *        to the corresponding UTF-8 sequence.
 *
 *        A $(I format specification) starts with a '%' character,
 *        and has the following grammar:

<pre>
$(I FormatSpecification):
    $(B '%%')
    $(B '%') $(I Flags) $(I Width) $(I Precision) $(I FormatChar)

$(I Flags):
    $(I empty)
    $(B '-') $(I Flags)
    $(B '+') $(I Flags)
    $(B '#') $(I Flags)
    $(B '0') $(I Flags)
    $(B ' ') $(I Flags)

$(I Width):
    $(I empty)
    $(I Integer)
    $(B '*')

$(I Precision):
    $(I empty)
    $(B '.')
    $(B '.') $(I Integer)
    $(B '.*')

$(I Integer):
    $(I Digit)
    $(I Digit) $(I Integer)

$(I Digit):
    $(B '0')
    $(B '1')
    $(B '2')
    $(B '3')
    $(B '4')
    $(B '5')
    $(B '6')
    $(B '7')
    $(B '8')
    $(B '9')

$(I FormatChar):
    $(B 's')
    $(B 'b')
    $(B 'd')
    $(B 'o')
    $(B 'x')
    $(B 'X')
    $(B 'e')
    $(B 'E')
    $(B 'f')
    $(B 'F')
    $(B 'g')
    $(B 'G')
    $(B 'a')
    $(B 'A')
</pre>
    <dl>
    <dt>$(I Flags)
    <dl>
        <dt>$(B '-')
        <dd>
        Left justify the result in the field.
        It overrides any $(B 0) flag.

        <dt>$(B '+')
        <dd>Prefix positive numbers in a signed conversion with a $(B +).
        It overrides any $(I space) flag.

        <dt>$(B '#')
        <dd>Use alternative formatting:
        <dl>
            <dt>For $(B 'o'):
            <dd> Add to precision as necessary so that the first digit
            of the octal formatting is a '0', even if both the argument
            and the $(I Precision) are zero.
            <dt> For $(B 'x') ($(B 'X')):
            <dd> If non-zero, prefix result with $(B 0x) ($(B 0X)).
            <dt> For floating point formatting:
            <dd> Always insert the decimal point.
            <dt> For $(B 'g') ($(B 'G')):
            <dd> Do not elide trailing zeros.
        </dl>

        <dt>$(B '0')
        <dd> For integer and floating point formatting when not nan or
        infinity, use leading zeros
        to pad rather than spaces.
        Ignore if there's a $(I Precision).

        <dt>$(B ' ')
        <dd>Prefix positive numbers in a signed conversion with a space.
    </dl>

    <dt>$(I Width)
    <dd>
    Specifies the minimum field width.
    If the width is a $(B *), the next argument, which must be
    of type $(B int), is taken as the width.
    If the width is negative, it is as if the $(B -) was given
    as a $(I Flags) character.

    <dt>$(I Precision)
    <dd> Gives the precision for numeric conversions.
    If the precision is a $(B *), the next argument, which must be
    of type $(B int), is taken as the precision. If it is negative,
    it is as if there was no $(I Precision).

    <dt>$(I FormatChar)
    <dd>
    <dl>
        <dt>$(B 's')
        <dd>The corresponding argument is formatted in a manner consistent
        with its type:
        <dl>
            <dt>$(B bool)
            <dd>The result is <tt>'true'</tt> or <tt>'false'</tt>.
            <dt>integral types
            <dd>The $(B %d) format is used.
            <dt>floating point types
            <dd>The $(B %g) format is used.
            <dt>string types
            <dd>The result is the string converted to UTF-8.
            A $(I Precision) specifies the maximum number of characters
            to use in the result.
            <dt>classes derived from $(B Object)
            <dd>The result is the string returned from the class instance's
            $(B .toString()) method.
            A $(I Precision) specifies the maximum number of characters
            to use in the result.
            <dt>non-string static and dynamic arrays
            <dd>The result is [s<sub>0</sub>, s<sub>1</sub>, ...]
            where s<sub>k</sub> is the kth element
            formatted with the default format.
        </dl>

        <dt>$(B 'b','d','o','x','X')
        <dd> The corresponding argument must be an integral type
        and is formatted as an integer. If the argument is a signed type
        and the $(I FormatChar) is $(B d) it is converted to
        a signed string of characters, otherwise it is treated as
        unsigned. An argument of type $(B bool) is formatted as '1'
        or '0'. The base used is binary for $(B b), octal for $(B o),
        decimal
        for $(B d), and hexadecimal for $(B x) or $(B X).
        $(B x) formats using lower case letters, $(B X) uppercase.
        If there are fewer resulting digits than the $(I Precision),
        leading zeros are used as necessary.
        If the $(I Precision) is 0 and the number is 0, no digits
        result.

        <dt>$(B 'e','E')
        <dd> A floating point number is formatted as one digit before
        the decimal point, $(I Precision) digits after, the $(I FormatChar),
        &plusmn;, followed by at least a two digit exponent: $(I d.dddddd)e$(I &plusmn;dd).
        If there is no $(I Precision), six
        digits are generated after the decimal point.
        If the $(I Precision) is 0, no decimal point is generated.

        <dt>$(B 'f','F')
        <dd> A floating point number is formatted in decimal notation.
        The $(I Precision) specifies the number of digits generated
        after the decimal point. It defaults to six. At least one digit
        is generated before the decimal point. If the $(I Precision)
        is zero, no decimal point is generated.

        <dt>$(B 'g','G')
        <dd> A floating point number is formatted in either $(B e) or
        $(B f) format for $(B g); $(B E) or $(B F) format for
        $(B G).
        The $(B f) format is used if the exponent for an $(B e) format
        is greater than -5 and less than the $(I Precision).
        The $(I Precision) specifies the number of significant
        digits, and defaults to six.
        Trailing zeros are elided after the decimal point, if the fractional
        part is zero then no decimal point is generated.

        <dt>$(B 'a','A')
        <dd> A floating point number is formatted in hexadecimal
        exponential notation 0x$(I h.hhhhhh)p$(I &plusmn;d).
        There is one hexadecimal digit before the decimal point, and as
        many after as specified by the $(I Precision).
        If the $(I Precision) is zero, no decimal point is generated.
        If there is no $(I Precision), as many hexadecimal digits as
        necessary to exactly represent the mantissa are generated.
        The exponent is written in as few digits as possible,
        but at least one, is in decimal, and represents a power of 2 as in
        $(I h.hhhhhh)*2<sup>$(I &plusmn;d)</sup>.
        The exponent for zero is zero.
        The hexadecimal digits, x and p are in upper case if the
        $(I FormatChar) is upper case.
    </dl>

    Floating point NaN's are formatted as $(B nan) if the
    $(I FormatChar) is lower case, or $(B NAN) if upper.
    Floating point infinities are formatted as $(B inf) or
    $(B infinity) if the
    $(I FormatChar) is lower case, or $(B INF) or $(B INFINITY) if upper.
    </dl>

Example:

-------------------------
import std.c.stdio;
import std.format;

void myPrint(...)
{
    void putc(char c)
    {
        fputc(c, stdout);
    }

    std.format.doFormat(&putc, _arguments, _argptr);
}

...

int x = 27;
// prints 'The answer is 27:6'
myPrint("The answer is %s:", x, 6);
------------------------
 */
void doFormat(void delegate(dchar) putc, TypeInfo[] arguments, va_list argptr)
{
    TypeInfo ti;
    Mangle m;
    uint flags;
    int field_width;
    int precision;

    enum : uint
    {
        FLdash = 1,
        FLplus = 2,
        FLspace = 4,
        FLhash = 8,
        FLlngdbl = 0x20,
        FL0pad = 0x40,
        FLprecision = 0x80,
    }

    static TypeInfo skipCI(TypeInfo valti)
    {
        for (;;)
        {
            if (valti.classinfo.name.length == 18 &&
                    valti.classinfo.name[9..18] == "Invariant")
                valti = (cast(TypeInfo_Invariant)valti).next;
            else if (valti.classinfo.name.length == 14 &&
                    valti.classinfo.name[9..14] == "Const")
                valti = (cast(TypeInfo_Const)valti).next;
            else
                break;
        }

        return valti;
    }

    void formatArg(char fc)
    {
        bool vbit;
        ulong vnumber;
        char vchar;
        dchar vdchar;
        Object vobject;
        real vreal;
        creal vcreal;
        Mangle m2;
        int signed = 0;
        uint base = 10;
        int uc;
        char[ulong.sizeof * 8] tmpbuf; // long enough to print long in binary
        const(char)* prefix = "";
        string s;

        void putstr(const char[] s)
        {
            //printf("putstr: s = %.*s, flags = x%x\n", s.length, s.ptr, flags);
            ptrdiff_t padding = field_width -
                (strlen(prefix) + toUCSindex(s, s.length));
            ptrdiff_t prepad = 0;
            ptrdiff_t postpad = 0;
            if (padding > 0)
            {
                if (flags & FLdash)
                    postpad = padding;
                else
                    prepad = padding;
            }

            if (flags & FL0pad)
            {
                while (*prefix)
                    putc(*prefix++);
                while (prepad--)
                    putc('0');
            }
            else
            {
                while (prepad--)
                    putc(' ');
                while (*prefix)
                    putc(*prefix++);
            }

            foreach (dchar c; s)
                putc(c);

            while (postpad--)
                putc(' ');
        }

        void putreal(real v)
        {
            //printf("putreal %Lg\n", vreal);

            switch (fc)
            {
                case 's':
                    fc = 'g';
                    break;

                case 'f', 'F', 'e', 'E', 'g', 'G', 'a', 'A':
                    break;

                default:
                    //printf("fc = '%c'\n", fc);
                Lerror:
                    throw new FormatException("floating");
            }
            version (DigitalMarsC)
            {
                uint sl;
                char[] fbuf = tmpbuf;
                if (!(flags & FLprecision))
                    precision = 6;
                while (1)
                {
                    sl = fbuf.length;
                    prefix = (*__pfloatfmt)(fc, flags | FLlngdbl,
                            precision, &v, cast(char*)fbuf, &sl, field_width);
                    if (sl != -1)
                        break;
                    sl = fbuf.length * 2;
                    fbuf = (cast(char*)alloca(sl * char.sizeof))[0 .. sl];
                }
                putstr(fbuf[0 .. sl]);
            }
            else
            {
                ptrdiff_t sl;
                char[] fbuf = tmpbuf;
                char[12] format;
                format[0] = '%';
                int i = 1;
                if (flags & FLdash)
                    format[i++] = '-';
                if (flags & FLplus)
                    format[i++] = '+';
                if (flags & FLspace)
                    format[i++] = ' ';
                if (flags & FLhash)
                    format[i++] = '#';
                if (flags & FL0pad)
                    format[i++] = '0';
                format[i + 0] = '*';
                format[i + 1] = '.';
                format[i + 2] = '*';
                format[i + 3] = 'L';
                format[i + 4] = fc;
                format[i + 5] = 0;
                if (!(flags & FLprecision))
                    precision = -1;
                while (1)
                {
                    sl = fbuf.length;
                    int n;
                    version (Win64)
                    {
                        if(isnan(v)) // snprintf writes 1.#QNAN
                            n = snprintf(fbuf.ptr, sl, "nan");
                        else
                            n = snprintf(fbuf.ptr, sl, format.ptr, field_width,
                                precision, cast(double)v);
                    }
                    else
                        n = snprintf(fbuf.ptr, sl, format.ptr, field_width,
                                precision, v);
                    //printf("format = '%s', n = %d\n", cast(char*)format, n);
                    if (n >= 0 && n < sl)
                    {        sl = n;
                        break;
                    }
                    if (n < 0)
                        sl = sl * 2;
                    else
                        sl = n + 1;
                    fbuf = (cast(char*)alloca(sl * char.sizeof))[0 .. sl];
                }
                putstr(fbuf[0 .. sl]);
            }
            return;
        }

        static Mangle getMan(TypeInfo ti)
        {
          auto m = cast(Mangle)ti.classinfo.name[9];
          if (ti.classinfo.name.length == 20 &&
              ti.classinfo.name[9..20] == "StaticArray")
                m = cast(Mangle)'G';
          return m;
        }

        /* p = pointer to the first element in the array
         * len = number of elements in the array
         * valti = type of the elements
         */
        void putArray(void* p, size_t len, TypeInfo valti)
        {
          //printf("\nputArray(len = %u), tsize = %u\n", len, valti.tsize);
          putc('[');
          valti = skipCI(valti);
          size_t tsize = valti.tsize;
          auto argptrSave = argptr;
          auto tiSave = ti;
          auto mSave = m;
          ti = valti;
          //printf("\n%.*s\n", valti.classinfo.name.length, valti.classinfo.name.ptr);
          m = getMan(valti);
          while (len--)
          {
            //doFormat(putc, (&valti)[0 .. 1], p);
            version(SimpleVaargs)
                argptr = p;
            else version(Win64)
                argptr = p;
            else version(X86_64)
            {
                void* q = void;

                if (tsize > 8 && m != Mangle.Tsarray)
                {   q = p;
                    argptr = &q;
                }
                else
                argptr = p;
                formatArg('s');
                p += tsize;
            }
            else
            {
                version (X86)
                    argptr = p;
                else version(X86_64)
                {   __va_list va;
                    va.stack_args = p;
                    argptr = &va;
                }
                else
                    static assert(false, "unsupported platform");
                formatArg('s');
                p += tsize;
            }
            if (len > 0) putc(',');
          }
          m = mSave;
          ti = tiSave;
          argptr = argptrSave;
          putc(']');
        }

        void putAArray(ubyte[long] vaa, TypeInfo valti, TypeInfo keyti)
        {
            putc('[');
            bool comma=false;
            auto argptrSave = argptr;
            auto tiSave = ti;
            auto mSave = m;
            valti = skipCI(valti);
            keyti = skipCI(keyti);
            foreach(ref fakevalue; vaa)
            {
                if (comma) putc(',');
                comma = true;
                void *pkey = &fakevalue;
                version (D_LP64)
                    pkey -= (long.sizeof + 15) & ~(15);
                else
                    pkey -= (long.sizeof + size_t.sizeof - 1) & ~(size_t.sizeof - 1);

                // the key comes before the value
                auto keysize = keyti.tsize;
                version (D_LP64)
                    auto keysizet = (keysize + 15) & ~(15);
                else
                    auto keysizet = (keysize + size_t.sizeof - 1) & ~(size_t.sizeof - 1);

                void* pvalue = pkey + keysizet;

                //doFormat(putc, (&keyti)[0..1], pkey);
                m = getMan(keyti);
                version (SimpleVaargs)
                    argptr = pkey;
                else version (Win64)
                {
                    void* q = void;
                    if (keysize > 8 && m != Mangle.Tsarray)
                    {   q = pkey;
                        argptr = &q;
                    }
                    else
                        argptr = pkey;
                }
                else version (X86_64)
                {   __va_list va;
                    va.stack_args = pkey;
                    argptr = &va;
                }
                else static assert(false, "unsupported platform");

                ti = keyti;
                formatArg('s');

                putc(':');
                //doFormat(putc, (&valti)[0..1], pvalue);
                m = getMan(valti);
                version (SimpleVaargs)
                    argptr = pvalue;
                else version (Win64)
                {
                    void* q2 = void;
                    auto valuesize = valti.tsize;
                    if (valuesize > 8 && m != Mangle.Tsarray)
                    {   q2 = pvalue;
                        argptr = &q2;
                    }
                    else
                        argptr = pvalue;
                }
                else version (X86_64)
                {   __va_list va2;
                    va2.stack_args = pvalue;
                    argptr = &va2;
                }
                else static assert(false, "unsupported platform");

                ti = valti;
                formatArg('s');
            }
            m = mSave;
            ti = tiSave;
            argptr = argptrSave;
            putc(']');
        }

        //printf("formatArg(fc = '%c', m = '%c')\n", fc, m);
        switch (m)
        {
            case Mangle.Tbool:
                vbit = va_arg!(bool)(argptr);
                if (fc != 's')
                {   vnumber = vbit;
                    goto Lnumber;
                }
                putstr(vbit ? "true" : "false");
                return;

            case Mangle.Tchar:
                vchar = va_arg!(char)(argptr);
                if (fc != 's')
                {   vnumber = vchar;
                    goto Lnumber;
                }
            L2:
                putstr((&vchar)[0 .. 1]);
                return;

            case Mangle.Twchar:
                vdchar = va_arg!(wchar)(argptr);
                goto L1;

            case Mangle.Tdchar:
                vdchar = va_arg!(dchar)(argptr);
            L1:
                if (fc != 's')
                {   vnumber = vdchar;
                    goto Lnumber;
                }
                if (vdchar <= 0x7F)
                {   vchar = cast(char)vdchar;
                    goto L2;
                }
                else
                {   if (!isValidDchar(vdchar))
                        throw new UTFException("invalid dchar in format");
                    char[4] vbuf;
                    putstr(toUTF8(vbuf, vdchar));
                }
                return;

            case Mangle.Tbyte:
                signed = 1;
                vnumber = va_arg!(byte)(argptr);
                goto Lnumber;

            case Mangle.Tubyte:
                vnumber = va_arg!(ubyte)(argptr);
                goto Lnumber;

            case Mangle.Tshort:
                signed = 1;
                vnumber = va_arg!(short)(argptr);
                goto Lnumber;

            case Mangle.Tushort:
                vnumber = va_arg!(ushort)(argptr);
                goto Lnumber;

            case Mangle.Tint:
                signed = 1;
                vnumber = va_arg!(int)(argptr);
                goto Lnumber;

            case Mangle.Tuint:
            Luint:
                vnumber = va_arg!(uint)(argptr);
                goto Lnumber;

            case Mangle.Tlong:
                signed = 1;
                vnumber = cast(ulong)va_arg!(long)(argptr);
                goto Lnumber;

            case Mangle.Tulong:
            Lulong:
                vnumber = va_arg!(ulong)(argptr);
                goto Lnumber;

            case Mangle.Tclass:
                vobject = va_arg!(Object)(argptr);
                if (vobject is null)
                    s = "null";
                else
                    s = vobject.toString();
                goto Lputstr;

            case Mangle.Tpointer:
                vnumber = cast(ulong)va_arg!(void*)(argptr);
                if (fc != 'x')  uc = 1;
                flags |= FL0pad;
                if (!(flags & FLprecision))
                {   flags |= FLprecision;
                    precision = (void*).sizeof;
                }
                base = 16;
                goto Lnumber;

            case Mangle.Tfloat:
            case Mangle.Tifloat:
                if (fc == 'x' || fc == 'X')
                    goto Luint;
                vreal = va_arg!(float)(argptr);
                goto Lreal;

            case Mangle.Tdouble:
            case Mangle.Tidouble:
                if (fc == 'x' || fc == 'X')
                    goto Lulong;
                vreal = va_arg!(double)(argptr);
                goto Lreal;

            case Mangle.Treal:
            case Mangle.Tireal:
                vreal = va_arg!(real)(argptr);
                goto Lreal;

            case Mangle.Tcfloat:
                vcreal = va_arg!(cfloat)(argptr);
                goto Lcomplex;

            case Mangle.Tcdouble:
                vcreal = va_arg!(cdouble)(argptr);
                goto Lcomplex;

            case Mangle.Tcreal:
                vcreal = va_arg!(creal)(argptr);
                goto Lcomplex;

            case Mangle.Tsarray:
                version (SimpleVaargs)
                    putArray(argptr, (cast(TypeInfo_StaticArray)ti).len, (cast(TypeInfo_StaticArray)ti).next);
                else version (Win64)
                    putArray(argptr, (cast(TypeInfo_StaticArray)ti).len, (cast(TypeInfo_StaticArray)ti).next);
                else
                    putArray((cast(__va_list*)argptr).stack_args, (cast(TypeInfo_StaticArray)ti).len, (cast(TypeInfo_StaticArray)ti).next);
                return;

            case Mangle.Tarray:
                int mi = 10;
                if (ti.classinfo.name.length == 14 &&
                    ti.classinfo.name[9..14] == "Array")
                { // array of non-primitive types
                  TypeInfo tn = (cast(TypeInfo_Array)ti).next;
                  tn = skipCI(tn);
                  switch (cast(Mangle)tn.classinfo.name[9])
                  {
                    case Mangle.Tchar:  goto LarrayChar;
                    case Mangle.Twchar: goto LarrayWchar;
                    case Mangle.Tdchar: goto LarrayDchar;
                    default:
                        break;
                  }
                  void[] va = va_arg!(void[])(argptr);
                  putArray(va.ptr, va.length, tn);
                  return;
                }
                if (ti.classinfo.name.length == 25 &&
                    ti.classinfo.name[9..25] == "AssociativeArray")
                { // associative array
                  ubyte[long] vaa = va_arg!(ubyte[long])(argptr);
                  putAArray(vaa,
                        (cast(TypeInfo_AssociativeArray)ti).next,
                        (cast(TypeInfo_AssociativeArray)ti).key);
                  return;
                }

                while (1)
                {
                    m2 = cast(Mangle)ti.classinfo.name[mi];
                    switch (m2)
                    {
                        case Mangle.Tchar:
                        LarrayChar:
                            s = va_arg!(string)(argptr);
                            goto Lputstr;

                        case Mangle.Twchar:
                        LarrayWchar:
                            wchar[] sw = va_arg!(wchar[])(argptr);
                            s = toUTF8(sw);
                            goto Lputstr;

                        case Mangle.Tdchar:
                        LarrayDchar:
                            auto sd = va_arg!(dstring)(argptr);
                            s = toUTF8(sd);
                        Lputstr:
                            if (fc != 's')
                                throw new FormatException("string");
                            if (flags & FLprecision && precision < s.length)
                                s = s[0 .. precision];
                            putstr(s);
                            break;

                        case Mangle.Tconst:
                        case Mangle.Timmutable:
                            mi++;
                            continue;

                        default:
                            TypeInfo ti2 = primitiveTypeInfo(m2);
                            if (!ti2)
                              goto Lerror;
                            void[] va = va_arg!(void[])(argptr);
                            putArray(va.ptr, va.length, ti2);
                    }
                    return;
                }
                assert(0);

            case Mangle.Ttypedef:
                ti = (cast(TypeInfo_Typedef)ti).base;
                m = cast(Mangle)ti.classinfo.name[9];
                formatArg(fc);
                return;

            case Mangle.Tenum:
                ti = (cast(TypeInfo_Enum)ti).base;
                m = cast(Mangle)ti.classinfo.name[9];
                formatArg(fc);
                return;

            case Mangle.Tstruct:
            {        TypeInfo_Struct tis = cast(TypeInfo_Struct)ti;
                if (tis.xtoString is null)
                    throw new FormatException("Can't convert " ~ tis.toString()
                            ~ " to string: \"string toString()\" not defined");
                version(SimpleVaargs)
                {
                    version (X86) {
                        s = tis.xtoString(argptr);
                        argptr += (tis.tsize + 3) & ~3;
                    } else {
                        auto talign = tis.talign();
                        void* ap = cast(void*)argptr;
                        auto p = cast(void*)((cast(size_t)ap + talign - 1) & ~(talign - 1));
                        argptr = cast(void*)(cast(size_t)p + ((tis.tsize() + size_t.sizeof - 1) & ~(size_t.sizeof - 1)));
                        s = tis.xtoString(p);
                    }
                }
                else version(Win64)
                {
                    void* p = argptr;
                    if (tis.tsize > 8)
                        p = *cast(void**)p;
                    s = tis.xtoString(p);
                    argptr += size_t.sizeof;
                }
                else version (X86_64)
                {
                    void[32] parmn = void; // place to copy struct if passed in regs
                    void* p;
                    auto tsize = tis.tsize;
                    TypeInfo arg1, arg2;
                    if (!tis.argTypes(arg1, arg2))      // if could be passed in regs
                    {   assert(tsize <= parmn.length);
                        p = parmn.ptr;
                        va_arg(argptr, tis, p);
                    }
                    else
                    {   /* Avoid making a copy of the struct; take advantage of
                         * it always being passed in memory
                         */
                        // The arg may have more strict alignment than the stack
                        auto talign = tis.talign;
                        __va_list* ap = cast(__va_list*)argptr;
                        p = cast(void*)((cast(size_t)ap.stack_args + talign - 1) & ~(talign - 1));
                        ap.stack_args = cast(void*)(cast(size_t)p + ((tsize + size_t.sizeof - 1) & ~(size_t.sizeof - 1)));
                    }
                    s = tis.xtoString(p);
                }
                else
                     static assert(0);
                goto Lputstr;
            }

            default:
                goto Lerror;
        }

    Lnumber:
        switch (fc)
        {
            case 's':
            case 'd':
                if (signed)
                {   if (cast(long)vnumber < 0)
                    {        prefix = "-";
                        vnumber = -vnumber;
                    }
                    else if (flags & FLplus)
                        prefix = "+";
                    else if (flags & FLspace)
                        prefix = " ";
                }
                break;

            case 'b':
                signed = 0;
                base = 2;
                break;

            case 'o':
                signed = 0;
                base = 8;
                break;

            case 'X':
                uc = 1;
                if (flags & FLhash && vnumber)
                    prefix = "0X";
                signed = 0;
                base = 16;
                break;

            case 'x':
                if (flags & FLhash && vnumber)
                    prefix = "0x";
                signed = 0;
                base = 16;
                break;

            default:
                goto Lerror;
        }

        if (!signed)
        {
            switch (m)
            {
                case Mangle.Tbyte:
                    vnumber &= 0xFF;
                    break;

                case Mangle.Tshort:
                    vnumber &= 0xFFFF;
                    break;

                case Mangle.Tint:
                    vnumber &= 0xFFFFFFFF;
                    break;

                default:
                    break;
            }
        }

        if (flags & FLprecision && fc != 'p')
            flags &= ~FL0pad;

        if (vnumber < base)
        {
            if (vnumber == 0 && precision == 0 && flags & FLprecision &&
                !(fc == 'o' && flags & FLhash))
            {
                putstr(null);
                return;
            }
            if (precision == 0 || !(flags & FLprecision))
            {        vchar = cast(char)('0' + vnumber);
                if (vnumber < 10)
                    vchar = cast(char)('0' + vnumber);
                else
                    vchar = cast(char)((uc ? 'A' - 10 : 'a' - 10) + vnumber);
                goto L2;
            }
        }

        ptrdiff_t n = tmpbuf.length;
        char c;
        int hexoffset = uc ? ('A' - ('9' + 1)) : ('a' - ('9' + 1));

        while (vnumber)
        {
            c = cast(char)((vnumber % base) + '0');
            if (c > '9')
                c += hexoffset;
            vnumber /= base;
            tmpbuf[--n] = c;
        }
        if (tmpbuf.length - n < precision && precision < tmpbuf.length)
        {
            ptrdiff_t m = tmpbuf.length - precision;
            tmpbuf[m .. n] = '0';
            n = m;
        }
        else if (flags & FLhash && fc == 'o')
            prefix = "0";
        putstr(tmpbuf[n .. tmpbuf.length]);
        return;

    Lreal:
        putreal(vreal);
        return;

    Lcomplex:
        putreal(vcreal.re);
        if (vcreal.im >= 0)
        {
            putc('+');
        }
        putreal(vcreal.im);
        putc('i');
        return;

    Lerror:
        throw new FormatException("formatArg");
    }

    for (int j = 0; j < arguments.length; )
    {
        ti = arguments[j++];
        //printf("arg[%d]: '%.*s' %d\n", j, ti.classinfo.name.length, ti.classinfo.name.ptr, ti.classinfo.name.length);
        //ti.print();

        flags = 0;
        precision = 0;
        field_width = 0;

        ti = skipCI(ti);
        int mi = 9;
        do
        {
            if (ti.classinfo.name.length <= mi)
                goto Lerror;
            m = cast(Mangle)ti.classinfo.name[mi++];
        } while (m == Mangle.Tconst || m == Mangle.Timmutable);

        if (m == Mangle.Tarray)
        {
            if (ti.classinfo.name.length == 14 &&
                    ti.classinfo.name[9..14] == "Array")
            {
                TypeInfo tn = (cast(TypeInfo_Array)ti).next;
                tn = skipCI(tn);
                switch (cast(Mangle)tn.classinfo.name[9])
                {
                case Mangle.Tchar:
                case Mangle.Twchar:
                case Mangle.Tdchar:
                    ti = tn;
                    mi = 9;
                    break;
                default:
                    break;
                }
            }
          L1:
            Mangle m2 = cast(Mangle)ti.classinfo.name[mi];
            string  fmt;                        // format string
            wstring wfmt;
            dstring dfmt;

            /* For performance reasons, this code takes advantage of the
             * fact that most format strings will be ASCII, and that the
             * format specifiers are always ASCII. This means we only need
             * to deal with UTF in a couple of isolated spots.
             */

            switch (m2)
            {
            case Mangle.Tchar:
                fmt = va_arg!(string)(argptr);
                break;

            case Mangle.Twchar:
                wfmt = va_arg!(wstring)(argptr);
                fmt = toUTF8(wfmt);
                break;

            case Mangle.Tdchar:
                dfmt = va_arg!(dstring)(argptr);
                fmt = toUTF8(dfmt);
                break;

            case Mangle.Tconst:
            case Mangle.Timmutable:
                mi++;
                goto L1;

            default:
                formatArg('s');
                continue;
            }

            for (size_t i = 0; i < fmt.length; )
            {        dchar c = fmt[i++];

                dchar getFmtChar()
                {   // Valid format specifier characters will never be UTF
                    if (i == fmt.length)
                        throw new FormatException("invalid specifier");
                    return fmt[i++];
                }

                int getFmtInt()
                {   int n;

                    while (1)
                    {
                        n = n * 10 + (c - '0');
                        if (n < 0)        // overflow
                            throw new FormatException("int overflow");
                        c = getFmtChar();
                        if (c < '0' || c > '9')
                            break;
                    }
                    return n;
                }

                int getFmtStar()
                {   Mangle m;
                    TypeInfo ti;

                    if (j == arguments.length)
                        throw new FormatException("too few arguments");
                    ti = arguments[j++];
                    m = cast(Mangle)ti.classinfo.name[9];
                    if (m != Mangle.Tint)
                        throw new FormatException("int argument expected");
                    return va_arg!(int)(argptr);
                }

                if (c != '%')
                {
                    if (c > 0x7F)        // if UTF sequence
                    {
                        i--;                // back up and decode UTF sequence
                        c = std.utf.decode(fmt, i);
                    }
                  Lputc:
                    putc(c);
                    continue;
                }

                // Get flags {-+ #}
                flags = 0;
                while (1)
                {
                    c = getFmtChar();
                    switch (c)
                    {
                    case '-':        flags |= FLdash;        continue;
                    case '+':        flags |= FLplus;        continue;
                    case ' ':        flags |= FLspace;        continue;
                    case '#':        flags |= FLhash;        continue;
                    case '0':        flags |= FL0pad;        continue;

                    case '%':        if (flags == 0)
                                          goto Lputc;
                                     break;

                    default:         break;
                    }
                    break;
                }

                // Get field width
                field_width = 0;
                if (c == '*')
                {
                    field_width = getFmtStar();
                    if (field_width < 0)
                    {   flags |= FLdash;
                        field_width = -field_width;
                    }

                    c = getFmtChar();
                }
                else if (c >= '0' && c <= '9')
                    field_width = getFmtInt();

                if (flags & FLplus)
                    flags &= ~FLspace;
                if (flags & FLdash)
                    flags &= ~FL0pad;

                // Get precision
                precision = 0;
                if (c == '.')
                {   flags |= FLprecision;
                    //flags &= ~FL0pad;

                    c = getFmtChar();
                    if (c == '*')
                    {
                        precision = getFmtStar();
                        if (precision < 0)
                        {   precision = 0;
                            flags &= ~FLprecision;
                        }

                        c = getFmtChar();
                    }
                    else if (c >= '0' && c <= '9')
                        precision = getFmtInt();
                }

                if (j == arguments.length)
                    goto Lerror;
                ti = arguments[j++];
                ti = skipCI(ti);
                mi = 9;
                do
                {
                    m = cast(Mangle)ti.classinfo.name[mi++];
                } while (m == Mangle.Tconst || m == Mangle.Timmutable);

                if (c > 0x7F)                // if UTF sequence
                    goto Lerror;        // format specifiers can't be UTF
                formatArg(cast(char)c);
            }
        }
        else
        {
            formatArg('s');
        }
    }
    return;

  Lerror:
    throw new FormatException();
}

/* ======================== Unit Tests ====================================== */

unittest
{
    int i;
    string s;

    debug(format) printf("std.format.format.unittest\n");

    s = std.string.format("hello world! %s %s %s%s%s", true, 57, 1_000_000_000, 'x', " foo");
    assert(s == "hello world! true 57 1000000000x foo");

    s = std.string.format("%s %A %s", 1.67, -1.28, float.nan);
    /* The host C library is used to format floats.
     * C99 doesn't specify what the hex digit before the decimal point
     * is for %A.
     */
    //version (linux)
    //    assert(s == "1.67 -0XA.3D70A3D70A3D8P-3 nan");
    //else version (OSX)
    //    assert(s == "1.67 -0XA.3D70A3D70A3D8P-3 nan", s);
    //else
    version (MinGW)
        assert(s == "1.67 -0XA.3D70A3D70A3D8P-3 nan", s);
    else
        assert(s == "1.67 -0X1.47AE147AE147BP+0 nan", s);

    s = std.string.format("%x %X", 0x1234AF, 0xAFAFAFAF);
    assert(s == "1234af AFAFAFAF");

    s = std.string.format("%b %o", 0x1234AF, 0xAFAFAFAF);
    assert(s == "100100011010010101111 25753727657");

    s = std.string.format("%d %s", 0x1234AF, 0xAFAFAFAF);
    assert(s == "1193135 2947526575");

    //version(X86_64)
    //{
    //    pragma(msg, "several format tests disabled on x86_64 due to bug 5625");
    //}
    //else
    //{
        s = std.string.format("%s", 1.2 + 3.4i);
        assert(s == "1.2+3.4i", s);

        //s = std.string.format("%x %X", 1.32, 6.78f);
        //assert(s == "3ff51eb851eb851f 40D8F5C3");

    //}

    s = std.string.format("%#06.*f",2,12.345);
    assert(s == "012.35");

    s = std.string.format("%#0*.*f",6,2,12.345);
    assert(s == "012.35");

    s = std.string.format("%7.4g:", 12.678);
    assert(s == "  12.68:");

    s = std.string.format("%7.4g:", 12.678L);
    assert(s == "  12.68:");

    s = std.string.format("%04f|%05d|%#05x|%#5x",-4.0,-10,1,1);
    assert(s == "-4.000000|-0010|0x001|  0x1");

    i = -10;
    s = std.string.format("%d|%3d|%03d|%1d|%01.4f",i,i,i,i,cast(double) i);
    assert(s == "-10|-10|-10|-10|-10.0000");

    i = -5;
    s = std.string.format("%d|%3d|%03d|%1d|%01.4f",i,i,i,i,cast(double) i);
    assert(s == "-5| -5|-05|-5|-5.0000");

    i = 0;
    s = std.string.format("%d|%3d|%03d|%1d|%01.4f",i,i,i,i,cast(double) i);
    assert(s == "0|  0|000|0|0.0000");

    i = 5;
    s = std.string.format("%d|%3d|%03d|%1d|%01.4f",i,i,i,i,cast(double) i);
    assert(s == "5|  5|005|5|5.0000");

    i = 10;
    s = std.string.format("%d|%3d|%03d|%1d|%01.4f",i,i,i,i,cast(double) i);
    assert(s == "10| 10|010|10|10.0000");

    s = std.string.format("%.0d", 0);
    assert(s == "");

    s = std.string.format("%.g", .34);
    assert(s == "0.3");

    s = std.string.format("%.0g", .34);
    assert(s == "0.3");

    s = std.string.format("%.2g", .34);
    assert(s == "0.34");

    s = std.string.format("%0.0008f", 1e-08);
    assert(s == "0.00000001");

    s = std.string.format("%0.0008f", 1e-05);
    assert(s == "0.00001000");

    s = "helloworld";
    string r;
    r = std.string.format("%.2s", s[0..5]);
    assert(r == "he");
    r = std.string.format("%.20s", s[0..5]);
    assert(r == "hello");
    r = std.string.format("%8s", s[0..5]);
    assert(r == "   hello");

    byte[] arrbyte = new byte[4];
    arrbyte[0] = 100;
    arrbyte[1] = -99;
    arrbyte[3] = 0;
    r = std.string.format("%s", arrbyte);
    assert(r == "[100, -99, 0, 0]");

    ubyte[] arrubyte = new ubyte[4];
    arrubyte[0] = 100;
    arrubyte[1] = 200;
    arrubyte[3] = 0;
    r = std.string.format("%s", arrubyte);
    assert(r == "[100, 200, 0, 0]");

    short[] arrshort = new short[4];
    arrshort[0] = 100;
    arrshort[1] = -999;
    arrshort[3] = 0;
    r = std.string.format("%s", arrshort);
    assert(r == "[100, -999, 0, 0]");

    ushort[] arrushort = new ushort[4];
    arrushort[0] = 100;
    arrushort[1] = 20_000;
    arrushort[3] = 0;
    r = std.string.format("%s", arrushort);
    assert(r == "[100, 20000, 0, 0]");

    int[] arrint = new int[4];
    arrint[0] = 100;
    arrint[1] = -999;
    arrint[3] = 0;
    r = std.string.format("%s", arrint);
    assert(r == "[100, -999, 0, 0]");

    long[] arrlong = new long[4];
    arrlong[0] = 100;
    arrlong[1] = -999;
    arrlong[3] = 0;
    r = std.string.format("%s", arrlong);
    assert(r == "[100, -999, 0, 0]");

    ulong[] arrulong = new ulong[4];
    arrulong[0] = 100;
    arrulong[1] = 999;
    arrulong[3] = 0;
    r = std.string.format("%s", arrulong);
    assert(r == "[100, 999, 0, 0]");

    string[] arr2 = new string[4];
    arr2[0] = "hello";
    arr2[1] = "world";
    arr2[3] = "foo";
    r = std.string.format("%s", arr2);
    assert(r == `["hello", "world", "", "foo"]`);

    r = std.string.format("%.8d", 7);
    assert(r == "00000007");
    r = std.string.format("%.8x", 10);
    assert(r == "0000000a");

    r = std.string.format("%-3d", 7);
    assert(r == "7  ");

    r = std.string.format("%*d", -3, 7);
    assert(r == "7  ");

    r = std.string.format("%.*d", -3, 7);
    assert(r == "7");

    //typedef int myint;
    //myint m = -7;
    //r = std.string.format(m);
    //assert(r == "-7");

    r = std.string.format("abc"c);
    assert(r == "abc");
    r = std.string.format("def"w);
    assert(r == "def");
    r = std.string.format("ghi"d);
    assert(r == "ghi");

    void* p = cast(void*)0xDEADBEEF;
    r = std.string.format("%s", p);
    assert(r == "DEADBEEF");

    r = std.string.format("%#x", 0xabcd);
    assert(r == "0xabcd");
    r = std.string.format("%#X", 0xABCD);
    assert(r == "0XABCD");

    r = std.string.format("%#o", octal!12345);
    assert(r == "012345");
    r = std.string.format("%o", 9);
    assert(r == "11");

    r = std.string.format("%+d", 123);
    assert(r == "+123");
    r = std.string.format("%+d", -123);
    assert(r == "-123");
    r = std.string.format("% d", 123);
    assert(r == " 123");
    r = std.string.format("% d", -123);
    assert(r == "-123");

    r = std.string.format("%%");
    assert(r == "%");

    r = std.string.format("%d", true);
    assert(r == "1");
    r = std.string.format("%d", false);
    assert(r == "0");

    r = std.string.format("%d", 'a');
    assert(r == "97");
    wchar wc = 'a';
    r = std.string.format("%d", wc);
    assert(r == "97");
    dchar dc = 'a';
    r = std.string.format("%d", dc);
    assert(r == "97");

    byte b = byte.max;
    r = std.string.format("%x", b);
    assert(r == "7f");
    r = std.string.format("%x", ++b);
    assert(r == "80");
    r = std.string.format("%x", ++b);
    assert(r == "81");

    short sh = short.max;
    r = std.string.format("%x", sh);
    assert(r == "7fff");
    r = std.string.format("%x", ++sh);
    assert(r == "8000");
    r = std.string.format("%x", ++sh);
    assert(r == "8001");

    i = int.max;
    r = std.string.format("%x", i);
    assert(r == "7fffffff");
    r = std.string.format("%x", ++i);
    assert(r == "80000000");
    r = std.string.format("%x", ++i);
    assert(r == "80000001");

    r = std.string.format("%x", 10);
    assert(r == "a");
    r = std.string.format("%X", 10);
    assert(r == "A");
    r = std.string.format("%x", 15);
    assert(r == "f");
    r = std.string.format("%X", 15);
    assert(r == "F");

    Object c = null;
    r = std.string.format("%s", c);
    assert(r == "null");

    enum TestEnum
    {
        Value1, Value2
    }
    r = std.string.format("%s", TestEnum.Value2);
    assert(r == "Value2");

    immutable(char[5])[int] aa = ([3:"hello", 4:"betty"]);
    r = std.string.format("%s", aa.values);
    assert(r == `["hello", "betty"]` || r == `["betty", "hello"]`);
    r = std.string.format("%s", aa);
    assert(r == `[3:"hello", 4:"betty"]` || r == `[4:"betty", 3:"hello"]`);

    static const dchar[] ds = ['a','b'];
    for (int j = 0; j < ds.length; ++j)
    {
        r = std.string.format(" %d", ds[j]);
        if (j == 0)
            assert(r == " 97");
        else
            assert(r == " 98");
    }

    r = std.string.format(">%14d<, %s", 15, [1,2,3]);
    assert(r == ">            15<, [1, 2, 3]");

    assert(std.string.format("%8s", "bar") == "     bar");
    assert(std.string.format("%8s", "b\u00e9ll\u00f4") == " b\u00e9ll\u00f4");
}

unittest
{
    // bugzilla 3479
    auto stream = appender!(char[])();
    formattedWrite(stream, "%2$.*1$d", 12, 10);
    assert(stream.data == "000000000010", stream.data);
}

unittest
{
    // bug 6893
    enum E : ulong { A, B, C }
    auto stream = appender!(char[])();
    formattedWrite(stream, "%s", E.C);
    assert(stream.data == "C");
}<|MERGE_RESOLUTION|>--- conflicted
+++ resolved
@@ -188,11 +188,7 @@
     Precision).))
 
     $(TR $(TD $(B ' ')) $(TD numeric) $(TD Prefix positive
-<<<<<<< HEAD
-    numbers in a signed conversion with a space.))
-=======
     numbers in a signed conversion with a space.)))
->>>>>>> b30e301e
 
     <dt>$(I Width)
     <dd>
@@ -3842,19 +3838,9 @@
         auto f = 3.14;
         formatReflectTest(f, "%s",  `3.14`);
         version (MinGW)
-<<<<<<< HEAD
-        {
-            formatReflectTest(f, "%e",  `3.140000e+000`);
-        }
-        else
-        {
-            formatReflectTest(f, "%e",  `3.140000e+00`);
-        }
-=======
             formatReflectTest(f, "%e",  `3.140000e+000`);
         else
             formatReflectTest(f, "%e",  `3.140000e+00`);
->>>>>>> b30e301e
         formatReflectTest(f, "%f",  `3.140000`);
         formatReflectTest(f, "%g",  `3.14`);
     }
