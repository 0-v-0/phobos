--- conflicted
+++ resolved
@@ -30,22 +30,9 @@
 import std.traits;
 import std.typetuple;
 
-<<<<<<< HEAD
-version(unittest) 
-{
-    import std.math;
-    import std.stdio;
-    import std.string;
-    import std.typecons;
-    import core.exception;
-    import std.string;
-}
-
 version (X86) version = SimpleVaargs;
 version (LDC) version = SimpleVaargs;
 
-=======
->>>>>>> 6473aefc
 version(CRuntime_DigitalMars)
 {
     version = DigitalMarsC;
