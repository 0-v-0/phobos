--- conflicted
+++ resolved
@@ -30,14 +30,10 @@
     import core.exception;
 }
 
-<<<<<<< HEAD
 version (X86) version = SimpleVaargs;
 version (LDC) version = SimpleVaargs;
 
-version (Windows) version (DigitalMars)
-=======
 version (Win32) version (DigitalMars)
->>>>>>> 413d380c
 {
     version = DigitalMarsC;
 }
@@ -4713,7 +4709,7 @@
                 void* pvalue = pkey + keysizet;
 
                 //doFormat(putc, (&keyti)[0..1], pkey);
-                version (SimpleVaargs) 
+                version (SimpleVaargs)
                     argptr = pkey;
                 else version (Win64)
                     argptr = pkey;
@@ -4730,7 +4726,7 @@
 
                 putc(':');
                 //doFormat(putc, (&valti)[0..1], pvalue);
-                version (SimpleVaargs) 
+                version (SimpleVaargs)
                     argptr = pvalue;
                 else version (Win64)
                     argptr = pvalue;
