// Written in the D programming language.

/**
   This module implements the formatting functionality for strings and
   I/O. It's comparable to C99's `vsprintf()` and uses a similar
   _format encoding scheme.

   For an introductory look at $(B std._format)'s capabilities and how to use
   this module see the dedicated
   $(LINK2 http://wiki.dlang.org/Defining_custom_print_format_specifiers, DWiki article).

   This module centers around two functions:

$(BOOKTABLE ,
$(TR $(TH Function Name) $(TH Description)
)
    $(TR $(TD $(LREF formattedRead))
        $(TD Reads values according to the format string from an InputRange.
    ))
    $(TR $(TD $(LREF formattedWrite))
        $(TD Formats its arguments according to the format string and puts them
        to an OutputRange.
    ))
)

   Please see the documentation of function $(LREF formattedWrite) for a
   description of the format string.

   Two functions have been added for convenience:

$(BOOKTABLE ,
$(TR $(TH Function Name) $(TH Description)
)
    $(TR $(TD $(LREF format))
        $(TD Returns a GC-allocated string with the formatting result.
    ))
    $(TR $(TD $(LREF sformat))
        $(TD Puts the formatting result into a preallocated array.
    ))
)

   These two functions are publicly imported by $(MREF std, string)
   to be easily available.

   The functions $(LREF formatValue) and $(LREF unformatValue) are
   used for the plumbing.
   Copyright: Copyright The D Language Foundation 2000-2013.

   License: $(HTTP boost.org/LICENSE_1_0.txt, Boost License 1.0).

   Authors: $(HTTP walterbright.com, Walter Bright), $(HTTP erdani.com,
   Andrei Alexandrescu), and Kenji Hara

   Source: $(PHOBOSSRC std/format.d)
 */
module std.format;

//debug=format;                // uncomment to turn on debugging printf's

import core.vararg;
import std.exception;
import std.meta;
import std.range.primitives;
import std.traits;


/**
Signals a mismatch between a format and its corresponding argument.
 */
class FormatException : Exception
{
    @safe @nogc pure nothrow
    this()
    {
        super("format error");
    }

    @safe @nogc pure nothrow
    this(string msg, string fn = __FILE__, size_t ln = __LINE__, Throwable next = null)
    {
        super(msg, fn, ln, next);
    }
}

///
@safe unittest
{
    import std.exception : assertThrown;
    assertThrown!FormatException(format("%d", "foo"));
}

private alias enforceFmt = enforce!FormatException;


/**********************************************************************
   Interprets variadic argument list `args`, formats them according
   to `fmt`, and sends the resulting characters to `w`. The
   encoding of the output is the same as `Char`. The type `Writer`
   must satisfy $(D $(REF isOutputRange, std,range,primitives)!(Writer, Char)).

   The variadic arguments are normally consumed in order. POSIX-style
   $(HTTP opengroup.org/onlinepubs/009695399/functions/printf.html,
   positional parameter syntax) is also supported. Each argument is
   formatted into a sequence of chars according to the format
   specification, and the characters are passed to `w`. As many
   arguments as specified in the format string are consumed and
   formatted. If there are fewer arguments than format specifiers, a
   `FormatException` is thrown. If there are more remaining arguments
   than needed by the format specification, they are ignored but only
   if at least one argument was formatted.

   The format string supports the formatting of array and nested array elements
   via the grouping format specifiers $(B %&#40;) and $(B %&#41;). Each
   matching pair of $(B %&#40;) and $(B %&#41;) corresponds with a single array
   argument. The enclosed sub-format string is applied to individual array
   elements.  The trailing portion of the sub-format string following the
   conversion specifier for the array element is interpreted as the array
   delimiter, and is therefore omitted following the last array element. The
   $(B %|) specifier may be used to explicitly indicate the start of the
   delimiter, so that the preceding portion of the string will be included
   following the last array element.  (See below for explicit examples.)

   Params:

   w = Output is sent to this writer. Typical output writers include
   $(REF Appender!string, std,array) and $(REF LockingTextWriter, std,stdio).

   fmt = Format string.

   args = Variadic argument list.

   Returns: Formatted number of arguments.

   Throws: Mismatched arguments and formats result in a $(D
   FormatException) being thrown.

   Format_String: <a name="format-string">$(I Format strings)</a>
   consist of characters interspersed with $(I format
   specifications). Characters are simply copied to the output (such
   as putc) after any necessary conversion to the corresponding UTF-8
   sequence.

   The format string has the following grammar:

$(PRE
$(I FormatString):
    $(I FormatStringItem)*
$(I FormatStringItem):
    $(B '%%')
    $(B '%') $(I Position) $(I Flags) $(I Width) $(I Separator) $(I Precision) $(I FormatChar)
    $(B '%$(LPAREN)') $(I FormatString) $(B '%$(RPAREN)')
    $(B '%-$(LPAREN)') $(I FormatString) $(B '%$(RPAREN)')
    $(I OtherCharacterExceptPercent)
$(I Position):
    $(I empty)
    $(I Integer) $(B '$')
$(I Flags):
    $(I empty)
    $(B '-') $(I Flags)
    $(B '+') $(I Flags)
    $(B '#') $(I Flags)
    $(B '0') $(I Flags)
    $(B ' ') $(I Flags)
$(I Width):
    $(I empty)
    $(I Integer)
    $(B '*')
$(I Separator):
    $(I empty)
    $(B ',')
    $(B ',') $(B '?')
    $(B ',') $(B '*') $(B '?')
    $(B ',') $(I Integer) $(B '?')
    $(B ',') $(B '*')
    $(B ',') $(I Integer)
$(I Precision):
    $(I empty)
    $(B '.')
    $(B '.') $(I Integer)
    $(B '.*')
$(I Integer):
    $(I Digit)
    $(I Digit) $(I Integer)
$(I Digit):
    $(B '0')|$(B '1')|$(B '2')|$(B '3')|$(B '4')|$(B '5')|$(B '6')|$(B '7')|$(B '8')|$(B '9')
$(I FormatChar):
    $(B 's')|$(B 'c')|$(B 'b')|$(B 'd')|$(B 'o')|$(B 'x')|$(B 'X')|$(B 'e')|$(B 'E')|$(B 'f')|$(B 'F')|$(B 'g')|$(B 'G')|$(B 'a')|$(B 'A')|$(B '|')
)

    $(BOOKTABLE Flags affect formatting depending on the specifier as
    follows., $(TR $(TH Flag) $(TH Types&nbsp;affected) $(TH Semantics))

    $(TR $(TD $(B '-')) $(TD numeric, bool, null, char, string, enum, pointer) $(TD Left justify the result in
        the field.  It overrides any $(B 0) flag.))

    $(TR $(TD $(B '+')) $(TD numeric) $(TD Prefix positive numbers in
    a signed conversion with a $(B +).  It overrides any $(I space)
    flag.))

    $(TR $(TD $(B '#')) $(TD integral ($(B 'o'))) $(TD Add to
    precision as necessary so that the first digit of the octal
    formatting is a '0', even if both the argument and the $(I
    Precision) are zero.))

    $(TR $(TD $(B '#')) $(TD integral ($(B 'x'), $(B 'X'))) $(TD If
       non-zero, prefix result with $(B 0x) ($(B 0X)).))

    $(TR $(TD $(B '#')) $(TD floating) $(TD Always insert the decimal
       point and print trailing zeros.))

    $(TR $(TD $(B '0')) $(TD numeric) $(TD Use leading
    zeros to pad rather than spaces (except for the floating point
    values `nan` and `infinity`).  Ignore if there's a $(I
    Precision).))

    $(TR $(TD $(B ' ')) $(TD numeric) $(TD Prefix positive
    numbers in a signed conversion with a space.)))

    $(DL
        $(DT $(I Width))
        $(DD
        Only used for numeric, bool, null, char, string, enum and pointer types.
        Specifies the minimum field width.
        If the width is a $(B *), an additional argument of type $(B int),
        preceding the actual argument, is taken as the width.
        If the width is negative, it is as if the $(B -) was given
        as a $(I Flags) character.)

        $(DT $(I Precision))
        $(DD Gives the precision for numeric conversions.
        If the precision is a $(B *), an additional argument of type $(B int),
        preceding the actual argument, is taken as the precision.
        If it is negative, it is as if there was no $(I Precision) specifier.)

        $(DT $(I Separator))
        $(DD Inserts the separator symbols ',' every $(I X) digits, from right
        to left, into numeric values to increase readability.
        The fractional part of floating point values inserts the separator
        from left to right.
        Entering an integer after the ',' allows to specify $(I X).
        If a '*' is placed after the ',' then $(I X) is specified by an
        additional parameter to the format function.
        Adding a '?' after the ',' or $(I X) specifier allows to specify
        the separator character as an additional parameter.
        )

        $(DT $(I FormatChar))
        $(DD
        $(DL
            $(DT $(B 's'))
            $(DD The corresponding argument is formatted in a manner consistent
            with its type:
            $(DL
                $(DT $(B bool))
                $(DD The result is `"true"` or `"false"`.)
                $(DT integral types)
                $(DD The $(B %d) format is used.)
                $(DT floating point types)
                $(DD The $(B %g) format is used.)
                $(DT string types)
                $(DD The result is the string converted to UTF-8.
                A $(I Precision) specifies the maximum number of characters
                to use in the result.)
                $(DT structs)
                $(DD If the struct defines a $(B toString()) method the result is
                the string returned from this function. Otherwise the result is
                StructName(field<sub>0</sub>, field<sub>1</sub>, ...) where
                field<sub>n</sub> is the nth element formatted with the default
                format.)
                $(DT classes derived from $(B Object))
                $(DD The result is the string returned from the class instance's
                $(B .toString()) method.
                A $(I Precision) specifies the maximum number of characters
                to use in the result.)
                $(DT unions)
                $(DD If the union defines a $(B toString()) method the result is
                the string returned from this function. Otherwise the result is
                the name of the union, without its contents.)
                $(DT non-string static and dynamic arrays)
                $(DD The result is [s<sub>0</sub>, s<sub>1</sub>, ...]
                where s<sub>n</sub> is the nth element
                formatted with the default format.)
                $(DT associative arrays)
                $(DD The result is the equivalent of what the initializer
                would look like for the contents of the associative array,
                e.g.: ["red" : 10, "blue" : 20].)
            ))

            $(DT $(B 'c'))
            $(DD The corresponding argument must be a character type.)

            $(DT $(B 'b','d','o','x','X'))
            $(DD The corresponding argument must be an integral type
            and is formatted as an integer. If the argument is a signed type
            and the $(I FormatChar) is $(B d) it is converted to
            a signed string of characters, otherwise it is treated as
            unsigned. An argument of type $(B bool) is formatted as '1'
            or '0'. The base used is binary for $(B b), octal for $(B o),
            decimal
            for $(B d), and hexadecimal for $(B x) or $(B X).
            $(B x) formats using lower case letters, $(B X) uppercase.
            If there are fewer resulting digits than the $(I Precision),
            leading zeros are used as necessary.
            If the $(I Precision) is 0 and the number is 0, no digits
            result.)

            $(DT $(B 'e','E'))
            $(DD A floating point number is formatted as one digit before
            the decimal point, $(I Precision) digits after, the $(I FormatChar),
            &plusmn;, followed by at least a two digit exponent:
            $(I d.dddddd)e$(I &plusmn;dd).
            If there is no $(I Precision), six
            digits are generated after the decimal point.
            If the $(I Precision) is 0, no decimal point is generated.)

            $(DT $(B 'f','F'))
            $(DD A floating point number is formatted in decimal notation.
            The $(I Precision) specifies the number of digits generated
            after the decimal point. It defaults to six. At least one digit
            is generated before the decimal point. If the $(I Precision)
            is zero, no decimal point is generated.)

            $(DT $(B 'g','G'))
            $(DD A floating point number is formatted in either $(B e) or
            $(B f) format for $(B g); $(B E) or $(B F) format for
            $(B G).
            The $(B f) format is used if the exponent for an $(B e) format
            is greater than -5 and less than the $(I Precision).
            The $(I Precision) specifies the number of significant
            digits, and defaults to six.
            Trailing zeros are elided after the decimal point, if the fractional
            part is zero then no decimal point is generated.)

            $(DT $(B 'a','A'))
            $(DD A floating point number is formatted in hexadecimal
            exponential notation 0x$(I h.hhhhhh)p$(I &plusmn;d).
            There is one hexadecimal digit before the decimal point, and as
            many after as specified by the $(I Precision).
            If the $(I Precision) is zero, no decimal point is generated.
            If there is no $(I Precision), as many hexadecimal digits as
            necessary to exactly represent the mantissa are generated.
            The exponent is written in as few digits as possible,
            but at least one, is in decimal, and represents a power of 2 as in
            $(I h.hhhhhh)*2<sup>$(I &plusmn;d)</sup>.
            The exponent for zero is zero.
            The hexadecimal digits, x and p are in upper case if the
            $(I FormatChar) is upper case.)
        ))
    )

    Floating point NaN's are formatted as $(B nan) if the
    $(I FormatChar) is lower case, or $(B NAN) if upper.
    Floating point infinities are formatted as $(B inf) or
    $(B infinity) if the
    $(I FormatChar) is lower case, or $(B INF) or $(B INFINITY) if upper.

    The positional and non-positional styles can be mixed in the same
    format string. (POSIX leaves this behavior undefined.) The internal
    counter for non-positional parameters tracks the next parameter after
    the largest positional parameter already used.

    Example using array and nested array formatting:
    -------------------------
    import std.stdio;

    void main()
    {
        writefln("My items are %(%s %).", [1,2,3]);
        writefln("My items are %(%s, %).", [1,2,3]);
    }
    -------------------------
    The output is:
$(CONSOLE
My items are 1 2 3.
My items are 1, 2, 3.
)

    The trailing end of the sub-format string following the specifier for each
    item is interpreted as the array delimiter, and is therefore omitted
    following the last array item. The $(B %|) delimiter specifier may be used
    to indicate where the delimiter begins, so that the portion of the format
    string prior to it will be retained in the last array element:
    -------------------------
    import std.stdio;

    void main()
    {
        writefln("My items are %(-%s-%|, %).", [1,2,3]);
    }
    -------------------------
    which gives the output:
$(CONSOLE
My items are -1-, -2-, -3-.
)

    These compound format specifiers may be nested in the case of a nested
    array argument:
    -------------------------
    import std.stdio;
    void main() {
         auto mat = [[1, 2, 3],
                     [4, 5, 6],
                     [7, 8, 9]];

         writefln("%(%(%d %)\n%)", mat);
         writeln();

         writefln("[%(%(%d %)\n %)]", mat);
         writeln();

         writefln("[%([%(%d %)]%|\n %)]", mat);
         writeln();
    }
    -------------------------
    The output is:
$(CONSOLE
1 2 3
4 5 6
7 8 9

[1 2 3
 4 5 6
 7 8 9]

[[1 2 3]
 [4 5 6]
 [7 8 9]]
)

    Inside a compound format specifier, strings and characters are escaped
    automatically. To avoid this behavior, add $(B '-') flag to
    `"%$(LPAREN)"`.
    -------------------------
    import std.stdio;

    void main()
    {
        writefln("My friends are %s.", ["John", "Nancy"]);
        writefln("My friends are %(%s, %).", ["John", "Nancy"]);
        writefln("My friends are %-(%s, %).", ["John", "Nancy"]);
    }
    -------------------------
   which gives the output:
$(CONSOLE
My friends are ["John", "Nancy"].
My friends are "John", "Nancy".
My friends are John, Nancy.
)
 */
uint formattedWrite(alias fmt, Writer, A...)(auto ref Writer w, A args)
if (isSomeString!(typeof(fmt)))
{
    alias e = checkFormatException!(fmt, A);
    static assert(!e, e.msg);
    return .formattedWrite(w, fmt, args);
}

/// The format string can be checked at compile-time (see $(LREF format) for details):
@safe pure unittest
{
    import std.array : appender;

    auto writer = appender!string();
    writer.formattedWrite!"%s is the ultimate %s."(42, "answer");
    assert(writer.data == "42 is the ultimate answer.");

    // Clear the writer
    writer = appender!string();
    formattedWrite(writer, "Date: %2$s %1$s", "October", 5);
    assert(writer.data == "Date: 5 October");
}

/// ditto
uint formattedWrite(Writer, Char, A...)(auto ref Writer w, const scope Char[] fmt, A args)
{
    import std.conv : text;

    auto spec = FormatSpec!Char(fmt);

    // Are we already done with formats? Then just dump each parameter in turn
    uint currentArg = 0;
    while (spec.writeUpToNextSpec(w))
    {
        if (currentArg == A.length && !spec.indexStart)
        {
            // leftover spec?
            enforceFmt(fmt.length == 0,
                text("Orphan format specifier: %", spec.spec));
            break;
        }

        if (spec.width == spec.DYNAMIC)
        {
            auto width = getNthInt!"integer width"(currentArg, args);
            if (width < 0)
            {
                spec.flDash = true;
                width = -width;
            }
            spec.width = width;
            ++currentArg;
        }
        else if (spec.width < 0)
        {
            // means: get width as a positional parameter
            auto index = cast(uint) -spec.width;
            assert(index > 0, "The index must be greater than zero");
            auto width = getNthInt!"integer width"(index - 1, args);
            if (currentArg < index) currentArg = index;
            if (width < 0)
            {
                spec.flDash = true;
                width = -width;
            }
            spec.width = width;
        }

        if (spec.precision == spec.DYNAMIC)
        {
            auto precision = getNthInt!"integer precision"(currentArg, args);
            if (precision >= 0) spec.precision = precision;
            // else negative precision is same as no precision
            else spec.precision = spec.UNSPECIFIED;
            ++currentArg;
        }
        else if (spec.precision < 0)
        {
            // means: get precision as a positional parameter
            auto index = cast(uint) -spec.precision;
            assert(index > 0, "The precision must be greater than zero");
            auto precision = getNthInt!"integer precision"(index- 1, args);
            if (currentArg < index) currentArg = index;
            if (precision >= 0) spec.precision = precision;
            // else negative precision is same as no precision
            else spec.precision = spec.UNSPECIFIED;
        }

        if (spec.separators == spec.DYNAMIC)
        {
            auto separators = getNthInt!"separator digit width"(currentArg, args);
            spec.separators = separators;
            ++currentArg;
        }

        if (spec.separatorCharPos == spec.DYNAMIC)
        {
            auto separatorChar =
                getNth!("separator character", isSomeChar, dchar)(currentArg, args);
            spec.separatorChar = separatorChar;
            ++currentArg;
        }

        if (currentArg == A.length && !spec.indexStart)
        {
            // leftover spec?
            enforceFmt(fmt.length == 0,
                text("Orphan format specifier: %", spec.spec));
            break;
        }

        // Format an argument
        // This switch uses a static foreach to generate a jump table.
        // Currently `spec.indexStart` use the special value '0' to signal
        // we should use the current argument. An enhancement would be to
        // always store the index.
        size_t index = currentArg;
        if (spec.indexStart != 0)
            index = spec.indexStart - 1;
        else
            ++currentArg;
    SWITCH: switch (index)
        {
            foreach (i, Tunused; A)
            {
            case i:
                formatValue(w, args[i], spec);
                if (currentArg < spec.indexEnd)
                    currentArg = spec.indexEnd;
                // A little know feature of format is to format a range
                // of arguments, e.g. `%1:3$` will format the first 3
                // arguments. Since they have to be consecutive we can
                // just use explicit fallthrough to cover that case.
                if (i + 1 < spec.indexEnd)
                {
                    // You cannot goto case if the next case is the default
                    static if (i + 1 < A.length)
                        goto case;
                    else
                        goto default;
                }
                else
                    break SWITCH;
            }
        default:
            throw new FormatException(
                text("Positional specifier %", spec.indexStart, '$', spec.spec,
                     " index exceeds ", A.length));
        }
    }
    return currentArg;
}

///
@safe unittest
{
    assert(format("%,d", 1000) == "1,000");
    assert(format("%,f", 1234567.891011) == "1,234,567.891011");
    assert(format("%,?d", '?', 1000) == "1?000");
    assert(format("%,1d", 1000) == "1,0,0,0", format("%,1d", 1000));
    assert(format("%,*d", 4, -12345) == "-1,2345");
    assert(format("%,*?d", 4, '_', -12345) == "-1_2345");
    assert(format("%,6?d", '_', -12345678) == "-12_345678");
    assert(format("%12,3.3f", 1234.5678) == "   1,234.568", "'" ~
            format("%12,3.3f", 1234.5678) ~ "'");
}

@safe pure unittest
{
    import std.array;
    auto w = appender!string();
    formattedWrite(w, "%s %d", "@safe/pure", 42);
    assert(w.data == "@safe/pure 42");
}

@safe pure unittest
{
    char[20] buf;
    auto w = buf[];
    formattedWrite(w, "%s %d", "@safe/pure", 42);
    assert(buf[0 .. $ - w.length] == "@safe/pure 42");
}

/**
Reads characters from $(REF_ALTTEXT input range, isInputRange, std,range,primitives)
`r`, converts them according to `fmt`, and writes them to `args`.

Params:
    r = The range to read from.
    fmt = The format of the data to read.
    args = The drain of the data read.

Returns:

On success, the function returns the number of variables filled. This count
can match the expected number of readings or fewer, even zero, if a
matching failure happens.

Throws:
    A `FormatException` if `S.length == 0` and `fmt` has format specifiers.
 */
uint formattedRead(alias fmt, R, S...)(auto ref R r, auto ref S args)
if (isSomeString!(typeof(fmt)))
{
    alias e = checkFormatException!(fmt, S);
    static assert(!e, e.msg);
    return .formattedRead(r, fmt, args);
}

/// ditto
uint formattedRead(R, Char, S...)(auto ref R r, const(Char)[] fmt, auto ref S args)
{
    import std.typecons : isTuple;

    auto spec = FormatSpec!Char(fmt);
    static if (!S.length)
    {
        spec.readUpToNextSpec(r);
        enforceFmt(spec.trailing.empty, "Trailing characters in formattedRead format string");
        return 0;
    }
    else
    {
        enum hasPointer = isPointer!(typeof(args[0]));

        // The function below accounts for '*' == fields meant to be
        // read and skipped
        void skipUnstoredFields()
        {
            for (;;)
            {
                spec.readUpToNextSpec(r);
                if (spec.width != spec.DYNAMIC) break;
                // must skip this field
                skipData(r, spec);
            }
        }

        skipUnstoredFields();
        if (r.empty)
        {
            // Input is empty, nothing to read
            return 0;
        }
        static if (hasPointer)
            alias A = typeof(*args[0]);
        else
            alias A = typeof(args[0]);

        static if (isTuple!A)
        {
            foreach (i, T; A.Types)
            {
                static if (hasPointer)
                    (*args[0])[i] = unformatValue!(T)(r, spec);
                else
                    args[0][i] = unformatValue!(T)(r, spec);
                skipUnstoredFields();
            }
        }
        else
        {
            static if (hasPointer)
                *args[0] = unformatValue!(A)(r, spec);
            else
                args[0] = unformatValue!(A)(r, spec);
        }
        return 1 + formattedRead(r, spec.trailing, args[1 .. $]);
    }
}

/// The format string can be checked at compile-time (see $(LREF format) for details):
@safe pure unittest
{
    string s = "hello!124:34.5";
    string a;
    int b;
    double c;
    s.formattedRead!"%s!%s:%s"(a, b, c);
    assert(a == "hello" && b == 124 && c == 34.5);
}

@safe unittest
{
    import std.math;
    string s = " 1.2 3.4 ";
    double x, y, z;
    assert(formattedRead(s, " %s %s %s ", x, y, z) == 2);
    assert(s.empty);
    assert(approxEqual(x, 1.2));
    assert(approxEqual(y, 3.4));
    assert(isNaN(z));
}

// for backwards compatibility
@system pure unittest
{
    string s = "hello!124:34.5";
    string a;
    int b;
    double c;
    formattedRead(s, "%s!%s:%s", &a, &b, &c);
    assert(a == "hello" && b == 124 && c == 34.5);

    // mix pointers and auto-ref
    s = "world!200:42.25";
    formattedRead(s, "%s!%s:%s", a, &b, &c);
    assert(a == "world" && b == 200 && c == 42.25);

    s = "world1!201:42.5";
    formattedRead(s, "%s!%s:%s", &a, &b, c);
    assert(a == "world1" && b == 201 && c == 42.5);

    s = "world2!202:42.75";
    formattedRead(s, "%s!%s:%s", a, b, &c);
    assert(a == "world2" && b == 202 && c == 42.75);
}

// for backwards compatibility
@system pure unittest
{
    import std.math;
    string s = " 1.2 3.4 ";
    double x, y, z;
    assert(formattedRead(s, " %s %s %s ", &x, &y, &z) == 2);
    assert(s.empty);
    assert(approxEqual(x, 1.2));
    assert(approxEqual(y, 3.4));
    assert(isNaN(z));
}

@system pure unittest
{
    string line;

    bool f1;

    line = "true";
    formattedRead(line, "%s", &f1);
    assert(f1);

    line = "TrUE";
    formattedRead(line, "%s", &f1);
    assert(f1);

    line = "false";
    formattedRead(line, "%s", &f1);
    assert(!f1);

    line = "fALsE";
    formattedRead(line, "%s", &f1);
    assert(!f1);

    line = "1";
    formattedRead(line, "%d", &f1);
    assert(f1);

    line = "-1";
    formattedRead(line, "%d", &f1);
    assert(f1);

    line = "0";
    formattedRead(line, "%d", &f1);
    assert(!f1);

    line = "-0";
    formattedRead(line, "%d", &f1);
    assert(!f1);
}

@system pure unittest
{
     union B
     {
         char[int.sizeof] untyped;
         int typed;
     }
     B b;
     b.typed = 5;
     char[] input = b.untyped[];
     int witness;
     formattedRead(input, "%r", &witness);
     assert(witness == b.typed);
}

@system pure unittest
{
    union A
    {
        char[float.sizeof] untyped;
        float typed;
    }
    A a;
    a.typed = 5.5;
    char[] input = a.untyped[];
    float witness;
    formattedRead(input, "%r", &witness);
    assert(witness == a.typed);
}

@system pure unittest
{
    import std.typecons;
    char[] line = "1 2".dup;
    int a, b;
    formattedRead(line, "%s %s", &a, &b);
    assert(a == 1 && b == 2);

    line = "10 2 3".dup;
    formattedRead(line, "%d ", &a);
    assert(a == 10);
    assert(line == "2 3");

    Tuple!(int, float) t;
    line = "1 2.125".dup;
    formattedRead(line, "%d %g", &t);
    assert(t[0] == 1 && t[1] == 2.125);

    line = "1 7643 2.125".dup;
    formattedRead(line, "%s %*u %s", &t);
    assert(t[0] == 1 && t[1] == 2.125);
}

@system pure unittest
{
    string line;

    char c1, c2;

    line = "abc";
    formattedRead(line, "%s%c", &c1, &c2);
    assert(c1 == 'a' && c2 == 'b');
    assert(line == "c");
}

@system pure unittest
{
    string line;

    line = "[1,2,3]";
    int[] s1;
    formattedRead(line, "%s", &s1);
    assert(s1 == [1,2,3]);
}

@system pure unittest
{
    string line;

    line = "[1,2,3]";
    int[] s1;
    formattedRead(line, "[%(%s,%)]", &s1);
    assert(s1 == [1,2,3]);

    line = `["hello", "world"]`;
    string[] s2;
    formattedRead(line, "[%(%s, %)]", &s2);
    assert(s2 == ["hello", "world"]);

    line = "123 456";
    int[] s3;
    formattedRead(line, "%(%s %)", &s3);
    assert(s3 == [123, 456]);

    line = "h,e,l,l,o; w,o,r,l,d";
    string[] s4;
    formattedRead(line, "%(%(%c,%); %)", &s4);
    assert(s4 == ["hello", "world"]);
}

@system pure unittest
{
    string line;

    int[4] sa1;
    line = `[1,2,3,4]`;
    formattedRead(line, "%s", &sa1);
    assert(sa1 == [1,2,3,4]);

    int[4] sa2;
    line = `[1,2,3]`;
    assertThrown(formattedRead(line, "%s", &sa2));

    int[4] sa3;
    line = `[1,2,3,4,5]`;
    assertThrown(formattedRead(line, "%s", &sa3));
}

@system pure unittest
{
    string input;

    int[4] sa1;
    input = `[1,2,3,4]`;
    formattedRead(input, "[%(%s,%)]", &sa1);
    assert(sa1 == [1,2,3,4]);

    int[4] sa2;
    input = `[1,2,3]`;
    assertThrown!FormatException(formattedRead(input, "[%(%s,%)]", &sa2));
}

@system pure unittest
{
    string line;

    string s1, s2;

    line = "hello, world";
    formattedRead(line, "%s", &s1);
    assert(s1 == "hello, world", s1);

    line = "hello, world;yah";
    formattedRead(line, "%s;%s", &s1, &s2);
    assert(s1 == "hello, world", s1);
    assert(s2 == "yah", s2);

    line = `['h','e','l','l','o']`;
    string s3;
    formattedRead(line, "[%(%s,%)]", &s3);
    assert(s3 == "hello");

    line = `"hello"`;
    string s4;
    formattedRead(line, "\"%(%c%)\"", &s4);
    assert(s4 == "hello");
}

@system pure unittest
{
    string line;

    string[int] aa1;
    line = `[1:"hello", 2:"world"]`;
    formattedRead(line, "%s", &aa1);
    assert(aa1 == [1:"hello", 2:"world"]);

    int[string] aa2;
    line = `{"hello"=1; "world"=2}`;
    formattedRead(line, "{%(%s=%s; %)}", &aa2);
    assert(aa2 == ["hello":1, "world":2]);

    int[string] aa3;
    line = `{[hello=1]; [world=2]}`;
    formattedRead(line, "{%([%(%c%)=%s]%|; %)}", &aa3);
    assert(aa3 == ["hello":1, "world":2]);
}

// test rvalue using
@system pure unittest
{
    string[int] aa1;
    formattedRead!("%s")(`[1:"hello", 2:"world"]`, aa1);
    assert(aa1 == [1:"hello", 2:"world"]);

    int[string] aa2;
    formattedRead(`{"hello"=1; "world"=2}`, "{%(%s=%s; %)}", aa2);
    assert(aa2 == ["hello":1, "world":2]);
}

template FormatSpec(Char)
if (!is(Unqual!Char == Char))
{
    alias FormatSpec = FormatSpec!(Unqual!Char);
}

/**
 * A General handler for `printf` style format specifiers. Used for building more
 * specific formatting functions.
 */
struct FormatSpec(Char)
if (is(Unqual!Char == Char))
{
    import std.algorithm.searching : startsWith;
    import std.ascii : isDigit, isPunctuation, isAlpha;
    import std.conv : parse, text, to;

    /**
       Minimum _width, default `0`.
     */
    int width = 0;

    /**
       Precision. Its semantics depends on the argument type. For
       floating point numbers, _precision dictates the number of
       decimals printed.
     */
    int precision = UNSPECIFIED;

    /**
       Number of digits printed between _separators.
    */
    int separators = UNSPECIFIED;

    /**
       Set to `DYNAMIC` when the separator character is supplied at runtime.
    */
    int separatorCharPos = UNSPECIFIED;

    /**
       Character to insert between digits.
    */
    dchar separatorChar = ',';

    /**
       Special value for width and precision. `DYNAMIC` width or
       precision means that they were specified with `'*'` in the
       format string and are passed at runtime through the varargs.
     */
    enum int DYNAMIC = int.max;

    /**
       Special value for precision, meaning the format specifier
       contained no explicit precision.
     */
    enum int UNSPECIFIED = DYNAMIC - 1;

    /**
       The actual format specifier, `'s'` by default.
    */
    char spec = 's';

    /**
       Index of the argument for positional parameters, from `1` to
       `ubyte.max`. (`0` means not used).
    */
    ubyte indexStart;

    /**
       Index of the last argument for positional parameter range, from
       `1` to `ubyte.max`. (`0` means not used).
    */
    ubyte indexEnd;

    version (StdDdoc)
    {
        /**
         The format specifier contained a `'-'` (`printf`
         compatibility).
         */
        bool flDash;

        /**
         The format specifier contained a `'0'` (`printf`
         compatibility).
         */
        bool flZero;

        /**
         The format specifier contained a $(D ' ') (`printf`
         compatibility).
         */
        bool flSpace;

        /**
         The format specifier contained a `'+'` (`printf`
         compatibility).
         */
        bool flPlus;

        /**
         The format specifier contained a `'#'` (`printf`
         compatibility).
         */
        bool flHash;

        /**
         The format specifier contained a `','`
         */
        bool flSeparator;

        // Fake field to allow compilation
        ubyte allFlags;
    }
    else
    {
        union
        {
            import std.bitmanip : bitfields;
            mixin(bitfields!(
                        bool, "flDash", 1,
                        bool, "flZero", 1,
                        bool, "flSpace", 1,
                        bool, "flPlus", 1,
                        bool, "flHash", 1,
                        bool, "flSeparator", 1,
                        ubyte, "", 2));
            ubyte allFlags;
        }
    }

    /**
       In case of a compound format specifier starting with $(D
       "%$(LPAREN)") and ending with `"%$(RPAREN)"`, `_nested`
       contains the string contained within the two separators.
     */
    const(Char)[] nested;

    /**
       In case of a compound format specifier, `_sep` contains the
       string positioning after `"%|"`.
       `sep is null` means no separator else `sep.empty` means 0 length
        separator.
     */
    const(Char)[] sep;

    /**
       `_trailing` contains the rest of the format string.
     */
    const(Char)[] trailing;

    /*
       This string is inserted before each sequence (e.g. array)
       formatted (by default `"["`).
     */
    enum immutable(Char)[] seqBefore = "[";

    /*
       This string is inserted after each sequence formatted (by
       default `"]"`).
     */
    enum immutable(Char)[] seqAfter = "]";

    /*
       This string is inserted after each element keys of a sequence (by
       default `":"`).
     */
    enum immutable(Char)[] keySeparator = ":";

    /*
       This string is inserted in between elements of a sequence (by
       default $(D ", ")).
     */
    enum immutable(Char)[] seqSeparator = ", ";

    /**
       Construct a new `FormatSpec` using the format string `fmt`, no
       processing is done until needed.
     */
    this(in Char[] fmt) @safe pure
    {
        trailing = fmt;
    }

    /**
       Write the format string to an output range until the next format
       specifier is found and parse that format specifier.

       See $(LREF FormatSpec) for an example, how to use `writeUpToNextSpec`.

       Params:
           writer = the $(REF_ALTTEXT output range, isOutputRange, std, range, primitives)

       Returns:
           True, when a format specifier is found.

       Throws:
           A $(LREF FormatException) when the found format specifier
           could not be parsed.
     */
    bool writeUpToNextSpec(OutputRange)(ref OutputRange writer) scope
    {
        if (trailing.empty)
            return false;
        for (size_t i = 0; i < trailing.length; ++i)
        {
            if (trailing[i] != '%') continue;
            put(writer, trailing[0 .. i]);
            trailing = trailing[i .. $];
            enforceFmt(trailing.length >= 2, `Unterminated format specifier: "%"`);
            trailing = trailing[1 .. $];

            if (trailing[0] != '%')
            {
                // Spec found. Fill up the spec, and bailout
                fillUp();
                return true;
            }
            // Doubled! Reset and Keep going
            i = 0;
        }
        // no format spec found
        put(writer, trailing);
        trailing = null;
        return false;
    }

    private void fillUp() scope
    {
        // Reset content
        if (__ctfe)
        {
            flDash = false;
            flZero = false;
            flSpace = false;
            flPlus = false;
            flHash = false;
            flSeparator = false;
        }
        else
        {
            allFlags = 0;
        }

        width = 0;
        precision = UNSPECIFIED;
        nested = null;
        // Parse the spec (we assume we're past '%' already)
        for (size_t i = 0; i < trailing.length; )
        {
            switch (trailing[i])
            {
            case '(':
                // Embedded format specifier.
                auto j = i + 1;
                // Get the matching balanced paren
                for (uint innerParens;;)
                {
                    enforceFmt(j + 1 < trailing.length,
                        text("Incorrect format specifier: %", trailing[i .. $]));
                    if (trailing[j++] != '%')
                    {
                        // skip, we're waiting for %( and %)
                        continue;
                    }
                    if (trailing[j] == '-') // for %-(
                    {
                        ++j;    // skip
                        enforceFmt(j < trailing.length,
                            text("Incorrect format specifier: %", trailing[i .. $]));
                    }
                    if (trailing[j] == ')')
                    {
                        if (innerParens-- == 0) break;
                    }
                    else if (trailing[j] == '|')
                    {
                        if (innerParens == 0) break;
                    }
                    else if (trailing[j] == '(')
                    {
                        ++innerParens;
                    }
                }
                if (trailing[j] == '|')
                {
                    auto k = j;
                    for (++j;;)
                    {
                        if (trailing[j++] != '%')
                            continue;
                        if (trailing[j] == '%')
                            ++j;
                        else if (trailing[j] == ')')
                            break;
                        else
                            throw new FormatException(
                                text("Incorrect format specifier: %",
                                        trailing[j .. $]));
                    }
                    nested = trailing[i + 1 .. k - 1];
                    sep = trailing[k + 1 .. j - 1];
                }
                else
                {
                    nested = trailing[i + 1 .. j - 1];
                    sep = null; // no separator
                }
                //this = FormatSpec(innerTrailingSpec);
                spec = '(';
                // We practically found the format specifier
                trailing = trailing[j + 1 .. $];
                return;
            case '-': flDash = true; ++i; break;
            case '+': flPlus = true; ++i; break;
            case '#': flHash = true; ++i; break;
            case '0': flZero = true; ++i; break;
            case ' ': flSpace = true; ++i; break;
            case '*':
                if (isDigit(trailing[++i]))
                {
                    // a '*' followed by digits and '$' is a
                    // positional format
                    trailing = trailing[1 .. $];
                    width = -parse!(typeof(width))(trailing);
                    i = 0;
                    enforceFmt(trailing[i++] == '$',
                        "$ expected");
                }
                else
                {
                    // read result
                    width = DYNAMIC;
                }
                break;
            case '1': .. case '9':
                auto tmp = trailing[i .. $];
                const widthOrArgIndex = parse!uint(tmp);
                enforceFmt(tmp.length,
                    text("Incorrect format specifier %", trailing[i .. $]));
                i = arrayPtrDiff(tmp, trailing);
                if (tmp.startsWith('$'))
                {
                    // index of the form %n$
                    indexEnd = indexStart = to!ubyte(widthOrArgIndex);
                    ++i;
                }
                else if (tmp.startsWith(':'))
                {
                    // two indexes of the form %m:n$, or one index of the form %m:$
                    indexStart = to!ubyte(widthOrArgIndex);
                    tmp = tmp[1 .. $];
                    if (tmp.startsWith('$'))
                    {
                        indexEnd = indexEnd.max;
                    }
                    else
                    {
                        indexEnd = parse!(typeof(indexEnd))(tmp);
                    }
                    i = arrayPtrDiff(tmp, trailing);
                    enforceFmt(trailing[i++] == '$',
                        "$ expected");
                }
                else
                {
                    // width
                    width = to!int(widthOrArgIndex);
                }
                break;
            case ',':
                // Precision
                ++i;
                flSeparator = true;

                if (trailing[i] == '*')
                {
                    ++i;
                    // read result
                    separators = DYNAMIC;
                }
                else if (isDigit(trailing[i]))
                {
                    auto tmp = trailing[i .. $];
                    separators = parse!int(tmp);
                    i = arrayPtrDiff(tmp, trailing);
                }
                else
                {
                    // "," was specified, but nothing after it
                    separators = 3;
                }

                if (trailing[i] == '?')
                {
                    separatorCharPos = DYNAMIC;
                    ++i;
                }

                break;
            case '.':
                // Precision
                if (trailing[++i] == '*')
                {
                    if (isDigit(trailing[++i]))
                    {
                        // a '.*' followed by digits and '$' is a
                        // positional precision
                        trailing = trailing[i .. $];
                        i = 0;
                        precision = -parse!int(trailing);
                        enforceFmt(trailing[i++] == '$',
                            "$ expected");
                    }
                    else
                    {
                        // read result
                        precision = DYNAMIC;
                    }
                }
                else if (trailing[i] == '-')
                {
                    // negative precision, as good as 0
                    precision = 0;
                    auto tmp = trailing[i .. $];
                    parse!int(tmp); // skip digits
                    i = arrayPtrDiff(tmp, trailing);
                }
                else if (isDigit(trailing[i]))
                {
                    auto tmp = trailing[i .. $];
                    precision = parse!int(tmp);
                    i = arrayPtrDiff(tmp, trailing);
                }
                else
                {
                    // "." was specified, but nothing after it
                    precision = 0;
                }
                break;
            default:
                // this is the format char
                spec = cast(char) trailing[i++];
                trailing = trailing[i .. $];
                return;
            } // end switch
        } // end for
        throw new FormatException(text("Incorrect format specifier: ", trailing));
    }

    //--------------------------------------------------------------------------
    private bool readUpToNextSpec(R)(ref R r) scope
    {
        import std.ascii : isLower, isWhite;
        import std.utf : stride;

        // Reset content
        if (__ctfe)
        {
            flDash = false;
            flZero = false;
            flSpace = false;
            flPlus = false;
            flHash = false;
            flSeparator = false;
        }
        else
        {
            allFlags = 0;
        }
        width = 0;
        precision = UNSPECIFIED;
        nested = null;
        // Parse the spec
        while (trailing.length)
        {
            const c = trailing[0];
            if (c == '%' && trailing.length > 1)
            {
                const c2 = trailing[1];
                if (c2 == '%')
                {
                    assert(!r.empty, "Required at least one more input");
                    // Require a '%'
                    if (r.front != '%') break;
                    trailing = trailing[2 .. $];
                    r.popFront();
                }
                else
                {
                    enforceFmt(isLower(c2) || c2 == '*' ||
                            c2 == '(',
                            text("'%", c2,
                                    "' not supported with formatted read"));
                    trailing = trailing[1 .. $];
                    fillUp();
                    return true;
                }
            }
            else
            {
                if (c == ' ')
                {
                    while (!r.empty && isWhite(r.front)) r.popFront();
                    //r = std.algorithm.find!(not!(isWhite))(r);
                }
                else
                {
                    enforceFmt(!r.empty,
                            text("parseToFormatSpec: Cannot find character '",
                                    c, "' in the input string."));
                    if (r.front != trailing.front) break;
                    r.popFront();
                }
                trailing = trailing[stride(trailing, 0) .. $];
            }
        }
        return false;
    }

    private string getCurFmtStr() const
    {
        import std.array : appender;
        auto w = appender!string();
        auto f = FormatSpec!Char("%s"); // for stringnize

        put(w, '%');
        if (indexStart != 0)
        {
            formatValue(w, indexStart, f);
            put(w, '$');
        }
        if (flDash)  put(w, '-');
        if (flZero)  put(w, '0');
        if (flSpace) put(w, ' ');
        if (flPlus)  put(w, '+');
        if (flHash)  put(w, '#');
        if (flSeparator)  put(w, ',');
        if (width != 0)
            formatValue(w, width, f);
        if (precision != FormatSpec!Char.UNSPECIFIED)
        {
            put(w, '.');
            formatValue(w, precision, f);
        }
        put(w, spec);
        return w.data;
    }

    private const(Char)[] headUpToNextSpec()
    {
        import std.array : appender;
        auto w = appender!(typeof(return))();
        auto tr = trailing;

        while (tr.length)
        {
            if (tr[0] == '%')
            {
                if (tr.length > 1 && tr[1] == '%')
                {
                    tr = tr[2 .. $];
                    w.put('%');
                }
                else
                    break;
            }
            else
            {
                w.put(tr.front);
                tr.popFront();
            }
        }
        return w.data;
    }

    /**
     * Gives a string containing all of the member variables on their own
     * line.
     *
     * Params:
     *     writer = A `char` accepting
     *     $(REF_ALTTEXT output range, isOutputRange, std, range, primitives)
     * Returns:
     *     A `string` when not using an output range; `void` otherwise.
     */
    string toString() const @safe pure
    {
        import std.array : appender;
        auto app = appender!string();
        app.reserve(200 + trailing.length);
        toString(app);
        return app.data;
    }

    /// ditto
    void toString(OutputRange)(ref OutputRange writer) const
    if (isOutputRange!(OutputRange, char))
    {
        auto s = singleSpec("%s");

        put(writer, "address = ");
        formatValue(writer, &this, s);
        put(writer, "\nwidth = ");
        formatValue(writer, width, s);
        put(writer, "\nprecision = ");
        formatValue(writer, precision, s);
        put(writer, "\nspec = ");
        formatValue(writer, spec, s);
        put(writer, "\nindexStart = ");
        formatValue(writer, indexStart, s);
        put(writer, "\nindexEnd = ");
        formatValue(writer, indexEnd, s);
        put(writer, "\nflDash = ");
        formatValue(writer, flDash, s);
        put(writer, "\nflZero = ");
        formatValue(writer, flZero, s);
        put(writer, "\nflSpace = ");
        formatValue(writer, flSpace, s);
        put(writer, "\nflPlus = ");
        formatValue(writer, flPlus, s);
        put(writer, "\nflHash = ");
        formatValue(writer, flHash, s);
        put(writer, "\nflSeparator = ");
        formatValue(writer, flSeparator, s);
        put(writer, "\nnested = ");
        formatValue(writer, nested, s);
        put(writer, "\ntrailing = ");
        formatValue(writer, trailing, s);
        put(writer, '\n');
    }
}

@safe unittest
{
    import std.array;
    import std.conv : text;
    auto w = appender!(char[])();
    auto f = FormatSpec!char("abc%sdef%sghi");
    f.writeUpToNextSpec(w);
    assert(w.data == "abc", w.data);
    assert(f.trailing == "def%sghi", text(f.trailing));
    f.writeUpToNextSpec(w);
    assert(w.data == "abcdef", w.data);
    assert(f.trailing == "ghi");
    // test with embedded %%s
    f = FormatSpec!char("ab%%cd%%ef%sg%%h%sij");
    w.clear();
    f.writeUpToNextSpec(w);
    assert(w.data == "ab%cd%ef" && f.trailing == "g%%h%sij", w.data);
    f.writeUpToNextSpec(w);
    assert(w.data == "ab%cd%efg%h" && f.trailing == "ij");
    // bug4775
    f = FormatSpec!char("%%%s");
    w.clear();
    f.writeUpToNextSpec(w);
    assert(w.data == "%" && f.trailing == "");
    f = FormatSpec!char("%%%%%s%%");
    w.clear();
    while (f.writeUpToNextSpec(w)) continue;
    assert(w.data == "%%%");

    f = FormatSpec!char("a%%b%%c%");
    w.clear();
    assertThrown!FormatException(f.writeUpToNextSpec(w));
    assert(w.data == "a%b%c" && f.trailing == "%");
}

@safe unittest
{
    // issue 5237
    import std.array;
    auto w = appender!string();
    auto f = FormatSpec!char("%.16f");
    f.writeUpToNextSpec(w); // dummy eating
    assert(f.spec == 'f');
    auto fmt = f.getCurFmtStr();
    assert(fmt == "%.16f");
}

///
@safe pure unittest
{
    import std.array;
    auto a = appender!(string)();
    auto fmt = "Number: %6.4e\nString: %s";
    auto f = FormatSpec!char(fmt);

    assert(f.writeUpToNextSpec(a) == true);

    assert(a.data == "Number: ");
    assert(f.trailing == "\nString: %s");
    assert(f.spec == 'e');
    assert(f.width == 6);
    assert(f.precision == 4);

    assert(f.writeUpToNextSpec(a) == true);

    assert(a.data == "Number: \nString: ");
    assert(f.trailing == "");
    assert(f.spec == 's');

    assert(f.writeUpToNextSpec(a) == false);
    assert(a.data == "Number: \nString: ");
}

// Issue 14059
@safe unittest
{
    import std.array : appender;
    auto a = appender!(string)();

    auto f = FormatSpec!char("%-(%s%"); // %)")
    assertThrown!FormatException(f.writeUpToNextSpec(a));

    f = FormatSpec!char("%(%-"); // %)")
    assertThrown!FormatException(f.writeUpToNextSpec(a));
}

@safe unittest
{
    import std.array : appender;
    auto a = appender!(string)();

    auto f = FormatSpec!char("%,d");
    f.writeUpToNextSpec(a);

    assert(f.spec == 'd', format("%s", f.spec));
    assert(f.precision == FormatSpec!char.UNSPECIFIED);
    assert(f.separators == 3);

    f = FormatSpec!char("%5,10f");
    f.writeUpToNextSpec(a);
    assert(f.spec == 'f', format("%s", f.spec));
    assert(f.separators == 10);
    assert(f.width == 5);

    f = FormatSpec!char("%5,10.4f");
    f.writeUpToNextSpec(a);
    assert(f.spec == 'f', format("%s", f.spec));
    assert(f.separators == 10);
    assert(f.width == 5);
    assert(f.precision == 4);
}

@safe pure unittest
{
    import std.algorithm.searching : canFind, findSplitBefore;
    auto expected = "width = 2" ~
        "\nprecision = 5" ~
        "\nspec = f" ~
        "\nindexStart = 0" ~
        "\nindexEnd = 0" ~
        "\nflDash = false" ~
        "\nflZero = false" ~
        "\nflSpace = false" ~
        "\nflPlus = false" ~
        "\nflHash = false" ~
        "\nflSeparator = false" ~
        "\nnested = " ~
        "\ntrailing = \n";
    auto spec = singleSpec("%2.5f");
    auto res = spec.toString();
    // make sure the address exists, then skip it
    assert(res.canFind("address"));
    assert(res.findSplitBefore("width")[1] == expected);
}

/**
Helper function that returns a `FormatSpec` for a single specifier given
in `fmt`.

Params:
    fmt = A format specifier.

Returns:
    A `FormatSpec` with the specifier parsed.
Throws:
    A `FormatException` when more than one specifier is given or the specifier
    is malformed.
  */
FormatSpec!Char singleSpec(Char)(Char[] fmt)
{
    import std.conv : text;
    enforceFmt(fmt.length >= 2, "fmt must be at least 2 characters long");
    enforceFmt(fmt.front == '%', "fmt must start with a '%' character");

    static struct DummyOutputRange {
        void put(C)(scope const C[] buf) {} // eat elements
    }
    auto a = DummyOutputRange();
    auto spec = FormatSpec!Char(fmt);
    //dummy write
    spec.writeUpToNextSpec(a);

    enforceFmt(spec.trailing.empty,
            text("Trailing characters in fmt string: '", spec.trailing));

    return spec;
}

///
@safe pure unittest
{
    import std.exception : assertThrown;
    auto spec = singleSpec("%2.3e");

    assert(spec.trailing == "");
    assert(spec.spec == 'e');
    assert(spec.width == 2);
    assert(spec.precision == 3);

    assertThrown!FormatException(singleSpec(""));
    assertThrown!FormatException(singleSpec("2.3e"));
    assertThrown!FormatException(singleSpec("%2.3eTest"));
}

/**
 * Formats any value into `Char` accepting `OutputRange`, using the given `FormatSpec`.
 *
 * Aggregates:
 * `struct`, `union`, `class`, and `interface` are formatted by calling `toString`.
 *
 * `toString` should have one of the following signatures:
 *
 * ---
 * void toString(W)(ref W w, scope const ref FormatSpec fmt)
 * void toString(W)(ref W w)
 * string toString();
 * ---
 *
 * Where `W` is an $(REF_ALTTEXT output range, isOutputRange, std,range,primitives)
 * which accepts characters. The template type does not have to be called `W`.
 *
 * The following overloads are also accepted for legacy reasons or for use in virtual
 * functions. It's recommended that any new code forgo these overloads if possible for
 * speed and attribute acceptance reasons.
 *
 * ---
 * void toString(scope void delegate(const(char)[]) sink, const ref FormatSpec fmt);
 * void toString(scope void delegate(const(char)[]) sink, string fmt);
 * void toString(scope void delegate(const(char)[]) sink);
 * ---
 *
 * For the class objects which have input range interface,
 * $(UL
 *     $(LI If the instance `toString` has overridden `Object.toString`, it is used.)
 *     $(LI Otherwise, the objects are formatted as input range.)
 * )
 *
 * For the `struct` and `union` objects which does not have `toString`,
 * $(UL
 *     $(LI If they have range interface, formatted as input range.)
 *     $(LI Otherwise, they are formatted like `Type(field1, filed2, ...)`.)
 * )
 *
 * Otherwise, are formatted just as their type name.
 *
 * Params:
 *     w = The $(REF_ALTTEXT output range, isOutputRange, std,range,primitives) to write to.
 *     val = The value to write.
 *     f = The $(REF FormatSpec, std, format) defining how to write the value.
 */
void formatValue(Writer, T, Char)(auto ref Writer w, auto ref T val, scope const ref FormatSpec!Char f)
{
    formatValueImpl(w, val, f);
}

/++
   The following code compares the use of `formatValue` and `formattedWrite`.
 +/
@safe pure unittest
{
   import std.array : appender;

   auto writer1 = appender!string();
   writer1.formattedWrite("%08b", 42);

   auto writer2 = appender!string();
   auto f = singleSpec("%08b");
   writer2.formatValue(42, f);

   assert(writer1.data == writer2.data && writer1.data == "00101010");
}

/**
 * `bool`s are formatted as `"true"` or `"false"` with `%s` and as `1` or
 * `0` with integral-specific format specs.
 */
@safe pure unittest
{
    import std.array : appender;
    auto w = appender!string();
    auto spec = singleSpec("%s");
    formatValue(w, true, spec);

    assert(w.data == "true");
}

/// `null` literal is formatted as `"null"`.
@safe pure unittest
{
    import std.array : appender;
    auto w = appender!string();
    auto spec = singleSpec("%s");
    formatValue(w, null, spec);

    assert(w.data == "null");
}

/// Integrals are formatted like $(REF printf, core, stdc, stdio).
@safe pure unittest
{
    import std.array : appender;
    auto w = appender!string();
    auto spec = singleSpec("%d");
    formatValue(w, 1337, spec);

    assert(w.data == "1337");
}

/// Floating-point values are formatted like $(REF printf, core, stdc, stdio)
@safe unittest
{
    import std.array : appender;
    auto w = appender!string();
    auto spec = singleSpec("%.1f");
    formatValue(w, 1337.7, spec);

    assert(w.data == "1337.7");
}

/**
 * Individual characters (`char, `wchar`, or `dchar`) are formatted as
 * Unicode characters with `%s` and as integers with integral-specific format
 * specs.
 */
@safe pure unittest
{
    import std.array : appender;
    auto w = appender!string();
    auto spec = singleSpec("%c");
    formatValue(w, 'a', spec);

    assert(w.data == "a");
}

/// Strings are formatted like $(REF printf, core, stdc, stdio)
@safe pure unittest
{
    import std.array : appender;
    auto w = appender!string();
    auto spec = singleSpec("%s");
    formatValue(w, "hello", spec);

    assert(w.data == "hello");
}

/// Static-size arrays are formatted as dynamic arrays.
@safe pure unittest
{
    import std.array : appender;
    auto w = appender!string();
    auto spec = singleSpec("%s");
    char[2] two = ['a', 'b'];
    formatValue(w, two, spec);

    assert(w.data == "ab");
}

/**
 * Dynamic arrays are formatted as input ranges.
 *
 * Specializations:
 *   $(UL
 *      $(LI `void[]` is formatted like `ubyte[]`.)
 *      $(LI Const array is converted to input range by removing its qualifier.)
 *   )
 */
@safe pure unittest
{
    import std.array : appender;
    auto w = appender!string();
    auto spec = singleSpec("%s");
    auto two = [1, 2];
    formatValue(w, two, spec);

    assert(w.data == "[1, 2]");
}

/**
 * Associative arrays are formatted by using `':'` and `", "` as
 * separators, and enclosed by `'['` and `']'`.
 */
@safe pure unittest
{
    import std.array : appender;
    auto w = appender!string();
    auto spec = singleSpec("%s");
    auto aa = ["H":"W"];
    formatValue(w, aa, spec);

    assert(w.data == "[\"H\":\"W\"]", w.data);
}

/// `enum`s are formatted like their base value
@safe pure unittest
{
    import std.array : appender;
    auto w = appender!string();
    auto spec = singleSpec("%s");

    enum A { first, second, third }

    formatValue(w, A.second, spec);

    assert(w.data == "second");
}

/**
 * Formatting a struct by defining a method `toString`, which takes an output
 * range.
 *
 * It's recommended that any `toString` using $(REF_ALTTEXT output ranges, isOutputRange, std,range,primitives)
 * use $(REF put, std,range,primitives) rather than use the `put` method of the range
 * directly.
 */
@safe unittest
{
    import std.array : appender;
    import std.range.primitives;

    static struct Point
    {
        int x, y;

        void toString(W)(ref W writer, scope const ref FormatSpec!char f)
        if (isOutputRange!(W, char))
        {
            // std.range.primitives.put
            put(writer, "(");
            formatValue(writer, x, f);
            put(writer, ",");
            formatValue(writer, y, f);
            put(writer, ")");
        }
    }

    auto w = appender!string();
    auto spec = singleSpec("%s");
    auto p = Point(16, 11);

    formatValue(w, p, spec);
    assert(w.data == "(16,11)");
}

/**
 * Another example of formatting a `struct` with a defined `toString`,
 * this time using the `scope delegate` method.
 *
 * $(RED This method is now discouraged for non-virtual functions).
 * If possible, please use the output range method instead.
 */
@safe unittest
{
   static struct Point
   {
       int x, y;

       void toString(scope void delegate(scope const(char)[]) @safe sink,
                     scope const FormatSpec!char fmt) const
       {
           sink("(");
           sink.formatValue(x, fmt);
           sink(",");
           sink.formatValue(y, fmt);
           sink(")");
       }
   }

   auto p = Point(16,11);
   assert(format("%03d", p) == "(016,011)");
   assert(format("%02x", p) == "(10,0b)");
}

/// Pointers are formatted as hex integers.
@system pure unittest
{
    import std.array : appender;
    auto w = appender!string();
    auto spec = singleSpec("%s");

    auto q = cast(void*) 0xFFEECCAA;
    formatValue(w, q, spec);

    assert(w.data == "FFEECCAA");
}

/// SIMD vectors are formatted as arrays.
@safe unittest
{
    import core.simd;
    import std.array : appender;
    auto w = appender!string();
    auto spec = singleSpec("%s");

    static if (is(float4))
    {
        version (X86) {}
        else
        {
            float4 f4;
            f4.array[0] = 1;
            f4.array[1] = 2;
            f4.array[2] = 3;
            f4.array[3] = 4;

            formatValue(w, f4, spec);
            assert(w.data == "[1, 2, 3, 4]");
        }
    }
}

/// Delegates are formatted by `ReturnType delegate(Parameters) FunctionAttributes`
@safe unittest
{
    import std.conv : to;

    int i;

    int foo(short k) @nogc
    {
        return i + k;
    }

    @system int delegate(short) @nogc bar() nothrow pure
    {
        int* p = new int(1);
        i = *p;
        return &foo;
    }

    assert(to!string(&bar) == "int delegate(short) @nogc delegate() pure nothrow @system");
    assert(() @trusted { return bar()(3); }() == 4);
}

/*
    `bool`s are formatted as `"true"` or `"false"` with `%s` and as `1` or
    `0` with integral-specific format specs.
 */
private void formatValueImpl(Writer, T, Char)(auto ref Writer w, T obj, scope const ref FormatSpec!Char f)
if (is(BooleanTypeOf!T) && !is(T == enum) && !hasToString!(T, Char))
{
    BooleanTypeOf!T val = obj;

    if (f.spec == 's')
        writeAligned(w, val ? "true" : "false", f);
    else
        formatValueImpl(w, cast(int) val, f);
}

@safe pure unittest
{
    assertCTFEable!(
    {
        formatTest( false, "false" );
        formatTest( true,  "true"  );
    });
}
@system unittest
{
    class C1 { bool val; alias val this; this(bool v){ val = v; } }
    class C2 { bool val; alias val this; this(bool v){ val = v; }
               override string toString() const { return "C"; } }
    formatTest( new C1(false), "false" );
    formatTest( new C1(true),  "true" );
    formatTest( new C2(false), "C" );
    formatTest( new C2(true),  "C" );

    struct S1 { bool val; alias val this; }
    struct S2 { bool val; alias val this;
                string toString() const { return "S"; } }
    formatTest( S1(false), "false" );
    formatTest( S1(true),  "true"  );
    formatTest( S2(false), "S" );
    formatTest( S2(true),  "S" );
}

@safe pure unittest
{
    string t1 = format("[%6s] [%6s] [%-6s]", true, false, true);
    assert(t1 == "[  true] [ false] [true  ]");

    string t2 = format("[%3s] [%-2s]", true, false);
    assert(t2 == "[true] [false]");
}

/*
    `null` literal is formatted as `"null"`
*/
private void formatValueImpl(Writer, T, Char)(auto ref Writer w, T obj, scope const ref FormatSpec!Char f)
if (is(Unqual!T == typeof(null)) && !is(T == enum) && !hasToString!(T, Char))
{
    const spec = f.spec;
    enforceFmt(spec == 's',
        "null literal cannot match %" ~ spec);

    writeAligned(w, "null", f);
}

@safe pure unittest
{
    assert(collectExceptionMsg!FormatException(format("%p", null)).back == 'p');

    assertCTFEable!(
    {
        formatTest( null, "null" );
    });
}

@safe pure unittest
{
    string t = format("[%6s] [%-6s]", null, null);
    assert(t == "[  null] [null  ]");
}

/*
    Integrals are formatted like $(REF printf, core, stdc, stdio).
*/
private void formatValueImpl(Writer, T, Char)(auto ref Writer w, T obj, scope const ref FormatSpec!Char f)
if (is(IntegralTypeOf!T) && !is(T == enum) && !hasToString!(T, Char))
{
    alias U = IntegralTypeOf!T;
    U val = obj;    // Extracting alias this may be impure/system/may-throw

    const spec = f.spec;
    if (spec == 'r')
    {
        // raw write, skip all else and write the thing
        auto raw = (ref val)@trusted{
            return (cast(const char*) &val)[0 .. val.sizeof];
        }(val);
        if (needToSwapEndianess(f))
        {
            foreach_reverse (c; raw)
                put(w, c);
        }
        else
        {
            foreach (c; raw)
                put(w, c);
        }
        return;
    }

    immutable uint base =
        spec == 'x' || spec == 'X' ? 16 :
        spec == 'o' ? 8 :
        spec == 'b' ? 2 :
        spec == 's' || spec == 'd' || spec == 'u' ? 10 :
        0;
    enforceFmt(base > 0,
        "incompatible format character for integral argument: %" ~ spec);

    // Forward on to formatIntegral to handle both U and const(U)
    // Saves duplication of code for both versions.
    static if (is(ucent) && (is(U == cent) || is(U == ucent)))
        alias C = U;
    else static if (isSigned!U)
        alias C = long;
    else
        alias C = ulong;
    formatIntegral(w, cast(C) val, f, base, Unsigned!U.max);
}

private void formatIntegral(Writer, T, Char)(ref Writer w, const(T) val, scope const ref FormatSpec!Char fs,
    uint base, ulong mask)
{
    T arg = val;

    immutable negative = (base == 10 && arg < 0);
    if (negative)
    {
        arg = -arg;
    }

    // All unsigned integral types should fit in ulong.
    static if (is(ucent) && is(typeof(arg) == ucent))
        formatUnsigned(w, (cast(ucent) arg) & mask, fs, base, negative);
    else
        formatUnsigned(w, (cast(ulong) arg) & mask, fs, base, negative);
}

private void formatUnsigned(Writer, T, Char)
(ref Writer w, T arg, scope const ref FormatSpec!Char fs, uint base, bool negative)
{
    /* Write string:
     *    leftpad prefix1 prefix2 zerofill digits rightpad
     */

    /* Convert arg to digits[].
     * Note that 0 becomes an empty digits[]
     */
    char[64] buffer = void; // 64 bits in base 2 at most
    char[] digits;
    if (arg < base && base <= 10 && arg)
    {
        // Most numbers are a single digit - avoid expensive divide
        buffer[0] = cast(char)(arg + '0');
        digits = buffer[0 .. 1];
    }
    else
    {
        size_t i = buffer.length;
        while (arg)
        {
            --i;
            char c = cast(char) (arg % base);
            arg /= base;
            if (c < 10)
                buffer[i] = cast(char)(c + '0');
            else
                buffer[i] = cast(char)(c + (fs.spec == 'x' ? 'a' - 10 : 'A' - 10));
        }
        digits = buffer[i .. $]; // got the digits without the sign
    }


    immutable precision = (fs.precision == fs.UNSPECIFIED) ? 1 : fs.precision;

    char padChar = 0;
    if (!fs.flDash)
    {
        padChar = (fs.flZero && fs.precision == fs.UNSPECIFIED) ? '0' : ' ';
    }

    // Compute prefix1 and prefix2
    char prefix1 = 0;
    char prefix2 = 0;
    if (base == 10)
    {
        if (negative)
            prefix1 = '-';
        else if (fs.flPlus)
            prefix1 = '+';
        else if (fs.flSpace)
            prefix1 = ' ';
    }
    else if (base == 16 && fs.flHash && digits.length)
    {
        prefix1 = '0';
        prefix2 = fs.spec == 'x' ? 'x' : 'X';
    }
    // adjust precision to print a '0' for octal if alternate format is on
    else if (base == 8 && fs.flHash &&
             (precision <= 1 || precision <= digits.length) && // too low precision
             digits.length > 0)
        prefix1 = '0';

    size_t zerofill = precision > digits.length ? precision - digits.length : 0;
    size_t leftpad = 0;
    size_t rightpad = 0;

    immutable prefixWidth = (prefix1 != 0) + (prefix2 != 0);
    size_t finalWidth, separatorsCount;
    if (fs.flSeparator != 0)
    {
        finalWidth = prefixWidth + digits.length + ((digits.length > 0) ? (digits.length - 1) / fs.separators : 0);
        if (finalWidth < fs.width)
            finalWidth = fs.width + (padChar == '0') * (((fs.width - prefixWidth) % (fs.separators + 1) == 0) ? 1 : 0);

        separatorsCount = (padChar == '0') ? (finalWidth - prefixWidth - 1) / (fs.separators + 1) :
                         ((digits.length > 0) ? (digits.length - 1) / fs.separators : 0);
    }
    else
    {
        import std.algorithm.comparison : max;
        finalWidth = max(fs.width, prefixWidth + digits.length);
    }

    immutable ptrdiff_t spacesToPrint =
        finalWidth - (
            + prefixWidth
            + zerofill
            + digits.length
            + separatorsCount
        );
    if (spacesToPrint > 0) // need to do some padding
    {
        if (padChar == '0')
            zerofill += spacesToPrint;
        else if (padChar)
            leftpad = spacesToPrint;
        else
            rightpad = spacesToPrint;
    }

    // Print
    foreach (i ; 0 .. leftpad)
        put(w, ' ');

    if (prefix1) put(w, prefix1);
    if (prefix2) put(w, prefix2);

    if (fs.flSeparator)
    {
        if (zerofill > 0)
        {
            put(w, '0');
            --zerofill;
        }

        int j = cast(int) (finalWidth - prefixWidth - separatorsCount - 1);
        for (size_t i = 0; i < zerofill; ++i, --j)
        {
            if (j % fs.separators == 0)
            {
                put(w, fs.separatorChar);
            }
            put(w, '0');
        }
    }
    else
    {
        foreach (i ; 0 .. zerofill)
            put(w, '0');
    }

    if (fs.flSeparator)
    {
        for (size_t j = 0; j < digits.length; ++j)
        {
            if (((j != 0) || ((spacesToPrint > 0) && (padChar == '0'))) && (digits.length - j) % fs.separators == 0)
            {
                put(w, fs.separatorChar);
            }
            put(w, digits[j]);
        }
    }
    else
    {
        put(w, digits);
    }

    foreach (i ; 0 .. rightpad)
        put(w, ' ');
}

@safe pure unittest  // bugzilla 18838
{
    assert("%12,d".format(0) == "           0");
}

@safe pure unittest
{
    assert(collectExceptionMsg!FormatException(format("%c", 5)).back == 'c');

    assertCTFEable!(
    {
        formatTest(9, "9");
        formatTest( 10, "10" );
    });
}

@system unittest
{
    class C1 { long val; alias val this; this(long v){ val = v; } }
    class C2 { long val; alias val this; this(long v){ val = v; }
               override string toString() const { return "C"; } }
    formatTest( new C1(10), "10" );
    formatTest( new C2(10), "C" );

    struct S1 { long val; alias val this; }
    struct S2 { long val; alias val this;
                string toString() const { return "S"; } }
    formatTest( S1(10), "10" );
    formatTest( S2(10), "S" );
}

// bugzilla 9117
@safe unittest
{
    static struct Frop {}

    static struct Foo
    {
        int n = 0;
        alias n this;
        T opCast(T) () if (is(T == Frop))
        {
            return Frop();
        }
        string toString()
        {
            return "Foo";
        }
    }

    static struct Bar
    {
        Foo foo;
        alias foo this;
        string toString()
        {
            return "Bar";
        }
    }

    const(char)[] result;
    void put(scope const char[] s){ result ~= s; }

    Foo foo;
    formattedWrite(&put, "%s", foo);    // OK
    assert(result == "Foo");

    result = null;

    Bar bar;
    formattedWrite(&put, "%s", bar);    // NG
    assert(result == "Bar");

    result = null;

    int i = 9;
    formattedWrite(&put, "%s", 9);
    assert(result == "9");
}

// bugzilla 20064
@safe unittest
{
    assert(format( "%03,d",  1234) ==              "1,234");
    assert(format( "%04,d",  1234) ==              "1,234");
    assert(format( "%05,d",  1234) ==              "1,234");
    assert(format( "%06,d",  1234) ==             "01,234");
    assert(format( "%07,d",  1234) ==            "001,234");
    assert(format( "%08,d",  1234) ==          "0,001,234");
    assert(format( "%09,d",  1234) ==          "0,001,234");
    assert(format("%010,d",  1234) ==         "00,001,234");
    assert(format("%011,d",  1234) ==        "000,001,234");
    assert(format("%012,d",  1234) ==      "0,000,001,234");
    assert(format("%013,d",  1234) ==      "0,000,001,234");
    assert(format("%014,d",  1234) ==     "00,000,001,234");
    assert(format("%015,d",  1234) ==    "000,000,001,234");
    assert(format("%016,d",  1234) ==  "0,000,000,001,234");
    assert(format("%017,d",  1234) ==  "0,000,000,001,234");

    assert(format( "%03,d", -1234) ==             "-1,234");
    assert(format( "%04,d", -1234) ==             "-1,234");
    assert(format( "%05,d", -1234) ==             "-1,234");
    assert(format( "%06,d", -1234) ==             "-1,234");
    assert(format( "%07,d", -1234) ==            "-01,234");
    assert(format( "%08,d", -1234) ==           "-001,234");
    assert(format( "%09,d", -1234) ==         "-0,001,234");
    assert(format("%010,d", -1234) ==         "-0,001,234");
    assert(format("%011,d", -1234) ==        "-00,001,234");
    assert(format("%012,d", -1234) ==       "-000,001,234");
    assert(format("%013,d", -1234) ==     "-0,000,001,234");
    assert(format("%014,d", -1234) ==     "-0,000,001,234");
    assert(format("%015,d", -1234) ==    "-00,000,001,234");
    assert(format("%016,d", -1234) ==   "-000,000,001,234");
    assert(format("%017,d", -1234) == "-0,000,000,001,234");
}

@safe pure unittest
{
    string t1 = format("[%6s] [%-6s]", 123, 123);
    assert(t1 == "[   123] [123   ]");

    string t2 = format("[%6s] [%-6s]", -123, -123);
    assert(t2 == "[  -123] [-123  ]");
}

private enum ctfpMessage = "Cannot format floating point types at compile-time";

private enum RoundingMode { up, down, toZero, toNearestTiesToEven, toNearestTiesAwayFromZero }

/*
    Floating-point values are formatted like $(REF printf, core, stdc, stdio)
 */
private void formatValueImpl(Writer, T, Char)(auto ref Writer w, T obj, scope const ref FormatSpec!Char f)
if (is(FloatingPointTypeOf!T) && !is(T == enum) && !hasToString!(T, Char))
{
    import std.algorithm.comparison : min;
    import std.algorithm.searching : find;
    import std.string : indexOf, indexOfAny, indexOfNeither;
    import std.math : isInfinity, isNaN, signbit;
    import std.ascii : isUpper;

    string nanInfStr(scope const ref FormatSpec!Char f, const bool nan,
            const bool inf, const int sb, const bool up) @safe pure nothrow
    {
        return nan
            ? up
                ? sb ? "-NAN" : f.flPlus ? "+NAN" : (f.flSpace ? " NAN" : "NAN")
                : sb ? "-nan" : f.flPlus ? "+nan" : (f.flSpace ? " nan" : "nan")
            : inf
                ? up
                    ? sb ? "-INF" : f.flPlus ? "+INF" : (f.flSpace ? " INF" : "INF")
                    : sb ? "-inf" : f.flPlus ? "+inf" : (f.flSpace ? " inf" : "inf")
                : "";
    }

    FloatingPointTypeOf!T val = obj;
    const char spec = f.spec;

    if (spec == 'r')
    {
        // raw write, skip all else and write the thing
        auto raw = (ref val)@trusted{
            return (cast(const char*) &val)[0 .. val.sizeof];
        }(val);
        if (needToSwapEndianess(f))
        {
            foreach_reverse (c; raw)
                put(w, c);
        }
        else
        {
            foreach (c; raw)
                put(w, c);
        }
        return;
    }
    enforceFmt(find("fgFGaAeEs", spec).length,
        "incompatible format character for floating point argument: %" ~ spec);
    enforceFmt(!__ctfe, ctfpMessage);

    FormatSpec!Char fs = f; // fs is copy for change its values.
    const spec2 = spec == 's' ? 'g' : spec;

    version (CRuntime_Microsoft)
    {
        // convert early to get "inf" in case of overflow
        // windows handels inf and nan strange
        // https://devblogs.microsoft.com/oldnewthing/20130228-01/?p=5103
        immutable double tval = val;
    }
    else
    {
        alias tval = val;
    }

    const nan = isNaN(tval);
    const inf = isInfinity(tval);

    char[512] buf2 = void;
    size_t len;
    char[] buf;
    if (fs.spec=='a' || fs.spec=='A' || fs.spec=='e' || fs.spec=='E')
    {
        static if (is(T == float) || is(T == double) || (is(T == real) && T.mant_dig == double.mant_dig))
        {
            import std.math;

            auto mode = RoundingMode.toNearestTiesToEven;

            // std.math's FloatingPointControl isn't available on all target platforms
            static if (is(FloatingPointControl))
            {
                switch (FloatingPointControl.rounding)
                {
                case FloatingPointControl.roundUp:
                    mode = RoundingMode.up;
                    break;
                case FloatingPointControl.roundDown:
                    mode = RoundingMode.down;
                    break;
                case FloatingPointControl.roundToZero:
                    mode = RoundingMode.toZero;
                    break;
                case FloatingPointControl.roundToNearest:
                    mode = RoundingMode.toNearestTiesToEven;
                    break;
                default: assert(false);
                }
            }

<<<<<<< HEAD
            buf = printFloat(val, fs, mode).dup;
=======
            buf = printFloat(buf2[], val, fs, mode);
>>>>>>> cdf4c214
            len = buf.length;
        }
        else
            goto useSnprintf;
    }
    else
    {
useSnprintf:
        if (nan || inf)
        {
            const sb = signbit(tval);
            const up = isUpper(spec);
            string ns = nanInfStr(f, nan, inf, sb, up);
            FormatSpec!Char co;
            co.spec = 's';
            co.width = f.width;
            co.flDash = f.flDash;
            formatValue(w, ns, co);
            return;
        }

        char[1 /*%*/ + 5 /*flags*/ + 3 /*width.prec*/ + 2 /*format*/
             + 1 /*\0*/] sprintfSpec = void;
        sprintfSpec[0] = '%';
        uint i = 1;
        if (fs.flDash) sprintfSpec[i++] = '-';
        if (fs.flPlus) sprintfSpec[i++] = '+';
        if (fs.flZero) sprintfSpec[i++] = '0';
        if (fs.flSpace) sprintfSpec[i++] = ' ';
        if (fs.flHash) sprintfSpec[i++] = '#';
        sprintfSpec[i .. i + 3] = "*.*";
        i += 3;
        if (is(Unqual!(typeof(val)) == real)) sprintfSpec[i++] = 'L';
        sprintfSpec[i++] = spec2;
        sprintfSpec[i] = 0;
        //printf("format: '%s'; geeba: %g\n", sprintfSpec.ptr, val);

        //writefln("'%s'", sprintfSpec[0 .. i]);

        immutable n = ()@trusted{
            import core.stdc.stdio : snprintf;
            return snprintf(buf2.ptr, buf2.length,
                            sprintfSpec.ptr,
                            fs.width,
                            // negative precision is same as no precision specified
                            fs.precision == fs.UNSPECIFIED ? -1 : fs.precision,
                            tval);
        }();

        enforceFmt(n >= 0,
                   "floating point formatting failure");

        len = min(n, buf2.length-1);
        buf = buf2;
    }

    if (fs.flSeparator && !inf && !nan)
    {
        ptrdiff_t indexOfRemovable()
        {
            if (len < 2)
                return -1;

            size_t start = (buf[0 .. 1].indexOfAny(" 0123456789") == -1) ? 1 : 0;
            if (len < 2 + start)
                return -1;
            if ((buf[start] == ' ') || (buf[start] == '0' && buf[start + 1] != '.'))
                return start;

            return -1;
        }

        ptrdiff_t dot, firstDigit, ePos, dotIdx, firstLen;
        size_t separatorScoreCnt;

        while (true)
        {
            dot = buf[0 .. len].indexOf('.');
            firstDigit = buf[0 .. len].indexOfAny("0123456789");
            ePos = buf[0 .. len].indexOf('e');
            dotIdx = dot == -1 ? ePos == -1 ? len : ePos : dot;

            firstLen = dotIdx - firstDigit;
            separatorScoreCnt = (firstLen > 0) ? (firstLen - 1) / fs.separators : 0;

            ptrdiff_t removableIdx = (len + separatorScoreCnt > fs.width) ? indexOfRemovable() : -1;
            if ((removableIdx != -1) &&
                ((firstLen - (buf[removableIdx] == '0' ? 2 : 1)) / fs.separators + len - 1 >= fs.width))
            {
                buf[removableIdx .. $ - 1] = buf.dup[removableIdx + 1 .. $];
                len--;
            }
            else
                break;
        }

        immutable afterDotIdx = (ePos != -1) ? ePos : len;

        // plus, minus, prefix
        if (firstDigit > 0)
        {
            put(w, buf[0 .. firstDigit]);
        }

        // digits until dot with separator
        for (auto j = 0; j < firstLen; ++j)
        {
            if (j > 0 && (firstLen - j) % fs.separators == 0)
            {
                put(w, fs.separatorChar);
            }
            put(w, buf[j + firstDigit]);
        }

        // print dot for decimal numbers only or with '#' format specifier
        if (dot != -1 || fs.flHash)
        {
            put(w, '.');
        }

        // digits after dot
        for (auto j = dotIdx + 1; j < afterDotIdx; ++j)
        {
            put(w, buf[j]);
        }

        // rest
        if (ePos != -1)
        {
            put(w, buf[afterDotIdx .. len]);
        }
    }
    else
    {
        put(w, buf[0 .. len]);
    }
}

@safe unittest
{
    assert(format("%.1f", 1337.7) == "1337.7");
    assert(format("%,3.2f", 1331.982) == "1,331.98");
    assert(format("%,3.0f", 1303.1982) == "1,303");
    assert(format("%#,3.4f", 1303.1982) == "1,303.1982");
    assert(format("%#,3.0f", 1303.1982) == "1,303.");
}

@safe /*pure*/ unittest     // formatting floating point values is now impure
{
    import std.conv : to;

    assert(collectExceptionMsg!FormatException(format("%d", 5.1)).back == 'd');

    static foreach (T; AliasSeq!(float, double, real))
    {
        formatTest( to!(          T)(5.5), "5.5" );
        formatTest( to!(    const T)(5.5), "5.5" );
        formatTest( to!(immutable T)(5.5), "5.5" );

        formatTest( T.nan, "nan" );
    }
}

@system unittest
{
    formatTest( 2.25, "2.25" );

    class C1 { double val; alias val this; this(double v){ val = v; } }
    class C2 { double val; alias val this; this(double v){ val = v; }
               override string toString() const { return "C"; } }
    formatTest( new C1(2.25), "2.25" );
    formatTest( new C2(2.25), "C" );

    struct S1 { double val; alias val this; }
    struct S2 { double val; alias val this;
                string toString() const { return "S"; } }
    formatTest( S1(2.25), "2.25" );
    formatTest( S2(2.25), "S" );
}

// bugzilla 19939
@safe unittest
{
    assert(format("^%13,3.2f$",          1.00) == "^         1.00$");
    assert(format("^%13,3.2f$",         10.00) == "^        10.00$");
    assert(format("^%13,3.2f$",        100.00) == "^       100.00$");
    assert(format("^%13,3.2f$",      1_000.00) == "^     1,000.00$");
    assert(format("^%13,3.2f$",     10_000.00) == "^    10,000.00$");
    assert(format("^%13,3.2f$",    100_000.00) == "^   100,000.00$");
    assert(format("^%13,3.2f$",  1_000_000.00) == "^ 1,000,000.00$");
    assert(format("^%13,3.2f$", 10_000_000.00) == "^10,000,000.00$");
}

// bugzilla 20069
@safe unittest
{
    assert(format("%012,f",   -1234.0) ==    "-1,234.000000");
    assert(format("%013,f",   -1234.0) ==    "-1,234.000000");
    assert(format("%014,f",   -1234.0) ==   "-01,234.000000");
    assert(format("%011,f",    1234.0) ==     "1,234.000000");
    assert(format("%012,f",    1234.0) ==     "1,234.000000");
    assert(format("%013,f",    1234.0) ==    "01,234.000000");
    assert(format("%014,f",    1234.0) ==   "001,234.000000");
    assert(format("%015,f",    1234.0) == "0,001,234.000000");
    assert(format("%016,f",    1234.0) == "0,001,234.000000");

    assert(format( "%08,.2f", -1234.0) ==        "-1,234.00");
    assert(format( "%09,.2f", -1234.0) ==        "-1,234.00");
    assert(format("%010,.2f", -1234.0) ==       "-01,234.00");
    assert(format("%011,.2f", -1234.0) ==      "-001,234.00");
    assert(format("%012,.2f", -1234.0) ==    "-0,001,234.00");
    assert(format("%013,.2f", -1234.0) ==    "-0,001,234.00");
    assert(format("%014,.2f", -1234.0) ==   "-00,001,234.00");
    assert(format( "%08,.2f",  1234.0) ==         "1,234.00");
    assert(format( "%09,.2f",  1234.0) ==        "01,234.00");
    assert(format("%010,.2f",  1234.0) ==       "001,234.00");
    assert(format("%011,.2f",  1234.0) ==     "0,001,234.00");
    assert(format("%012,.2f",  1234.0) ==     "0,001,234.00");
    assert(format("%013,.2f",  1234.0) ==    "00,001,234.00");
    assert(format("%014,.2f",  1234.0) ==   "000,001,234.00");
    assert(format("%015,.2f",  1234.0) == "0,000,001,234.00");
    assert(format("%016,.2f",  1234.0) == "0,000,001,234.00");
}

@safe unittest
{
    string t1 = format("[%6s] [%-6s]", 12.3, 12.3);
    assert(t1 == "[  12.3] [12.3  ]");

    string t2 = format("[%6s] [%-6s]", -12.3, -12.3);
    assert(t2 == "[ -12.3] [-12.3 ]");
}

// issue 20396
@safe unittest
{
    import std.math : nextUp;

    assert(format!"%a"(nextUp(0.0f)) == "0x0.000002p-126");
    assert(format!"%a"(nextUp(0.0)) == "0x0.0000000000001p-1022");
}

// issue 20371
@safe unittest
{
    assert(format!"%.1000a"(1.0) ==
           "0x1.000000000000000000000000000000000000000000000000000000000000000000000000000"
           ~"000000000000000000000000000000000000000000000000000000000000000000000000000000"
           ~"000000000000000000000000000000000000000000000000000000000000000000000000000000"
           ~"000000000000000000000000000000000000000000000000000000000000000000000000000000"
           ~"000000000000000000000000000000000000000000000000000000000000000000000000000000"
           ~"000000000000000000000000000000000000000000000000000000000000000000000000000000"
           ~"000000000000000000000000000000000000000000000000000000000000000000000000000000"
           ~"000000000000000000000000000000000000000000000000000000000000000000000000000000"
           ~"000000000000000000000000000000000000000000000000000000000000000000000000000000"
           ~"000000000000000000000000000000000000000000000000000000000000000000000000000000"
           ~"000000000000000000000000000000000000000000000000000000000000000000000000000000"
           ~"000000000000000000000000000000000000000000000000000000000000000000000000000000"
           ~"0000000000000000000000000000000000000000000000000000000000000000000p+0");
}

/*
    Formatting a `creal` is deprecated but still kept around for a while.
 */
deprecated("Use of complex types is deprecated. Use std.complex")
private void formatValueImpl(Writer, T, Char)(auto ref Writer w, T obj, scope const ref FormatSpec!Char f)
if (is(Unqual!T : creal) && !is(T == enum) && !hasToString!(T, Char))
{
    immutable creal val = obj;

    formatValueImpl(w, val.re, f);
    if (val.im >= 0)
    {
        put(w, '+');
    }
    formatValueImpl(w, val.im, f);
    put(w, 'i');
}

version (TestComplex)
deprecated
@safe /*pure*/ unittest     // formatting floating point values is now impure
{
    import std.conv : to;
    static foreach (T; AliasSeq!(cfloat, cdouble, creal))
    {
        formatTest( to!(          T)(1 + 1i), "1+1i" );
        formatTest( to!(    const T)(1 + 1i), "1+1i" );
        formatTest( to!(immutable T)(1 + 1i), "1+1i" );
    }
    static foreach (T; AliasSeq!(cfloat, cdouble, creal))
    {
        formatTest( to!(          T)(0 - 3i), "0-3i" );
        formatTest( to!(    const T)(0 - 3i), "0-3i" );
        formatTest( to!(immutable T)(0 - 3i), "0-3i" );
    }
}

version (TestComplex)
deprecated
@system unittest
{
    formatTest( 3+2.25i, "3+2.25i" );

    class C1 { cdouble val; alias val this; this(cdouble v){ val = v; } }
    class C2 { cdouble val; alias val this; this(cdouble v){ val = v; }
               override string toString() const { return "C"; } }
    formatTest( new C1(3+2.25i), "3+2.25i" );
    formatTest( new C2(3+2.25i), "C" );

    struct S1 { cdouble val; alias val this; }
    struct S2 { cdouble val; alias val this;
                string toString() const { return "S"; } }
    formatTest( S1(3+2.25i), "3+2.25i" );
    formatTest( S2(3+2.25i), "S" );
}

/*
    Formatting an `ireal` is deprecated but still kept around for a while.
 */
deprecated("Use of imaginary types is deprecated. Use std.complex")
private void formatValueImpl(Writer, T, Char)(auto ref Writer w, T obj, scope const ref FormatSpec!Char f)
if (is(Unqual!T : ireal) && !is(T == enum) && !hasToString!(T, Char))
{
    immutable ireal val = obj;

    formatValueImpl(w, val.im, f);
    put(w, 'i');
}

version (TestComplex)
deprecated
@safe /*pure*/ unittest     // formatting floating point values is now impure
{
    import std.conv : to;
    static foreach (T; AliasSeq!(ifloat, idouble, ireal))
    {
        formatTest( to!(          T)(1i), "1i" );
        formatTest( to!(    const T)(1i), "1i" );
        formatTest( to!(immutable T)(1i), "1i" );
    }
}

version (TestComplex)
deprecated
@system unittest
{
    formatTest( 2.25i, "2.25i" );

    class C1 { idouble val; alias val this; this(idouble v){ val = v; } }
    class C2 { idouble val; alias val this; this(idouble v){ val = v; }
               override string toString() const { return "C"; } }
    formatTest( new C1(2.25i), "2.25i" );
    formatTest( new C2(2.25i), "C" );

    struct S1 { idouble val; alias val this; }
    struct S2 { idouble val; alias val this;
                string toString() const { return "S"; } }
    formatTest( S1(2.25i), "2.25i" );
    formatTest( S2(2.25i), "S" );
}

/*
    Individual characters are formatted as Unicode characters with `%s`
    and as integers with integral-specific format specs
 */
private void formatValueImpl(Writer, T, Char)(auto ref Writer w, T obj, scope const ref FormatSpec!Char f)
if (is(CharTypeOf!T) && !is(T == enum) && !hasToString!(T, Char))
{
    CharTypeOf!T val = obj;

    if (f.spec == 's' || f.spec == 'c')
        writeAligned(w, [val], f);
    else
    {
        alias U = AliasSeq!(ubyte, ushort, uint)[CharTypeOf!T.sizeof/2];
        formatValueImpl(w, cast(U) val, f);
    }
}

@safe pure unittest
{
    assertCTFEable!(
    {
        formatTest( 'c', "c" );
    });
}

@system unittest
{
    class C1 { char val; alias val this; this(char v){ val = v; } }
    class C2 { char val; alias val this; this(char v){ val = v; }
               override string toString() const { return "C"; } }
    formatTest( new C1('c'), "c" );
    formatTest( new C2('c'), "C" );

    struct S1 { char val; alias val this; }
    struct S2 { char val; alias val this;
                string toString() const { return "S"; } }
    formatTest( S1('c'), "c" );
    formatTest( S2('c'), "S" );
}

@safe unittest
{
    //Little Endian
    formatTest( "%-r", cast( char)'c', ['c'         ] );
    formatTest( "%-r", cast(wchar)'c', ['c', 0      ] );
    formatTest( "%-r", cast(dchar)'c', ['c', 0, 0, 0] );
    formatTest( "%-r", '本', ['\x2c', '\x67'] );

    //Big Endian
    formatTest( "%+r", cast( char)'c', [         'c'] );
    formatTest( "%+r", cast(wchar)'c', [0,       'c'] );
    formatTest( "%+r", cast(dchar)'c', [0, 0, 0, 'c'] );
    formatTest( "%+r", '本', ['\x67', '\x2c'] );
}


@safe pure unittest
{
    string t1 = format("[%6s] [%-6s]", 'A', 'A');
    assert(t1 == "[     A] [A     ]");
    string t2 = format("[%6s] [%-6s]", '本', '本');
    assert(t2 == "[     本] [本     ]");
}

/*
    Strings are formatted like $(REF printf, core, stdc, stdio)
 */
private void formatValueImpl(Writer, T, Char)(auto ref Writer w, scope T obj, scope const ref FormatSpec!Char f)
if (is(StringTypeOf!T) && !is(StaticArrayTypeOf!T) && !is(T == enum) && !hasToString!(T, Char))
{
    Unqual!(StringTypeOf!T) val = obj;  // for `alias this`, see bug5371
    formatRange(w, val, f);
}

@safe unittest
{
    formatTest( "abc", "abc" );
}

@system unittest
{
    // Test for bug 5371 for classes
    class C1 { const string var; alias var this; this(string s){ var = s; } }
    class C2 {       string var; alias var this; this(string s){ var = s; } }
    formatTest( new C1("c1"), "c1" );
    formatTest( new C2("c2"), "c2" );

    // Test for bug 5371 for structs
    struct S1 { const string var; alias var this; }
    struct S2 {       string var; alias var this; }
    formatTest( S1("s1"), "s1" );
    formatTest( S2("s2"), "s2" );
}

@system unittest
{
    class  C3 { string val; alias val this; this(string s){ val = s; }
                override string toString() const { return "C"; } }
    formatTest( new C3("c3"), "C" );

    struct S3 { string val; alias val this;
                string toString() const { return "S"; } }
    formatTest( S3("s3"), "S" );
}

@safe pure unittest
{
    //Little Endian
    formatTest( "%-r", "ab"c, ['a'         , 'b'         ] );
    formatTest( "%-r", "ab"w, ['a', 0      , 'b', 0      ] );
    formatTest( "%-r", "ab"d, ['a', 0, 0, 0, 'b', 0, 0, 0] );
    formatTest( "%-r", "日本語"c, ['\xe6', '\x97', '\xa5', '\xe6', '\x9c', '\xac', '\xe8', '\xaa', '\x9e'] );
    formatTest( "%-r", "日本語"w, ['\xe5', '\x65', '\x2c', '\x67', '\x9e', '\x8a']);
    formatTest( "%-r", "日本語"d, ['\xe5', '\x65', '\x00', '\x00', '\x2c', '\x67',
        '\x00', '\x00', '\x9e', '\x8a', '\x00', '\x00'] );

    //Big Endian
    formatTest( "%+r", "ab"c, [         'a',          'b'] );
    formatTest( "%+r", "ab"w, [      0, 'a',       0, 'b'] );
    formatTest( "%+r", "ab"d, [0, 0, 0, 'a', 0, 0, 0, 'b'] );
    formatTest( "%+r", "日本語"c, ['\xe6', '\x97', '\xa5', '\xe6', '\x9c', '\xac', '\xe8', '\xaa', '\x9e'] );
    formatTest( "%+r", "日本語"w, ['\x65', '\xe5', '\x67', '\x2c', '\x8a', '\x9e'] );
    formatTest( "%+r", "日本語"d, ['\x00', '\x00', '\x65', '\xe5', '\x00', '\x00',
        '\x67', '\x2c', '\x00', '\x00', '\x8a', '\x9e'] );
}

@safe pure unittest
{
    string t1 = format("[%6s] [%-6s]", "AB", "AB");
    assert(t1 == "[    AB] [AB    ]");
    string t2 = format("[%6s] [%-6s]", "本Ä", "本Ä");
    assert(t2 == "[    本Ä] [本Ä    ]");
}

/*
    Static-size arrays are formatted as dynamic arrays.
 */
private void formatValueImpl(Writer, T, Char)(auto ref Writer w, auto ref T obj, scope const ref FormatSpec!Char f)
if (is(StaticArrayTypeOf!T) && !is(T == enum) && !hasToString!(T, Char))
{
    formatValueImpl(w, obj[], f);
}

@safe unittest    // Test for issue 8310
{
    import std.array : appender;
    FormatSpec!char f;
    auto w = appender!string();

    char[2] two = ['a', 'b'];
    formatValue(w, two, f);

    char[2] getTwo(){ return two; }
    formatValue(w, getTwo(), f);
}

/*
    Dynamic arrays are formatted as input ranges.
 */
private void formatValueImpl(Writer, T, Char)(auto ref Writer w, T obj, scope const ref FormatSpec!Char f)
if (is(DynamicArrayTypeOf!T) && !is(StringTypeOf!T) && !is(T == enum) && !hasToString!(T, Char))
{
    static if (is(const(ArrayTypeOf!T) == const(void[])))
    {
        formatValueImpl(w, cast(const ubyte[]) obj, f);
    }
    else static if (!isInputRange!T)
    {
        alias U = Unqual!(ArrayTypeOf!T);
        static assert(isInputRange!U, U.stringof ~ " must be an InputRange");
        U val = obj;
        formatValueImpl(w, val, f);
    }
    else
    {
        formatRange(w, obj, f);
    }
}

// alias this, input range I/F, and toString()
@system unittest
{
    struct S(int flags)
    {
        int[] arr;
      static if (flags & 1)
        alias arr this;

      static if (flags & 2)
      {
        @property bool empty() const { return arr.length == 0; }
        @property int front() const { return arr[0] * 2; }
        void popFront() { arr = arr[1..$]; }
      }

      static if (flags & 4)
        string toString() const { return "S"; }
    }
    formatTest(S!0b000([0, 1, 2]), "S!0([0, 1, 2])");
    formatTest(S!0b001([0, 1, 2]), "[0, 1, 2]");        // Test for bug 7628
    formatTest(S!0b010([0, 1, 2]), "[0, 2, 4]");
    formatTest(S!0b011([0, 1, 2]), "[0, 2, 4]");
    formatTest(S!0b100([0, 1, 2]), "S");
    formatTest(S!0b101([0, 1, 2]), "S");                // Test for bug 7628
    formatTest(S!0b110([0, 1, 2]), "S");
    formatTest(S!0b111([0, 1, 2]), "S");

    class C(uint flags)
    {
        int[] arr;
      static if (flags & 1)
        alias arr this;

        this(int[] a) { arr = a; }

      static if (flags & 2)
      {
        @property bool empty() const { return arr.length == 0; }
        @property int front() const { return arr[0] * 2; }
        void popFront() { arr = arr[1..$]; }
      }

      static if (flags & 4)
        override string toString() const { return "C"; }
    }
    formatTest(new C!0b000([0, 1, 2]), (new C!0b000([])).toString());
    formatTest(new C!0b001([0, 1, 2]), "[0, 1, 2]");    // Test for bug 7628
    formatTest(new C!0b010([0, 1, 2]), "[0, 2, 4]");
    formatTest(new C!0b011([0, 1, 2]), "[0, 2, 4]");
    formatTest(new C!0b100([0, 1, 2]), "C");
    formatTest(new C!0b101([0, 1, 2]), "C");            // Test for bug 7628
    formatTest(new C!0b110([0, 1, 2]), "C");
    formatTest(new C!0b111([0, 1, 2]), "C");
}

@system unittest
{
    // void[]
    void[] val0;
    formatTest( val0, "[]" );

    void[] val = cast(void[]) cast(ubyte[])[1, 2, 3];
    formatTest( val, "[1, 2, 3]" );

    void[0] sval0 = [];
    formatTest( sval0, "[]");

    void[3] sval = cast(void[3]) cast(ubyte[3])[1, 2, 3];
    formatTest( sval, "[1, 2, 3]" );
}

@safe unittest
{
    // const(T[]) -> const(T)[]
    const short[] a = [1, 2, 3];
    formatTest( a, "[1, 2, 3]" );

    struct S { const(int[]) arr; alias arr this; }
    auto s = S([1,2,3]);
    formatTest( s, "[1, 2, 3]" );
}

@safe unittest
{
    // 6640
    struct Range
    {
      @safe:
        string value;
        @property bool empty() const { return !value.length; }
        @property dchar front() const { return value.front; }
        void popFront() { value.popFront(); }

        @property size_t length() const { return value.length; }
    }
    immutable table =
    [
        ["[%s]", "[string]"],
        ["[%10s]", "[    string]"],
        ["[%-10s]", "[string    ]"],
        ["[%(%02x %)]", "[73 74 72 69 6e 67]"],
        ["[%(%c %)]", "[s t r i n g]"],
    ];
    foreach (e; table)
    {
        formatTest(e[0], "string", e[1]);
        formatTest(e[0], Range("string"), e[1]);
    }
}

@system unittest
{
    // string literal from valid UTF sequence is encoding free.
    static foreach (StrType; AliasSeq!(string, wstring, dstring))
    {
        // Valid and printable (ASCII)
        formatTest( [cast(StrType)"hello"],
                    `["hello"]` );

        // 1 character escape sequences (' is not escaped in strings)
        formatTest( [cast(StrType)"\"'\0\\\a\b\f\n\r\t\v"],
                    `["\"'\0\\\a\b\f\n\r\t\v"]` );

        // 1 character optional escape sequences
        formatTest( [cast(StrType)"\'\?"],
                    `["'?"]` );

        // Valid and non-printable code point (<= U+FF)
        formatTest( [cast(StrType)"\x10\x1F\x20test"],
                    `["\x10\x1F test"]` );

        // Valid and non-printable code point (<= U+FFFF)
        formatTest( [cast(StrType)"\u200B..\u200F"],
                    `["\u200B..\u200F"]` );

        // Valid and non-printable code point (<= U+10FFFF)
        formatTest( [cast(StrType)"\U000E0020..\U000E007F"],
                    `["\U000E0020..\U000E007F"]` );
    }

    // invalid UTF sequence needs hex-string literal postfix (c/w/d)
    {
        // U+FFFF with UTF-8 (Invalid code point for interchange)
        formatTest( [cast(string)[0xEF, 0xBF, 0xBF]],
                    `[x"EF BF BF"c]` );

        // U+FFFF with UTF-16 (Invalid code point for interchange)
        formatTest( [cast(wstring)[0xFFFF]],
                    `[x"FFFF"w]` );

        // U+FFFF with UTF-32 (Invalid code point for interchange)
        formatTest( [cast(dstring)[0xFFFF]],
                    `[x"FFFF"d]` );
    }
}

@safe unittest
{
    // nested range formatting with array of string
    formatTest( "%({%(%02x %)}%| %)", ["test", "msg"],
                `{74 65 73 74} {6d 73 67}` );
}

@safe unittest
{
    // stop auto escaping inside range formatting
    auto arr = ["hello", "world"];
    formatTest( "%(%s, %)",  arr, `"hello", "world"` );
    formatTest( "%-(%s, %)", arr, `hello, world` );

    auto aa1 = [1:"hello", 2:"world"];
    formatTest( "%(%s:%s, %)",  aa1, [`1:"hello", 2:"world"`, `2:"world", 1:"hello"`] );
    formatTest( "%-(%s:%s, %)", aa1, [`1:hello, 2:world`, `2:world, 1:hello`] );

    auto aa2 = [1:["ab", "cd"], 2:["ef", "gh"]];
    formatTest( "%-(%s:%s, %)",        aa2, [`1:["ab", "cd"], 2:["ef", "gh"]`, `2:["ef", "gh"], 1:["ab", "cd"]`] );
    formatTest( "%-(%s:%(%s%), %)",    aa2, [`1:"ab""cd", 2:"ef""gh"`, `2:"ef""gh", 1:"ab""cd"`] );
    formatTest( "%-(%s:%-(%s%)%|, %)", aa2, [`1:abcd, 2:efgh`, `2:efgh, 1:abcd`] );
}

// input range formatting
private void formatRange(Writer, T, Char)(ref Writer w, ref T val, scope const ref FormatSpec!Char f)
if (isInputRange!T)
{
    // in this mode, we just want to do a representative print to discover if the format spec is valid
    enum formatTestMode = is(Writer == NoOpSink);

    import std.conv : text;

    // Formatting character ranges like string
    if (f.spec == 's')
    {
        alias E = ElementType!T;

        static if (!is(E == enum) && is(CharTypeOf!E))
        {
            static if (is(StringTypeOf!T))
                writeAligned(w, val[0 .. f.precision < $ ? f.precision : $], f);
            else
            {
                if (!f.flDash)
                {
                    static if (hasLength!T)
                    {
                        // right align
                        auto len = val.length;
                    }
                    else static if (isForwardRange!T && !isInfinite!T)
                    {
                        auto len = walkLength(val.save);
                    }
                    else
                    {
                        enforceFmt(f.width == 0, "Cannot right-align a range without length");
                        size_t len = 0;
                    }
                    if (f.precision != f.UNSPECIFIED && len > f.precision)
                        len = f.precision;

                    if (f.width > len)
                        foreach (i ; 0 .. f.width - len)
                            put(w, ' ');
                    if (f.precision == f.UNSPECIFIED)
                        put(w, val);
                    else
                    {
                        size_t printed = 0;
                        for (; !val.empty && printed < f.precision; val.popFront(), ++printed)
                            put(w, val.front);
                    }
                }
                else
                {
                    size_t printed = void;

                    // left align
                    if (f.precision == f.UNSPECIFIED)
                    {
                        static if (hasLength!T)
                        {
                            printed = val.length;
                            put(w, val);
                        }
                        else
                        {
                            printed = 0;
                            for (; !val.empty; val.popFront(), ++printed)
                            {
                                put(w, val.front);
                                static if (formatTestMode) break; // one is enough to test
                            }
                        }
                    }
                    else
                    {
                        printed = 0;
                        for (; !val.empty && printed < f.precision; val.popFront(), ++printed)
                            put(w, val.front);
                    }

                    if (f.width > printed)
                        foreach (i ; 0 .. f.width - printed)
                            put(w, ' ');
                }
            }
        }
        else
        {
            put(w, f.seqBefore);
            if (!val.empty)
            {
                formatElement(w, val.front, f);
                val.popFront();
                for (size_t i; !val.empty; val.popFront(), ++i)
                {
                    put(w, f.seqSeparator);
                    formatElement(w, val.front, f);
                    static if (formatTestMode) break; // one is enough to test
                }
            }
            static if (!isInfinite!T) put(w, f.seqAfter);
        }
    }
    else if (f.spec == 'r')
    {
        static if (is(DynamicArrayTypeOf!T))
        {
            alias ARR = DynamicArrayTypeOf!T;
            scope a = cast(ARR) val;
            foreach (e ; a)
            {
                formatValue(w, e, f);
                static if (formatTestMode) break; // one is enough to test
            }
        }
        else
        {
            for (size_t i; !val.empty; val.popFront(), ++i)
            {
                formatValue(w, val.front, f);
                static if (formatTestMode) break; // one is enough to test
            }
        }
    }
    else if (f.spec == '(')
    {
        if (val.empty)
            return;
        // Nested specifier is to be used
        for (;;)
        {
            auto fmt = FormatSpec!Char(f.nested);
            w: while (true)
            {
                immutable r = fmt.writeUpToNextSpec(w);
                // There was no format specifier, so break
                if (!r)
                    break;
                if (f.flDash)
                    formatValue(w, val.front, fmt);
                else
                    formatElement(w, val.front, fmt);
                // Check if there will be a format specifier farther on in the
                // string. If so, continue the loop, otherwise break. This
                // prevents extra copies of the `sep` from showing up.
                foreach (size_t i; 0 .. fmt.trailing.length)
                    if (fmt.trailing[i] == '%')
                        continue w;
                break w;
            }
            static if (formatTestMode)
            {
                break; // one is enough to test
            }
            else
            {
                if (f.sep !is null)
                {
                    put(w, fmt.trailing);
                    val.popFront();
                    if (val.empty)
                        break;
                    put(w, f.sep);
                }
                else
                {
                    val.popFront();
                    if (val.empty)
                        break;
                    put(w, fmt.trailing);
                }
            }
        }
    }
    else
        throw new FormatException(text("Incorrect format specifier for range: %", f.spec));
}

@safe pure unittest // Issue 18778
{
    assert(format("%-(%1$s - %1$s, %)", ["A", "B", "C"]) == "A - A, B - B, C - C");
}

@safe pure unittest
{
    assert(collectExceptionMsg(format("%d", "hi")).back == 'd');
}

// character formatting with ecaping
private void formatChar(Writer)(ref Writer w, in dchar c, in char quote)
{
    import std.uni : isGraphical;

    string fmt;
    if (isGraphical(c))
    {
        if (c == quote || c == '\\')
            put(w, '\\');
        put(w, c);
        return;
    }
    else if (c <= 0xFF)
    {
        if (c < 0x20)
        {
            foreach (i, k; "\n\r\t\a\b\f\v\0")
            {
                if (c == k)
                {
                    put(w, '\\');
                    put(w, "nrtabfv0"[i]);
                    return;
                }
            }
        }
        fmt = "\\x%02X";
    }
    else if (c <= 0xFFFF)
        fmt = "\\u%04X";
    else
        fmt = "\\U%08X";

    formattedWrite(w, fmt, cast(uint) c);
}

// undocumented because of deprecation
// string elements are formatted like UTF-8 string literals.
void formatElement(Writer, T, Char)(auto ref Writer w, T val, scope const ref FormatSpec!Char f)
if (is(StringTypeOf!T) && !is(T == enum))
{
    import std.array : appender;
    import std.utf : decode, UTFException;

    StringTypeOf!T str = val;   // bug 8015

    if (f.spec == 's')
    {
        try
        {
            // ignore other specifications and quote
            for (size_t i = 0; i < str.length; )
            {
                auto c = decode(str, i);
                // \uFFFE and \uFFFF are considered valid by isValidDchar,
                // so need checking for interchange.
                if (c == 0xFFFE || c == 0xFFFF)
                    goto LinvalidSeq;
            }
            put(w, '\"');
            for (size_t i = 0; i < str.length; )
            {
                auto c = decode(str, i);
                formatChar(w, c, '"');
            }
            put(w, '\"');
            return;
        }
        catch (UTFException)
        {
        }

        // If val contains invalid UTF sequence, formatted like HexString literal
    LinvalidSeq:
        static if (is(typeof(str[0]) : const(char)))
        {
            enum postfix = 'c';
            alias IntArr = const(ubyte)[];
        }
        else static if (is(typeof(str[0]) : const(wchar)))
        {
            enum postfix = 'w';
            alias IntArr = const(ushort)[];
        }
        else static if (is(typeof(str[0]) : const(dchar)))
        {
            enum postfix = 'd';
            alias IntArr = const(uint)[];
        }
        formattedWrite(w, "x\"%(%02X %)\"%s", cast(IntArr) str, postfix);
    }
    else
        formatValue(w, str, f);
}

@safe pure unittest
{
    import std.array : appender;
    auto w = appender!string();
    auto spec = singleSpec("%s");
    formatElement(w, "Hello World", spec);

    assert(w.data == "\"Hello World\"");
}

@safe unittest
{
    // Test for bug 8015
    import std.typecons;

    struct MyStruct {
        string str;
        @property string toStr() {
            return str;
        }
        alias toStr this;
    }

    Tuple!(MyStruct) t;
}

// undocumented because of deprecation
// Character elements are formatted like UTF-8 character literals.
void formatElement(Writer, T, Char)(auto ref Writer w, T val, scope const ref FormatSpec!Char f)
if (is(CharTypeOf!T) && !is(T == enum))
{
    if (f.spec == 's')
    {
        put(w, '\'');
        formatChar(w, val, '\'');
        put(w, '\'');
    }
    else
        formatValue(w, val, f);
}

///
@safe unittest
{
    import std.array : appender;
    auto w = appender!string();
    auto spec = singleSpec("%s");
    formatElement(w, "H", spec);

    assert(w.data == "\"H\"", w.data);
}

// undocumented
// Maybe T is noncopyable struct, so receive it by 'auto ref'.
void formatElement(Writer, T, Char)(auto ref Writer w, auto ref T val, scope const ref FormatSpec!Char f)
if (!is(StringTypeOf!T) && !is(CharTypeOf!T) || is(T == enum))
{
    formatValue(w, val, f);
}

/*
   Associative arrays are formatted by using `':'` and $(D ", ") as
   separators, and enclosed by `'['` and `']'`.
 */
private void formatValueImpl(Writer, T, Char)(auto ref Writer w, T obj, scope const ref FormatSpec!Char f)
if (is(AssocArrayTypeOf!T) && !is(T == enum) && !hasToString!(T, Char))
{
    AssocArrayTypeOf!T val = obj;
    const spec = f.spec;

    enforceFmt(spec == 's' || spec == '(',
        "incompatible format character for associative array argument: %" ~ spec);

    enum const(Char)[] defSpec = "%s" ~ f.keySeparator ~ "%s" ~ f.seqSeparator;
    auto fmtSpec = spec == '(' ? f.nested : defSpec;

    size_t i = 0;
    immutable end = val.length;

    if (spec == 's')
        put(w, f.seqBefore);
    foreach (k, ref v; val)
    {
        auto fmt = FormatSpec!Char(fmtSpec);
        fmt.writeUpToNextSpec(w);
        if (f.flDash)
        {
            formatValue(w, k, fmt);
            fmt.writeUpToNextSpec(w);
            formatValue(w, v, fmt);
        }
        else
        {
            formatElement(w, k, fmt);
            fmt.writeUpToNextSpec(w);
            formatElement(w, v, fmt);
        }
        if (f.sep !is null)
        {
            fmt.writeUpToNextSpec(w);
            if (++i != end)
                put(w, f.sep);
        }
        else
        {
            if (++i != end)
                fmt.writeUpToNextSpec(w);
        }
    }
    if (spec == 's')
        put(w, f.seqAfter);
}

@safe unittest
{
    assert(collectExceptionMsg!FormatException(format("%d", [0:1])).back == 'd');

    int[string] aa0;
    formatTest( aa0, `[]` );

    // elements escaping
    formatTest(  ["aaa":1, "bbb":2],
               [`["aaa":1, "bbb":2]`, `["bbb":2, "aaa":1]`] );
    formatTest(  ['c':"str"],
                `['c':"str"]` );
    formatTest(  ['"':"\"", '\'':"'"],
               [`['"':"\"", '\'':"'"]`, `['\'':"'", '"':"\""]`] );

    // range formatting for AA
    auto aa3 = [1:"hello", 2:"world"];
    // escape
    formatTest( "{%(%s:%s $ %)}", aa3,
               [`{1:"hello" $ 2:"world"}`, `{2:"world" $ 1:"hello"}`]);
    // use range formatting for key and value, and use %|
    formatTest( "{%([%04d->%(%c.%)]%| $ %)}", aa3,
               [`{[0001->h.e.l.l.o] $ [0002->w.o.r.l.d]}`, `{[0002->w.o.r.l.d] $ [0001->h.e.l.l.o]}`] );

    // issue 12135
    formatTest("%(%s:<%s>%|,%)", [1:2], "1:<2>");
    formatTest("%(%s:<%s>%|%)" , [1:2], "1:<2>");
}

@system unittest
{
    class C1 { int[char] val; alias val this; this(int[char] v){ val = v; } }
    class C2 { int[char] val; alias val this; this(int[char] v){ val = v; }
               override string toString() const { return "C"; } }
    formatTest( new C1(['c':1, 'd':2]), [`['c':1, 'd':2]`, `['d':2, 'c':1]`] );
    formatTest( new C2(['c':1, 'd':2]), "C" );

    struct S1 { int[char] val; alias val this; }
    struct S2 { int[char] val; alias val this;
                string toString() const { return "S"; } }
    formatTest( S1(['c':1, 'd':2]), [`['c':1, 'd':2]`, `['d':2, 'c':1]`] );
    formatTest( S2(['c':1, 'd':2]), "S" );
}

@safe unittest  // Issue 8921
{
    enum E : char { A = 'a', B = 'b', C = 'c' }
    E[3] e = [E.A, E.B, E.C];
    formatTest(e, "[A, B, C]");

    E[] e2 = [E.A, E.B, E.C];
    formatTest(e2, "[A, B, C]");
}

private enum HasToStringResult
{
    none,
    hasSomeToString,
    constCharSink,
    constCharSinkFormatString,
    constCharSinkFormatSpec,
    customPutWriter,
    customPutWriterFormatSpec,
}

private template hasToString(T, Char)
{
    static if (isPointer!T && !isAggregateType!T)
    {
        // X* does not have toString, even if X is aggregate type has toString.
        enum hasToString = HasToStringResult.none;
    }
    else static if (is(typeof(
        {T val = void;
        const FormatSpec!Char f;
        static struct S {void put(scope Char s){}}
        S s;
        val.toString(s, f);
        // force toString to take parameters by ref
        static assert(!__traits(compiles, val.toString(s, FormatSpec!Char())));
        static assert(!__traits(compiles, val.toString(S(), f)));}
    )))
    {
        enum hasToString = HasToStringResult.customPutWriterFormatSpec;
    }
    else static if (is(typeof(
        {T val = void;
        static struct S {void put(scope Char s){}}
        S s;
        val.toString(s);
        // force toString to take parameters by ref
        static assert(!__traits(compiles, val.toString(S())));}
    )))
    {
        enum hasToString = HasToStringResult.customPutWriter;
    }
    else static if (is(typeof({ T val = void; FormatSpec!Char f; val.toString((scope const(char)[] s){}, f); })))
    {
        enum hasToString = HasToStringResult.constCharSinkFormatSpec;
    }
    else static if (is(typeof({ T val = void; val.toString((scope const(char)[] s){}, "%s"); })))
    {
        enum hasToString = HasToStringResult.constCharSinkFormatString;
    }
    else static if (is(typeof({ T val = void; val.toString((scope const(char)[] s){}); })))
    {
        enum hasToString = HasToStringResult.constCharSink;
    }
    else static if (is(typeof({ T val = void; return val.toString(); }()) S) && isSomeString!S)
    {
        enum hasToString = HasToStringResult.hasSomeToString;
    }
    else
    {
        enum hasToString = HasToStringResult.none;
    }
}

@safe unittest
{
    static struct A
    {
        void toString(Writer)(ref Writer w)
        if (isOutputRange!(Writer, string))
        {}
    }
    static struct B
    {
        void toString(scope void delegate(scope const(char)[]) sink, scope FormatSpec!char fmt) {}
    }
    static struct C
    {
        void toString(scope void delegate(scope const(char)[]) sink, string fmt) {}
    }
    static struct D
    {
        void toString(scope void delegate(scope const(char)[]) sink) {}
    }
    static struct E
    {
        string toString() {return "";}
    }
    static struct F
    {
        void toString(Writer)(ref Writer w, scope const ref FormatSpec!char fmt)
        if (isOutputRange!(Writer, string))
        {}
    }
    static struct G
    {
        string toString() {return "";}
        void toString(Writer)(ref Writer w) if (isOutputRange!(Writer, string)) {}
    }
    static struct H
    {
        string toString() {return "";}
        void toString(Writer)(ref Writer w, scope const ref FormatSpec!char fmt)
        if (isOutputRange!(Writer, string))
        {}
    }
    static struct I
    {
        void toString(Writer)(ref Writer w) if (isOutputRange!(Writer, string)) {}
        void toString(Writer)(ref Writer w, scope const ref FormatSpec!char fmt)
        if (isOutputRange!(Writer, string))
        {}
    }
    static struct J
    {
        string toString() {return "";}
        void toString(Writer)(ref Writer w, scope ref FormatSpec!char fmt)
        if (isOutputRange!(Writer, string))
        {}
    }
    static struct K
    {
        void toString(Writer)(Writer w, scope const ref FormatSpec!char fmt)
        if (isOutputRange!(Writer, string))
        {}
    }
    static struct L
    {
        void toString(Writer)(ref Writer w, scope const FormatSpec!char fmt)
        if (isOutputRange!(Writer, string))
        {}
    }

    with(HasToStringResult)
    {
        static assert(hasToString!(A, char) == customPutWriter);
        static assert(hasToString!(B, char) == constCharSinkFormatSpec);
        static assert(hasToString!(C, char) == constCharSinkFormatString);
        static assert(hasToString!(D, char) == constCharSink);
        static assert(hasToString!(E, char) == hasSomeToString);
        static assert(hasToString!(F, char) == customPutWriterFormatSpec);
        static assert(hasToString!(G, char) == customPutWriter);
        static assert(hasToString!(H, char) == customPutWriterFormatSpec);
        static assert(hasToString!(I, char) == customPutWriterFormatSpec);
        static assert(hasToString!(J, char) == hasSomeToString);
        static assert(hasToString!(K, char) == constCharSinkFormatSpec);
        static assert(hasToString!(L, char) == none);
    }
}

// Like NullSink, but toString() isn't even called at all. Used to test the format string.
private struct NoOpSink
{
    void put(E)(scope const E) pure @safe @nogc nothrow {}
}

// object formatting with toString
private void formatObject(Writer, T, Char)(ref Writer w, ref T val, scope const ref FormatSpec!Char f)
if (hasToString!(T, Char))
{
    enum overload = hasToString!(T, Char);

    enum noop = is(Writer == NoOpSink);

    static if (overload == HasToStringResult.customPutWriterFormatSpec)
    {
        static if (!noop) val.toString(w, f);
    }
    else static if (overload == HasToStringResult.customPutWriter)
    {
        static if (!noop) val.toString(w);
    }
    else static if (overload == HasToStringResult.constCharSinkFormatSpec)
    {
        static if (!noop) val.toString((scope const(char)[] s) { put(w, s); }, f);
    }
    else static if (overload == HasToStringResult.constCharSinkFormatString)
    {
        static if (!noop) val.toString((scope const(char)[] s) { put(w, s); }, f.getCurFmtStr());
    }
    else static if (overload == HasToStringResult.constCharSink)
    {
        static if (!noop) val.toString((scope const(char)[] s) { put(w, s); });
    }
    else static if (overload == HasToStringResult.hasSomeToString)
    {
        static if (!noop) put(w, val.toString());
    }
    else
    {
        static assert(0, "No way found to format " ~ T.stringof ~ " as string");
    }
}

void enforceValidFormatSpec(T, Char)(scope const ref FormatSpec!Char f)
{
    enum overload = hasToString!(T, Char);
    static if (
            overload != HasToStringResult.constCharSinkFormatSpec &&
            overload != HasToStringResult.customPutWriterFormatSpec &&
            !isInputRange!T)
    {
        enforceFmt(f.spec == 's',
            "Expected '%s' format specifier for type '" ~ T.stringof ~ "'");
    }
}

@system unittest
{
    static interface IF1 { }
    class CIF1 : IF1 { }
    static struct SF1 { }
    static union UF1 { }
    static class CF1 { }

    static interface IF2 { string toString(); }
    static class CIF2 : IF2 { override string toString() { return ""; } }
    static struct SF2 { string toString() { return ""; } }
    static union UF2 { string toString() { return ""; } }
    static class CF2 { override string toString() { return ""; } }

    static interface IK1 { void toString(scope void delegate(scope const(char)[]) sink,
                           FormatSpec!char) const; }
    static class CIK1 : IK1 { override void toString(scope void delegate(scope const(char)[]) sink,
                              FormatSpec!char) const { sink("CIK1"); } }
    static struct KS1 { void toString(scope void delegate(scope const(char)[]) sink,
                        FormatSpec!char) const { sink("KS1"); } }

    static union KU1 { void toString(scope void delegate(scope const(char)[]) sink,
                       FormatSpec!char) const { sink("KU1"); } }

    static class KC1 { void toString(scope void delegate(scope const(char)[]) sink,
                       FormatSpec!char) const { sink("KC1"); } }

    IF1 cif1 = new CIF1;
    assertThrown!FormatException(format("%f", cif1));
    assertThrown!FormatException(format("%f", SF1()));
    assertThrown!FormatException(format("%f", UF1()));
    assertThrown!FormatException(format("%f", new CF1()));

    IF2 cif2 = new CIF2;
    assertThrown!FormatException(format("%f", cif2));
    assertThrown!FormatException(format("%f", SF2()));
    assertThrown!FormatException(format("%f", UF2()));
    assertThrown!FormatException(format("%f", new CF2()));

    IK1 cik1 = new CIK1;
    assert(format("%f", cik1) == "CIK1");
    assert(format("%f", KS1()) == "KS1");
    assert(format("%f", KU1()) == "KU1");
    assert(format("%f", new KC1()) == "KC1");
}

/*
   Aggregates
 */
private void formatValueImpl(Writer, T, Char)(auto ref Writer w, T val, scope const ref FormatSpec!Char f)
if (is(T == class) && !is(T == enum))
{
    enforceValidFormatSpec!(T, Char)(f);

    // TODO: remove this check once `@disable override` deprecation cycle is finished
    static if (__traits(hasMember, T, "toString") && isSomeFunction!(val.toString))
        static assert(!__traits(isDisabled, T.toString), T.stringof ~
            " cannot be formatted because its `toString` is marked with `@disable`");

    if (val is null)
        put(w, "null");
    else
    {
        import std.algorithm.comparison : among;
        enum overload = hasToString!(T, Char);
        with(HasToStringResult)
        static if ((is(T == immutable) || is(T == const) || is(T == shared)) && overload == none)
        {
            // issue 7879, remove this when Object gets const toString
            static if (is(T == immutable))
                put(w, "immutable(");
            else static if (is(T == const))
                put(w, "const(");
            else static if (is(T == shared))
                put(w, "shared(");

            put(w, typeid(Unqual!T).name);
            put(w, ')');
        }
        else static if (overload.among(constCharSink, constCharSinkFormatString, constCharSinkFormatSpec) ||
                       (!isInputRange!T && !is(BuiltinTypeOf!T)))
        {
            formatObject!(Writer, T, Char)(w, val, f);
        }
        else
        {
          //string delegate() dg = &val.toString;
            Object o = val;     // workaround
            string delegate() dg = &o.toString;
            scope Object object = new Object();
            if (dg.funcptr != (&object.toString).funcptr) // toString is overridden
            {
                formatObject(w, val, f);
            }
            else static if (isInputRange!T)
            {
                formatRange(w, val, f);
            }
            else static if (is(BuiltinTypeOf!T X))
            {
                X x = val;
                formatValueImpl(w, x, f);
            }
            else
            {
                formatObject(w, val, f);
            }
        }
    }
}

@system unittest
{
    import std.array : appender;
    import std.range.interfaces;
    // class range (issue 5154)
    auto c = inputRangeObject([1,2,3,4]);
    formatTest( c, "[1, 2, 3, 4]" );
    assert(c.empty);
    c = null;
    formatTest( c, "null" );
}

@system unittest
{
    // 5354
    // If the class has both range I/F and custom toString, the use of custom
    // toString routine is prioritized.

    // Enable the use of custom toString that gets a sink delegate
    // for class formatting.

    enum inputRangeCode =
    q{
        int[] arr;
        this(int[] a){ arr = a; }
        @property int front() const { return arr[0]; }
        @property bool empty() const { return arr.length == 0; }
        void popFront(){ arr = arr[1..$]; }
    };

    class C1
    {
        mixin(inputRangeCode);
        void toString(scope void delegate(scope const(char)[]) dg,
                      scope const ref FormatSpec!char f) const
        {
            dg("[012]");
        }
    }
    class C2
    {
        mixin(inputRangeCode);
        void toString(scope void delegate(const(char)[]) dg, string f) const { dg("[012]"); }
    }
    class C3
    {
        mixin(inputRangeCode);
        void toString(scope void delegate(const(char)[]) dg) const { dg("[012]"); }
    }
    class C4
    {
        mixin(inputRangeCode);
        override string toString() const { return "[012]"; }
    }
    class C5
    {
        mixin(inputRangeCode);
    }

    formatTest( new C1([0, 1, 2]), "[012]" );
    formatTest( new C2([0, 1, 2]), "[012]" );
    formatTest( new C3([0, 1, 2]), "[012]" );
    formatTest( new C4([0, 1, 2]), "[012]" );
    formatTest( new C5([0, 1, 2]), "[0, 1, 2]" );
}

// outside the unittest block, otherwise the FQN of the
// class contains the line number of the unittest
version (StdUnittest)
{
    private class C {}
}

// issue 7879
@safe unittest
{
    const(C) c;
    auto s = format("%s", c);
    assert(s == "null");

    immutable(C) c2 = new C();
    s = format("%s", c2);
    assert(s == "immutable(std.format.C)");

    const(C) c3 = new C();
    s = format("%s", c3);
    assert(s == "const(std.format.C)");

    shared(C) c4 = new C();
    s = format("%s", c4);
    assert(s == "shared(std.format.C)");
}

// https://issues.dlang.org/show_bug.cgi?id=19003
@safe unittest
{
    struct S
    {
        int i;

        @disable this();

        invariant { assert(this.i); }

        this(int i) @safe in { assert(i); } do { this.i = i; }

        string toString() { return "S"; }
    }

    S s = S(1);

    format!"%s"(s);
}

// https://issues.dlang.org/show_bug.cgi?id=20218
@safe pure unittest
{
    void notCalled()
    {
        import std.range : repeat;

        auto value = 1.repeat;

        // test that range is not evaluated to completion at compiletime
        format!"%s"(value);
    }
}

// https://issues.dlang.org/show_bug.cgi?id=7879
@safe unittest
{
    class F
    {
        override string toString() const @safe
        {
            return "Foo";
        }
    }

    const(F) c;
    auto s = format("%s", c);
    assert(s == "null");

    const(F) c2 = new F();
    s = format("%s", c2);
    assert(s == "Foo", s);
}

// ditto
private void formatValueImpl(Writer, T, Char)(auto ref Writer w, T val, scope const ref FormatSpec!Char f)
if (is(T == interface) && (hasToString!(T, Char) || !is(BuiltinTypeOf!T)) && !is(T == enum))
{
    enforceValidFormatSpec!(T, Char)(f);
    if (val is null)
        put(w, "null");
    else
    {
        static if (__traits(hasMember, T, "toString") && isSomeFunction!(val.toString))
            static assert(!__traits(isDisabled, T.toString), T.stringof ~
                " cannot be formatted because its `toString` is marked with `@disable`");

        static if (hasToString!(T, Char) != HasToStringResult.none)
        {
            formatObject(w, val, f);
        }
        else static if (isInputRange!T)
        {
            formatRange(w, val, f);
        }
        else
        {
            version (Windows)
            {
                import core.sys.windows.com : IUnknown;
                static if (is(T : IUnknown))
                {
                    formatValueImpl(w, *cast(void**)&val, f);
                }
                else
                {
                    formatValueImpl(w, cast(Object) val, f);
                }
            }
            else
            {
                formatValueImpl(w, cast(Object) val, f);
            }
        }
    }
}

@system unittest
{
    // interface
    import std.range.interfaces;
    InputRange!int i = inputRangeObject([1,2,3,4]);
    formatTest( i, "[1, 2, 3, 4]" );
    assert(i.empty);
    i = null;
    formatTest( i, "null" );

    // interface (downcast to Object)
    interface Whatever {}
    class C : Whatever
    {
        override @property string toString() const { return "ab"; }
    }
    Whatever val = new C;
    formatTest( val, "ab" );

    // Issue 11175
    version (Windows)
    {
        import core.sys.windows.com : IUnknown, IID;
        import core.sys.windows.windef : HRESULT;

        interface IUnknown2 : IUnknown { }

        class D : IUnknown2
        {
            extern(Windows) HRESULT QueryInterface(const(IID)* riid, void** pvObject) { return typeof(return).init; }
            extern(Windows) uint AddRef() { return 0; }
            extern(Windows) uint Release() { return 0; }
        }

        IUnknown2 d = new D;
        string expected = format("%X", cast(void*) d);
        formatTest(d, expected);
    }
}

/// ditto
// Maybe T is noncopyable struct, so receive it by 'auto ref'.
private void formatValueImpl(Writer, T, Char)(auto ref Writer w, auto ref T val, scope const ref FormatSpec!Char f)
if ((is(T == struct) || is(T == union)) && (hasToString!(T, Char) || !is(BuiltinTypeOf!T)) && !is(T == enum))
{

    static if (__traits(hasMember, T, "toString") && isSomeFunction!(val.toString))
        static assert(!__traits(isDisabled, T.toString), T.stringof ~
            " cannot be formatted because its `toString` is marked with `@disable`");

    enforceValidFormatSpec!(T, Char)(f);
    static if (hasToString!(T, Char))
    {
        formatObject(w, val, f);
    }
    else static if (isInputRange!T)
    {
        formatRange(w, val, f);
    }
    else static if (is(T == struct))
    {
        enum left = T.stringof~"(";
        enum separator = ", ";
        enum right = ")";

        put(w, left);
        foreach (i, e; val.tupleof)
        {
            static if (__traits(identifier, val.tupleof[i]) == "this")
                continue;
            else static if (0 < i && val.tupleof[i-1].offsetof == val.tupleof[i].offsetof)
            {
                static if (i == val.tupleof.length - 1 || val.tupleof[i].offsetof != val.tupleof[i+1].offsetof)
                    put(w, separator~val.tupleof[i].stringof[4..$]~"}");
                else
                    put(w, separator~val.tupleof[i].stringof[4..$]);
            }
            else static if (i+1 < val.tupleof.length && val.tupleof[i].offsetof == val.tupleof[i+1].offsetof)
                put(w, (i > 0 ? separator : "")~"#{overlap "~val.tupleof[i].stringof[4..$]);
            else
            {
                static if (i > 0)
                    put(w, separator);
                formatElement(w, e, f);
            }
        }
        put(w, right);
    }
    else
    {
        put(w, T.stringof);
    }
}

// issue 9588
@safe pure unittest
{
    struct S { int x; bool empty() { return false; } }
    formatTest( S(), "S(0)" );
}

@safe unittest
{
    // bug 4638
    struct U8  {  string toString() const { return "blah"; } }
    struct U16 { wstring toString() const { return "blah"; } }
    struct U32 { dstring toString() const { return "blah"; } }
    formatTest( U8(), "blah" );
    formatTest( U16(), "blah" );
    formatTest( U32(), "blah" );
}

@safe unittest
{
    // 3890
    struct Int{ int n; }
    struct Pair{ string s; Int i; }
    formatTest( Pair("hello", Int(5)),
                `Pair("hello", Int(5))` );
}

@system unittest
{
    // union formatting without toString
    union U1
    {
        int n;
        string s;
    }
    U1 u1;
    formatTest( u1, "U1" );

    // union formatting with toString
    union U2
    {
        int n;
        string s;
        string toString() const { return s; }
    }
    U2 u2;
    u2.s = "hello";
    formatTest( u2, "hello" );
}

@system unittest
{
    import std.array;
    // 7230
    static struct Bug7230
    {
        string s = "hello";
        union {
            string a;
            int b;
            double c;
        }
        long x = 10;
    }

    Bug7230 bug;
    bug.b = 123;

    FormatSpec!char f;
    auto w = appender!(char[])();
    formatValue(w, bug, f);
    assert(w.data == `Bug7230("hello", #{overlap a, b, c}, 10)`);
}

@safe unittest
{
    import std.array : appender;
    static struct S{ @disable this(this); }
    S s;

    FormatSpec!char f;
    auto w = appender!string();
    formatValue(w, s, f);
    assert(w.data == "S()");
}

@safe unittest
{
    //struct Foo { @disable string toString(); }
    //Foo foo;

    interface Bar { @disable string toString(); }
    Bar bar;

    import std.array : appender;
    auto w = appender!(char[])();
    FormatSpec!char f;

    // NOTE: structs cant be tested : the assertion is correct so compilation
    // continues and fails when trying to link the unimplemented toString.
    //static assert(!__traits(compiles, formatValue(w, foo, f)));
    static assert(!__traits(compiles, formatValue(w, bar, f)));
}

/*
    `enum`s are formatted like their base value
 */
private void formatValueImpl(Writer, T, Char)(auto ref Writer w, T val, scope const ref FormatSpec!Char f)
if (is(T == enum))
{
    if (f.spec == 's')
    {
        foreach (i, e; EnumMembers!T)
        {
            if (val == e)
            {
                formatValueImpl(w, __traits(allMembers, T)[i], f);
                return;
            }
        }

        import std.array : appender;
        auto w2 = appender!string();

        // val is not a member of T, output cast(T) rawValue instead.
        put(w2, "cast(" ~ T.stringof ~ ")");
        static assert(!is(OriginalType!T == T), "OriginalType!" ~ T.stringof ~
                "must not be equal to " ~ T.stringof);

        FormatSpec!Char f2 = f;
        f2.width = 0;
        formatValueImpl(w2, cast(OriginalType!T) val, f2);
        writeAligned(w, w2.data, f);
        return;
    }
    formatValueImpl(w, cast(OriginalType!T) val, f);
}

@safe unittest
{
    enum A { first, second, third }
    formatTest( A.second, "second" );
    formatTest( cast(A) 72, "cast(A)72" );
}
@safe unittest
{
    enum A : string { one = "uno", two = "dos", three = "tres" }
    formatTest( A.three, "three" );
    formatTest( cast(A)"mill\&oacute;n", "cast(A)mill\&oacute;n" );
}
@safe unittest
{
    enum A : bool { no, yes }
    formatTest( A.yes, "yes" );
    formatTest( A.no, "no" );
}
@safe unittest
{
    // Test for bug 6892
    enum Foo { A = 10 }
    formatTest("%s",    Foo.A, "A");
    formatTest(">%4s<", Foo.A, ">   A<");
    formatTest("%04d",  Foo.A, "0010");
    formatTest("%+2u",  Foo.A, "+10");
    formatTest("%02x",  Foo.A, "0a");
    formatTest("%3o",   Foo.A, " 12");
    formatTest("%b",    Foo.A, "1010");
}

@safe pure unittest
{
    enum A { one, two, three }

    string t1 = format("[%6s] [%-6s]", A.one, A.one);
    assert(t1 == "[   one] [one   ]");
    string t2 = format("[%10s] [%-10s]", cast(A) 10, cast(A) 10);
    assert(t2 == "[ cast(A)" ~ "10] [cast(A)" ~ "10 ]"); // due to bug in style checker
}

/*
   Pointers are formatted as hex integers.
 */
private void formatValueImpl(Writer, T, Char)(auto ref Writer w, scope T val, scope const ref FormatSpec!Char f)
if (isPointer!T && !is(T == enum) && !hasToString!(T, Char))
{
    static if (is(typeof({ shared const void* p = val; })))
        alias SharedOf(T) = shared(T);
    else
        alias SharedOf(T) = T;

    const SharedOf!(void*) p = val;
    const pnum = ()@trusted{ return cast(ulong) p; }();

    if (f.spec == 's')
    {
        if (p is null)
        {
            writeAligned(w, "null", f);
            return;
        }
        FormatSpec!Char fs = f; // fs is copy for change its values.
        fs.spec = 'X';
        formatValueImpl(w, pnum, fs);
    }
    else
    {
        enforceFmt(f.spec == 'X' || f.spec == 'x',
           "Expected one of %s, %x or %X for pointer type.");
        formatValueImpl(w, pnum, f);
    }
}

@safe pure unittest
{
    int* p;

    string t1 = format("[%6s] [%-6s]", p, p);
    assert(t1 == "[  null] [null  ]");
}

/*
   SIMD vectors are formatted as arrays.
 */
private void formatValueImpl(Writer, V, Char)(auto ref Writer w, V val, scope const ref FormatSpec!Char f)
if (isSIMDVector!V)
{
    formatValueImpl(w, val.array, f);
}

@safe unittest
{
    import core.simd;
    static if (is(float4))
    {
        version (X86)
        {
            version (OSX) {/* issue 17823 */}
        }
        else
        {
            float4 f;
            f.array[0] = 1;
            f.array[1] = 2;
            f.array[2] = 3;
            f.array[3] = 4;
            formatTest(f, "[1, 2, 3, 4]");
        }
    }
}

@safe pure unittest
{
    int* p = null;
    formatTest( p, "null" );

    auto q = ()@trusted{ return cast(void*) 0xFFEECCAA; }();
    formatTest( q, "FFEECCAA" );
}

// issue 11782
@safe pure unittest
{
    import std.range : iota;

    auto a = iota(0, 10);
    auto b = iota(0, 10);
    auto p = ()@trusted{ auto p = &a; return p; }();

    assert(format("%s",p) != format("%s",b));
}

@system pure unittest
{
    // Test for issue 7869
    struct S
    {
        string toString() const { return ""; }
    }
    S* p = null;
    formatTest( p, "null" );

    S* q = cast(S*) 0xFFEECCAA;
    formatTest( q, "FFEECCAA" );
}

@system unittest
{
    // Test for issue 8186
    class B
    {
        int*a;
        this(){ a = new int; }
        alias a this;
    }
    formatTest( B.init, "null" );
}

@system pure unittest
{
    // Test for issue 9336
    shared int i;
    format("%s", &i);
}

@system pure unittest
{
    // Test for issue 11778
    int* p = null;
    assertThrown!FormatException(format("%d", p));
    assertThrown!FormatException(format("%04d", p + 2));
}

@safe pure unittest
{
    // Test for issue 12505
    void* p = null;
    formatTest( "%08X", p, "00000000" );
}

/*
   Delegates are formatted by `ReturnType delegate(Parameters) FunctionAttributes`
 */
private void formatValueImpl(Writer, T, Char)(auto ref Writer w, scope T, scope const ref FormatSpec!Char f)
if (isDelegate!T)
{
    formatValueImpl(w, T.stringof, f);
}

@safe unittest
{
    void func() @system { __gshared int x; ++x; throw new Exception("msg"); }
    version (linux) formatTest( &func, "void delegate() @system" );
}

@safe pure unittest
{
    int[] a = [ 1, 3, 2 ];
    formatTest( "testing %(%s & %) embedded", a,
                "testing 1 & 3 & 2 embedded");
    formatTest( "testing %((%s) %)) wyda3", a,
                "testing (1) (3) (2) wyda3" );

    int[0] empt = [];
    formatTest( "(%s)", empt,
                "([])" );
}

//------------------------------------------------------------------------------
// Fix for issue 1591
private int getNthInt(string kind, A...)(uint index, A args)
{
    return getNth!(kind, isIntegral,int)(index, args);
}

private T getNth(string kind, alias Condition, T, A...)(uint index, A args)
{
    import std.conv : text, to;

    switch (index)
    {
        foreach (n, _; A)
        {
            case n:
                static if (Condition!(typeof(args[n])))
                {
                    return to!T(args[n]);
                }
                else
                {
                    throw new FormatException(
                        text(kind, " expected, not ", typeof(args[n]).stringof,
                            " for argument #", index + 1));
                }
        }
        default:
            throw new FormatException(
                text("Missing ", kind, " argument"));
    }
}

@safe unittest
{
    // width/precision
    assert(collectExceptionMsg!FormatException(format("%*.d", 5.1, 2))
        == "integer width expected, not double for argument #1");
    assert(collectExceptionMsg!FormatException(format("%-1*.d", 5.1, 2))
        == "integer width expected, not double for argument #1");

    assert(collectExceptionMsg!FormatException(format("%.*d", '5', 2))
        == "integer precision expected, not char for argument #1");
    assert(collectExceptionMsg!FormatException(format("%-1.*d", 4.7, 3))
        == "integer precision expected, not double for argument #1");
    assert(collectExceptionMsg!FormatException(format("%.*d", 5))
        == "Orphan format specifier: %d");
    assert(collectExceptionMsg!FormatException(format("%*.*d", 5))
        == "Missing integer precision argument");

    // separatorCharPos
    assert(collectExceptionMsg!FormatException(format("%,?d", 5))
        == "separator character expected, not int for argument #1");
    assert(collectExceptionMsg!FormatException(format("%,?d", '?'))
        == "Orphan format specifier: %d");
    assert(collectExceptionMsg!FormatException(format("%.*,*?d", 5))
        == "Missing separator digit width argument");
}

/* ======================== Unit Tests ====================================== */

version (StdUnittest)
private void formatTest(T)(T val, string expected, size_t ln = __LINE__, string fn = __FILE__)
{
    import core.exception : AssertError;
    import std.array : appender;
    import std.conv : text;
    FormatSpec!char f;
    auto w = appender!string();
    formatValue(w, val, f);
    enforce!AssertError(
            w.data == expected,
            text("expected = `", expected, "`, result = `", w.data, "`"), fn, ln);
}

version (StdUnittest)
private void formatTest(T)(string fmt, T val, string expected, size_t ln = __LINE__, string fn = __FILE__) @safe
{
    import core.exception : AssertError;
    import std.array : appender;
    import std.conv : text;
    auto w = appender!string();
    formattedWrite(w, fmt, val);
    enforce!AssertError(
            w.data == expected,
            text("expected = `", expected, "`, result = `", w.data, "`"), fn, ln);
}

version (StdUnittest)
private void formatTest(T)(T val, string[] expected, size_t ln = __LINE__, string fn = __FILE__)
{
    import core.exception : AssertError;
    import std.array : appender;
    import std.conv : text;
    FormatSpec!char f;
    auto w = appender!string();
    formatValue(w, val, f);
    foreach (cur; expected)
    {
        if (w.data == cur) return;
    }
    enforce!AssertError(
            false,
            text("expected one of `", expected, "`, result = `", w.data, "`"), fn, ln);
}

version (StdUnittest)
private void formatTest(T)(string fmt, T val, string[] expected, size_t ln = __LINE__, string fn = __FILE__) @safe
{
    import core.exception : AssertError;
    import std.array : appender;
    import std.conv : text;
    auto w = appender!string();
    formattedWrite(w, fmt, val);
    foreach (cur; expected)
    {
        if (w.data == cur) return;
    }
    enforce!AssertError(
            false,
            text("expected one of `", expected, "`, result = `", w.data, "`"), fn, ln);
}

@safe /*pure*/ unittest     // formatting floating point values is now impure
{
    import std.array;

    auto stream = appender!string();
    formattedWrite(stream, "%s", 1.1);
    assert(stream.data == "1.1", stream.data);
}

@safe pure unittest
{
    import std.algorithm;
    import std.array;

    auto stream = appender!string();
    formattedWrite(stream, "%s", map!"a*a"([2, 3, 5]));
    assert(stream.data == "[4, 9, 25]", stream.data);

    // Test shared data.
    stream = appender!string();
    shared int s = 6;
    formattedWrite(stream, "%s", s);
    assert(stream.data == "6");
}

@safe pure unittest
{
    import std.array;
    auto stream = appender!string();
    formattedWrite(stream, "%u", 42);
    assert(stream.data == "42", stream.data);
}

@safe pure unittest
{
    // testing raw writes
    import std.array;
    auto w = appender!(char[])();
    uint a = 0x02030405;
    formattedWrite(w, "%+r", a);
    assert(w.data.length == 4 && w.data[0] == 2 && w.data[1] == 3
        && w.data[2] == 4 && w.data[3] == 5);
    w.clear();
    formattedWrite(w, "%-r", a);
    assert(w.data.length == 4 && w.data[0] == 5 && w.data[1] == 4
        && w.data[2] == 3 && w.data[3] == 2);
}

@safe pure unittest
{
    // testing positional parameters
    import std.array;
    auto w = appender!(char[])();
    formattedWrite(w,
            "Numbers %2$s and %1$s are reversed and %1$s%2$s repeated",
            42, 0);
    assert(w.data == "Numbers 0 and 42 are reversed and 420 repeated",
            w.data);
    assert(collectExceptionMsg!FormatException(formattedWrite(w, "%1$s, %3$s", 1, 2))
        == "Positional specifier %3$s index exceeds 2");

    w.clear();
    formattedWrite(w, "asd%s", 23);
    assert(w.data == "asd23", w.data);
    w.clear();
    formattedWrite(w, "%s%s", 23, 45);
    assert(w.data == "2345", w.data);
}

@safe unittest
{
    import core.stdc.string : strlen;
    import std.array : appender;
    import std.conv : text, octal;
    import core.stdc.stdio : snprintf;

    debug(format) printf("std.format.format.unittest\n");

    auto stream = appender!(char[])();
    //goto here;

    formattedWrite(stream,
            "hello world! %s %s ", true, 57, 1_000_000_000, 'x', " foo");
    assert(stream.data == "hello world! true 57 ",
        stream.data);

    stream.clear();
    formattedWrite(stream, "%g %A %s", 1.67, -1.28, float.nan);
    assert(stream.data == "1.67 -0X1.47AE147AE147BP+0 nan",
           stream.data);
    stream.clear();

    formattedWrite(stream, "%x %X", 0x1234AF, 0xAFAFAFAF);
    assert(stream.data == "1234af AFAFAFAF");
    stream.clear();

    formattedWrite(stream, "%b %o", 0x1234AF, 0xAFAFAFAF);
    assert(stream.data == "100100011010010101111 25753727657");
    stream.clear();

    formattedWrite(stream, "%d %s", 0x1234AF, 0xAFAFAFAF);
    assert(stream.data == "1193135 2947526575");
    stream.clear();

    // formattedWrite(stream, "%s", 1.2 + 3.4i);
    // assert(stream.data == "1.2+3.4i");
    // stream.clear();

    formattedWrite(stream, "%a %A", 1.32, 6.78f);
    //formattedWrite(stream, "%x %X", 1.32);
    assert(stream.data == "0x1.51eb851eb851fp+0 0X1.B1EB86P+2");
    stream.clear();

    formattedWrite(stream, "%#06.*f",2,12.345);
    assert(stream.data == "012.35");
    stream.clear();

    formattedWrite(stream, "%#0*.*f",6,2,12.345);
    assert(stream.data == "012.35");
    stream.clear();

    const real constreal = 1;
    formattedWrite(stream, "%g",constreal);
    assert(stream.data == "1");
    stream.clear();

    formattedWrite(stream, "%7.4g:", 12.678);
    assert(stream.data == "  12.68:");
    stream.clear();

    formattedWrite(stream, "%7.4g:", 12.678L);
    assert(stream.data == "  12.68:");
    stream.clear();

    formattedWrite(stream, "%04f|%05d|%#05x|%#5x",-4.0,-10,1,1);
    assert(stream.data == "-4.000000|-0010|0x001|  0x1",
            stream.data);
    stream.clear();

    int i;
    string s;

    i = -10;
    formattedWrite(stream, "%d|%3d|%03d|%1d|%01.4f",i,i,i,i,cast(double) i);
    assert(stream.data == "-10|-10|-10|-10|-10.0000");
    stream.clear();

    i = -5;
    formattedWrite(stream, "%d|%3d|%03d|%1d|%01.4f",i,i,i,i,cast(double) i);
    assert(stream.data == "-5| -5|-05|-5|-5.0000");
    stream.clear();

    i = 0;
    formattedWrite(stream, "%d|%3d|%03d|%1d|%01.4f",i,i,i,i,cast(double) i);
    assert(stream.data == "0|  0|000|0|0.0000");
    stream.clear();

    i = 5;
    formattedWrite(stream, "%d|%3d|%03d|%1d|%01.4f",i,i,i,i,cast(double) i);
    assert(stream.data == "5|  5|005|5|5.0000");
    stream.clear();

    i = 10;
    formattedWrite(stream, "%d|%3d|%03d|%1d|%01.4f",i,i,i,i,cast(double) i);
    assert(stream.data == "10| 10|010|10|10.0000");
    stream.clear();

    formattedWrite(stream, "%.0d", 0);
    assert(stream.data == "");
    stream.clear();

    formattedWrite(stream, "%.g", .34);
    assert(stream.data == "0.3");
    stream.clear();

    stream.clear(); formattedWrite(stream, "%.0g", .34);
    assert(stream.data == "0.3");

    stream.clear(); formattedWrite(stream, "%.2g", .34);
    assert(stream.data == "0.34");

    stream.clear(); formattedWrite(stream, "%0.0008f", 1e-08);
    assert(stream.data == "0.00000001");

    stream.clear(); formattedWrite(stream, "%0.0008f", 1e-05);
    assert(stream.data == "0.00001000");

    //return;
    //core.stdc.stdio.fwrite(stream.data.ptr, stream.data.length, 1, stderr);

    s = "helloworld";
    string r;
    stream.clear(); formattedWrite(stream, "%.2s", s[0 .. 5]);
    assert(stream.data == "he");
    stream.clear(); formattedWrite(stream, "%.20s", s[0 .. 5]);
    assert(stream.data == "hello");
    stream.clear(); formattedWrite(stream, "%8s", s[0 .. 5]);
    assert(stream.data == "   hello");

    byte[] arrbyte = new byte[4];
    arrbyte[0] = 100;
    arrbyte[1] = -99;
    arrbyte[3] = 0;
    stream.clear(); formattedWrite(stream, "%s", arrbyte);
    assert(stream.data == "[100, -99, 0, 0]", stream.data);

    ubyte[] arrubyte = new ubyte[4];
    arrubyte[0] = 100;
    arrubyte[1] = 200;
    arrubyte[3] = 0;
    stream.clear(); formattedWrite(stream, "%s", arrubyte);
    assert(stream.data == "[100, 200, 0, 0]", stream.data);

    short[] arrshort = new short[4];
    arrshort[0] = 100;
    arrshort[1] = -999;
    arrshort[3] = 0;
    stream.clear(); formattedWrite(stream, "%s", arrshort);
    assert(stream.data == "[100, -999, 0, 0]");
    stream.clear(); formattedWrite(stream, "%s",arrshort);
    assert(stream.data == "[100, -999, 0, 0]");

    ushort[] arrushort = new ushort[4];
    arrushort[0] = 100;
    arrushort[1] = 20_000;
    arrushort[3] = 0;
    stream.clear(); formattedWrite(stream, "%s", arrushort);
    assert(stream.data == "[100, 20000, 0, 0]");

    int[] arrint = new int[4];
    arrint[0] = 100;
    arrint[1] = -999;
    arrint[3] = 0;
    stream.clear(); formattedWrite(stream, "%s", arrint);
    assert(stream.data == "[100, -999, 0, 0]");
    stream.clear(); formattedWrite(stream, "%s",arrint);
    assert(stream.data == "[100, -999, 0, 0]");

    long[] arrlong = new long[4];
    arrlong[0] = 100;
    arrlong[1] = -999;
    arrlong[3] = 0;
    stream.clear(); formattedWrite(stream, "%s", arrlong);
    assert(stream.data == "[100, -999, 0, 0]");
    stream.clear(); formattedWrite(stream, "%s",arrlong);
    assert(stream.data == "[100, -999, 0, 0]");

    ulong[] arrulong = new ulong[4];
    arrulong[0] = 100;
    arrulong[1] = 999;
    arrulong[3] = 0;
    stream.clear(); formattedWrite(stream, "%s", arrulong);
    assert(stream.data == "[100, 999, 0, 0]");

    string[] arr2 = new string[4];
    arr2[0] = "hello";
    arr2[1] = "world";
    arr2[3] = "foo";
    stream.clear(); formattedWrite(stream, "%s", arr2);
    assert(stream.data == `["hello", "world", "", "foo"]`, stream.data);

    stream.clear(); formattedWrite(stream, "%.8d", 7);
    assert(stream.data == "00000007");

    stream.clear(); formattedWrite(stream, "%.8x", 10);
    assert(stream.data == "0000000a");

    stream.clear(); formattedWrite(stream, "%-3d", 7);
    assert(stream.data == "7  ");

    stream.clear(); formattedWrite(stream, "%*d", -3, 7);
    assert(stream.data == "7  ");

    stream.clear(); formattedWrite(stream, "%.*d", -3, 7);
    //writeln(stream.data);
    assert(stream.data == "7");

    stream.clear(); formattedWrite(stream, "%s", "abc"c);
    assert(stream.data == "abc");
    stream.clear(); formattedWrite(stream, "%s", "def"w);
    assert(stream.data == "def", text(stream.data.length));
    stream.clear(); formattedWrite(stream, "%s", "ghi"d);
    assert(stream.data == "ghi");

here:
    @trusted void* deadBeef() { return cast(void*) 0xDEADBEEF; }
    stream.clear(); formattedWrite(stream, "%s", deadBeef());
    assert(stream.data == "DEADBEEF", stream.data);

    stream.clear(); formattedWrite(stream, "%#x", 0xabcd);
    assert(stream.data == "0xabcd");
    stream.clear(); formattedWrite(stream, "%#X", 0xABCD);
    assert(stream.data == "0XABCD");

    stream.clear(); formattedWrite(stream, "%#o", octal!12345);
    assert(stream.data == "012345");
    stream.clear(); formattedWrite(stream, "%o", 9);
    assert(stream.data == "11");

    stream.clear(); formattedWrite(stream, "%+d", 123);
    assert(stream.data == "+123");
    stream.clear(); formattedWrite(stream, "%+d", -123);
    assert(stream.data == "-123");
    stream.clear(); formattedWrite(stream, "% d", 123);
    assert(stream.data == " 123");
    stream.clear(); formattedWrite(stream, "% d", -123);
    assert(stream.data == "-123");

    stream.clear(); formattedWrite(stream, "%%");
    assert(stream.data == "%");

    stream.clear(); formattedWrite(stream, "%d", true);
    assert(stream.data == "1");
    stream.clear(); formattedWrite(stream, "%d", false);
    assert(stream.data == "0");

    stream.clear(); formattedWrite(stream, "%d", 'a');
    assert(stream.data == "97", stream.data);
    wchar wc = 'a';
    stream.clear(); formattedWrite(stream, "%d", wc);
    assert(stream.data == "97");
    dchar dc = 'a';
    stream.clear(); formattedWrite(stream, "%d", dc);
    assert(stream.data == "97");

    byte b = byte.max;
    stream.clear(); formattedWrite(stream, "%x", b);
    assert(stream.data == "7f");
    stream.clear(); formattedWrite(stream, "%x", ++b);
    assert(stream.data == "80");
    stream.clear(); formattedWrite(stream, "%x", ++b);
    assert(stream.data == "81");

    short sh = short.max;
    stream.clear(); formattedWrite(stream, "%x", sh);
    assert(stream.data == "7fff");
    stream.clear(); formattedWrite(stream, "%x", ++sh);
    assert(stream.data == "8000");
    stream.clear(); formattedWrite(stream, "%x", ++sh);
    assert(stream.data == "8001");

    i = int.max;
    stream.clear(); formattedWrite(stream, "%x", i);
    assert(stream.data == "7fffffff");
    stream.clear(); formattedWrite(stream, "%x", ++i);
    assert(stream.data == "80000000");
    stream.clear(); formattedWrite(stream, "%x", ++i);
    assert(stream.data == "80000001");

    stream.clear(); formattedWrite(stream, "%x", 10);
    assert(stream.data == "a");
    stream.clear(); formattedWrite(stream, "%X", 10);
    assert(stream.data == "A");
    stream.clear(); formattedWrite(stream, "%x", 15);
    assert(stream.data == "f");
    stream.clear(); formattedWrite(stream, "%X", 15);
    assert(stream.data == "F");

    @trusted void ObjectTest()
    {
        Object c = null;
        stream.clear(); formattedWrite(stream, "%s", c);
        assert(stream.data == "null");
    }
    ObjectTest();

    enum TestEnum
    {
        Value1, Value2
    }
    stream.clear(); formattedWrite(stream, "%s", TestEnum.Value2);
    assert(stream.data == "Value2", stream.data);
    stream.clear(); formattedWrite(stream, "%s", cast(TestEnum) 5);
    assert(stream.data == "cast(TestEnum)5", stream.data);

    //immutable(char[5])[int] aa = ([3:"hello", 4:"betty"]);
    //stream.clear(); formattedWrite(stream, "%s", aa.values);
    //core.stdc.stdio.fwrite(stream.data.ptr, stream.data.length, 1, stderr);
    //assert(stream.data == "[[h,e,l,l,o],[b,e,t,t,y]]");
    //stream.clear(); formattedWrite(stream, "%s", aa);
    //assert(stream.data == "[3:[h,e,l,l,o],4:[b,e,t,t,y]]");

    static const dchar[] ds = ['a','b'];
    for (int j = 0; j < ds.length; ++j)
    {
        stream.clear(); formattedWrite(stream, " %d", ds[j]);
        if (j == 0)
            assert(stream.data == " 97");
        else
            assert(stream.data == " 98");
    }

    stream.clear(); formattedWrite(stream, "%.-3d", 7);
    assert(stream.data == "7", ">" ~ stream.data ~ "<");
}

@safe unittest
{
    import std.array;
    import std.stdio;

    immutable(char[5])[int] aa = ([3:"hello", 4:"betty"]);
    assert(aa[3] == "hello");
    assert(aa[4] == "betty");

    auto stream = appender!(char[])();
    alias AllNumerics =
        AliasSeq!(byte, ubyte, short, ushort, int, uint, long, ulong,
                  float, double, real);
    foreach (T; AllNumerics)
    {
        T value = 1;
        stream.clear();
        formattedWrite(stream, "%s", value);
        assert(stream.data == "1");
    }

    stream.clear();
    formattedWrite(stream, "%s", aa);
}

@system unittest
{
    string s = "hello!124:34.5";
    string a;
    int b;
    double c;
    formattedRead(s, "%s!%s:%s", &a, &b, &c);
    assert(a == "hello" && b == 124 && c == 34.5);
}

version (StdUnittest)
private void formatReflectTest(T)(ref T val, string fmt, string formatted, string fn = __FILE__, size_t ln = __LINE__)
{
    import core.exception : AssertError;
    import std.array : appender;
    auto w = appender!string();
    formattedWrite(w, fmt, val);

    auto input = w.data;
    enforce!AssertError(
            input == formatted,
            input, fn, ln);

    T val2;
    formattedRead(input, fmt, &val2);
    static if (isAssociativeArray!T)
    if (__ctfe)
    {
        alias aa1 = val;
        alias aa2 = val2;
        assert(aa1 == aa2);

        assert(aa1.length == aa2.length);

        assert(aa1.keys == aa2.keys);

        assert(aa1.values == aa2.values);
        assert(aa1.values.length == aa2.values.length);
        foreach (i; 0 .. aa1.values.length)
            assert(aa1.values[i] == aa2.values[i]);

        foreach (i, key; aa1.keys)
            assert(aa1.values[i] == aa1[key]);
        foreach (i, key; aa2.keys)
            assert(aa2.values[i] == aa2[key]);
        return;
    }
    enforce!AssertError(
            val == val2,
            input, fn, ln);
}

version (StdUnittest)
private void formatReflectTest(T)(ref T val, string fmt, string[] formatted, string fn = __FILE__, size_t ln = __LINE__)
{
    import core.exception : AssertError;
    import std.array : appender;
    auto w = appender!string();
    formattedWrite(w, fmt, val);

    auto input = w.data;

    foreach (cur; formatted)
    {
        if (input == cur) return;
    }
    enforce!AssertError(
            false,
            input,
            fn,
            ln);

    T val2;
    formattedRead(input, fmt, &val2);
    static if (isAssociativeArray!T)
    if (__ctfe)
    {
        alias aa1 = val;
        alias aa2 = val2;
        assert(aa1 == aa2);

        assert(aa1.length == aa2.length);

        assert(aa1.keys == aa2.keys);

        assert(aa1.values == aa2.values);
        assert(aa1.values.length == aa2.values.length);
        foreach (i; 0 .. aa1.values.length)
            assert(aa1.values[i] == aa2.values[i]);

        foreach (i, key; aa1.keys)
            assert(aa1.values[i] == aa1[key]);
        foreach (i, key; aa2.keys)
            assert(aa2.values[i] == aa2[key]);
        return;
    }
    enforce!AssertError(
            val == val2,
            input, fn, ln);
}

@system unittest
{
    void booleanTest()
    {
        auto b = true;
        formatReflectTest(b, "%s",  `true`);
        formatReflectTest(b, "%b",  `1`);
        formatReflectTest(b, "%o",  `1`);
        formatReflectTest(b, "%d",  `1`);
        formatReflectTest(b, "%u",  `1`);
        formatReflectTest(b, "%x",  `1`);
    }

    void integerTest()
    {
        auto n = 127;
        formatReflectTest(n, "%s",  `127`);
        formatReflectTest(n, "%b",  `1111111`);
        formatReflectTest(n, "%o",  `177`);
        formatReflectTest(n, "%d",  `127`);
        formatReflectTest(n, "%u",  `127`);
        formatReflectTest(n, "%x",  `7f`);
    }

    void floatingTest()
    {
        auto f = 3.14;
        formatReflectTest(f, "%s",  `3.14`);
        version (MinGW)
            formatReflectTest(f, "%e",  `3.140000e+000`);
        else
            formatReflectTest(f, "%e",  `3.140000e+00`);
        formatReflectTest(f, "%f",  `3.140000`);
        formatReflectTest(f, "%g",  `3.14`);
    }

    void charTest()
    {
        auto c = 'a';
        formatReflectTest(c, "%s",  `a`);
        formatReflectTest(c, "%c",  `a`);
        formatReflectTest(c, "%b",  `1100001`);
        formatReflectTest(c, "%o",  `141`);
        formatReflectTest(c, "%d",  `97`);
        formatReflectTest(c, "%u",  `97`);
        formatReflectTest(c, "%x",  `61`);
    }

    void strTest()
    {
        auto s = "hello";
        formatReflectTest(s, "%s",                      `hello`);
        formatReflectTest(s, "%(%c,%)",                 `h,e,l,l,o`);
        formatReflectTest(s, "%(%s,%)",                 `'h','e','l','l','o'`);
        formatReflectTest(s, "[%(<%c>%| $ %)]",         `[<h> $ <e> $ <l> $ <l> $ <o>]`);
    }

    void daTest()
    {
        auto a = [1,2,3,4];
        formatReflectTest(a, "%s",                      `[1, 2, 3, 4]`);
        formatReflectTest(a, "[%(%s; %)]",              `[1; 2; 3; 4]`);
        formatReflectTest(a, "[%(<%s>%| $ %)]",         `[<1> $ <2> $ <3> $ <4>]`);
    }

    void saTest()
    {
        int[4] sa = [1,2,3,4];
        formatReflectTest(sa, "%s",                     `[1, 2, 3, 4]`);
        formatReflectTest(sa, "[%(%s; %)]",             `[1; 2; 3; 4]`);
        formatReflectTest(sa, "[%(<%s>%| $ %)]",        `[<1> $ <2> $ <3> $ <4>]`);
    }

    void aaTest()
    {
        auto aa = [1:"hello", 2:"world"];
        formatReflectTest(aa, "%s",                     [`[1:"hello", 2:"world"]`, `[2:"world", 1:"hello"]`]);
        formatReflectTest(aa, "[%(%s->%s, %)]",         [`[1->"hello", 2->"world"]`, `[2->"world", 1->"hello"]`]);
        formatReflectTest(aa, "{%([%s=%(%c%)]%|; %)}",  [`{[1=hello]; [2=world]}`, `{[2=world]; [1=hello]}`]);
    }

    import std.exception;
    assertCTFEable!(
    {
        booleanTest();
        integerTest();
        if (!__ctfe) floatingTest();    // snprintf
        charTest();
        strTest();
        daTest();
        saTest();
        aaTest();
        return true;
    });
}

//------------------------------------------------------------------------------
private void skipData(Range, Char)(ref Range input, scope const ref FormatSpec!Char spec)
{
    import std.ascii : isDigit;
    import std.conv : text;

    switch (spec.spec)
    {
        case 'c': input.popFront(); break;
        case 'd':
            if (input.front == '+' || input.front == '-') input.popFront();
            goto case 'u';
        case 'u':
            while (!input.empty && isDigit(input.front)) input.popFront();
            break;
        default:
            assert(false,
                    text("Format specifier not understood: %", spec.spec));
    }
}

private template acceptedSpecs(T)
{
         static if (isIntegral!T)       enum acceptedSpecs = "bdosuxX";
    else static if (isFloatingPoint!T)  enum acceptedSpecs = "seEfgG";
    else static if (isSomeChar!T)       enum acceptedSpecs = "bcdosuxX";    // integral + 'c'
    else                                enum acceptedSpecs = "";
}

/**
 * Reads a value from the given _input range according to spec
 * and returns it as type `T`.
 *
 * Params:
 *     T = the type to return
 *     input = the _input range to read from
 *     spec = the `FormatSpec` to use when reading from `input`
 * Returns:
 *     A value from `input` of type `T`
 * Throws:
 *     A `FormatException` if `spec` cannot read a type `T`
 * See_Also:
 *     $(REF parse, std, conv) and $(REF to, std, conv)
 */
T unformatValue(T, Range, Char)(ref Range input, scope const ref FormatSpec!Char spec)
{
    return unformatValueImpl!T(input, spec);
}

/// Booleans
@safe pure unittest
{
    auto str = "false";
    auto spec = singleSpec("%s");
    assert(unformatValue!bool(str, spec) == false);

    str = "1";
    spec = singleSpec("%d");
    assert(unformatValue!bool(str, spec));
}

/// Null values
@safe pure unittest
{
    auto str = "null";
    auto spec = singleSpec("%s");
    assert(str.unformatValue!(typeof(null))(spec) == null);
}

/// Integrals
@safe pure unittest
{
    auto str = "123";
    auto spec = singleSpec("%s");
    assert(str.unformatValue!int(spec) == 123);

    str = "ABC";
    spec = singleSpec("%X");
    assert(str.unformatValue!int(spec) == 2748);

    str = "11610";
    spec = singleSpec("%o");
    assert(str.unformatValue!int(spec) == 5000);
}

/// Floating point numbers
@safe pure unittest
{
    import std.math : approxEqual;

    auto str = "123.456";
    auto spec = singleSpec("%s");
    assert(str.unformatValue!double(spec).approxEqual(123.456));
}

/// Character input ranges
@safe pure unittest
{
    auto str = "aaa";
    auto spec = singleSpec("%s");
    assert(str.unformatValue!char(spec) == 'a');

    // Using a numerical format spec reads a Unicode value from a string
    str = "65";
    spec = singleSpec("%d");
    assert(str.unformatValue!char(spec) == 'A');

    str = "41";
    spec = singleSpec("%x");
    assert(str.unformatValue!char(spec) == 'A');

    str = "10003";
    spec = singleSpec("%d");
    assert(str.unformatValue!dchar(spec) == '✓');
}

/// Arrays and static arrays
@safe pure unittest
{
    string str = "aaa";
    auto spec = singleSpec("%s");
    assert(str.unformatValue!(dchar[])(spec) == "aaa"d);

    str = "aaa";
    spec = singleSpec("%s");
    dchar[3] ret = ['a', 'a', 'a'];
    assert(str.unformatValue!(dchar[3])(spec) == ret);

    str = "[1, 2, 3, 4]";
    spec = singleSpec("%s");
    assert(str.unformatValue!(int[])(spec) == [1, 2, 3, 4]);

    str = "[1, 2, 3, 4]";
    spec = singleSpec("%s");
    int[4] ret2 = [1, 2, 3, 4];
    assert(str.unformatValue!(int[4])(spec) == ret2);
}

/// Associative arrays
@safe pure unittest
{
    auto str = `["one": 1, "two": 2]`;
    auto spec = singleSpec("%s");
    assert(str.unformatValue!(int[string])(spec) == ["one": 1, "two": 2]);
}

@safe pure unittest
{
    // 7241
    string input = "a";
    auto spec = FormatSpec!char("%s");
    spec.readUpToNextSpec(input);
    auto result = unformatValue!(dchar[1])(input, spec);
    assert(result[0] == 'a');
}

private T unformatValueImpl(T, Range, Char)(ref Range input, scope const ref FormatSpec!Char spec)
if (isInputRange!Range && is(Unqual!T == bool))
{
    import std.algorithm.searching : find;
    import std.conv : parse, text;

    if (spec.spec == 's') return parse!T(input);

    enforceFmt(find(acceptedSpecs!long, spec.spec).length,
            text("Wrong unformat specifier '%", spec.spec , "' for ", T.stringof));

    return unformatValue!long(input, spec) != 0;
}

private T unformatValueImpl(T, Range, Char)(ref Range input, scope const ref FormatSpec!Char spec)
if (isInputRange!Range && is(T == typeof(null)))
{
    import std.conv : parse, text;
    enforceFmt(spec.spec == 's',
            text("Wrong unformat specifier '%", spec.spec , "' for ", T.stringof));

    return parse!T(input);
}

/// ditto
private T unformatValueImpl(T, Range, Char)(ref Range input, scope const ref FormatSpec!Char spec)
if (isInputRange!Range && isIntegral!T && !is(T == enum) && isSomeChar!(ElementType!Range))
{

    import std.algorithm.searching : find;
    import std.conv : parse, text;

    if (spec.spec == 'r')
    {
        static if (is(Unqual!(ElementEncodingType!Range) == char)
                || is(Unqual!(ElementEncodingType!Range) == byte)
                || is(Unqual!(ElementEncodingType!Range) == ubyte))
            return rawRead!T(input);
        else
            throw new FormatException(
                "The raw read specifier %r may only be used with narrow strings and ranges of bytes."
            );
    }

    enforceFmt(find(acceptedSpecs!T, spec.spec).length,
            text("Wrong unformat specifier '%", spec.spec , "' for ", T.stringof));

    enforceFmt(spec.width == 0, "Parsing integers with a width specification is not implemented");   // TODO

    immutable uint base =
        spec.spec == 'x' || spec.spec == 'X' ? 16 :
        spec.spec == 'o' ? 8 :
        spec.spec == 'b' ? 2 :
        spec.spec == 's' || spec.spec == 'd' || spec.spec == 'u' ? 10 : 0;
    assert(base != 0, "base must be not equal to zero");

    return parse!T(input, base);

}

/// ditto
private T unformatValueImpl(T, Range, Char)(ref Range input, scope const ref FormatSpec!Char spec)
if (isFloatingPoint!T && !is(T == enum) && isInputRange!Range
    && isSomeChar!(ElementType!Range)&& !is(Range == enum))
{
    import std.algorithm.searching : find;
    import std.conv : parse, text;

    if (spec.spec == 'r')
    {
        static if (is(Unqual!(ElementEncodingType!Range) == char)
                || is(Unqual!(ElementEncodingType!Range) == byte)
                || is(Unqual!(ElementEncodingType!Range) == ubyte))
            return rawRead!T(input);
        else
            throw new FormatException(
                "The raw read specifier %r may only be used with narrow strings and ranges of bytes."
            );
    }

    enforceFmt(find(acceptedSpecs!T, spec.spec).length,
            text("Wrong unformat specifier '%", spec.spec , "' for ", T.stringof));

    return parse!T(input);
}

/// ditto
private T unformatValueImpl(T, Range, Char)(ref Range input, scope const ref FormatSpec!Char spec)
if (isInputRange!Range && isSomeChar!T && !is(T == enum) && isSomeChar!(ElementType!Range))
{
    import std.algorithm.searching : find;
    import std.conv : to, text;
    if (spec.spec == 's' || spec.spec == 'c')
    {
        auto result = to!T(input.front);
        input.popFront();
        return result;
    }
    enforceFmt(find(acceptedSpecs!T, spec.spec).length,
            text("Wrong unformat specifier '%", spec.spec , "' for ", T.stringof));

    static if (T.sizeof == 1)
        return unformatValue!ubyte(input, spec);
    else static if (T.sizeof == 2)
        return unformatValue!ushort(input, spec);
    else static if (T.sizeof == 4)
        return unformatValue!uint(input, spec);
    else
        static assert(false, T.stringof ~ ".sizeof must be 1, 2, or 4 not " ~
                to!string(T.sizeof));
}

/// ditto
private T unformatValueImpl(T, Range, Char)(ref Range input, scope const ref FormatSpec!Char fmt)
if (isInputRange!Range && is(StringTypeOf!T) && !isAggregateType!T && !is(T == enum))
{
    import std.conv : text;

    const spec = fmt.spec;
    if (spec == '(')
    {
        return unformatRange!T(input, fmt);
    }
    enforceFmt(spec == 's',
            text("Wrong unformat specifier '%", spec , "' for ", T.stringof));

    static if (isStaticArray!T)
    {
        T result;
        auto app = result[];
    }
    else
    {
        import std.array : appender;
        auto app = appender!T();
    }
    if (fmt.trailing.empty)
    {
        for (; !input.empty; input.popFront())
        {
            static if (isStaticArray!T)
                if (app.empty)
                    break;
            app.put(input.front);
        }
    }
    else
    {
        immutable end = fmt.trailing.front;
        for (; !input.empty && input.front != end; input.popFront())
        {
            static if (isStaticArray!T)
                if (app.empty)
                    break;
            app.put(input.front);
        }
    }
    static if (isStaticArray!T)
    {
        enforceFmt(app.empty, "need more input");
        return result;
    }
    else
        return app.data;
}

/// ditto
private T unformatValueImpl(T, Range, Char)(ref Range input, scope const ref FormatSpec!Char fmt)
if (isInputRange!Range && isArray!T && !is(StringTypeOf!T) && !isAggregateType!T && !is(T == enum))
{
    import std.conv : parse, text;
    const spec = fmt.spec;
    if (spec == '(')
    {
        return unformatRange!T(input, fmt);
    }
    enforceFmt(spec == 's',
            text("Wrong unformat specifier '%", spec , "' for ", T.stringof));

    return parse!T(input);
}

/// ditto
private T unformatValueImpl(T, Range, Char)(ref Range input, scope const ref FormatSpec!Char fmt)
if (isInputRange!Range && isAssociativeArray!T && !is(T == enum))
{
    import std.conv : parse, text;
    const spec = fmt.spec;
    if (spec == '(')
    {
        return unformatRange!T(input, fmt);
    }
    enforceFmt(spec == 's',
            text("Wrong unformat specifier '%", spec , "' for ", T.stringof));

    return parse!T(input);
}

/**
 * Function that performs raw reading. Used by unformatValue
 * for integral and float types.
 */
private T rawRead(T, Range)(ref Range input)
if (is(Unqual!(ElementEncodingType!Range) == char)
    || is(Unqual!(ElementEncodingType!Range) == byte)
    || is(Unqual!(ElementEncodingType!Range) == ubyte))
{
    union X
    {
        ubyte[T.sizeof] raw;
        T typed;
    }
    X x;
    foreach (i; 0 .. T.sizeof)
    {
        static if (isSomeString!Range)
        {
            x.raw[i] = input[0];
            input = input[1 .. $];
        }
        else
        {
            // TODO: recheck this
            x.raw[i] = input.front;
            input.popFront();
        }
    }
    return x.typed;
}

//debug = unformatRange;

private T unformatRange(T, Range, Char)(ref Range input, scope const ref FormatSpec!Char spec)
in
{
    const char ss = spec.spec;
    assert(ss == '(', "spec.spec must be '(' not " ~ ss);
}
do
{
    debug (unformatRange) printf("unformatRange:\n");

    T result;
    static if (isStaticArray!T)
    {
        size_t i;
    }

    const(Char)[] cont = spec.trailing;
    for (size_t j = 0; j < spec.trailing.length; ++j)
    {
        if (spec.trailing[j] == '%')
        {
            cont = spec.trailing[0 .. j];
            break;
        }
    }
    debug (unformatRange) printf("\t");
    debug (unformatRange) if (!input.empty) printf("input.front = %c, ", input.front);
    debug (unformatRange) printf("cont = %.*s\n", cont);

    bool checkEnd()
    {
        return input.empty || !cont.empty && input.front == cont.front;
    }

    if (!checkEnd())
    {
        for (;;)
        {
            auto fmt = FormatSpec!Char(spec.nested);
            fmt.readUpToNextSpec(input);
            enforceFmt(!input.empty, "Unexpected end of input when parsing range");

            debug (unformatRange) printf("\t) spec = %c, front = %c ", fmt.spec, input.front);
            static if (isStaticArray!T)
            {
                result[i++] = unformatElement!(typeof(T.init[0]))(input, fmt);
            }
            else static if (isDynamicArray!T)
            {
                import std.conv : WideElementType;
                result ~= unformatElement!(WideElementType!T)(input, fmt);
            }
            else static if (isAssociativeArray!T)
            {
                auto key = unformatElement!(typeof(T.init.keys[0]))(input, fmt);
                fmt.readUpToNextSpec(input);        // eat key separator

                result[key] = unformatElement!(typeof(T.init.values[0]))(input, fmt);
            }
            debug (unformatRange) {
            if (input.empty) printf("-> front = [empty] ");
            else             printf("-> front = %c ", input.front);
            }

            static if (isStaticArray!T)
            {
                debug (unformatRange) printf("i = %u < %u\n", i, T.length);
                enforceFmt(i <= T.length, "Too many format specifiers for static array of length %d".format(T.length));
            }

            if (spec.sep !is null)
                fmt.readUpToNextSpec(input);
            auto sep = spec.sep !is null ? spec.sep
                         : fmt.trailing;
            debug (unformatRange) {
            if (!sep.empty && !input.empty) printf("-> %c, sep = %.*s\n", input.front, sep);
            else                            printf("\n");
            }

            if (checkEnd())
                break;

            if (!sep.empty && input.front == sep.front)
            {
                while (!sep.empty)
                {
                    enforceFmt(!input.empty, "Unexpected end of input when parsing range separator");
                    enforceFmt(input.front == sep.front, "Unexpected character when parsing range separator");
                    input.popFront();
                    sep.popFront();
                }
                debug (unformatRange) printf("input.front = %c\n", input.front);
            }
        }
    }
    static if (isStaticArray!T)
    {
        enforceFmt(i == T.length, "Too few (%d) format specifiers for static array of length %d".format(i, T.length));
    }
    return result;
}

// Undocumented
T unformatElement(T, Range, Char)(ref Range input, scope const ref FormatSpec!Char spec)
if (isInputRange!Range)
{
    import std.conv : parseElement;
    static if (isSomeString!T)
    {
        if (spec.spec == 's')
        {
            return parseElement!T(input);
        }
    }
    else static if (isSomeChar!T)
    {
        if (spec.spec == 's')
        {
            return parseElement!T(input);
        }
    }

    return unformatValue!T(input, spec);
}

private bool needToSwapEndianess(Char)(scope const ref FormatSpec!Char f)
{
    import std.system : endian, Endian;

    return endian == Endian.littleEndian && f.flPlus
        || endian == Endian.bigEndian && f.flDash;
}

/* ======================== Unit Tests ====================================== */

@system unittest
{
    import std.conv : octal;

    int i;
    string s;

    debug(format) printf("std.format.format.unittest\n");

    s = format("hello world! %s %s %s%s%s", true, 57, 1_000_000_000, 'x', " foo");
    assert(s == "hello world! true 57 1000000000x foo");

    s = format("%s %A %s", 1.67, -1.28, float.nan);
    assert(s == "1.67 -0X1.47AE147AE147BP+0 nan", s);

    s = format("%x %X", 0x1234AF, 0xAFAFAFAF);
    assert(s == "1234af AFAFAFAF");

    s = format("%b %o", 0x1234AF, 0xAFAFAFAF);
    assert(s == "100100011010010101111 25753727657");

    s = format("%d %s", 0x1234AF, 0xAFAFAFAF);
    assert(s == "1193135 2947526575");
}

version (TestComplex)
deprecated
@system unittest
{
        string s = format("%s", 1.2 + 3.4i);
        assert(s == "1.2+3.4i", s);
}

@system unittest
{
    import std.conv : octal;

    string s;
    int i;

    s = format("%#06.*f",2,12.345);
    assert(s == "012.35");

    s = format("%#0*.*f",6,2,12.345);
    assert(s == "012.35");

    s = format("%7.4g:", 12.678);
    assert(s == "  12.68:");

    s = format("%7.4g:", 12.678L);
    assert(s == "  12.68:");

    s = format("%04f|%05d|%#05x|%#5x",-4.0,-10,1,1);
    assert(s == "-4.000000|-0010|0x001|  0x1");

    i = -10;
    s = format("%d|%3d|%03d|%1d|%01.4f",i,i,i,i,cast(double) i);
    assert(s == "-10|-10|-10|-10|-10.0000");

    i = -5;
    s = format("%d|%3d|%03d|%1d|%01.4f",i,i,i,i,cast(double) i);
    assert(s == "-5| -5|-05|-5|-5.0000");

    i = 0;
    s = format("%d|%3d|%03d|%1d|%01.4f",i,i,i,i,cast(double) i);
    assert(s == "0|  0|000|0|0.0000");

    i = 5;
    s = format("%d|%3d|%03d|%1d|%01.4f",i,i,i,i,cast(double) i);
    assert(s == "5|  5|005|5|5.0000");

    i = 10;
    s = format("%d|%3d|%03d|%1d|%01.4f",i,i,i,i,cast(double) i);
    assert(s == "10| 10|010|10|10.0000");

    s = format("%.0d", 0);
    assert(s == "");

    s = format("%.g", .34);
    assert(s == "0.3");

    s = format("%.0g", .34);
    assert(s == "0.3");

    s = format("%.2g", .34);
    assert(s == "0.34");

    s = format("%0.0008f", 1e-08);
    assert(s == "0.00000001");

    s = format("%0.0008f", 1e-05);
    assert(s == "0.00001000");

    s = "helloworld";
    string r;
    r = format("%.2s", s[0 .. 5]);
    assert(r == "he");
    r = format("%.20s", s[0 .. 5]);
    assert(r == "hello");
    r = format("%8s", s[0 .. 5]);
    assert(r == "   hello");

    byte[] arrbyte = new byte[4];
    arrbyte[0] = 100;
    arrbyte[1] = -99;
    arrbyte[3] = 0;
    r = format("%s", arrbyte);
    assert(r == "[100, -99, 0, 0]");

    ubyte[] arrubyte = new ubyte[4];
    arrubyte[0] = 100;
    arrubyte[1] = 200;
    arrubyte[3] = 0;
    r = format("%s", arrubyte);
    assert(r == "[100, 200, 0, 0]");

    short[] arrshort = new short[4];
    arrshort[0] = 100;
    arrshort[1] = -999;
    arrshort[3] = 0;
    r = format("%s", arrshort);
    assert(r == "[100, -999, 0, 0]");

    ushort[] arrushort = new ushort[4];
    arrushort[0] = 100;
    arrushort[1] = 20_000;
    arrushort[3] = 0;
    r = format("%s", arrushort);
    assert(r == "[100, 20000, 0, 0]");

    int[] arrint = new int[4];
    arrint[0] = 100;
    arrint[1] = -999;
    arrint[3] = 0;
    r = format("%s", arrint);
    assert(r == "[100, -999, 0, 0]");

    long[] arrlong = new long[4];
    arrlong[0] = 100;
    arrlong[1] = -999;
    arrlong[3] = 0;
    r = format("%s", arrlong);
    assert(r == "[100, -999, 0, 0]");

    ulong[] arrulong = new ulong[4];
    arrulong[0] = 100;
    arrulong[1] = 999;
    arrulong[3] = 0;
    r = format("%s", arrulong);
    assert(r == "[100, 999, 0, 0]");

    string[] arr2 = new string[4];
    arr2[0] = "hello";
    arr2[1] = "world";
    arr2[3] = "foo";
    r = format("%s", arr2);
    assert(r == `["hello", "world", "", "foo"]`);

    r = format("%.8d", 7);
    assert(r == "00000007");
    r = format("%.8x", 10);
    assert(r == "0000000a");

    r = format("%-3d", 7);
    assert(r == "7  ");

    r = format("%-1*d", 4, 3);
    assert(r == "3   ");

    r = format("%*d", -3, 7);
    assert(r == "7  ");

    r = format("%.*d", -3, 7);
    assert(r == "7");

    r = format("%-1.*f", 2, 3.1415);
    assert(r == "3.14");

    r = format("abc"c);
    assert(r == "abc");

    //format() returns the same type as inputted.
    wstring wr;
    wr = format("def"w);
    assert(wr == "def"w);

    dstring dr;
    dr = format("ghi"d);
    assert(dr == "ghi"d);

    void* p = cast(void*) 0xDEADBEEF;
    r = format("%s", p);
    assert(r == "DEADBEEF");

    r = format("%#x", 0xabcd);
    assert(r == "0xabcd");
    r = format("%#X", 0xABCD);
    assert(r == "0XABCD");

    r = format("%#o", octal!12345);
    assert(r == "012345");
    r = format("%o", 9);
    assert(r == "11");
    r = format("%#o", 0);   // issue 15663
    assert(r == "0");

    r = format("%+d", 123);
    assert(r == "+123");
    r = format("%+d", -123);
    assert(r == "-123");
    r = format("% d", 123);
    assert(r == " 123");
    r = format("% d", -123);
    assert(r == "-123");

    r = format("%%");
    assert(r == "%");

    r = format("%d", true);
    assert(r == "1");
    r = format("%d", false);
    assert(r == "0");

    r = format("%d", 'a');
    assert(r == "97");
    wchar wc = 'a';
    r = format("%d", wc);
    assert(r == "97");
    dchar dc = 'a';
    r = format("%d", dc);
    assert(r == "97");

    byte b = byte.max;
    r = format("%x", b);
    assert(r == "7f");
    r = format("%x", ++b);
    assert(r == "80");
    r = format("%x", ++b);
    assert(r == "81");

    short sh = short.max;
    r = format("%x", sh);
    assert(r == "7fff");
    r = format("%x", ++sh);
    assert(r == "8000");
    r = format("%x", ++sh);
    assert(r == "8001");

    i = int.max;
    r = format("%x", i);
    assert(r == "7fffffff");
    r = format("%x", ++i);
    assert(r == "80000000");
    r = format("%x", ++i);
    assert(r == "80000001");

    r = format("%x", 10);
    assert(r == "a");
    r = format("%X", 10);
    assert(r == "A");
    r = format("%x", 15);
    assert(r == "f");
    r = format("%X", 15);
    assert(r == "F");

    Object c = null;
    r = format("%s", c);
    assert(r == "null");

    enum TestEnum
    {
        Value1, Value2
    }
    r = format("%s", TestEnum.Value2);
    assert(r == "Value2");

    immutable(char[5])[int] aa = ([3:"hello", 4:"betty"]);
    r = format("%s", aa.values);
    assert(r == `["hello", "betty"]` || r == `["betty", "hello"]`);
    r = format("%s", aa);
    assert(r == `[3:"hello", 4:"betty"]` || r == `[4:"betty", 3:"hello"]`);

    static const dchar[] ds = ['a','b'];
    for (int j = 0; j < ds.length; ++j)
    {
        r = format(" %d", ds[j]);
        if (j == 0)
            assert(r == " 97");
        else
            assert(r == " 98");
    }

    r = format(">%14d<, %s", 15, [1,2,3]);
    assert(r == ">            15<, [1, 2, 3]");

    assert(format("%8s", "bar") == "     bar");
    assert(format("%8s", "b\u00e9ll\u00f4") == "   b\u00e9ll\u00f4");
}

@safe pure unittest // bugzilla 18205
{
    assert("|%8s|".format("abc")        == "|     abc|");
    assert("|%8s|".format("αβγ")        == "|     αβγ|");
    assert("|%8s|".format("   ")        == "|        |");
    assert("|%8s|".format("été"d)       == "|     été|");
    assert("|%8s|".format("été 2018"w)  == "|été 2018|");

    assert("%2s".format("e\u0301"w) == " e\u0301");
    assert("%2s".format("a\u0310\u0337"d) == " a\u0310\u0337");
}

@safe unittest
{
    // bugzilla 3479
    import std.array;
    auto stream = appender!(char[])();
    formattedWrite(stream, "%2$.*1$d", 12, 10);
    assert(stream.data == "000000000010", stream.data);
}

@safe unittest
{
    // bug 6893
    import std.array;
    enum E : ulong { A, B, C }
    auto stream = appender!(char[])();
    formattedWrite(stream, "%s", E.C);
    assert(stream.data == "C");
}

// Used to check format strings are compatible with argument types
package static const checkFormatException(alias fmt, Args...) =
{
    import std.conv : text;

    try
    {
        auto n = .formattedWrite(NoOpSink(), fmt, Args.init);

        enforceFmt(n == Args.length, text("Orphan format arguments: args[", n, "..", Args.length, "]"));
    }
    catch (Exception e)
        return (e.msg == ctfpMessage) ? null : e;
    return null;
}();

private void writeAligned(Writer, T, Char)(auto ref Writer w, T s, scope const ref FormatSpec!Char f)
if (isSomeString!T)
{
    size_t width;
    if (f.width > 0)
    {
        // check for non-ascii character
        import std.algorithm.searching : any;
        if (s.any!(a => a > 0x7F))
        {
            //TODO: optimize this
            import std.uni : graphemeStride;
            for (size_t i; i < s.length; i += graphemeStride(s, i))
                ++width;
        }
        else
            width = s.length;
    }
    else
        width = s.length;

    if (!f.flDash)
    {
        // right align
        if (f.width > width)
            foreach (i ; 0 .. f.width - width) put(w, ' ');
        put(w, s);
    }
    else
    {
        // left align
        put(w, s);
        if (f.width > width)
            foreach (i ; 0 .. f.width - width) put(w, ' ');
    }
}

@safe pure unittest
{
    import std.array : appender;
    auto w = appender!string();
    auto spec = singleSpec("%s");
    writeAligned(w, "a本Ä", spec);
    assert(w.data == "a本Ä", w.data);
}

@safe pure unittest
{
    import std.array : appender;
    auto w = appender!string();
    auto spec = singleSpec("%10s");
    writeAligned(w, "a本Ä", spec);
    assert(w.data == "       a本Ä", "|" ~ w.data ~ "|");
}

@safe pure unittest
{
    import std.array : appender;
    auto w = appender!string();
    auto spec = singleSpec("%-10s");
    writeAligned(w, "a本Ä", spec);
    assert(w.data == "a本Ä       ", w.data);
}

/**
 * Format arguments into a string.
 *
 * If the format string is fixed, passing it as a template parameter checks the
 * type correctness of the parameters at compile-time. This also can result in
 * better performance.
 *
 * Params: fmt  = Format string. For detailed specification, see $(LREF formattedWrite).
 *         args = Variadic list of arguments to format into returned string.
 *
 * Throws:
 *     $(LREF, FormatException) if the number of arguments doesn't match the number
 *     of format parameters and vice-versa.
 */
typeof(fmt) format(alias fmt, Args...)(Args args)
if (isSomeString!(typeof(fmt)))
{
    import std.array : appender;

    alias e = checkFormatException!(fmt, Args);
    alias Char = Unqual!(ElementEncodingType!(typeof(fmt)));

    static assert(!e, e.msg);
    auto w = appender!(immutable(Char)[]);

    // no need to traverse the string twice during compile time
    if (!__ctfe)
    {
        enum len = guessLength!Char(fmt);
        w.reserve(len);
    }
    else
    {
        w.reserve(fmt.length);
    }

    formattedWrite(w, fmt, args);
    return w.data;
}

/// Type checking can be done when fmt is known at compile-time:
@safe unittest
{
    auto s = format!"%s is %s"("Pi", 3.14);
    assert(s == "Pi is 3.14");

    static assert(!__traits(compiles, {s = format!"%l"();}));     // missing arg
    static assert(!__traits(compiles, {s = format!""(404);}));    // surplus arg
    static assert(!__traits(compiles, {s = format!"%d"(4.03);})); // incompatible arg
}

// called during compilation to guess the length of the
// result of format
private size_t guessLength(Char, S)(S fmtString)
{
    import std.array : appender;

    size_t len;
    auto output = appender!(immutable(Char)[])();
    auto spec = FormatSpec!Char(fmtString);
    while (spec.writeUpToNextSpec(output))
    {
        // take a guess
        if (spec.width == 0 && (spec.precision == spec.UNSPECIFIED || spec.precision == spec.DYNAMIC))
        {
            switch (spec.spec)
            {
                case 'c':
                    ++len;
                    break;
                case 'd':
                case 'x':
                case 'X':
                    len += 3;
                    break;
                case 'b':
                    len += 8;
                    break;
                case 'f':
                case 'F':
                    len += 10;
                    break;
                case 's':
                case 'e':
                case 'E':
                case 'g':
                case 'G':
                    len += 12;
                    break;
                default: break;
            }

            continue;
        }

        if ((spec.spec == 'e' || spec.spec == 'E' || spec.spec == 'g' ||
             spec.spec == 'G' || spec.spec == 'f' || spec.spec == 'F') &&
            spec.precision != spec.UNSPECIFIED && spec.precision != spec.DYNAMIC &&
            spec.width == 0
        )
        {
            len += spec.precision + 5;
            continue;
        }

        if (spec.width == spec.precision)
            len += spec.width;
        else if (spec.width > 0 && spec.width != spec.DYNAMIC &&
                 (spec.precision == spec.UNSPECIFIED || spec.width > spec.precision))
        {
            len += spec.width;
        }
        else if (spec.precision != spec.UNSPECIFIED && spec.precision > spec.width)
            len += spec.precision;
    }
    len += output.data.length;
    return len;
}

@safe pure
unittest
{
    assert(guessLength!char("%c") == 1);
    assert(guessLength!char("%d") == 3);
    assert(guessLength!char("%x") == 3);
    assert(guessLength!char("%b") == 8);
    assert(guessLength!char("%f") == 10);
    assert(guessLength!char("%s") == 12);
    assert(guessLength!char("%02d") == 2);
    assert(guessLength!char("%02d") == 2);
    assert(guessLength!char("%4.4d") == 4);
    assert(guessLength!char("%2.4f") == 4);
    assert(guessLength!char("%02d:%02d:%02d") == 8);
    assert(guessLength!char("%0.2f") == 7);
    assert(guessLength!char("%0*d") == 0);
}

/// ditto
immutable(Char)[] format(Char, Args...)(in Char[] fmt, Args args)
if (isSomeChar!Char)
{
    import std.array : appender;
    auto w = appender!(immutable(Char)[]);
    auto n = formattedWrite(w, fmt, args);
    version (all)
    {
        // In the future, this check will be removed to increase consistency
        // with formattedWrite
        import std.conv : text;
        enforceFmt(n == args.length, text("Orphan format arguments: args[", n, "..", args.length, "]"));
    }
    return w.data;
}

@safe pure unittest
{
    import core.exception;
    import std.exception;
    assertCTFEable!(
    {
//  assert(format(null) == "");
    assert(format("foo") == "foo");
    assert(format("foo%%") == "foo%");
    assert(format("foo%s", 'C') == "fooC");
    assert(format("%s foo", "bar") == "bar foo");
    assert(format("%s foo %s", "bar", "abc") == "bar foo abc");
    assert(format("foo %d", -123) == "foo -123");
    assert(format("foo %d", 123) == "foo 123");

    assertThrown!FormatException(format("foo %s"));
    assertThrown!FormatException(format("foo %s", 123, 456));

    assert(format("hel%slo%s%s%s", "world", -138, 'c', true) ==
                  "helworldlo-138ctrue");
    });

    assert(is(typeof(format("happy")) == string));
    assert(is(typeof(format("happy"w)) == wstring));
    assert(is(typeof(format("happy"d)) == dstring));
}

// https://issues.dlang.org/show_bug.cgi?id=16661
@safe unittest
{
    assert(format("%.2f"d, 0.4) == "0.40");
    assert("%02d"d.format(1) == "01"d);
}

/*****************************************************
 * Format arguments into buffer $(I buf) which must be large
 * enough to hold the result.
 *
 * Returns:
 *     The slice of `buf` containing the formatted string.
 *
 * Throws:
 *     A `RangeError` if `buf` isn't large enough to hold the
 *     formatted string.
 *
 *     A $(LREF FormatException) if the length of `args` is different
 *     than the number of format specifiers in `fmt`.
 */
char[] sformat(alias fmt, Args...)(char[] buf, Args args)
if (isSomeString!(typeof(fmt)))
{
    alias e = checkFormatException!(fmt, Args);
    static assert(!e, e.msg);
    return .sformat(buf, fmt, args);
}

/// ditto
char[] sformat(Char, Args...)(return scope char[] buf, scope const(Char)[] fmt, Args args)
{
    import core.exception : RangeError;
    import std.utf : encode;

    static struct Sink
    {
        char[] buf;
        size_t i;
        void put(dchar c)
        {
            char[4] enc;
            auto n = encode(enc, c);

            if (buf.length < i + n)
                throw new RangeError(__FILE__, __LINE__);

            buf[i .. i + n] = enc[0 .. n];
            i += n;
        }
        void put(scope const(char)[] s)
        {
            if (buf.length < i + s.length)
                throw new RangeError(__FILE__, __LINE__);

            buf[i .. i + s.length] = s[];
            i += s.length;
        }
        void put(scope const(wchar)[] s)
        {
            for (; !s.empty; s.popFront())
                put(s.front);
        }
        void put(scope const(dchar)[] s)
        {
            for (; !s.empty; s.popFront())
                put(s.front);
        }
    }
    auto sink = Sink(buf);
    auto n = formattedWrite(sink, fmt, args);
    version (all)
    {
        // In the future, this check will be removed to increase consistency
        // with formattedWrite
        import std.conv : text;
        enforceFmt(
            n == args.length,
            text("Orphan format arguments: args[", n, " .. ", args.length, "]")
        );
    }
    return buf[0 .. sink.i];
}

/// The format string can be checked at compile-time (see $(LREF format) for details):
@system unittest
{
    char[10] buf;

    assert(buf[].sformat!"foo%s"('C') == "fooC");
    assert(sformat(buf[], "%s foo", "bar") == "bar foo");
}

@system unittest
{
    import core.exception;

    debug(string) trustedPrintf("std.string.sformat.unittest\n");

    import std.exception;
    assertCTFEable!(
    {
    char[10] buf;

    assert(sformat(buf[], "foo") == "foo");
    assert(sformat(buf[], "foo%%") == "foo%");
    assert(sformat(buf[], "foo%s", 'C') == "fooC");
    assert(sformat(buf[], "%s foo", "bar") == "bar foo");
    assertThrown!RangeError(sformat(buf[], "%s foo %s", "bar", "abc"));
    assert(sformat(buf[], "foo %d", -123) == "foo -123");
    assert(sformat(buf[], "foo %d", 123) == "foo 123");

    assertThrown!FormatException(sformat(buf[], "foo %s"));
    assertThrown!FormatException(sformat(buf[], "foo %s", 123, 456));

    assert(sformat(buf[], "%s %s %s", "c"c, "w"w, "d"d) == "c w d");
    });
}

@system unittest // ensure that sformat avoids the GC
{
    import core.memory : GC;
    const a = ["foo", "bar"];
    const u = GC.stats().usedSize;
    char[20] buf;
    sformat(buf, "%d", 123);
    sformat(buf, "%s", a);
    assert(u == GC.stats().usedSize);
}

/*****************************
 * The .ptr is unsafe because it could be dereferenced and the length of the array may be 0.
 * Returns:
 *      the difference between the starts of the arrays
 */
@trusted private pure nothrow @nogc
    ptrdiff_t arrayPtrDiff(T)(const T[] array1, const T[] array2)
{
    return array1.ptr - array2.ptr;
}

@safe unittest
{
    assertCTFEable!({
    auto tmp = format("%,d", 1000);
    assert(tmp == "1,000", "'" ~ tmp ~ "'");

    tmp = format("%,?d", 'z', 1234567);
    assert(tmp == "1z234z567", "'" ~ tmp ~ "'");

    tmp = format("%10,?d", 'z', 1234567);
    assert(tmp == " 1z234z567", "'" ~ tmp ~ "'");

    tmp = format("%11,2?d", 'z', 1234567);
    assert(tmp == " 1z23z45z67", "'" ~ tmp ~ "'");

    tmp = format("%11,*?d", 2, 'z', 1234567);
    assert(tmp == " 1z23z45z67", "'" ~ tmp ~ "'");

    tmp = format("%11,*d", 2, 1234567);
    assert(tmp == " 1,23,45,67", "'" ~ tmp ~ "'");

    tmp = format("%11,2d", 1234567);
    assert(tmp == " 1,23,45,67", "'" ~ tmp ~ "'");
    });
}

@safe unittest
{
    auto tmp = format("%,f", 1000.0);
    assert(tmp == "1,000.000000", "'" ~ tmp ~ "'");

    tmp = format("%,f", 1234567.891011);
    assert(tmp == "1,234,567.891011", "'" ~ tmp ~ "'");

    tmp = format("%,f", -1234567.891011);
    assert(tmp == "-1,234,567.891011", "'" ~ tmp ~ "'");

    tmp = format("%,2f", 1234567.891011);
    assert(tmp == "1,23,45,67.891011", "'" ~ tmp ~ "'");

    tmp = format("%18,f", 1234567.891011);
    assert(tmp == "  1,234,567.891011", "'" ~ tmp ~ "'");

    tmp = format("%18,?f", '.', 1234567.891011);
    assert(tmp == "  1.234.567.891011", "'" ~ tmp ~ "'");

    tmp = format("%,?.3f", 'ä', 1234567.891011);
    assert(tmp == "1ä234ä567.891", "'" ~ tmp ~ "'");

    tmp = format("%,*?.3f", 1, 'ä', 1234567.891011);
    assert(tmp == "1ä2ä3ä4ä5ä6ä7.891", "'" ~ tmp ~ "'");

    tmp = format("%,4?.3f", '_', 1234567.891011);
    assert(tmp == "123_4567.891", "'" ~ tmp ~ "'");

    tmp = format("%12,3.3f", 1234.5678);
    assert(tmp == "   1,234.568", "'" ~ tmp ~ "'");

    tmp = format("%,e", 3.141592653589793238462);
    assert(tmp == "3.141593e+00", "'" ~ tmp ~ "'");

    tmp = format("%15,e", 3.141592653589793238462);
    assert(tmp == "   3.141593e+00", "'" ~ tmp ~ "'");

    tmp = format("%15,e", -3.141592653589793238462);
    assert(tmp == "  -3.141593e+00", "'" ~ tmp ~ "'");

    tmp = format("%.4,*e", 2, 3.141592653589793238462);
    assert(tmp == "3.1416e+00", "'" ~ tmp ~ "'");

    tmp = format("%13.4,*e", 2, 3.141592653589793238462);
    assert(tmp == "   3.1416e+00", "'" ~ tmp ~ "'");

    tmp = format("%,.0f", 3.14);
    assert(tmp == "3", "'" ~ tmp ~ "'");

    tmp = format("%3,g", 1_000_000.123456);
    assert(tmp == "1e+06", "'" ~ tmp ~ "'");

    tmp = format("%19,?f", '.', -1234567.891011);
    assert(tmp == "  -1.234.567.891011", "'" ~ tmp ~ "'");
}

// Test for multiple indexes
@safe unittest
{
    auto tmp = format("%2:5$s", 1, 2, 3, 4, 5);
    assert(tmp == "2345", tmp);
}

// Issue 18047
@safe unittest
{
    auto cmp = "     123,456";
    assert(cmp.length == 12, format("%d", cmp.length));
    auto tmp = format("%12,d", 123456);
    assert(tmp.length == 12, format("%d", tmp.length));

    assert(tmp == cmp, "'" ~ tmp ~ "'");
}

// Issue 17459
@safe unittest
{
    auto cmp = "100";
    auto tmp  = format("%0d", 100);
    assert(tmp == cmp, tmp);

    cmp = "0100";
    tmp  = format("%04d", 100);
    assert(tmp == cmp, tmp);

    cmp = "0,000,000,100";
    tmp  = format("%012,3d", 100);
    assert(tmp == cmp, tmp);

    cmp = "0,000,001,000";
    tmp = format("%012,3d", 1_000);
    assert(tmp == cmp, tmp);

    cmp = "0,000,100,000";
    tmp = format("%012,3d", 100_000);
    assert(tmp == cmp, tmp);

    cmp = "0,001,000,000";
    tmp = format("%012,3d", 1_000_000);
    assert(tmp == cmp, tmp);

    cmp = "0,100,000,000";
    tmp = format("%012,3d", 100_000_000);
    assert(tmp == cmp, tmp);
}

// Issue 17459
@safe unittest
{
    auto cmp = "100,000";
    auto tmp  = format("%06,d", 100_000);
    assert(tmp == cmp, tmp);

    cmp = "100,000";
    tmp  = format("%07,d", 100_000);
    assert(tmp == cmp, tmp);

    cmp = "0,100,000";
    tmp  = format("%08,d", 100_000);
    assert(tmp == cmp, tmp);
}

// Issue 20288
@safe unittest
{
    string s = format("%,.2f", double.nan);
    assert(s == "nan", s);

    s = format("%,.2F", double.nan);
    assert(s == "NAN", s);

    s = format("%,.2f", -double.nan);
    assert(s == "-nan", s);

    s = format("%,.2F", -double.nan);
    assert(s == "-NAN", s);

    string g = format("^%13s$", "nan");
    string h = "^          nan$";
    assert(g == h, "\ngot:" ~ g ~ "\nexp:" ~ h);
    string a = format("^%13,3.2f$", double.nan);
    string b = format("^%13,3.2F$", double.nan);
    string c = format("^%13,3.2f$", -double.nan);
    string d = format("^%13,3.2F$", -double.nan);
    assert(a == "^          nan$", "\ngot:'"~ a ~ "'\nexp:'^          nan$'");
    assert(b == "^          NAN$", "\ngot:'"~ b ~ "'\nexp:'^          NAN$'");
    assert(c == "^         -nan$", "\ngot:'"~ c ~ "'\nexp:'^         -nan$'");
    assert(d == "^         -NAN$", "\ngot:'"~ d ~ "'\nexp:'^         -NAN$'");

    a = format("^%-13,3.2f$", double.nan);
    b = format("^%-13,3.2F$", double.nan);
    c = format("^%-13,3.2f$", -double.nan);
    d = format("^%-13,3.2F$", -double.nan);
    assert(a == "^nan          $", "\ngot:'"~ a ~ "'\nexp:'^nan          $'");
    assert(b == "^NAN          $", "\ngot:'"~ b ~ "'\nexp:'^NAN          $'");
    assert(c == "^-nan         $", "\ngot:'"~ c ~ "'\nexp:'^-nan         $'");
    assert(d == "^-NAN         $", "\ngot:'"~ d ~ "'\nexp:'^-NAN         $'");

    a = format("^%+13,3.2f$", double.nan);
    b = format("^%+13,3.2F$", double.nan);
    c = format("^%+13,3.2f$", -double.nan);
    d = format("^%+13,3.2F$", -double.nan);
    assert(a == "^         +nan$", "\ngot:'"~ a ~ "'\nexp:'^         +nan$'");
    assert(b == "^         +NAN$", "\ngot:'"~ b ~ "'\nexp:'^         +NAN$'");
    assert(c == "^         -nan$", "\ngot:'"~ c ~ "'\nexp:'^         -nan$'");
    assert(d == "^         -NAN$", "\ngot:'"~ d ~ "'\nexp:'^         -NAN$'");

    a = format("^%-+13,3.2f$", double.nan);
    b = format("^%-+13,3.2F$", double.nan);
    c = format("^%-+13,3.2f$", -double.nan);
    d = format("^%-+13,3.2F$", -double.nan);
    assert(a == "^+nan         $", "\ngot:'"~ a ~ "'\nexp:'^+nan         $'");
    assert(b == "^+NAN         $", "\ngot:'"~ b ~ "'\nexp:'^+NAN         $'");
    assert(c == "^-nan         $", "\ngot:'"~ c ~ "'\nexp:'^-nan         $'");
    assert(d == "^-NAN         $", "\ngot:'"~ d ~ "'\nexp:'^-NAN         $'");

    a = format("^%- 13,3.2f$", double.nan);
    b = format("^%- 13,3.2F$", double.nan);
    c = format("^%- 13,3.2f$", -double.nan);
    d = format("^%- 13,3.2F$", -double.nan);
    assert(a == "^ nan         $", "\ngot:'"~ a ~ "'\nexp:'^ nan         $'");
    assert(b == "^ NAN         $", "\ngot:'"~ b ~ "'\nexp:'^ NAN         $'");
    assert(c == "^-nan         $", "\ngot:'"~ c ~ "'\nexp:'^-nan         $'");
    assert(d == "^-NAN         $", "\ngot:'"~ d ~ "'\nexp:'^-NAN         $'");
}

private auto printFloat(T, Char)(return char[] buf, T val, FormatSpec!Char f,
                                 RoundingMode rm = RoundingMode.toNearestTiesToEven)
if (is(T == float) || is(T == double) || (is(T == real) && T.mant_dig == double.mant_dig))
{
    union FloatBits
    {
        T floatValue;
        ulong ulongValue;
    }

    FloatBits fb;
    fb.floatValue = val;
    ulong ival = fb.ulongValue;

    static if (!is(T == float))
    {
        version (DigitalMars)
        {
            // hack to work around issue 20363
            ival ^= rm;
            ival ^= rm;
        }
    }

    import std.math : log2;
    enum log2_max_exp = cast(int) log2(T.max_exp);

    ulong mnt = ival & ((1L << (T.mant_dig - 1)) - 1);
    int exp = (ival >> (T.mant_dig - 1)) & ((1L << (log2_max_exp + 1)) - 1);
    enum maxexp = 2 * T.max_exp - 1;
    string sgn = (ival >> (T.mant_dig + log2_max_exp)) & 1 ? "-" : "";

    if (sgn == "" && f.flPlus) sgn = "+";
    if (sgn == "" && f.flSpace) sgn = " ";

    assert(f.spec == 'a' || f.spec == 'A' || f.spec == 'e' || f.spec == 'E');
    bool is_upper = f.spec == 'A' || f.spec == 'E';

    // special treatment for nan and inf
    if (exp == maxexp)
    {
        import std.algorithm.comparison : max;

        size_t length = max(f.width, sgn.length + 3);
        char[] result = length <= buf.length ? buf[0 .. length] : new char[length];
        result[] = ' ';

        auto offset = f.flDash ? 0 : (result.length - 3);

        if (sgn != "")
        {
            if (f.flDash) ++offset;
            result[offset-1] = sgn[0];
        }

        result[offset .. offset + 3] = (mnt == 0) ? ( is_upper ? "INF" : "inf" ) : ( is_upper ? "NAN" : "nan" );

        return result;
    }

    final switch (f.spec)
    {
        case 'a': case 'A':
            return printFloatA(buf, val, f, rm, sgn, exp, mnt, is_upper);
        case 'e': case 'E':
            return printFloatE(buf, val, f, rm, sgn, exp, mnt, is_upper);
    }
}

private auto printFloatA(T, Char)(return char[] buf, T val, FormatSpec!Char f, RoundingMode rm,
                                  string sgn, int exp, ulong mnt, bool is_upper)
if (is(T == float) || is(T == double) || (is(T == real) && T.mant_dig == double.mant_dig))
{
    import std.algorithm.comparison : max;

    enum char[16] alpha = ['0','1','2','3','4','5','6','7','8','9','a','b','c','d','e','f'];
    enum char[16] Alpha = ['0','1','2','3','4','5','6','7','8','9','A','B','C','D','E','F'];

    enum int bias = T.max_exp - 1;

    static if (is(T == float))
    {
        mnt <<= 1; // make mnt dividable by 4
        enum mant_len = T.mant_dig;
    }
    else
        enum mant_len = T.mant_dig - 1;
    static assert(mant_len % 4 == 0);

    // print full mantissa
    char[(mant_len - 1) / 4 + 1] hex_mant;
    size_t hex_mant_pos = 0;
    size_t pos = mant_len;

    while (pos >= 4 && (mnt & ((1L << pos) - 1)) != 0)
    {
        pos -= 4;
        size_t tmp = (mnt >> pos) & 15;
        hex_mant[hex_mant_pos++] = is_upper ? Alpha[tmp] : alpha[tmp];
    }

    // save integer part
    auto first = exp == 0 ? '0' : '1';

    // print exponent
    if (exp == 0 && mnt == 0)
        exp = 0; // special treatment for 0.0
    else if (exp == 0)
        exp = 1 - bias; // denormalized number
    else
        exp -= bias;

    auto exp_sgn = exp >= 0 ? '+' : '-';
    if (exp < 0) exp = -exp;

    static if (is(T == float))
        enum max_exp_digits = 4;
    else
        enum max_exp_digits = 5;

    char[max_exp_digits] exp_str;
    size_t exp_pos = max_exp_digits;

    do
    {
        exp_str[--exp_pos] = '0' + exp%10;
        exp /= 10;
    } while (exp>0);

    exp_str[--exp_pos] = exp_sgn;

    // calculate needed buffer width
    auto precision = f.precision == f.UNSPECIFIED ? hex_mant_pos : f.precision;
    bool dot = precision > 0 || f.flHash;

    size_t width = sgn.length + 3 + (dot ? 1 : 0) + precision + 1 + (max_exp_digits - exp_pos);

    size_t length = max(width,f.width);
    char[] buffer = length <= buf.length ? buf[0 .. length] : new char[length];
    size_t b_pos = 0;

    size_t delta = f.width - width; // only used, when f.width > width

    // fill buffer
    if (!f.flDash && !f.flZero && f.width > width)
    {
        buffer[b_pos .. b_pos + delta] = ' ';
        b_pos += delta;
    }

    if (sgn != "") buffer[b_pos++] = sgn[0];
    buffer[b_pos++] = '0';
    buffer[b_pos++] = is_upper ? 'X' : 'x';

    if (!f.flDash && f.flZero && f.width > width)
    {
        buffer[b_pos .. b_pos + delta] = '0';
        b_pos += delta;
    }

    buffer[b_pos++] = first;
    if (dot) buffer[b_pos++] = '.';
    if (precision < hex_mant_pos)
    {
        buffer[b_pos .. b_pos + precision] = hex_mant[0 .. precision];
        b_pos += precision;

        enum roundType { ZERO, LOWER, FIVE, UPPER }
        roundType next;

        if (hex_mant[precision] == '0')
            next = roundType.ZERO;
        else if (hex_mant[precision] < '8')
            next = roundType.LOWER;
        else if (hex_mant[precision] > '8')
            next = roundType.UPPER;
        else
            next = roundType.FIVE;

        if (next == roundType.ZERO || next == roundType.FIVE)
        {
            foreach (i;precision + 1 .. hex_mant_pos)
            {
                if (hex_mant[i] > '0')
                {
                    next = next == roundType.ZERO ? roundType.LOWER : roundType.UPPER;
                    break;
                }
            }
        }

        bool roundUp = false;

        if (rm == RoundingMode.up)
            roundUp = next != roundType.ZERO && sgn != "-";
        else if (rm == RoundingMode.down)
            roundUp = next != roundType.ZERO && sgn == "-";
        else if (rm == RoundingMode.toZero)
            roundUp = false;
        else
        {
            assert(rm == RoundingMode.toNearestTiesToEven || rm == RoundingMode.toNearestTiesAwayFromZero);
            roundUp = next == roundType.UPPER;

            if (next == roundType.FIVE)
            {
                // IEEE754 allows for two different ways of implementing roundToNearest:
                //
                // Round to nearest, ties away from zero
                if (rm == RoundingMode.toNearestTiesAwayFromZero)
                    roundUp = true;
                else
                {
                    // Round to nearest, ties to even
                    auto last = buffer[b_pos-1];
                    if (last == '.') last = buffer[b_pos-2];
                    roundUp = (last <= '9' && last % 2 != 0) || (last >= '9' && last % 2 == 0);
                }
            }
        }

        if (roundUp)
        {
            foreach_reverse (i;b_pos - precision - 2 .. b_pos)
            {
                if (buffer[i] == '.') continue;
                if (buffer[i] == 'f' || buffer[i] == 'F')
                    buffer[i] = '0';
                else
                {
                    if (buffer[i] == '9')
                        buffer[i] = is_upper ? 'A' : 'a';
                    else
                        buffer[i]++;
                    break;
                }
            }
        }
    }
    else
    {
        buffer[b_pos .. b_pos + hex_mant_pos] = hex_mant[0 .. hex_mant_pos];
        buffer[b_pos + hex_mant_pos .. b_pos + precision] = '0';
        b_pos += precision;
    }

    buffer[b_pos++] = is_upper ? 'P' : 'p';
    buffer[b_pos .. b_pos + (max_exp_digits - exp_pos)] = exp_str[exp_pos .. $];
    b_pos += max_exp_digits - exp_pos;

    if (f.flDash && f.width > width)
    {
        buffer[b_pos .. b_pos + delta] = ' ';
        b_pos += delta;
    }

    return buffer[0 .. b_pos];
}

@safe unittest
{
    auto f = FormatSpec!dchar("");
    f.spec = 'a';
    char[256] buf;
    assert(printFloat(buf[], float.nan, f) == "nan");
    assert(printFloat(buf[], -float.nan, f) == "-nan");
    assert(printFloat(buf[], float.infinity, f) == "inf");
    assert(printFloat(buf[], -float.infinity, f) == "-inf");
    assert(printFloat(buf[], 0.0f, f) == "0x0p+0");
    assert(printFloat(buf[], -0.0f, f) == "-0x0p+0");

    assert(printFloat(buf[], double.nan, f) == "nan");
    assert(printFloat(buf[], -double.nan, f) == "-nan");
    assert(printFloat(buf[], double.infinity, f) == "inf");
    assert(printFloat(buf[], -double.infinity, f) == "-inf");
    assert(printFloat(buf[], 0.0, f) == "0x0p+0");
    assert(printFloat(buf[], -0.0, f) == "-0x0p+0");

    import std.math : nextUp;

    assert(printFloat(buf[], nextUp(0.0f), f) == "0x0.000002p-126");
    assert(printFloat(buf[], float.epsilon, f) == "0x1p-23");
    assert(printFloat(buf[], float.min_normal, f) == "0x1p-126");
    assert(printFloat(buf[], float.max, f) == "0x1.fffffep+127");

    assert(printFloat(buf[], nextUp(0.0), f) == "0x0.0000000000001p-1022");
    assert(printFloat(buf[], double.epsilon, f) == "0x1p-52");
    assert(printFloat(buf[], double.min_normal, f) == "0x1p-1022");
    assert(printFloat(buf[], double.max, f) == "0x1.fffffffffffffp+1023");

    import std.math : E, PI, PI_2, PI_4, M_1_PI, M_2_PI, M_2_SQRTPI,
                      LN10, LN2, LOG2, LOG2E, LOG2T, LOG10E, SQRT2, SQRT1_2;

    assert(printFloat(buf[], cast(float) E, f) == "0x1.5bf0a8p+1");
    assert(printFloat(buf[], cast(float) PI, f) == "0x1.921fb6p+1");
    assert(printFloat(buf[], cast(float) PI_2, f) == "0x1.921fb6p+0");
    assert(printFloat(buf[], cast(float) PI_4, f) == "0x1.921fb6p-1");
    assert(printFloat(buf[], cast(float) M_1_PI, f) == "0x1.45f306p-2");
    assert(printFloat(buf[], cast(float) M_2_PI, f) == "0x1.45f306p-1");
    assert(printFloat(buf[], cast(float) M_2_SQRTPI, f) == "0x1.20dd76p+0");
    assert(printFloat(buf[], cast(float) LN10, f) == "0x1.26bb1cp+1");
    assert(printFloat(buf[], cast(float) LN2, f) == "0x1.62e43p-1");
    assert(printFloat(buf[], cast(float) LOG2, f) == "0x1.344136p-2");
    assert(printFloat(buf[], cast(float) LOG2E, f) == "0x1.715476p+0");
    assert(printFloat(buf[], cast(float) LOG2T, f) == "0x1.a934fp+1");
    assert(printFloat(buf[], cast(float) LOG10E, f) == "0x1.bcb7b2p-2");
    assert(printFloat(buf[], cast(float) SQRT2, f) == "0x1.6a09e6p+0");
    assert(printFloat(buf[], cast(float) SQRT1_2, f) == "0x1.6a09e6p-1");

    assert(printFloat(buf[], cast(double) E, f) == "0x1.5bf0a8b145769p+1");
    assert(printFloat(buf[], cast(double) PI, f) == "0x1.921fb54442d18p+1");
    assert(printFloat(buf[], cast(double) PI_2, f) == "0x1.921fb54442d18p+0");
    assert(printFloat(buf[], cast(double) PI_4, f) == "0x1.921fb54442d18p-1");
    assert(printFloat(buf[], cast(double) M_1_PI, f) == "0x1.45f306dc9c883p-2");
    assert(printFloat(buf[], cast(double) M_2_PI, f) == "0x1.45f306dc9c883p-1");
    assert(printFloat(buf[], cast(double) M_2_SQRTPI, f) == "0x1.20dd750429b6dp+0");
    assert(printFloat(buf[], cast(double) LN10, f) == "0x1.26bb1bbb55516p+1");
    assert(printFloat(buf[], cast(double) LN2, f) == "0x1.62e42fefa39efp-1");
    assert(printFloat(buf[], cast(double) LOG2, f) == "0x1.34413509f79ffp-2");
    assert(printFloat(buf[], cast(double) LOG2E, f) == "0x1.71547652b82fep+0");
    assert(printFloat(buf[], cast(double) LOG2T, f) == "0x1.a934f0979a371p+1");
    assert(printFloat(buf[], cast(double) LOG10E, f) == "0x1.bcb7b1526e50ep-2");
    assert(printFloat(buf[], cast(double) SQRT2, f) == "0x1.6a09e667f3bcdp+0");
    assert(printFloat(buf[], cast(double) SQRT1_2, f) == "0x1.6a09e667f3bcdp-1");

}

@safe unittest
{
    auto f = FormatSpec!dchar("");
    f.spec = 'a';
    f.precision = 3;
    char[32] buf;

    assert(printFloat(buf[], 1.0f, f) == "0x1.000p+0");
    assert(printFloat(buf[], 3.3f, f) == "0x1.a66p+1");
    assert(printFloat(buf[], 2.9f, f) == "0x1.733p+1");

    assert(printFloat(buf[], 1.0, f) == "0x1.000p+0");
    assert(printFloat(buf[], 3.3, f) == "0x1.a66p+1");
    assert(printFloat(buf[], 2.9, f) == "0x1.733p+1");
}

@safe unittest
{
    auto f = FormatSpec!dchar("");
    f.spec = 'a';
    f.precision = 0;
    char[32] buf;

    assert(printFloat(buf[], 1.0f, f) == "0x1p+0");
    assert(printFloat(buf[], 3.3f, f) == "0x2p+1");
    assert(printFloat(buf[], 2.9f, f) == "0x1p+1");

    assert(printFloat(buf[], 1.0, f) == "0x1p+0");
    assert(printFloat(buf[], 3.3, f) == "0x2p+1");
    assert(printFloat(buf[], 2.9, f) == "0x1p+1");
}

@safe unittest
{
    auto f = FormatSpec!dchar("");
    f.spec = 'a';
    f.precision = 0;
    f.flHash = true;
    char[32] buf;

    assert(printFloat(buf[], 1.0f, f) == "0x1.p+0");
    assert(printFloat(buf[], 3.3f, f) == "0x2.p+1");
    assert(printFloat(buf[], 2.9f, f) == "0x1.p+1");

    assert(printFloat(buf[], 1.0, f) == "0x1.p+0");
    assert(printFloat(buf[], 3.3, f) == "0x2.p+1");
    assert(printFloat(buf[], 2.9, f) == "0x1.p+1");
}

@safe unittest
{
    auto f = FormatSpec!dchar("");
    f.spec = 'a';
    f.width = 22;
    char[32] buf;

    assert(printFloat(buf[], 1.0f, f) == "                0x1p+0");
    assert(printFloat(buf[], 3.3f, f) == "         0x1.a66666p+1");
    assert(printFloat(buf[], 2.9f, f) == "         0x1.733334p+1");

    assert(printFloat(buf[], 1.0, f) == "                0x1p+0");
    assert(printFloat(buf[], 3.3, f) == "  0x1.a666666666666p+1");
    assert(printFloat(buf[], 2.9, f) == "  0x1.7333333333333p+1");
}

@safe unittest
{
    auto f = FormatSpec!dchar("");
    f.spec = 'a';
    f.width = 22;
    f.flDash = true;
    char[32] buf;

    assert(printFloat(buf[], 1.0f, f) == "0x1p+0                ");
    assert(printFloat(buf[], 3.3f, f) == "0x1.a66666p+1         ");
    assert(printFloat(buf[], 2.9f, f) == "0x1.733334p+1         ");

    assert(printFloat(buf[], 1.0, f) == "0x1p+0                ");
    assert(printFloat(buf[], 3.3, f) == "0x1.a666666666666p+1  ");
    assert(printFloat(buf[], 2.9, f) == "0x1.7333333333333p+1  ");
}

@safe unittest
{
    auto f = FormatSpec!dchar("");
    f.spec = 'a';
    f.width = 22;
    f.flZero = true;
    char[32] buf;

    assert(printFloat(buf[], 1.0f, f) == "0x00000000000000001p+0");
    assert(printFloat(buf[], 3.3f, f) == "0x0000000001.a66666p+1");
    assert(printFloat(buf[], 2.9f, f) == "0x0000000001.733334p+1");

    assert(printFloat(buf[], 1.0, f) == "0x00000000000000001p+0");
    assert(printFloat(buf[], 3.3, f) == "0x001.a666666666666p+1");
    assert(printFloat(buf[], 2.9, f) == "0x001.7333333333333p+1");
}

@safe unittest
{
    auto f = FormatSpec!dchar("");
    f.spec = 'a';
    f.width = 22;
    f.flPlus = true;
    char[32] buf;

    assert(printFloat(buf[], 1.0f, f) == "               +0x1p+0");
    assert(printFloat(buf[], 3.3f, f) == "        +0x1.a66666p+1");
    assert(printFloat(buf[], 2.9f, f) == "        +0x1.733334p+1");

    assert(printFloat(buf[], 1.0, f) == "               +0x1p+0");
    assert(printFloat(buf[], 3.3, f) == " +0x1.a666666666666p+1");
    assert(printFloat(buf[], 2.9, f) == " +0x1.7333333333333p+1");
}

@safe unittest
{
    auto f = FormatSpec!dchar("");
    f.spec = 'a';
    f.width = 22;
    f.flDash = true;
    f.flSpace = true;
    char[32] buf;

    assert(printFloat(buf[], 1.0f, f) == " 0x1p+0               ");
    assert(printFloat(buf[], 3.3f, f) == " 0x1.a66666p+1        ");
    assert(printFloat(buf[], 2.9f, f) == " 0x1.733334p+1        ");

    assert(printFloat(buf[], 1.0, f) == " 0x1p+0               ");
    assert(printFloat(buf[], 3.3, f) == " 0x1.a666666666666p+1 ");
    assert(printFloat(buf[], 2.9, f) == " 0x1.7333333333333p+1 ");
}

@safe unittest
{
    auto f = FormatSpec!dchar("");
    f.spec = 'a';
    f.precision = 1;
    char[32] buf;

    assert(printFloat(buf[], 0x1.18p0,  f, RoundingMode.toNearestTiesAwayFromZero) == "0x1.2p+0");
    assert(printFloat(buf[], 0x1.28p0,  f, RoundingMode.toNearestTiesAwayFromZero) == "0x1.3p+0");
    assert(printFloat(buf[], 0x1.1ap0,  f, RoundingMode.toNearestTiesAwayFromZero) == "0x1.2p+0");
    assert(printFloat(buf[], 0x1.16p0,  f, RoundingMode.toNearestTiesAwayFromZero) == "0x1.1p+0");
    assert(printFloat(buf[], 0x1.10p0,  f, RoundingMode.toNearestTiesAwayFromZero) == "0x1.1p+0");
    assert(printFloat(buf[], -0x1.18p0, f, RoundingMode.toNearestTiesAwayFromZero) == "-0x1.2p+0");
    assert(printFloat(buf[], -0x1.28p0, f, RoundingMode.toNearestTiesAwayFromZero) == "-0x1.3p+0");
    assert(printFloat(buf[], -0x1.1ap0, f, RoundingMode.toNearestTiesAwayFromZero) == "-0x1.2p+0");
    assert(printFloat(buf[], -0x1.16p0, f, RoundingMode.toNearestTiesAwayFromZero) == "-0x1.1p+0");
    assert(printFloat(buf[], -0x1.10p0, f, RoundingMode.toNearestTiesAwayFromZero) == "-0x1.1p+0");

    assert(printFloat(buf[], 0x1.18p0,  f) == "0x1.2p+0");
    assert(printFloat(buf[], 0x1.28p0,  f) == "0x1.2p+0");
    assert(printFloat(buf[], 0x1.1ap0,  f) == "0x1.2p+0");
    assert(printFloat(buf[], 0x1.16p0,  f) == "0x1.1p+0");
    assert(printFloat(buf[], 0x1.10p0,  f) == "0x1.1p+0");
    assert(printFloat(buf[], -0x1.18p0, f) == "-0x1.2p+0");
    assert(printFloat(buf[], -0x1.28p0, f) == "-0x1.2p+0");
    assert(printFloat(buf[], -0x1.1ap0, f) == "-0x1.2p+0");
    assert(printFloat(buf[], -0x1.16p0, f) == "-0x1.1p+0");
    assert(printFloat(buf[], -0x1.10p0, f) == "-0x1.1p+0");

    assert(printFloat(buf[], 0x1.18p0,  f, RoundingMode.toZero) == "0x1.1p+0");
    assert(printFloat(buf[], 0x1.28p0,  f, RoundingMode.toZero) == "0x1.2p+0");
    assert(printFloat(buf[], 0x1.1ap0,  f, RoundingMode.toZero) == "0x1.1p+0");
    assert(printFloat(buf[], 0x1.16p0,  f, RoundingMode.toZero) == "0x1.1p+0");
    assert(printFloat(buf[], 0x1.10p0,  f, RoundingMode.toZero) == "0x1.1p+0");
    assert(printFloat(buf[], -0x1.18p0, f, RoundingMode.toZero) == "-0x1.1p+0");
    assert(printFloat(buf[], -0x1.28p0, f, RoundingMode.toZero) == "-0x1.2p+0");
    assert(printFloat(buf[], -0x1.1ap0, f, RoundingMode.toZero) == "-0x1.1p+0");
    assert(printFloat(buf[], -0x1.16p0, f, RoundingMode.toZero) == "-0x1.1p+0");
    assert(printFloat(buf[], -0x1.10p0, f, RoundingMode.toZero) == "-0x1.1p+0");

    assert(printFloat(buf[], 0x1.18p0,  f, RoundingMode.up) == "0x1.2p+0");
    assert(printFloat(buf[], 0x1.28p0,  f, RoundingMode.up) == "0x1.3p+0");
    assert(printFloat(buf[], 0x1.1ap0,  f, RoundingMode.up) == "0x1.2p+0");
    assert(printFloat(buf[], 0x1.16p0,  f, RoundingMode.up) == "0x1.2p+0");
    assert(printFloat(buf[], 0x1.10p0,  f, RoundingMode.up) == "0x1.1p+0");
    assert(printFloat(buf[], -0x1.18p0, f, RoundingMode.up) == "-0x1.1p+0");
    assert(printFloat(buf[], -0x1.28p0, f, RoundingMode.up) == "-0x1.2p+0");
    assert(printFloat(buf[], -0x1.1ap0, f, RoundingMode.up) == "-0x1.1p+0");
    assert(printFloat(buf[], -0x1.16p0, f, RoundingMode.up) == "-0x1.1p+0");
    assert(printFloat(buf[], -0x1.10p0, f, RoundingMode.up) == "-0x1.1p+0");

    assert(printFloat(buf[], 0x1.18p0,  f, RoundingMode.down) == "0x1.1p+0");
    assert(printFloat(buf[], 0x1.28p0,  f, RoundingMode.down) == "0x1.2p+0");
    assert(printFloat(buf[], 0x1.1ap0,  f, RoundingMode.down) == "0x1.1p+0");
    assert(printFloat(buf[], 0x1.16p0,  f, RoundingMode.down) == "0x1.1p+0");
    assert(printFloat(buf[], 0x1.10p0,  f, RoundingMode.down) == "0x1.1p+0");
    assert(printFloat(buf[], -0x1.18p0, f, RoundingMode.down) == "-0x1.2p+0");
    assert(printFloat(buf[], -0x1.28p0, f, RoundingMode.down) == "-0x1.3p+0");
    assert(printFloat(buf[], -0x1.1ap0, f, RoundingMode.down) == "-0x1.2p+0");
    assert(printFloat(buf[], -0x1.16p0, f, RoundingMode.down) == "-0x1.2p+0");
    assert(printFloat(buf[], -0x1.10p0, f, RoundingMode.down) == "-0x1.1p+0");
}

// for 100% coverage
@safe unittest
{
    auto f = FormatSpec!dchar("");
    f.spec = 'a';
    f.precision = 3;
    char[32] buf;

    assert(printFloat(buf[], 0x1.19f81p0, f) == "0x1.1a0p+0");
    assert(printFloat(buf[], 0x1.19f01p0, f) == "0x1.19fp+0");
}

@safe unittest
{
    auto f = FormatSpec!dchar("");
    f.spec = 'A';
    f.precision = 3;
    char[32] buf;

    assert(printFloat(buf[], 0x1.19f81p0, f) == "0X1.1A0P+0");
    assert(printFloat(buf[], 0x1.19f01p0, f) == "0X1.19FP+0");
}

private auto printFloatE(T, Char)(return char[] buf, T val, FormatSpec!Char f, RoundingMode rm,
                                  string sgn, int exp, ulong mnt, bool is_upper)
if (is(T == float) || is(T == double) || (is(T == real) && T.mant_dig == double.mant_dig))
{
    import std.conv : to;
    import std.algorithm.comparison : max;

    enum int bias = T.max_exp - 1;

    if (f.precision == f.UNSPECIFIED)
        f.precision = 6;

    // special treatment for 0.0
    if (exp == 0 && mnt == 0)
    {
        size_t length = max(f.width, f.precision + ((f.precision == 0 && !f.flHash) ? 1 : 2) + sgn.length + 4);
        char[] result = length <= buf.length ? buf[0 .. length] : new char[length];
        result[] = '0';

        if (f.flDash)
        {
            if (sgn != "")
                result[0] = sgn[0];

            int dot_pos = cast(int) (sgn.length + 1);
            if (f.precision > 0 || f.flHash)
                result[dot_pos] = '.';

            auto exp_start = dot_pos + ((f.precision > 0 || f.flHash) ? 1 : 0) + f.precision;
            if (exp_start + 4 < result.length)
                result[exp_start + 4 .. $] = ' ';

            result[exp_start] = is_upper?'E':'e';
            result[exp_start + 1] = '+';
        }
        else
        {
            int sign_pos = cast(int) (result.length - 6);
            if (f.precision > 0 || f.flHash)
            {
                int dot_pos = cast(int) (result.length - f.precision - 5);
                result[dot_pos] = '.';
                sign_pos = dot_pos - 2;
            }

            if (f.flZero)
                sign_pos = 0;
            else if (sign_pos > 0)
                result[0 .. sign_pos + (sgn.length == 0 ? 1 : 0)] = ' ';

            if (sgn != "")
                result[sign_pos] = sgn[0];

            result[$ - 3] = '+';
            result[$ - 4] = is_upper ? 'E' : 'e';
        }

        return result;
    }

    // add leading 1 for normalized values or correct exponent for denormalied values
    if (exp != 0)
        mnt |= 1L << (T.mant_dig - 1);
    else
        exp = 1;
    exp -= bias;

    // estimate the number of bytes needed left and right of the decimal point
    // the speed of the algorithm depends on being as accurate as possible with
    // this estimate

    // Default for the right side is the number of digits given by f.precision plus one for the dot
    // plus 6 more for e+...
    auto max_right = f.precision + 7;

    // If the exponent is <= 0 there is only the sign and one digit left of the dot else
    // we have to estimate the number of digits. The factor between exp, which is the number of
    // digits in binary system and the searched number is log_2(10). We round this down to 3.32 to
    // get a conservative estimate. We need to add 3, because of the sign, the fact, that the
    // logarithm is one to small and because we need to round up instead of down, which to!int does.
    // And then we might need one more digit in case of a rounding overflow.
    auto max_left = exp>0 ? to!int(exp / 3.32) + 4 : 3;

    // If the result is not left justified, we may need to add more digits here for getting the
    // correct width.
    if (!f.flDash)
        max_left = max(max_left, f.width - max_right + max_left + 1);

    // If the result is left justified, we may need to add more digits to the right. This strongly
    // depends, on the exponent, see above. This time, we need to be conservative in the other direction
    // for not missing a digit; therefore we round log_2(10) up to 3.33.
    if (exp > 0 && f.flDash)
        max_right = max(max_right, f.width - to!int(exp / 3.33) - 2);
    else if (f.flDash)
        max_right = max(max_right, f.width);


    size_t length = max_left + max_right;
    char[] buffer = length <= buf.length ? buf[0 .. length] : new char[length];
    size_t start = max_left;
    size_t left = max_left;
    size_t right = max_left;

    int final_exp = 0;

    enum roundType { ZERO, LOWER, FIVE, UPPER }
    roundType next;

    // Depending on exp, we will use one of three algorithms:
    //
    // Algorithm A: For large exponents (exp >= T.mant_dig)
    // Algorithm B: For small exponents (exp < T.mant_dig - 61)
    // Algorithm C: For exponents close to 0.
    //
    // Algorithm A:
    //   The number to print looks like this: mantissa followed by several zeros.
    //
    //   We know, that there is no fractional part, so we can just use integer division,
    //   consecutivly dividing by 10 and writing down the remainder from right to left.
    //   Unfortunately the integer is too large to fit in an ulong, so we use something
    //   like BigInt: An array of ulongs. We only use 60 bits of that ulongs, because
    //   this simplifies (and speeds up) the division to come.
    //
    //   For the division we use integer division with reminder for each ulong and put
    //   the reminder of each step in the first 4 bits of ulong of the next step (think of
    //   long division for the rationale behind this). The final reminder is the next
    //   digit (from right to left).
    //
    //   This results in the output we would have for the %f specifier. We now adjust this
    //   for %e: First we calculate the place, where the exponent should be printed, filling
    //   up with zeros if needed and second we move the leftmost digit one to the left
    //   and inserting a dot.
    //
    //   After that we decide on the rounding type, using the digits right of the position,
    //   where the exponent will be printed (currently they are still there, but will be
    //   overwritten later).
    //
    // Algorithm B:
    //   The number to print looks like this: zero dot several zeros followed by the mantissa
    //
    //   We know, that the number has no integer part. The algorithm consecutivly multiplies
    //   by 10. The integer part (rounded down) after the multiplication is the next digit
    //   (from left to right). This integer part is removed after each step.
    //   Again, the number is represented as an array of ulongs, with only 60 bits used of
    //   every ulong.
    //
    //   For the multiplication we use normal integer multiplication, which can result in digits
    //   in the uppermost 4 bits. These 4 digits are the carry which is added to the result
    //   of the next multiplication and finally the last carry is the next digit.
    //
    //   Other than for the %f specifier, this multiplication is splitted into two almost
    //   identical parts. The first part lasts as long as we find zeros. We need to do this
    //   to calculate the correct exponent.
    //
    //   The second part will stop, when only zeros remain or when we've got enough digits
    //   for the requested precision. In the second case, we have to find out, which rounding
    //   we have. Aside from special cases we do this by calculating one more digit.
    //
    // Algorithm C:
    //   This time, we know, that the integral part and the fractional part each fit into a
    //   ulong. The mantissa might be partially in both parts or completely in the fractional
    //   part.
    //
    //   We first calculate the integral part by consecutive division by 10. Depending on the
    //   precision this might result in more digits, than we need. In that case we calculate
    //   the position of the exponent and the rounding type.
    //
    //   If there is no integral part, we need to find the first non zero digit. We do this by
    //   consecutive multiplication by 10, saving the first non zero digit followed by a dot.
    //
    //   In either case, we continue filling up with the fractional part until we have enough
    //   digits. If still necessary, we decide the rounding type, mainly by looking at the
    //   next digit.

    ulong[4] bigbuf;
    if (exp >= T.mant_dig)
    {
        // large number without fractional digits
        //
        // As this number does not fit in a ulong, we use an array of ulongs. We only use 60 of the 64 bits,
        // because this makes it much more easy to implement the division by 10.
        int count = exp / 60 + 1;

        // saved in big endian format
        ulong[] mybig = count <= bigbuf.length ? bigbuf[0 .. count] : new ulong[count];

        // only the first or the first two ulongs contain the mantiassa. The rest are zeros.
        int lower = 60 - (exp - T.mant_dig + 1) % 60;
        if (lower < T.mant_dig)
        {
            mybig[0] = mnt >> lower;
            mybig[1] = (mnt & ((1L << lower) - 1)) << 60 - lower;
        }
        else
            mybig[0] = (mnt & ((1L << lower) - 1)) << 60 - lower;

        // Generation of digits by consecutive division with reminder by 10.
        int msu = 0; // Most significant ulong; when it get's zero, we can ignore it further on
        while (msu < count - 1 || mybig[$-1] != 0)
        {
            ulong mod = 0;
            foreach (i;msu .. count)
            {
                mybig[i] |= mod << 60;
                mod = mybig[i] % 10;
                mybig[i] /= 10;
            }
            if (mybig[msu] == 0)
                ++msu;

            buffer[--left] = cast(byte) ('0' + mod);
            ++final_exp;
        }
        --final_exp;

        start = left + f.precision + 1;

        // we need more zeros for precision
        if (right < start)
            buffer[right .. start] = '0';

        // move leftmost digit one more left and add dot between
        buffer[left - 1] = buffer[left];
        buffer[left] = '.';
        --left;

        // rounding type
        if (start >= right)
            next = roundType.ZERO;
        else if (buffer[start] != '0' && buffer[start] != '5')
            next = buffer[start] > '5' ? roundType.UPPER : roundType.LOWER;
        else
        {
            next = buffer[start]=='5' ? roundType.FIVE : roundType.ZERO;
            foreach (i; start + 1 .. right)
                if (buffer[i] > '0')
                {
                    next = next == roundType.FIVE ? roundType.UPPER : roundType.LOWER;
                    break;
                }
        }

        right = start;
        if (f.precision == 0 && !f.flHash) --right;
    }
    else if (exp + 61 < T.mant_dig)
    {
        // small number without integer digits
        //
        // Again this number does not fit in a ulong and we use an array of ulongs. And again we
        // only use 60 bits, because this simplifies the multiplication by 10.
        int count = (T.mant_dig - exp - 2) / 60 + 1;

        // saved in little endian format
        ulong[] mybig = count <= bigbuf.length ? bigbuf[0 .. count] : new ulong[count];

        // only the last or the last two ulongs contain the mantiassa. Because of little endian
        // format these are the ulongs at index 0 and 1. The rest are zeros.
        int upper = 60 - (-exp - 1) % 60;
        if (upper < T.mant_dig)
        {
            mybig[0] = (mnt & ((1L << (T.mant_dig - upper)) - 1)) << 60 - (T.mant_dig - upper);
            mybig[1] = mnt >> (T.mant_dig - upper);
        }
        else
            mybig[0] = mnt << (upper - T.mant_dig);

        int lsu = 0; // Least significant ulong; when it get's zero, we can ignore it further on

        // adding zeros, until we reach first nonzero
        while (lsu < count - 1 || mybig[$ - 1]!=0)
        {
            ulong over = 0;
            foreach (i; lsu .. count)
            {
                mybig[i] = mybig[i] * 10 + over;
                over = mybig[i] >> 60;
                mybig[i] &= (1L << 60) - 1;
            }
            if (mybig[lsu] == 0)
                ++lsu;
            --final_exp;

            if (over != 0)
            {
                buffer[right++] = cast(byte) ('0' + over);
                buffer[right++] = '.';
                break;
            }
        }

        if (f.precision == 0 && !f.flHash) --right;

        // adding more digits
        start = right;
        while ((lsu < count - 1 || mybig[$ - 1] != 0) && right - start < f.precision)
        {
            ulong over = 0;
            foreach (i;lsu .. count)
            {
                mybig[i] = mybig[i] * 10 + over;
                over = mybig[i] >> 60;
                mybig[i] &= (1L << 60) - 1;
            }
            if (mybig[lsu] == 0)
                ++lsu;

            buffer[right++] = cast(byte) ('0' + over);
        }

        // filling up with zeros to match precision
        if (right < start + f.precision)
        {
            buffer[right .. start + f.precision] = '0';
            right = start + f.precision;
        }

        // rounding type
        if (lsu >= count - 1 && mybig[count - 1] == 0)
            next = roundType.ZERO;
        else if (lsu == count - 1 && mybig[lsu] == 1L << 59)
            next = roundType.FIVE;
        else
        {
            ulong over = 0;
            foreach (i;lsu .. count)
            {
                mybig[i] = mybig[i] * 10 + over;
                over = mybig[i] >> 60;
                mybig[i] &= (1L << 60) - 1;
            }
            next = over >= 5 ? roundType.UPPER : roundType.LOWER;
        }
    }
    else
    {
        // medium sized number, probably with integer and fractional digits
        // this is fastest, because both parts fit into a ulong each
        ulong int_part = mnt >> (T.mant_dig - 1 - exp);
        ulong frac_part = mnt & ((1L << (T.mant_dig - 1 - exp)) - 1);

        start = 0;

        // could we already decide on the rounding mode in the integer part?
        bool found = false;

        if (int_part > 0)
        {
            // integer part, if there is something to print
            while (int_part >= 10)
            {
                buffer[--left] = '0' + (int_part % 10);
                int_part /= 10;
                ++final_exp;
                ++start;
            }

            buffer[--left] = '.';
            buffer[--left] = cast(byte) ('0' + int_part);

            if (right - left > f.precision + 2)
            {
                auto old_right = right;
                right = left + f.precision + 2;

                if (buffer[right] == '5' || buffer[right] == '0')
                {
                    next = buffer[right] == '5' ? roundType.FIVE : roundType.ZERO;
                    if (frac_part != 0)
                        next = next == roundType.FIVE ? roundType.UPPER : roundType.LOWER;
                    else
                        foreach (i;right + 1 .. old_right)
                            if (buffer[i] > '0')
                            {
                                next = next == roundType.FIVE ? roundType.UPPER : roundType.LOWER;
                                break;
                            }
                }
                else
                    next = buffer[right] > '5' ? roundType.UPPER : roundType.LOWER;
                found = true;
            }
        }
        else
        {
            // fractional part, skipping leading zeros
            while (frac_part != 0)
            {
                --final_exp;
                frac_part *= 10;
                auto tmp = frac_part >> (T.mant_dig - 1 - exp);
                frac_part &= ((1L << (T.mant_dig - 1 - exp)) - 1);
                if (tmp > 0)
                {
                    buffer[right++] = cast(byte) ('0' + tmp);
                    buffer[right++] = '.';
                    break;
                }
            }

            next = roundType.ZERO;
        }

        if (f.precision == 0 && !f.flHash) right--;

        // the fractional part after the zeros
        while (frac_part != 0 && start < f.precision)
        {
            frac_part *= 10;
            buffer[right++] = cast(byte) ('0' + (frac_part >> (T.mant_dig - 1 - exp)));
            frac_part &= ((1L << (T.mant_dig - 1 - exp)) - 1);
            ++start;
        }

        if (start < f.precision)
        {
            buffer[right .. right + f.precision - start] = '0';
            right += f.precision - start;
            start = f.precision;
        }

        // rounding mode, if not allready known
        if (frac_part != 0 && !found)
        {
            frac_part *= 10;
            auto nextDigit = frac_part >> (T.mant_dig - 1 - exp);
            frac_part &= ((1L << (T.mant_dig - 1 - exp)) - 1);

            if (nextDigit == 5 && frac_part == 0)
                next = roundType.FIVE;
            else if (nextDigit >= 5)
                next = roundType.UPPER;
            else
                next = roundType.LOWER;
        }
    }

    // rounding
    bool roundUp = false;
    if (rm == RoundingMode.up)
        roundUp = next != roundType.ZERO && sgn != "-";
    else if (rm == RoundingMode.down)
        roundUp = next != roundType.ZERO && sgn == "-";
    else if (rm == RoundingMode.toZero)
        roundUp = false;
    else
    {
        assert(rm == RoundingMode.toNearestTiesToEven || rm == RoundingMode.toNearestTiesAwayFromZero);
        roundUp = next == roundType.UPPER;

        if (next == roundType.FIVE)
        {
            // IEEE754 allows for two different ways of implementing roundToNearest:

            // Round to nearest, ties away from zero
            if (rm == RoundingMode.toNearestTiesAwayFromZero)
                roundUp = true;
            else
            {
                // Round to nearest, ties to even
                auto last = buffer[right-1];
                if (last == '.') last = buffer[right-2];
                roundUp = last % 2 != 0;
            }
        }
    }

    if (roundUp)
    {
        foreach_reverse (i;left .. right)
        {
            if (buffer[i] == '.') continue;
            if (buffer[i] == '9')
                buffer[i] = '0';
            else
            {
                buffer[i]++;
                goto printFloat_done;
            }
        }

        // one more digit to the left, so we need to shift everything and increase exponent
        buffer[--left] = '1';
        buffer[left + 2] = buffer[left + 1];
        if (f.flHash || f.precision != 0)
            buffer[left + 1] = '.';
        right--;
        final_exp++;

printFloat_done:
    }

    // printing exponent
    buffer[right++] = is_upper ? 'E' : 'e';
    buffer[right++] = final_exp >= 0 ? '+' : '-';

    if (final_exp < 0) final_exp = -final_exp;

    static if (is(T == float))
        enum max_exp_digits = 2;
    else
        enum max_exp_digits = 3;

    char[max_exp_digits] exp_str;
    size_t exp_pos = max_exp_digits;

    do
    {
        exp_str[--exp_pos] = '0' + final_exp%10;
        final_exp /= 10;
    } while (final_exp>0);
    if (max_exp_digits - exp_pos == 1)
        exp_str[--exp_pos] = '0';

    buffer[right .. right + max_exp_digits - exp_pos] = exp_str[exp_pos .. $];
    right += max_exp_digits - exp_pos;

    // sign and padding
    bool need_sgn = false;
    if (sgn != "")
    {
        // when padding with zeros we need to postpone adding the sign
        if (right - left < f.width && !f.flDash && f.flZero)
            need_sgn = true;
        else
            buffer[--left] = sgn[0];
    }

    if (right - left < f.width)
    {
        if (f.flDash)
        {
            // padding right
            buffer[right .. f.width + left] = ' ';
            right = f.width + left;
        }
        else
        {
            // padding left
            buffer[right - f.width .. left] = f.flZero ? '0' : ' ';
            left = right - f.width;
        }
    }

    if (need_sgn)
        buffer[left] = sgn[0];

    // without this cast it's getting too slow
    return buffer[left .. right];
}

@safe unittest
{
    char[256] buf;
    auto f = FormatSpec!dchar("");
    f.spec = 'e';
    assert(printFloat(buf[], float.nan, f) == "nan");
    assert(printFloat(buf[], -float.nan, f) == "-nan");
    assert(printFloat(buf[], float.infinity, f) == "inf");
    assert(printFloat(buf[], -float.infinity, f) == "-inf");
    assert(printFloat(buf[], 0.0f, f) == "0.000000e+00");
    assert(printFloat(buf[], -0.0f, f) == "-0.000000e+00");
    // cast needed due to bug 20361
    assert(printFloat(buf[], cast(float) 1e-40, f) == "9.999946e-41");
    assert(printFloat(buf[], cast(float) -1e-40, f) == "-9.999946e-41");
    assert(printFloat(buf[], 1e-30f, f) == "1.000000e-30");
    assert(printFloat(buf[], -1e-30f, f) == "-1.000000e-30");
    assert(printFloat(buf[], 1e-10f, f) == "1.000000e-10");
    assert(printFloat(buf[], -1e-10f, f) == "-1.000000e-10");
    assert(printFloat(buf[], 0.1f, f) == "1.000000e-01");
    assert(printFloat(buf[], -0.1f, f) == "-1.000000e-01");
    assert(printFloat(buf[], 10.0f, f) == "1.000000e+01");
    assert(printFloat(buf[], -10.0f, f) == "-1.000000e+01");
    assert(printFloat(buf[], 1e30f, f) == "1.000000e+30");
    assert(printFloat(buf[], -1e30f, f) == "-1.000000e+30");

    import std.math : nextUp, nextDown;
    assert(printFloat(buf[], nextUp(0.0f), f) == "1.401298e-45");
    assert(printFloat(buf[], nextDown(-0.0f), f) == "-1.401298e-45");
}

@safe unittest
{
    char[256] buf;
    auto f = FormatSpec!dchar("");
    f.spec = 'e';
    f.width = 20;
    f.precision = 10;

    assert(printFloat(buf[], float.nan, f) == "                 nan");
    assert(printFloat(buf[], -float.nan, f) == "                -nan");
    assert(printFloat(buf[], float.infinity, f) == "                 inf");
    assert(printFloat(buf[], -float.infinity, f) == "                -inf");
    assert(printFloat(buf[], 0.0f, f) == "    0.0000000000e+00");
    assert(printFloat(buf[], -0.0f, f) == "   -0.0000000000e+00");
    // cast needed due to bug 20361
    assert(printFloat(buf[], cast(float) 1e-40, f) == "    9.9999461011e-41");
    assert(printFloat(buf[], cast(float) -1e-40, f) == "   -9.9999461011e-41");
    assert(printFloat(buf[], 1e-30f, f) == "    1.0000000032e-30");
    assert(printFloat(buf[], -1e-30f, f) == "   -1.0000000032e-30");
    assert(printFloat(buf[], 1e-10f, f) == "    1.0000000134e-10");
    assert(printFloat(buf[], -1e-10f, f) == "   -1.0000000134e-10");
    assert(printFloat(buf[], 0.1f, f) == "    1.0000000149e-01");
    assert(printFloat(buf[], -0.1f, f) == "   -1.0000000149e-01");
    assert(printFloat(buf[], 10.0f, f) == "    1.0000000000e+01");
    assert(printFloat(buf[], -10.0f, f) == "   -1.0000000000e+01");
    assert(printFloat(buf[], 1e30f, f) == "    1.0000000150e+30");
    assert(printFloat(buf[], -1e30f, f) == "   -1.0000000150e+30");

    import std.math : nextUp, nextDown;
    assert(printFloat(buf[], nextUp(0.0f), f) == "    1.4012984643e-45");
    assert(printFloat(buf[], nextDown(-0.0f), f) == "   -1.4012984643e-45");
}

@safe unittest
{
    char[256] buf;
    auto f = FormatSpec!dchar("");
    f.spec = 'e';
    f.width = 20;
    f.precision = 10;
    f.flDash = true;

    assert(printFloat(buf[], float.nan, f) == "nan                 ");
    assert(printFloat(buf[], -float.nan, f) == "-nan                ");
    assert(printFloat(buf[], float.infinity, f) == "inf                 ");
    assert(printFloat(buf[], -float.infinity, f) == "-inf                ");
    assert(printFloat(buf[], 0.0f, f) == "0.0000000000e+00    ");
    assert(printFloat(buf[], -0.0f, f) == "-0.0000000000e+00   ");
    // cast needed due to bug 20361
    assert(printFloat(buf[], cast(float) 1e-40, f) == "9.9999461011e-41    ");
    assert(printFloat(buf[], cast(float) -1e-40, f) == "-9.9999461011e-41   ");
    assert(printFloat(buf[], 1e-30f, f) == "1.0000000032e-30    ");
    assert(printFloat(buf[], -1e-30f, f) == "-1.0000000032e-30   ");
    assert(printFloat(buf[], 1e-10f, f) == "1.0000000134e-10    ");
    assert(printFloat(buf[], -1e-10f, f) == "-1.0000000134e-10   ");
    assert(printFloat(buf[], 0.1f, f) == "1.0000000149e-01    ");
    assert(printFloat(buf[], -0.1f, f) == "-1.0000000149e-01   ");
    assert(printFloat(buf[], 10.0f, f) == "1.0000000000e+01    ");
    assert(printFloat(buf[], -10.0f, f) == "-1.0000000000e+01   ");
    assert(printFloat(buf[], 1e30f, f) == "1.0000000150e+30    ");
    assert(printFloat(buf[], -1e30f, f) == "-1.0000000150e+30   ");

    import std.math : nextUp, nextDown;
    assert(printFloat(buf[], nextUp(0.0f), f) == "1.4012984643e-45    ");
    assert(printFloat(buf[], nextDown(-0.0f), f) == "-1.4012984643e-45   ");
}

@safe unittest
{
    char[256] buf;
    auto f = FormatSpec!dchar("");
    f.spec = 'e';
    f.width = 20;
    f.precision = 10;
    f.flZero = true;

    assert(printFloat(buf[], float.nan, f) == "                 nan");
    assert(printFloat(buf[], -float.nan, f) == "                -nan");
    assert(printFloat(buf[], float.infinity, f) == "                 inf");
    assert(printFloat(buf[], -float.infinity, f) == "                -inf");
    assert(printFloat(buf[], 0.0f, f) == "00000.0000000000e+00");
    assert(printFloat(buf[], -0.0f, f) == "-0000.0000000000e+00");
    // cast needed due to bug 20361
    assert(printFloat(buf[], cast(float) 1e-40, f) == "00009.9999461011e-41");
    assert(printFloat(buf[], cast(float) -1e-40, f) == "-0009.9999461011e-41");
    assert(printFloat(buf[], 1e-30f, f) == "00001.0000000032e-30");
    assert(printFloat(buf[], -1e-30f, f) == "-0001.0000000032e-30");
    assert(printFloat(buf[], 1e-10f, f) == "00001.0000000134e-10");
    assert(printFloat(buf[], -1e-10f, f) == "-0001.0000000134e-10");
    assert(printFloat(buf[], 0.1f, f) == "00001.0000000149e-01");
    assert(printFloat(buf[], -0.1f, f) == "-0001.0000000149e-01");
    assert(printFloat(buf[], 10.0f, f) == "00001.0000000000e+01");
    assert(printFloat(buf[], -10.0f, f) == "-0001.0000000000e+01");
    assert(printFloat(buf[], 1e30f, f) == "00001.0000000150e+30");
    assert(printFloat(buf[], -1e30f, f) == "-0001.0000000150e+30");

    import std.math : nextUp, nextDown;
    assert(printFloat(buf[], nextUp(0.0f), f) == "00001.4012984643e-45");
    assert(printFloat(buf[], nextDown(-0.0f), f) == "-0001.4012984643e-45");
}

@safe unittest
{
    char[256] buf;
    auto f = FormatSpec!dchar("");
    f.spec = 'e';
    f.precision = 1;

    assert(printFloat(buf[], 11.5f, f, RoundingMode.toNearestTiesAwayFromZero) == "1.2e+01");
    assert(printFloat(buf[], 12.5f, f, RoundingMode.toNearestTiesAwayFromZero) == "1.3e+01");
    assert(printFloat(buf[], 11.7f, f, RoundingMode.toNearestTiesAwayFromZero) == "1.2e+01");
    assert(printFloat(buf[], 11.3f, f, RoundingMode.toNearestTiesAwayFromZero) == "1.1e+01");
    assert(printFloat(buf[], 11.0f, f, RoundingMode.toNearestTiesAwayFromZero) == "1.1e+01");
    assert(printFloat(buf[], -11.5f, f, RoundingMode.toNearestTiesAwayFromZero) == "-1.2e+01");
    assert(printFloat(buf[], -12.5f, f, RoundingMode.toNearestTiesAwayFromZero) == "-1.3e+01");
    assert(printFloat(buf[], -11.7f, f, RoundingMode.toNearestTiesAwayFromZero) == "-1.2e+01");
    assert(printFloat(buf[], -11.3f, f, RoundingMode.toNearestTiesAwayFromZero) == "-1.1e+01");
    assert(printFloat(buf[], -11.0f, f, RoundingMode.toNearestTiesAwayFromZero) == "-1.1e+01");

    assert(printFloat(buf[], 11.5f, f) == "1.2e+01");
    assert(printFloat(buf[], 12.5f, f) == "1.2e+01");
    assert(printFloat(buf[], 11.7f, f) == "1.2e+01");
    assert(printFloat(buf[], 11.3f, f) == "1.1e+01");
    assert(printFloat(buf[], 11.0f, f) == "1.1e+01");
    assert(printFloat(buf[], -11.5f, f) == "-1.2e+01");
    assert(printFloat(buf[], -12.5f, f) == "-1.2e+01");
    assert(printFloat(buf[], -11.7f, f) == "-1.2e+01");
    assert(printFloat(buf[], -11.3f, f) == "-1.1e+01");
    assert(printFloat(buf[], -11.0f, f) == "-1.1e+01");

    assert(printFloat(buf[], 11.5f, f, RoundingMode.toZero) == "1.1e+01");
    assert(printFloat(buf[], 12.5f, f, RoundingMode.toZero) == "1.2e+01");
    assert(printFloat(buf[], 11.7f, f, RoundingMode.toZero) == "1.1e+01");
    assert(printFloat(buf[], 11.3f, f, RoundingMode.toZero) == "1.1e+01");
    assert(printFloat(buf[], 11.0f, f, RoundingMode.toZero) == "1.1e+01");
    assert(printFloat(buf[], -11.5f, f, RoundingMode.toZero) == "-1.1e+01");
    assert(printFloat(buf[], -12.5f, f, RoundingMode.toZero) == "-1.2e+01");
    assert(printFloat(buf[], -11.7f, f, RoundingMode.toZero) == "-1.1e+01");
    assert(printFloat(buf[], -11.3f, f, RoundingMode.toZero) == "-1.1e+01");
    assert(printFloat(buf[], -11.0f, f, RoundingMode.toZero) == "-1.1e+01");

    assert(printFloat(buf[], 11.5f, f, RoundingMode.up) == "1.2e+01");
    assert(printFloat(buf[], 12.5f, f, RoundingMode.up) == "1.3e+01");
    assert(printFloat(buf[], 11.7f, f, RoundingMode.up) == "1.2e+01");
    assert(printFloat(buf[], 11.3f, f, RoundingMode.up) == "1.2e+01");
    assert(printFloat(buf[], 11.0f, f, RoundingMode.up) == "1.1e+01");
    assert(printFloat(buf[], -11.5f, f, RoundingMode.up) == "-1.1e+01");
    assert(printFloat(buf[], -12.5f, f, RoundingMode.up) == "-1.2e+01");
    assert(printFloat(buf[], -11.7f, f, RoundingMode.up) == "-1.1e+01");
    assert(printFloat(buf[], -11.3f, f, RoundingMode.up) == "-1.1e+01");
    assert(printFloat(buf[], -11.0f, f, RoundingMode.up) == "-1.1e+01");

    assert(printFloat(buf[], 11.5f, f, RoundingMode.down) == "1.1e+01");
    assert(printFloat(buf[], 12.5f, f, RoundingMode.down) == "1.2e+01");
    assert(printFloat(buf[], 11.7f, f, RoundingMode.down) == "1.1e+01");
    assert(printFloat(buf[], 11.3f, f, RoundingMode.down) == "1.1e+01");
    assert(printFloat(buf[], 11.0f, f, RoundingMode.down) == "1.1e+01");
    assert(printFloat(buf[], -11.5f, f, RoundingMode.down) == "-1.2e+01");
    assert(printFloat(buf[], -12.5f, f, RoundingMode.down) == "-1.3e+01");
    assert(printFloat(buf[], -11.7f, f, RoundingMode.down) == "-1.2e+01");
    assert(printFloat(buf[], -11.3f, f, RoundingMode.down) == "-1.2e+01");
    assert(printFloat(buf[], -11.0f, f, RoundingMode.down) == "-1.1e+01");
}

@safe unittest
{
    char[256] buf;
    auto f = FormatSpec!dchar("");
    f.spec = 'e';
    assert(printFloat(buf[], double.nan, f) == "nan");
    assert(printFloat(buf[], -double.nan, f) == "-nan");
    assert(printFloat(buf[], double.infinity, f) == "inf");
    assert(printFloat(buf[], -double.infinity, f) == "-inf");
    assert(printFloat(buf[], 0.0, f) == "0.000000e+00");
    assert(printFloat(buf[], -0.0, f) == "-0.000000e+00");
    // / 1000 needed due to bug 20361
    assert(printFloat(buf[], 1e-307 / 1000, f) == "1.000000e-310");
    assert(printFloat(buf[], -1e-307 / 1000, f) == "-1.000000e-310");
    assert(printFloat(buf[], 1e-30, f) == "1.000000e-30");
    assert(printFloat(buf[], -1e-30, f) == "-1.000000e-30");
    assert(printFloat(buf[], 1e-10, f) == "1.000000e-10");
    assert(printFloat(buf[], -1e-10, f) == "-1.000000e-10");
    assert(printFloat(buf[], 0.1, f) == "1.000000e-01");
    assert(printFloat(buf[], -0.1, f) == "-1.000000e-01");
    assert(printFloat(buf[], 10.0, f) == "1.000000e+01");
    assert(printFloat(buf[], -10.0, f) == "-1.000000e+01");
    assert(printFloat(buf[], 1e300, f) == "1.000000e+300");
    assert(printFloat(buf[], -1e300, f) == "-1.000000e+300");

    import std.math : nextUp, nextDown;
    assert(printFloat(buf[], nextUp(0.0), f) == "4.940656e-324");
    assert(printFloat(buf[], nextDown(-0.0), f) == "-4.940656e-324");
}

@safe unittest
{
    char[256] buf;
    auto f = FormatSpec!dchar("");
    f.spec = 'e';

    import std.math : nextUp;

    double eps = nextUp(0.0);
    f.precision = 1000;
    assert(printFloat(buf[], eps, f) ==
           "4.9406564584124654417656879286822137236505980261432476442558568250067550727020875186529983636163599"
           ~"23797965646954457177309266567103559397963987747960107818781263007131903114045278458171678489821036"
           ~"88718636056998730723050006387409153564984387312473397273169615140031715385398074126238565591171026"
           ~"65855668676818703956031062493194527159149245532930545654440112748012970999954193198940908041656332"
           ~"45247571478690147267801593552386115501348035264934720193790268107107491703332226844753335720832431"
           ~"93609238289345836806010601150616980975307834227731832924790498252473077637592724787465608477820373"
           ~"44696995336470179726777175851256605511991315048911014510378627381672509558373897335989936648099411"
           ~"64205702637090279242767544565229087538682506419718265533447265625000000000000000000000000000000000"
           ~"00000000000000000000000000000000000000000000000000000000000000000000000000000000000000000000000000"
           ~"00000000000000000000000000000000000000000000000000000000000000000000000000000000000000000000000000"
           ~"000000000000000000000e-324");

    f.precision = 50;
    assert(printFloat(buf[], double.max, f) ==
           "1.79769313486231570814527423731704356798070567525845e+308");
    assert(printFloat(buf[], double.epsilon, f) ==
           "2.22044604925031308084726333618164062500000000000000e-16");

    f.precision = 10;
    assert(printFloat(buf[], 1.0/3.0, f) == "3.3333333333e-01");
    assert(printFloat(buf[], 1.0/7.0, f) == "1.4285714286e-01");
    assert(printFloat(buf[], 1.0/9.0, f) == "1.1111111111e-01");
}

@safe unittest
{
    char[256] buf;
    auto f = FormatSpec!dchar("");
    f.spec = 'e';
    f.precision = 15;

    import std.math : E, PI, PI_2, PI_4, M_1_PI, M_2_PI, M_2_SQRTPI,
                      LN10, LN2, LOG2, LOG2E, LOG2T, LOG10E, SQRT2, SQRT1_2;

    assert(printFloat(buf[], cast(double) E, f) == "2.718281828459045e+00");
    assert(printFloat(buf[], cast(double) PI, f) == "3.141592653589793e+00");
    assert(printFloat(buf[], cast(double) PI_2, f) == "1.570796326794897e+00");
    assert(printFloat(buf[], cast(double) PI_4, f) == "7.853981633974483e-01");
    assert(printFloat(buf[], cast(double) M_1_PI, f) == "3.183098861837907e-01");
    assert(printFloat(buf[], cast(double) M_2_PI, f) == "6.366197723675814e-01");
    assert(printFloat(buf[], cast(double) M_2_SQRTPI, f) == "1.128379167095513e+00");
    assert(printFloat(buf[], cast(double) LN10, f) == "2.302585092994046e+00");
    assert(printFloat(buf[], cast(double) LN2, f) == "6.931471805599453e-01");
    assert(printFloat(buf[], cast(double) LOG2, f) == "3.010299956639812e-01");
    assert(printFloat(buf[], cast(double) LOG2E, f) == "1.442695040888963e+00");
    assert(printFloat(buf[], cast(double) LOG2T, f) == "3.321928094887362e+00");
    assert(printFloat(buf[], cast(double) LOG10E, f) == "4.342944819032518e-01");
    assert(printFloat(buf[], cast(double) SQRT2, f) == "1.414213562373095e+00");
    assert(printFloat(buf[], cast(double) SQRT1_2, f) == "7.071067811865476e-01");
}

// for 100% coverage
@safe unittest
{
    char[256] buf;
    auto f = FormatSpec!dchar("");
    f.spec = 'E';
    f.precision = 80;
    assert(printFloat(buf[], 5.62776e+12f, f) ==
           "5.62775982080000000000000000000000000000000000000000000000000000000000000000000000E+12");

    f.precision = 49;
    assert(printFloat(buf[], 2.5997869e-12f, f) ==
           "2.5997869221999758693186777236405760049819946289062E-12");

    f.precision = 6;
    assert(printFloat(buf[], -1.1418613e+07f, f) == "-1.141861E+07");
    assert(printFloat(buf[], -1.368281e+07f, f) == "-1.368281E+07");

    f.precision = 0;
    assert(printFloat(buf[], 709422.0f, f, RoundingMode.up) == "8E+05");

    f.precision = 1;
    assert(printFloat(buf[], -245.666f, f) == "-2.5E+02");
}

// check no allocations
@system unittest
{
    import core.memory;
    auto stats = GC.stats;

    char[256] buf;
    auto f = FormatSpec!dchar("");
    f.spec = 'a';
    assert(printFloat(buf[], float.nan, f) == "nan");
    assert(printFloat(buf[], -float.infinity, f) == "-inf");
    assert(printFloat(buf[], 0.0f, f) == "0x0p+0");

    assert(printFloat(buf[], -double.nan, f) == "-nan");
    assert(printFloat(buf[], double.infinity, f) == "inf");
    assert(printFloat(buf[], -0.0, f) == "-0x0p+0");

    import std.math : nextUp, E;

    assert(printFloat(buf[], nextUp(0.0f), f) == "0x0.000002p-126");
    assert(printFloat(buf[], cast(float) E, f) == "0x1.5bf0a8p+1");

    f.spec = 'E';
    f.precision = 80;
    assert(printFloat(buf[], 5.62776e+12f, f) ==
           "5.62775982080000000000000000000000000000000000000000000000000000000000000000000000E+12");

    f.precision = 6;
    assert(printFloat(buf[], -1.1418613e+07f, f) == "-1.141861E+07");

    assert(GC.stats.usedSize == stats.usedSize);
}<|MERGE_RESOLUTION|>--- conflicted
+++ resolved
@@ -2685,11 +2685,7 @@
                 }
             }
 
-<<<<<<< HEAD
-            buf = printFloat(val, fs, mode).dup;
-=======
             buf = printFloat(buf2[], val, fs, mode);
->>>>>>> cdf4c214
             len = buf.length;
         }
         else
