// Written in the D programming language.

/**
   This module implements the formatting functionality for strings and
   I/O. It's comparable to C99's $(D vsprintf()) and uses a similar
   format encoding scheme.

   For an introductory look at $(B std.format)'s capabilities and how to use
   this module see the dedicated
   $(LINK2 http://wiki.dlang.org/Defining_custom_print_format_specifiers, DWiki article).

   Macros: WIKI = Phobos/StdFormat

   Copyright: Copyright Digital Mars 2000-2013.

   License: $(WEB boost.org/LICENSE_1_0.txt, Boost License 1.0).

   Authors: $(WEB walterbright.com, Walter Bright), $(WEB erdani.com,
   Andrei Alexandrescu), and Kenji Hara

   Source: $(PHOBOSSRC std/_format.d)
 */
module std.format;

//debug=format;                // uncomment to turn on debugging printf's

import core.vararg;
import std.exception;
import std.range.constraints;
import std.traits;
import std.typetuple;

version(unittest) 
{
    import std.math;
    import std.stdio;
    import std.string;
    import std.typecons;
    import core.exception;
    import std.string;
}

<<<<<<< HEAD
version (X86) version = SimpleVaargs;
version (LDC) version = SimpleVaargs;

version (Win32) version (DigitalMars)
=======
version(CRuntime_DigitalMars)
>>>>>>> a8ca4f79
{
    version = DigitalMarsC;
}

version (DigitalMarsC)
{
    // This is DMC's internal floating point formatting function
    extern (C)
    {
        extern shared char* function(int c, int flags, int precision,
                in real* pdval,
                char* buf, size_t* psl, int width) __pfloatfmt;
    }
}

/**********************************************************************
 * Signals a mismatch between a format and its corresponding argument.
 */
class FormatException : Exception
{
    @safe pure nothrow
    this()
    {
        super("format error");
    }

    @safe pure nothrow
    this(string msg, string fn = __FILE__, size_t ln = __LINE__, Throwable next = null)
    {
        super(msg, fn, ln, next);
    }
}

private alias enforceFmt = enforceEx!FormatException;


/**********************************************************************
   Interprets variadic argument list $(D args), formats them according
   to $(D fmt), and sends the resulting characters to $(D w). The
   encoding of the output is the same as $(D Char). The type $(D Writer)
   must satisfy $(XREF range,isOutputRange!(Writer, Char)).

   The variadic arguments are normally consumed in order. POSIX-style
   $(WEB opengroup.org/onlinepubs/009695399/functions/printf.html,
   positional parameter syntax) is also supported. Each argument is
   formatted into a sequence of chars according to the format
   specification, and the characters are passed to $(D w). As many
   arguments as specified in the format string are consumed and
   formatted. If there are fewer arguments than format specifiers, a
   $(D FormatException) is thrown. If there are more remaining arguments
   than needed by the format specification, they are ignored but only
   if at least one argument was formatted.

   The format string supports the formatting of array and nested array elements
   via the grouping format specifiers $(B %&#40;) and $(B %&#41;). Each
   matching pair of $(B %&#40;) and $(B %&#41;) corresponds with a single array
   argument. The enclosed sub-format string is applied to individual array
   elements.  The trailing portion of the sub-format string following the
   conversion specifier for the array element is interpreted as the array
   delimiter, and is therefore omitted following the last array element. The
   $(B %|) specifier may be used to explicitly indicate the start of the
   delimiter, so that the preceding portion of the string will be included
   following the last array element.  (See below for explicit examples.)

   Params:

   w = Output is sent to this writer. Typical output writers include
   $(XREF array,Appender!string) and $(XREF stdio,LockingTextWriter).

   fmt = Format string.

   args = Variadic argument list.

   Returns: Formatted number of arguments.

   Throws: Mismatched arguments and formats result in a $(D
   FormatException) being thrown.

   Format_String: <a name="format-string">$(I Format strings)</a>
   consist of characters interspersed with $(I format
   specifications). Characters are simply copied to the output (such
   as putc) after any necessary conversion to the corresponding UTF-8
   sequence.

   The format string has the following grammar:

$(PRE
$(I FormatString):
    $(I FormatStringItem)*
$(I FormatStringItem):
    $(B '%%')
    $(B '%') $(I Position) $(I Flags) $(I Width) $(I Precision) $(I FormatChar)
    $(B '%$(LPAREN)') $(I FormatString) $(B '%$(RPAREN)')
    $(I OtherCharacterExceptPercent)
$(I Position):
    $(I empty)
    $(I Integer) $(B '$')
$(I Flags):
    $(I empty)
    $(B '-') $(I Flags)
    $(B '+') $(I Flags)
    $(B '#') $(I Flags)
    $(B '0') $(I Flags)
    $(B ' ') $(I Flags)
$(I Width):
    $(I empty)
    $(I Integer)
    $(B '*')
$(I Precision):
    $(I empty)
    $(B '.')
    $(B '.') $(I Integer)
    $(B '.*')
$(I Integer):
    $(I Digit)
    $(I Digit) $(I Integer)
$(I Digit):
    $(B '0')|$(B '1')|$(B '2')|$(B '3')|$(B '4')|$(B '5')|$(B '6')|$(B '7')|$(B '8')|$(B '9')
$(I FormatChar):
    $(B 's')|$(B 'c')|$(B 'b')|$(B 'd')|$(B 'o')|$(B 'x')|$(B 'X')|$(B 'e')|$(B 'E')|$(B 'f')|$(B 'F')|$(B 'g')|$(B 'G')|$(B 'a')|$(B 'A')
)

    $(BOOKTABLE Flags affect formatting depending on the specifier as
    follows., $(TR $(TH Flag) $(TH Types&nbsp;affected) $(TH Semantics))

    $(TR $(TD $(B '-')) $(TD numeric) $(TD Left justify the result in
        the field.  It overrides any $(B 0) flag.))

    $(TR $(TD $(B '+')) $(TD numeric) $(TD Prefix positive numbers in
    a signed conversion with a $(B +).  It overrides any $(I space)
    flag.))

    $(TR $(TD $(B '#')) $(TD integral ($(B 'o'))) $(TD Add to
    precision as necessary so that the first digit of the octal
    formatting is a '0', even if both the argument and the $(I
    Precision) are zero.))

    $(TR $(TD $(B '#')) $(TD integral ($(B 'x'), $(B 'X'))) $(TD If
       non-zero, prefix result with $(B 0x) ($(B 0X)).))

    $(TR $(TD $(B '#')) $(TD floating) $(TD Always insert the decimal
       point and print trailing zeros.))

    $(TR $(TD $(B '0')) $(TD numeric) $(TD Use leading
    zeros to pad rather than spaces (except for the floating point
    values $(D nan) and $(D infinity)).  Ignore if there's a $(I
    Precision).))

    $(TR $(TD $(B ' ')) $(TD numeric) $(TD Prefix positive
    numbers in a signed conversion with a space.)))

    <dt>$(I Width)
    <dd>
    Specifies the minimum field width.
    If the width is a $(B *), an additional argument of type $(B int),
    preceding the actual argument, is taken as the width.
    If the width is negative, it is as if the $(B -) was given
    as a $(I Flags) character.

    <dt>$(I Precision)
    <dd> Gives the precision for numeric conversions.
    If the precision is a $(B *), an additional argument of type $(B int),
    preceding the actual argument, is taken as the precision.
    If it is negative, it is as if there was no $(I Precision) specifier.

    <dt>$(I FormatChar)
    <dd>
    <dl>
        <dt>$(B 's')
        <dd>The corresponding argument is formatted in a manner consistent
        with its type:
        <dl>
            <dt>$(B bool)
            <dd>The result is <tt>'true'</tt> or <tt>'false'</tt>.
            <dt>integral types
            <dd>The $(B %d) format is used.
            <dt>floating point types
            <dd>The $(B %g) format is used.
            <dt>string types
            <dd>The result is the string converted to UTF-8.
            A $(I Precision) specifies the maximum number of characters
            to use in the result.
            <dt>structs
            <dd>If the struct defines a $(B toString()) method the result is the
            string returned from this function. Otherwise the result is
            StructName(field<sub>0</sub>, field<sub>1</sub>, ...) where field<sub>n</sub>
            is the nth element formatted with the default format.
            <dt>classes derived from $(B Object)
            <dd>The result is the string returned from the class instance's
            $(B .toString()) method.
            A $(I Precision) specifies the maximum number of characters
            to use in the result.
            <dt>unions
            <dd>If the union defines a $(B toString()) method the result is the
            string returned from this function. Otherwise the result is
            the name of the union, without its contents.
            <dt>non-string static and dynamic arrays
            <dd>The result is [s<sub>0</sub>, s<sub>1</sub>, ...]
            where s<sub>n</sub> is the nth element
            formatted with the default format.
            <dt>associative arrays
            <dd>The result is the equivalent of what the initializer
            would look like for the contents of the associative array,
            e.g.: ["red" : 10, "blue" : 20].
        </dl>

        <dt>$(B 'c')
        <dd>The corresponding argument must be a character type.

        <dt>$(B 'b','d','o','x','X')
        <dd> The corresponding argument must be an integral type
        and is formatted as an integer. If the argument is a signed type
        and the $(I FormatChar) is $(B d) it is converted to
        a signed string of characters, otherwise it is treated as
        unsigned. An argument of type $(B bool) is formatted as '1'
        or '0'. The base used is binary for $(B b), octal for $(B o),
        decimal
        for $(B d), and hexadecimal for $(B x) or $(B X).
        $(B x) formats using lower case letters, $(B X) uppercase.
        If there are fewer resulting digits than the $(I Precision),
        leading zeros are used as necessary.
        If the $(I Precision) is 0 and the number is 0, no digits
        result.

        <dt>$(B 'e','E')
        <dd> A floating point number is formatted as one digit before
        the decimal point, $(I Precision) digits after, the $(I FormatChar),
        &plusmn;, followed by at least a two digit exponent: $(I d.dddddd)e$(I &plusmn;dd).
        If there is no $(I Precision), six
        digits are generated after the decimal point.
        If the $(I Precision) is 0, no decimal point is generated.

        <dt>$(B 'f','F')
        <dd> A floating point number is formatted in decimal notation.
        The $(I Precision) specifies the number of digits generated
        after the decimal point. It defaults to six. At least one digit
        is generated before the decimal point. If the $(I Precision)
        is zero, no decimal point is generated.

        <dt>$(B 'g','G')
        <dd> A floating point number is formatted in either $(B e) or
        $(B f) format for $(B g); $(B E) or $(B F) format for
        $(B G).
        The $(B f) format is used if the exponent for an $(B e) format
        is greater than -5 and less than the $(I Precision).
        The $(I Precision) specifies the number of significant
        digits, and defaults to six.
        Trailing zeros are elided after the decimal point, if the fractional
        part is zero then no decimal point is generated.

        <dt>$(B 'a','A')
        <dd> A floating point number is formatted in hexadecimal
        exponential notation 0x$(I h.hhhhhh)p$(I &plusmn;d).
        There is one hexadecimal digit before the decimal point, and as
        many after as specified by the $(I Precision).
        If the $(I Precision) is zero, no decimal point is generated.
        If there is no $(I Precision), as many hexadecimal digits as
        necessary to exactly represent the mantissa are generated.
        The exponent is written in as few digits as possible,
        but at least one, is in decimal, and represents a power of 2 as in
        $(I h.hhhhhh)*2<sup>$(I &plusmn;d)</sup>.
        The exponent for zero is zero.
        The hexadecimal digits, x and p are in upper case if the
        $(I FormatChar) is upper case.
    </dl>

    Floating point NaN's are formatted as $(B nan) if the
    $(I FormatChar) is lower case, or $(B NAN) if upper.
    Floating point infinities are formatted as $(B inf) or
    $(B infinity) if the
    $(I FormatChar) is lower case, or $(B INF) or $(B INFINITY) if upper.
    </dl>

    Examples:
    -------------------------
    import core.stdc.stdio;
    import std.format;

    void main()
    {
        auto writer = appender!string();
        formattedWrite(writer, "%s is the ultimate %s.", 42, "answer");
        assert(writer.data == "42 is the ultimate answer.");
        // Clear the writer
        writer = appender!string();
        formattedWrite(writer, "Date: %2$s %1$s", "October", 5);
        assert(writer.data == "Date: 5 October");
    }
    ------------------------

    The positional and non-positional styles can be mixed in the same
    format string. (POSIX leaves this behavior undefined.) The internal
    counter for non-positional parameters tracks the next parameter after
    the largest positional parameter already used.

    Example using array and nested array formatting:
    -------------------------
    import std.stdio;

    void main()
    {
        writefln("My items are %(%s %).", [1,2,3]);
        writefln("My items are %(%s, %).", [1,2,3]);
    }
    -------------------------
    The output is:
<pre class=console>
My items are 1 2 3.
My items are 1, 2, 3.
</pre>

    The trailing end of the sub-format string following the specifier for each
    item is interpreted as the array delimiter, and is therefore omitted
    following the last array item. The $(B %|) delimiter specifier may be used
    to indicate where the delimiter begins, so that the portion of the format
    string prior to it will be retained in the last array element:
    -------------------------
    import std.stdio;

    void main()
    {
        writefln("My items are %(-%s-%|, %).", [1,2,3]);
    }
    -------------------------
    which gives the output:
<pre class=console>
My items are -1-, -2-, -3-.
</pre>

    These compound format specifiers may be nested in the case of a nested
    array argument:
    -------------------------
    import std.stdio;
    void main() {
         auto mat = [[1, 2, 3],
                     [4, 5, 6],
                     [7, 8, 9]];

         writefln("%(%(%d %)\n%)", mat);
         writeln();

         writefln("[%(%(%d %)\n %)]", mat);
         writeln();

         writefln("[%([%(%d %)]%|\n %)]", mat);
         writeln();
    }
    -------------------------
    The output is:
<pre class=console>
1 2 3
4 5 6
7 8 9

[1 2 3
 4 5 6
 7 8 9]

[[1 2 3]
 [4 5 6]
 [7 8 9]]
</pre>

    Inside a compound format specifier, strings and characters are escaped
    automatically. To avoid this behavior, add $(B '-') flag to
    $(D "%$(LPAREN)").
    -------------------------
    import std.stdio;

    void main()
    {
        writefln("My friends are %s.", ["John", "Nancy"]);
        writefln("My friends are %(%s, %).", ["John", "Nancy"]);
        writefln("My friends are %-(%s, %).", ["John", "Nancy"]);
    }
    -------------------------
   which gives the output:
<pre class=console>
My friends are ["John", "Nancy"].
My friends are "John", "Nancy".
My friends are John, Nancy.
</pre>
 */
uint formattedWrite(Writer, Char, A...)(Writer w, in Char[] fmt, A args)
{
    import std.conv : text, to;

    alias FPfmt = void function(Writer, const(void)*, ref FormatSpec!Char) @safe pure nothrow;

    auto spec = FormatSpec!Char(fmt);

    FPfmt[A.length] funs;
    const(void)*[A.length] argsAddresses;
    if (!__ctfe)
    {
        foreach (i, Arg; A)
        {
            funs[i] = ()@trusted{ return cast(FPfmt)&formatGeneric!(Writer, Arg, Char); }();
            // We can safely cast away shared because all data is either
            // immutable or completely owned by this function.
            argsAddresses[i] = (ref arg)@trusted{ return cast(const void*) &arg; }(args[i]);

            // Reflect formatting @safe/pure ability of each arguments to this function
            if (0) formatValue(w, args[i], spec);
        }
    }

    // Are we already done with formats? Then just dump each parameter in turn
    uint currentArg = 0;
    while (spec.writeUpToNextSpec(w))
    {
        if (currentArg == funs.length && !spec.indexStart)
        {
            // leftover spec?
            enforceFmt(fmt.length == 0,
                text("Orphan format specifier: %", spec.spec));
            break;
        }
        if (spec.width == spec.DYNAMIC)
        {
            auto width = to!(typeof(spec.width))(getNthInt(currentArg, args));
            if (width < 0)
            {
                spec.flDash = true;
                width = -width;
            }
            spec.width = width;
            ++currentArg;
        }
        else if (spec.width < 0)
        {
            // means: get width as a positional parameter
            auto index = cast(uint) -spec.width;
            assert(index > 0);
            auto width = to!(typeof(spec.width))(getNthInt(index - 1, args));
            if (currentArg < index) currentArg = index;
            if (width < 0)
            {
                spec.flDash = true;
                width = -width;
            }
            spec.width = width;
        }
        if (spec.precision == spec.DYNAMIC)
        {
            auto precision = to!(typeof(spec.precision))(
                getNthInt(currentArg, args));
            if (precision >= 0) spec.precision = precision;
            // else negative precision is same as no precision
            else spec.precision = spec.UNSPECIFIED;
            ++currentArg;
        }
        else if (spec.precision < 0)
        {
            // means: get precision as a positional parameter
            auto index = cast(uint) -spec.precision;
            assert(index > 0);
            auto precision = to!(typeof(spec.precision))(
                getNthInt(index- 1, args));
            if (currentArg < index) currentArg = index;
            if (precision >= 0) spec.precision = precision;
            // else negative precision is same as no precision
            else spec.precision = spec.UNSPECIFIED;
        }
        // Format!
        if (spec.indexStart > 0)
        {
            // using positional parameters!
            foreach (i; spec.indexStart - 1 .. spec.indexEnd)
            {
                if (funs.length <= i) break;
                if (__ctfe)
                    formatNth(w, spec, i, args);
                else
                    funs[i](w, argsAddresses[i], spec);
            }
            if (currentArg < spec.indexEnd) currentArg = spec.indexEnd;
        }
        else
        {
            if (__ctfe)
                formatNth(w, spec, currentArg, args);
            else
                funs[currentArg](w, argsAddresses[currentArg], spec);
            ++currentArg;
        }
    }
    return currentArg;
}

@safe pure unittest
{
    import std.array;
    auto w = appender!string();
    formattedWrite(w, "%s %d", "@safe/pure", 42);
    assert(w.data == "@safe/pure 42");
}

/**
   Reads characters from input range $(D r), converts them according
   to $(D fmt), and writes them to $(D args).

   Returns:

   On success, the function returns the number of variables filled. This count
   can match the expected number of readings or fewer, even zero, if a
   matching failure happens.

   Example:
----
string s = "hello!124:34.5";
string a;
int b;
double c;
formattedRead(s, "%s!%s:%s", &a, &b, &c);
assert(a == "hello" && b == 124 && c == 34.5);
----
 */
uint formattedRead(R, Char, S...)(ref R r, const(Char)[] fmt, S args)
{
    import std.typecons : isTuple;

    auto spec = FormatSpec!Char(fmt);
    static if (!S.length)
    {
        spec.readUpToNextSpec(r);
        enforce(spec.trailing.empty);
        return 0;
    }
    else
    {
        // The function below accounts for '*' == fields meant to be
        // read and skipped
        void skipUnstoredFields()
        {
            for (;;)
            {
                spec.readUpToNextSpec(r);
                if (spec.width != spec.DYNAMIC) break;
                // must skip this field
                skipData(r, spec);
            }
        }

        skipUnstoredFields();
        if (r.empty)
        {
            // Input is empty, nothing to read
            return 0;
        }
        alias A = typeof(*args[0]);
        static if (isTuple!A)
        {
            foreach (i, T; A.Types)
            {
                (*args[0])[i] = unformatValue!(T)(r, spec);
                skipUnstoredFields();
            }
        }
        else
        {
            *args[0] = unformatValue!(A)(r, spec);
        }
        return 1 + formattedRead(r, spec.trailing, args[1 .. $]);
    }
}

unittest
{
    import std.math;
    string s = " 1.2 3.4 ";
    double x, y, z;
    assert(formattedRead(s, " %s %s %s ", &x, &y, &z) == 2);
    assert(s.empty);
    assert(approxEqual(x, 1.2));
    assert(approxEqual(y, 3.4));
    assert(isNaN(z));
}

template FormatSpec(Char)
    if (!is(Unqual!Char == Char))
{
    alias FormatSpec = FormatSpec!(Unqual!Char);
}

/**
 * A General handler for $(D printf) style format specifiers. Used for building more
 * specific formatting functions.
 *
 * Example:
 * ----
 * auto a = appender!(string)();
 * auto fmt = "Number: %2.4e\nString: %s";
 * auto f = FormatSpec!char(fmt);
 *
 * f.writeUpToNextSpec(a);
 *
 * assert(a.data == "Number: ");
 * assert(f.trailing == "\nString: %s");
 * assert(f.spec == 'e');
 * assert(f.width == 2);
 * assert(f.precision == 4);
 *
 * f.writeUpToNextSpec(a);
 *
 * assert(a.data == "Number: \nString: ");
 * assert(f.trailing == "");
 * assert(f.spec == 's');
 * ----
 */
struct FormatSpec(Char)
    if (is(Unqual!Char == Char))
{
    import std.ascii : isDigit;
    import std.algorithm : startsWith;
    import std.conv : parse, text, to;

    /**
       Minimum _width, default $(D 0).
     */
    int width = 0;

    /**
       Precision. Its semantics depends on the argument type. For
       floating point numbers, _precision dictates the number of
       decimals printed.
     */
    int precision = UNSPECIFIED;

    /**
       Special value for width and precision. $(D DYNAMIC) width or
       precision means that they were specified with $(D '*') in the
       format string and are passed at runtime through the varargs.
     */
    enum int DYNAMIC = int.max;

    /**
       Special value for precision, meaning the format specifier
       contained no explicit precision.
     */
    enum int UNSPECIFIED = DYNAMIC - 1;

    /**
       The actual format specifier, $(D 's') by default.
    */
    char spec = 's';

    /**
       Index of the argument for positional parameters, from $(D 1) to
       $(D ubyte.max). ($(D 0) means not used).
    */
    ubyte indexStart;

    /**
       Index of the last argument for positional parameter range, from
       $(D 1) to $(D ubyte.max). ($(D 0) means not used).
    */
    ubyte indexEnd;

    version(StdDdoc)
    {
        /**
         The format specifier contained a $(D '-') ($(D printf)
         compatibility).
         */
        bool flDash;

        /**
         The format specifier contained a $(D '0') ($(D printf)
         compatibility).
         */
        bool flZero;

        /**
         The format specifier contained a $(D ' ') ($(D printf)
         compatibility).
         */
        bool flSpace;

        /**
         The format specifier contained a $(D '+') ($(D printf)
         compatibility).
         */
        bool flPlus;

        /**
         The format specifier contained a $(D '#') ($(D printf)
         compatibility).
         */
        bool flHash;

        // Fake field to allow compilation
        ubyte allFlags;
    }
    else
    {
        union
        {
            import std.bitmanip : bitfields;
            mixin(bitfields!(
                        bool, "flDash", 1,
                        bool, "flZero", 1,
                        bool, "flSpace", 1,
                        bool, "flPlus", 1,
                        bool, "flHash", 1,
                        ubyte, "", 3));
            ubyte allFlags;
        }
    }

    /**
       In case of a compound format specifier starting with $(D
       "%$(LPAREN)") and ending with $(D "%$(RPAREN)"), $(D _nested)
       contains the string contained within the two separators.
     */
    const(Char)[] nested;

    /**
       In case of a compound format specifier, $(D _sep) contains the
       string positioning after $(D "%|").
     */
    const(Char)[] sep;

    /**
       $(D _trailing) contains the rest of the format string.
     */
    const(Char)[] trailing;

    /*
       This string is inserted before each sequence (e.g. array)
       formatted (by default $(D "[")).
     */
    enum immutable(Char)[] seqBefore = "[";

    /*
       This string is inserted after each sequence formatted (by
       default $(D "]")).
     */
    enum immutable(Char)[] seqAfter = "]";

    /*
       This string is inserted after each element keys of a sequence (by
       default $(D ":")).
     */
    enum immutable(Char)[] keySeparator = ":";

    /*
       This string is inserted in between elements of a sequence (by
       default $(D ", ")).
     */
    enum immutable(Char)[] seqSeparator = ", ";

    /**
       Construct a new $(D FormatSpec) using the format string $(D fmt), no
       processing is done until needed.
     */
    this(in Char[] fmt) @safe pure
    {
        trailing = fmt;
    }

    bool writeUpToNextSpec(OutputRange)(OutputRange writer)
    {
        if (trailing.empty)
            return false;
        for (size_t i = 0; i < trailing.length; ++i)
        {
            if (trailing[i] != '%') continue;
            put(writer, trailing[0 .. i]);
            trailing = trailing[i .. $];
            enforceFmt(trailing.length >= 2, `Unterminated format specifier: "%"`);
            trailing = trailing[1 .. $];

            if (trailing[0] != '%')
            {
                // Spec found. Fill up the spec, and bailout
                fillUp();
                return true;
            }
            // Doubled! Reset and Keep going
            i = 0;
        }
        // no format spec found
        put(writer, trailing);
        trailing = null;
        return false;
    }

    unittest
    {
        import std.array;
        auto w = appender!(char[])();
        auto f = FormatSpec("abc%sdef%sghi");
        f.writeUpToNextSpec(w);
        assert(w.data == "abc", w.data);
        assert(f.trailing == "def%sghi", text(f.trailing));
        f.writeUpToNextSpec(w);
        assert(w.data == "abcdef", w.data);
        assert(f.trailing == "ghi");
        // test with embedded %%s
        f = FormatSpec("ab%%cd%%ef%sg%%h%sij");
        w.clear();
        f.writeUpToNextSpec(w);
        assert(w.data == "ab%cd%ef" && f.trailing == "g%%h%sij", w.data);
        f.writeUpToNextSpec(w);
        assert(w.data == "ab%cd%efg%h" && f.trailing == "ij");
        // bug4775
        f = FormatSpec("%%%s");
        w.clear();
        f.writeUpToNextSpec(w);
        assert(w.data == "%" && f.trailing == "");
        f = FormatSpec("%%%%%s%%");
        w.clear();
        while (f.writeUpToNextSpec(w)) continue;
        assert(w.data == "%%%");

        f = FormatSpec("a%%b%%c%");
        w.clear();
        assertThrown!FormatException(f.writeUpToNextSpec(w));
        assert(w.data == "a%b%c" && f.trailing == "%");
    }

    private void fillUp()
    {
        // Reset content
        if (__ctfe)
        {
            flDash = false;
            flZero = false;
            flSpace = false;
            flPlus = false;
            flHash = false;
        }
        else
        {
            allFlags = 0;
        }

        width = 0;
        precision = UNSPECIFIED;
        nested = null;
        // Parse the spec (we assume we're past '%' already)
        for (size_t i = 0; i < trailing.length; )
        {
            switch (trailing[i])
            {
            case '(':
                // Embedded format specifier.
                auto j = i + 1;
                // Get the matching balanced paren
                for (uint innerParens;;)
                {
                    enforce(j < trailing.length,
                        text("Incorrect format specifier: %", trailing[i .. $]));
                    if (trailing[j++] != '%')
                    {
                        // skip, we're waiting for %( and %)
                        continue;
                    }
                    if (trailing[j] == '-') // for %-(
                        ++j;    // skip
                    if (trailing[j] == ')')
                    {
                        if (innerParens-- == 0) break;
                    }
                    else if (trailing[j] == '|')
                    {
                        if (innerParens == 0) break;
                    }
                    else if (trailing[j] == '(')
                    {
                        ++innerParens;
                    }
                }
                if (trailing[j] == '|')
                {
                    auto k = j;
                    for (++j;;)
                    {
                        if (trailing[j++] != '%')
                            continue;
                        if (trailing[j] == '%')
                            ++j;
                        else if (trailing[j] == ')')
                            break;
                        else
                            throw new Exception(
                                text("Incorrect format specifier: %",
                                        trailing[j .. $]));
                    }
                    nested = trailing[i + 1 .. k - 1];
                    sep = trailing[k + 1 .. j - 1];
                }
                else
                {
                    nested = trailing[i + 1 .. j - 1];
                    sep = null; // use null (issue 12135)
                }
                //this = FormatSpec(innerTrailingSpec);
                spec = '(';
                // We practically found the format specifier
                trailing = trailing[j + 1 .. $];
                return;
            case '-': flDash = true; ++i; break;
            case '+': flPlus = true; ++i; break;
            case '#': flHash = true; ++i; break;
            case '0': flZero = true; ++i; break;
            case ' ': flSpace = true; ++i; break;
            case '*':
                if (isDigit(trailing[++i]))
                {
                    // a '*' followed by digits and '$' is a
                    // positional format
                    trailing = trailing[1 .. $];
                    width = -parse!(typeof(width))(trailing);
                    i = 0;
                    enforceFmt(trailing[i++] == '$',
                        "$ expected");
                }
                else
                {
                    // read result
                    width = DYNAMIC;
                }
                break;
            case '1': .. case '9':
                auto tmp = trailing[i .. $];
                const widthOrArgIndex = parse!uint(tmp);
                enforceFmt(tmp.length,
                    text("Incorrect format specifier %", trailing[i .. $]));
                i = tmp.ptr - trailing.ptr;
                if (tmp.startsWith('$'))
                {
                    // index of the form %n$
                    indexEnd = indexStart = to!ubyte(widthOrArgIndex);
                    ++i;
                }
                else if (tmp.startsWith(':'))
                {
                    // two indexes of the form %m:n$, or one index of the form %m:$
                    indexStart = to!ubyte(widthOrArgIndex);
                    tmp = tmp[1 .. $];
                    if (tmp.startsWith('$'))
                    {
                        indexEnd = indexEnd.max;
                    }
                    else
                    {
                        indexEnd = parse!(typeof(indexEnd))(tmp);
                    }
                    i = tmp.ptr - trailing.ptr;
                    enforceFmt(trailing[i++] == '$',
                        "$ expected");
                }
                else
                {
                    // width
                    width = to!int(widthOrArgIndex);
                }
                break;
            case '.':
                // Precision
                if (trailing[++i] == '*')
                {
                    if (isDigit(trailing[++i]))
                    {
                        // a '.*' followed by digits and '$' is a
                        // positional precision
                        trailing = trailing[i .. $];
                        i = 0;
                        precision = -parse!int(trailing);
                        enforceFmt(trailing[i++] == '$',
                            "$ expected");
                    }
                    else
                    {
                        // read result
                        precision = DYNAMIC;
                    }
                }
                else if (trailing[i] == '-')
                {
                    // negative precision, as good as 0
                    precision = 0;
                    auto tmp = trailing[i .. $];
                    parse!int(tmp); // skip digits
                    i = tmp.ptr - trailing.ptr;
                }
                else if (isDigit(trailing[i]))
                {
                    auto tmp = trailing[i .. $];
                    precision = parse!int(tmp);
                    i = tmp.ptr - trailing.ptr;
                }
                else
                {
                    // "." was specified, but nothing after it
                    precision = 0;
                }
                break;
            default:
                // this is the format char
                spec = cast(char) trailing[i++];
                trailing = trailing[i .. $];
                return;
            } // end switch
        } // end for
        throw new Exception(text("Incorrect format specifier: ", trailing));
    }

    //--------------------------------------------------------------------------
    private bool readUpToNextSpec(R)(ref R r)
    {
        import std.ascii : isLower;

        // Reset content
        if (__ctfe)
        {
            flDash = false;
            flZero = false;
            flSpace = false;
            flPlus = false;
            flHash = false;
        }
        else
        {
            allFlags = 0;
        }
        width = 0;
        precision = UNSPECIFIED;
        nested = null;
        // Parse the spec
        while (trailing.length)
        {
            if (*trailing.ptr == '%')
            {
                if (trailing.length > 1 && trailing.ptr[1] == '%')
                {
                    assert(!r.empty);
                    // Require a '%'
                    if (r.front != '%') break;
                    trailing = trailing[2 .. $];
                    r.popFront();
                }
                else
                {
                    enforce(isLower(trailing[1]) || trailing[1] == '*' ||
                            trailing[1] == '(',
                            text("'%", trailing[1],
                                    "' not supported with formatted read"));
                    trailing = trailing[1 .. $];
                    fillUp();
                    return true;
                }
            }
            else
            {
                if (trailing.ptr[0] == ' ')
                {
                    while (!r.empty && std.ascii.isWhite(r.front)) r.popFront();
                    //r = std.algorithm.find!(not!(std.ascii.isWhite))(r);
                }
                else
                {
                    enforce(!r.empty,
                            text("parseToFormatSpec: Cannot find character `",
                                    trailing.ptr[0], "' in the input string."));
                    if (r.front != trailing.front) break;
                    r.popFront();
                }
                trailing = trailing[std.utf.stride(trailing, 0) .. $];
            }
        }
        return false;
    }

    private string getCurFmtStr() const
    {
        import std.array : appender;
        auto w = appender!string();
        auto f = FormatSpec!Char("%s"); // for stringnize

        put(w, '%');
        if (indexStart != 0)
        {
            formatValue(w, indexStart, f);
            put(w, '$');
        }
        if (flDash)  put(w, '-');
        if (flZero)  put(w, '0');
        if (flSpace) put(w, ' ');
        if (flPlus)  put(w, '+');
        if (flHash)  put(w, '#');
        if (width != 0)
            formatValue(w, width, f);
        if (precision != FormatSpec!Char.UNSPECIFIED)
        {
            put(w, '.');
            formatValue(w, precision, f);
        }
        put(w, spec);
        return w.data;
    }

    unittest
    {
        // issue 5237
        import std.array;
        auto w = appender!string();
        auto f = FormatSpec!char("%.16f");
        f.writeUpToNextSpec(w); // dummy eating
        assert(f.spec == 'f');
        auto fmt = f.getCurFmtStr();
        assert(fmt == "%.16f");
    }

    private const(Char)[] headUpToNextSpec()
    {
        import std.array : appender;
        auto w = appender!(typeof(return))();
        auto tr = trailing;

        while (tr.length)
        {
            if (*tr.ptr == '%')
            {
                if (tr.length > 1 && tr.ptr[1] == '%')
                {
                    tr = tr[2 .. $];
                    w.put('%');
                }
                else
                    break;
            }
            else
            {
                w.put(tr.front);
                tr.popFront();
            }
        }
        return w.data;
    }

    string toString()
    {
        return text("address = ", cast(void*) &this,
                "\nwidth = ", width,
                "\nprecision = ", precision,
                "\nspec = ", spec,
                "\nindexStart = ", indexStart,
                "\nindexEnd = ", indexEnd,
                "\nflDash = ", flDash,
                "\nflZero = ", flZero,
                "\nflSpace = ", flSpace,
                "\nflPlus = ", flPlus,
                "\nflHash = ", flHash,
                "\nnested = ", nested,
                "\ntrailing = ", trailing, "\n");
    }
}
@safe pure unittest
{
    //Test the example
    import std.array;
    auto a = appender!(string)();
    auto fmt = "Number: %2.4e\nString: %s";
    auto f = FormatSpec!char(fmt);

    f.writeUpToNextSpec(a);

    assert(a.data == "Number: ");
    assert(f.trailing == "\nString: %s");
    assert(f.spec == 'e');
    assert(f.width == 2);
    assert(f.precision == 4);

    f.writeUpToNextSpec(a);

    assert(a.data == "Number: \nString: ");
    assert(f.trailing == "");
    assert(f.spec == 's');
}

/**
   Helper function that returns a $(D FormatSpec) for a single specifier given
   in $(D fmt)

   Returns a $(D FormatSpec) with the specifier parsed.

   Enforces giving only one specifier to the function.
  */
FormatSpec!Char singleSpec(Char)(Char[] fmt)
{
    import std.conv : text;
    enforce(fmt.length >= 2, new Exception("fmt must be at least 2 characters long"));
    enforce(fmt.front == '%', new Exception("fmt must start with a '%' character"));

    static struct DummyOutputRange {
        void put(C)(C[] buf) {} // eat elements
    }
    auto a = DummyOutputRange();
    auto spec = FormatSpec!Char(fmt);
    //dummy write
    spec.writeUpToNextSpec(a);

    enforce(spec.trailing.empty,
            new Exception(text("Trailing characters in fmt string: '", spec.trailing)));

    return spec;
}
unittest
{
    auto spec = singleSpec("%2.3e");

    assert(spec.trailing == "");
    assert(spec.spec == 'e');
    assert(spec.width == 2);
    assert(spec.precision == 3);

    assertThrown(singleSpec(""));
    assertThrown(singleSpec("2.3e"));
    assertThrown(singleSpec("%2.3eTest"));
}

/**
   $(D bool)s are formatted as "true" or "false" with %s and as "1" or
   "0" with integral-specific format specs.
 */
void formatValue(Writer, T, Char)(Writer w, T obj, ref FormatSpec!Char f)
if (is(BooleanTypeOf!T) && !is(T == enum) && !hasToString!(T, Char))
{
    BooleanTypeOf!T val = obj;

    if (f.spec == 's')
    {
        string s = val ? "true" : "false";
        if (!f.flDash)
        {
            // right align
            if (f.width > s.length)
                foreach (i ; 0 .. f.width - s.length) put(w, ' ');
            put(w, s);
        }
        else
        {
            // left align
            put(w, s);
            if (f.width > s.length)
                foreach (i ; 0 .. f.width - s.length) put(w, ' ');
        }
    }
    else
        formatValue(w, cast(int) val, f);
}

@safe pure unittest
{
    assertCTFEable!(
    {
        formatTest( false, "false" );
        formatTest( true,  "true"  );
    });
}
unittest
{
    class C1 { bool val; alias val this; this(bool v){ val = v; } }
    class C2 { bool val; alias val this; this(bool v){ val = v; }
               override string toString() const { return "C"; } }
    formatTest( new C1(false), "false" );
    formatTest( new C1(true),  "true" );
    formatTest( new C2(false), "C" );
    formatTest( new C2(true),  "C" );

    struct S1 { bool val; alias val this; }
    struct S2 { bool val; alias val this;
                string toString() const { return "S"; } }
    formatTest( S1(false), "false" );
    formatTest( S1(true),  "true"  );
    formatTest( S2(false), "S" );
    formatTest( S2(true),  "S" );
}

unittest
{
    string t1 = format("[%6s] [%6s] [%-6s]", true, false, true);
    assert(t1 == "[  true] [ false] [true  ]");

    string t2 = format("[%3s] [%-2s]", true, false);
    assert(t2 == "[true] [false]");
}

/**
   $(D null) literal is formatted as $(D "null").
 */
void formatValue(Writer, T, Char)(Writer w, T obj, ref FormatSpec!Char f)
if (is(Unqual!T == typeof(null)) && !is(T == enum) && !hasToString!(T, Char))
{
    enforceFmt(f.spec == 's',
        "null");

    put(w, "null");
}

@safe pure unittest
{
    assertCTFEable!(
    {
        formatTest( null, "null" );
    });
}

/**
   Integrals are formatted like $(D printf) does.
 */
void formatValue(Writer, T, Char)(Writer w, T obj, ref FormatSpec!Char f)
if (is(IntegralTypeOf!T) && !is(T == enum) && !hasToString!(T, Char))
{
    import std.system : Endian;
    alias U = IntegralTypeOf!T;
    U val = obj;    // Extracting alias this may be impure/system/may-throw

    if (f.spec == 'r')
    {
        // raw write, skip all else and write the thing
        auto raw = (ref val)@trusted{
            return (cast(const char*) &val)[0 .. val.sizeof];
        }(val);
        if (std.system.endian == Endian.littleEndian && f.flPlus
            || std.system.endian == Endian.bigEndian && f.flDash)
        {
            // must swap bytes
            foreach_reverse (c; raw)
                put(w, c);
        }
        else
        {
            foreach (c; raw)
                put(w, c);
        }
        return;
    }

    uint base =
        f.spec == 'x' || f.spec == 'X' ? 16 :
        f.spec == 'o' ? 8 :
        f.spec == 'b' ? 2 :
        f.spec == 's' || f.spec == 'd' || f.spec == 'u' ? 10 :
        0;
    enforceFmt(base > 0,
        "integral");

    // Forward on to formatIntegral to handle both U and const(U)
    // Saves duplication of code for both versions.
    static if (isSigned!U)
        formatIntegral(w, cast( long) val, f, base, Unsigned!U.max);
    else
        formatIntegral(w, cast(ulong) val, f, base, U.max);
}

private void formatIntegral(Writer, T, Char)(Writer w, const(T) val, ref FormatSpec!Char f, uint base, ulong mask)
{
    FormatSpec!Char fs = f; // fs is copy for change its values.
    T arg = val;

    bool negative = (base == 10 && arg < 0);
    if (negative)
    {
        arg = -arg;
    }

    // All unsigned integral types should fit in ulong.
    formatUnsigned(w, (cast(ulong) arg) & mask, fs, base, negative);
}

private void formatUnsigned(Writer, Char)(Writer w, ulong arg, ref FormatSpec!Char fs, uint base, bool negative)
{
    if (fs.precision == fs.UNSPECIFIED)
    {
        // default precision for integrals is 1
        fs.precision = 1;
    }
    else
    {
        // if a precision is specified, the '0' flag is ignored.
        fs.flZero = false;
    }

    char leftPad = void;
    if (!fs.flDash && !fs.flZero)
        leftPad = ' ';
    else if (!fs.flDash && fs.flZero)
        leftPad = '0';
    else
        leftPad = 0;

    // figure out sign and continue in unsigned mode
    char forcedPrefix = void;
    if (fs.flPlus) forcedPrefix = '+';
    else if (fs.flSpace) forcedPrefix = ' ';
    else forcedPrefix = 0;
    if (base != 10)
    {
        // non-10 bases are always unsigned
        forcedPrefix = 0;
    }
    else if (negative)
    {
        // argument is signed
        forcedPrefix = '-';
    }
    // fill the digits
    char[64] buffer; // 64 bits in base 2 at most
    char[] digits;
    {
        uint i = buffer.length;
        auto n = arg;
        do
        {
            --i;
            buffer[i] = cast(char) (n % base);
            n /= base;
            if (buffer[i] < 10) buffer[i] += '0';
            else buffer[i] += (fs.spec == 'x' ? 'a' : 'A') - 10;
        } while (n);
        digits = buffer[i .. $]; // got the digits without the sign
    }
    // adjust precision to print a '0' for octal if alternate format is on
    if (base == 8 && fs.flHash
        && (fs.precision <= digits.length)) // too low precision
    {
        //fs.precision = digits.length + (arg != 0);
        forcedPrefix = '0';
    }
    // write left pad; write sign; write 0x or 0X; write digits;
    //   write right pad
    // Writing left pad
    ptrdiff_t spacesToPrint =
        fs.width // start with the minimum width
        - digits.length  // take away digits to print
        - (forcedPrefix != 0) // take away the sign if any
        - (base == 16 && fs.flHash && arg ? 2 : 0); // 0x or 0X
    const ptrdiff_t delta = fs.precision - digits.length;
    if (delta > 0) spacesToPrint -= delta;
    if (spacesToPrint > 0) // need to do some padding
    {
        if (leftPad == '0')
        {
            // pad with zeros

            fs.precision =
                cast(typeof(fs.precision)) (spacesToPrint + digits.length);
                //to!(typeof(fs.precision))(spacesToPrint + digits.length);
        }
        else if (leftPad) foreach (i ; 0 .. spacesToPrint) put(w, ' ');
    }
    // write sign
    if (forcedPrefix) put(w, forcedPrefix);
    // write 0x or 0X
    if (base == 16 && fs.flHash && arg) {
        // @@@ overcome bug in dmd;
        //w.write(fs.spec == 'x' ? "0x" : "0X"); //crashes the compiler
        put(w, '0');
        put(w, fs.spec == 'x' ? 'x' : 'X'); // x or X
    }
    // write the digits
    if (arg || fs.precision)
    {
        ptrdiff_t zerosToPrint = fs.precision - digits.length;
        foreach (i ; 0 .. zerosToPrint) put(w, '0');
        put(w, digits);
    }
    // write the spaces to the right if left-align
    if (!leftPad) foreach (i ; 0 .. spacesToPrint) put(w, ' ');
}

@safe pure unittest
{
    assertCTFEable!(
    {
        formatTest( 10, "10" );
    });
}
unittest
{
    class C1 { long val; alias val this; this(long v){ val = v; } }
    class C2 { long val; alias val this; this(long v){ val = v; }
               override string toString() const { return "C"; } }
    formatTest( new C1(10), "10" );
    formatTest( new C2(10), "C" );

    struct S1 { long val; alias val this; }
    struct S2 { long val; alias val this;
                string toString() const { return "S"; } }
    formatTest( S1(10), "10" );
    formatTest( S2(10), "S" );
}

// bugzilla 9117
unittest
{
    static struct Frop {}

    static struct Foo
    {
        int n = 0;
        alias n this;
        T opCast(T) () if (is(T == Frop))
        {
            return Frop();
        }
        string toString()
        {
            return "Foo";
        }
    }

    static struct Bar
    {
        Foo foo;
        alias foo this;
        string toString()
        {
            return "Bar";
        }
    }

    const(char)[] result;
    void put(const char[] s){ result ~= s; }

    Foo foo;
    formattedWrite(&put, "%s", foo);    // OK
    assert(result == "Foo");

    result = null;

    Bar bar;
    formattedWrite(&put, "%s", bar);    // NG
    assert(result == "Bar");
}

/**
 * Floating-point values are formatted like $(D printf) does.
 */
void formatValue(Writer, T, Char)(Writer w, T obj, ref FormatSpec!Char f)
if (is(FloatingPointTypeOf!T) && !is(T == enum) && !hasToString!(T, Char))
{
    import core.stdc.stdio : snprintf;
    import std.system : Endian;
    import std.algorithm : find, min;
    FormatSpec!Char fs = f; // fs is copy for change its values.
    FloatingPointTypeOf!T val = obj;

    if (fs.spec == 'r')
    {
        // raw write, skip all else and write the thing
        auto raw = (ref val)@trusted{
            return (cast(const char*) &val)[0 .. val.sizeof];
        }(val);
        if (std.system.endian == Endian.littleEndian && f.flPlus
            || std.system.endian == Endian.bigEndian && f.flDash)
        {
            // must swap bytes
            foreach_reverse (c; raw)
                put(w, c);
        }
        else
        {
            foreach (c; raw)
                put(w, c);
        }
        return;
    }
    enforceFmt(find("fgFGaAeEs", fs.spec).length,
        "floating");

    version (CRuntime_Microsoft)
    {
        import std.math : isNaN, isInfinity;
        double tval = val; // convert early to get "inf" in case of overflow
        string s;
        if (isNaN(tval))
            s = "nan"; // snprintf writes 1.#QNAN
        else if (isInfinity(tval))
            s = val >= 0 ? "inf" : "-inf"; // snprintf writes 1.#INF

        if (s.length > 0)
        {
          version(none)
          {
            return formatValue(w, s, f);
          }
          else  // FIXME:workaroun
          {
            s = s[0 .. f.precision < $ ? f.precision : $];
            if (!f.flDash)
            {
                // right align
                if (f.width > s.length)
                    foreach (j ; 0 .. f.width - s.length) put(w, ' ');
                put(w, s);
            }
            else
            {
                // left align
                put(w, s);
                if (f.width > s.length)
                    foreach (j ; 0 .. f.width - s.length) put(w, ' ');
            }
            return;
          }
        }
    }
    else
        alias val tval;
    if (fs.spec == 's') fs.spec = 'g';
    char[1 /*%*/ + 5 /*flags*/ + 3 /*width.prec*/ + 2 /*format*/
                     + 1 /*\0*/] sprintfSpec = void;
    sprintfSpec[0] = '%';
    uint i = 1;
    if (fs.flDash) sprintfSpec[i++] = '-';
    if (fs.flPlus) sprintfSpec[i++] = '+';
    if (fs.flZero) sprintfSpec[i++] = '0';
    if (fs.flSpace) sprintfSpec[i++] = ' ';
    if (fs.flHash) sprintfSpec[i++] = '#';
    sprintfSpec[i .. i + 3] = "*.*";
    i += 3;
    if (is(Unqual!(typeof(val)) == real)) sprintfSpec[i++] = 'L';
    sprintfSpec[i++] = fs.spec;
    sprintfSpec[i] = 0;
    //printf("format: '%s'; geeba: %g\n", sprintfSpec.ptr, val);
    char[512] buf;

    immutable n = ()@trusted{
        return snprintf(buf.ptr, buf.length,
                        sprintfSpec.ptr,
                        fs.width,
                        // negative precision is same as no precision specified
                        fs.precision == fs.UNSPECIFIED ? -1 : fs.precision,
                        tval);
    }();

    enforceFmt(n >= 0,
        "floating point formatting failure");
    put(w, buf[0 .. min(n, buf.length-1)]);
}

@safe /*pure */unittest
{
    import std.conv : to;
    foreach (T; TypeTuple!(float, double, real))
    {
        formatTest( to!(          T)(5.5), "5.5" );
        formatTest( to!(    const T)(5.5), "5.5" );
        formatTest( to!(immutable T)(5.5), "5.5" );

        // bionic doesn't support lower-case string formatting of nan yet
        version(Android) { formatTest( T.nan, "NaN" ); }
        else { formatTest( T.nan, "nan" ); }
    }
}

unittest
{
    formatTest( 2.25, "2.25" );

    class C1 { double val; alias val this; this(double v){ val = v; } }
    class C2 { double val; alias val this; this(double v){ val = v; }
               override string toString() const { return "C"; } }
    formatTest( new C1(2.25), "2.25" );
    formatTest( new C2(2.25), "C" );

    struct S1 { double val; alias val this; }
    struct S2 { double val; alias val this;
                string toString() const { return "S"; } }
    formatTest( S1(2.25), "2.25" );
    formatTest( S2(2.25), "S" );
}

/*
   Formatting a $(D creal) is deprecated but still kept around for a while.
 */
void formatValue(Writer, T, Char)(Writer w, T obj, ref FormatSpec!Char f)
if (is(Unqual!T : creal) && !is(T == enum) && !hasToString!(T, Char))
{
    creal val = obj;

    formatValue(w, val.re, f);
    if (val.im >= 0)
    {
        put(w, '+');
    }
    formatValue(w, val.im, f);
    put(w, 'i');
}

/*@safe pure */unittest
{
    import std.conv : to;
    foreach (T; TypeTuple!(cfloat, cdouble, creal))
    {
        formatTest( to!(          T)(1 + 1i), "1+1i" );
        formatTest( to!(    const T)(1 + 1i), "1+1i" );
        formatTest( to!(immutable T)(1 + 1i), "1+1i" );
    }
    foreach (T; TypeTuple!(cfloat, cdouble, creal))
    {
        formatTest( to!(          T)(0 - 3i), "0-3i" );
        formatTest( to!(    const T)(0 - 3i), "0-3i" );
        formatTest( to!(immutable T)(0 - 3i), "0-3i" );
    }
}

unittest
{
    formatTest( 3+2.25i, "3+2.25i" );

    class C1 { cdouble val; alias val this; this(cdouble v){ val = v; } }
    class C2 { cdouble val; alias val this; this(cdouble v){ val = v; }
               override string toString() const { return "C"; } }
    formatTest( new C1(3+2.25i), "3+2.25i" );
    formatTest( new C2(3+2.25i), "C" );

    struct S1 { cdouble val; alias val this; }
    struct S2 { cdouble val; alias val this;
                string toString() const { return "S"; } }
    formatTest( S1(3+2.25i), "3+2.25i" );
    formatTest( S2(3+2.25i), "S" );
}

/*
   Formatting an $(D ireal) is deprecated but still kept around for a while.
 */
void formatValue(Writer, T, Char)(Writer w, T obj, ref FormatSpec!Char f)
if (is(Unqual!T : ireal) && !is(T == enum) && !hasToString!(T, Char))
{
    ireal val = obj;

    formatValue(w, val.im, f);
    put(w, 'i');
}

/*@safe pure */unittest
{
    import std.conv : to;
    foreach (T; TypeTuple!(ifloat, idouble, ireal))
    {
        formatTest( to!(          T)(1i), "1i" );
        formatTest( to!(    const T)(1i), "1i" );
        formatTest( to!(immutable T)(1i), "1i" );
    }
}

unittest
{
    formatTest( 2.25i, "2.25i" );

    class C1 { idouble val; alias val this; this(idouble v){ val = v; } }
    class C2 { idouble val; alias val this; this(idouble v){ val = v; }
               override string toString() const { return "C"; } }
    formatTest( new C1(2.25i), "2.25i" );
    formatTest( new C2(2.25i), "C" );

    struct S1 { idouble val; alias val this; }
    struct S2 { idouble val; alias val this;
                string toString() const { return "S"; } }
    formatTest( S1(2.25i), "2.25i" );
    formatTest( S2(2.25i), "S" );
}

/**
   Individual characters ($(D char), $(D wchar), or $(D dchar)) are
   formatted as Unicode characters with %s and as integers with
   integral-specific format specs.
 */
void formatValue(Writer, T, Char)(Writer w, T obj, ref FormatSpec!Char f)
if (is(CharTypeOf!T) && !is(T == enum) && !hasToString!(T, Char))
{
    CharTypeOf!T val = obj;

    if (f.spec == 's' || f.spec == 'c')
    {
        put(w, val);
    }
    else
    {
        alias U = TypeTuple!(ubyte, ushort, uint)[CharTypeOf!T.sizeof/2];
        formatValue(w, cast(U) val, f);
    }
}

@safe pure unittest
{
    assertCTFEable!(
    {
        formatTest( 'c', "c" );
    });
}

unittest
{
    class C1 { char val; alias val this; this(char v){ val = v; } }
    class C2 { char val; alias val this; this(char v){ val = v; }
               override string toString() const { return "C"; } }
    formatTest( new C1('c'), "c" );
    formatTest( new C2('c'), "C" );

    struct S1 { char val; alias val this; }
    struct S2 { char val; alias val this;
                string toString() const { return "S"; } }
    formatTest( S1('c'), "c" );
    formatTest( S2('c'), "S" );
}

@safe pure unittest
{
    //Little Endian
    formatTest( "%-r", cast( char)'c', ['c'         ] );
    formatTest( "%-r", cast(wchar)'c', ['c', 0      ] );
    formatTest( "%-r", cast(dchar)'c', ['c', 0, 0, 0] );
    formatTest( "%-r", '本', ['\x2c', '\x67'] );

    //Big Endian
    formatTest( "%+r", cast( char)'c', [         'c'] );
    formatTest( "%+r", cast(wchar)'c', [0,       'c'] );
    formatTest( "%+r", cast(dchar)'c', [0, 0, 0, 'c'] );
    formatTest( "%+r", '本', ['\x67', '\x2c'] );
}

/**
   Strings are formatted like $(D printf) does.
 */
void formatValue(Writer, T, Char)(Writer w, T obj, ref FormatSpec!Char f)
if (is(StringTypeOf!T) && !is(StaticArrayTypeOf!T) && !is(T == enum) && !hasToString!(T, Char))
{
    Unqual!(StringTypeOf!T) val = obj;  // for `alias this`, see bug5371
    formatRange(w, val, f);
}

unittest
{
    formatTest( "abc", "abc" );
}

unittest
{
    // Test for bug 5371 for classes
    class C1 { const string var; alias var this; this(string s){ var = s; } }
    class C2 {       string var; alias var this; this(string s){ var = s; } }
    formatTest( new C1("c1"), "c1" );
    formatTest( new C2("c2"), "c2" );

    // Test for bug 5371 for structs
    struct S1 { const string var; alias var this; }
    struct S2 {       string var; alias var this; }
    formatTest( S1("s1"), "s1" );
    formatTest( S2("s2"), "s2" );
}

unittest
{
    class  C3 { string val; alias val this; this(string s){ val = s; }
                override string toString() const { return "C"; } }
    formatTest( new C3("c3"), "C" );

    struct S3 { string val; alias val this;
                string toString() const { return "S"; } }
    formatTest( S3("s3"), "S" );
}

@safe pure unittest
{
    //Little Endian
    formatTest( "%-r", "ab"c, ['a'         , 'b'         ] );
    formatTest( "%-r", "ab"w, ['a', 0      , 'b', 0      ] );
    formatTest( "%-r", "ab"d, ['a', 0, 0, 0, 'b', 0, 0, 0] );
    formatTest( "%-r", "日本語"c, ['\xe6', '\x97', '\xa5', '\xe6', '\x9c', '\xac', '\xe8', '\xaa', '\x9e'] );
    formatTest( "%-r", "日本語"w, ['\xe5', '\x65',                 '\x2c', '\x67',                 '\x9e', '\x8a'                ] );
    formatTest( "%-r", "日本語"d, ['\xe5', '\x65', '\x00', '\x00', '\x2c', '\x67', '\x00', '\x00', '\x9e', '\x8a', '\x00', '\x00'] );

    //Big Endian
    formatTest( "%+r", "ab"c, [         'a',          'b'] );
    formatTest( "%+r", "ab"w, [      0, 'a',       0, 'b'] );
    formatTest( "%+r", "ab"d, [0, 0, 0, 'a', 0, 0, 0, 'b'] );
    formatTest( "%+r", "日本語"c, ['\xe6', '\x97', '\xa5', '\xe6', '\x9c', '\xac', '\xe8', '\xaa', '\x9e'] );
    formatTest( "%+r", "日本語"w, [                '\x65', '\xe5',                 '\x67', '\x2c',                 '\x8a', '\x9e'] );
    formatTest( "%+r", "日本語"d, ['\x00', '\x00', '\x65', '\xe5', '\x00', '\x00', '\x67', '\x2c', '\x00', '\x00', '\x8a', '\x9e'] );
}

/**
   Static-size arrays are formatted as dynamic arrays.
 */
void formatValue(Writer, T, Char)(Writer w, auto ref T obj, ref FormatSpec!Char f)
if (is(StaticArrayTypeOf!T) && !is(T == enum) && !hasToString!(T, Char))
{
    formatValue(w, obj[], f);
}

unittest    // Test for issue 8310
{
    import std.array : appender;
    FormatSpec!char f;
    auto w = appender!string();

    char[2] two = ['a', 'b'];
    formatValue(w, two, f);

    char[2] getTwo(){ return two; }
    formatValue(w, getTwo(), f);
}

/**
   Dynamic arrays are formatted as input ranges.

   Specializations:
     $(UL $(LI $(D void[]) is formatted like $(D ubyte[]).)
          $(LI Const array is converted to input range by removing its qualifier.))
 */
void formatValue(Writer, T, Char)(Writer w, T obj, ref FormatSpec!Char f)
if (is(DynamicArrayTypeOf!T) && !is(StringTypeOf!T) && !is(T == enum) && !hasToString!(T, Char))
{
    static if (is(const(ArrayTypeOf!T) == const(void[])))
    {
        formatValue(w, cast(const ubyte[])obj, f);
    }
    else static if (!isInputRange!T)
    {
        alias U = Unqual!(ArrayTypeOf!T);
        static assert(isInputRange!U);
        U val = obj;
        formatValue(w, val, f);
    }
    else
    {
        formatRange(w, obj, f);
    }
}

// alias this, input range I/F, and toString()
unittest
{
    struct S(int flags)
    {
        int[] arr;
      static if (flags & 1)
        alias arr this;

      static if (flags & 2)
      {
        @property bool empty() const { return arr.length == 0; }
        @property int front() const { return arr[0] * 2; }
        void popFront() { arr = arr[1..$]; }
      }

      static if (flags & 4)
        string toString() const { return "S"; }
    }
    formatTest(S!0b000([0, 1, 2]), "S!0([0, 1, 2])");
    formatTest(S!0b001([0, 1, 2]), "[0, 1, 2]");        // Test for bug 7628
    formatTest(S!0b010([0, 1, 2]), "[0, 2, 4]");
    formatTest(S!0b011([0, 1, 2]), "[0, 2, 4]");
    formatTest(S!0b100([0, 1, 2]), "S");
    formatTest(S!0b101([0, 1, 2]), "S");                // Test for bug 7628
    formatTest(S!0b110([0, 1, 2]), "S");
    formatTest(S!0b111([0, 1, 2]), "S");

    class C(uint flags)
    {
        int[] arr;
      static if (flags & 1)
        alias arr this;

        this(int[] a) { arr = a; }

      static if (flags & 2)
      {
        @property bool empty() const { return arr.length == 0; }
        @property int front() const { return arr[0] * 2; }
        void popFront() { arr = arr[1..$]; }
      }

      static if (flags & 4)
        override string toString() const { return "C"; }
    }
    formatTest(new C!0b000([0, 1, 2]), (new C!0b000([])).toString());
    formatTest(new C!0b001([0, 1, 2]), "[0, 1, 2]");    // Test for bug 7628
    formatTest(new C!0b010([0, 1, 2]), "[0, 2, 4]");
    formatTest(new C!0b011([0, 1, 2]), "[0, 2, 4]");
    formatTest(new C!0b100([0, 1, 2]), "C");
    formatTest(new C!0b101([0, 1, 2]), "C");            // Test for bug 7628
    formatTest(new C!0b110([0, 1, 2]), "C");
    formatTest(new C!0b111([0, 1, 2]), "C");
}

unittest
{
    // void[]
    void[] val0;
    formatTest( val0, "[]" );

    void[] val = cast(void[])cast(ubyte[])[1, 2, 3];
    formatTest( val, "[1, 2, 3]" );

    void[0] sval0 = [];
    formatTest( sval0, "[]");

    void[3] sval = cast(void[3])cast(ubyte[3])[1, 2, 3];
    formatTest( sval, "[1, 2, 3]" );
}

unittest
{
    // const(T[]) -> const(T)[]
    const short[] a = [1, 2, 3];
    formatTest( a, "[1, 2, 3]" );

    struct S { const(int[]) arr; alias arr this; }
    auto s = S([1,2,3]);
    formatTest( s, "[1, 2, 3]" );
}

unittest
{
    // 6640
    struct Range
    {
        string value;
        @property bool empty() const { return !value.length; }
        @property dchar front() const { return value.front; }
        void popFront() { value.popFront(); }

        @property size_t length() const { return value.length; }
    }
    immutable table =
    [
        ["[%s]", "[string]"],
        ["[%10s]", "[    string]"],
        ["[%-10s]", "[string    ]"],
        ["[%(%02x %)]", "[73 74 72 69 6e 67]"],
        ["[%(%c %)]", "[s t r i n g]"],
    ];
    foreach (e; table)
    {
        formatTest(e[0], "string", e[1]);
        formatTest(e[0], Range("string"), e[1]);
    }
}

unittest
{
    // string literal from valid UTF sequence is encoding free.
    foreach (StrType; TypeTuple!(string, wstring, dstring))
    {
        // Valid and printable (ASCII)
        formatTest( [cast(StrType)"hello"],
                    `["hello"]` );

        // 1 character escape sequences (' is not escaped in strings)
        formatTest( [cast(StrType)"\"'\0\\\a\b\f\n\r\t\v"],
                    `["\"'\0\\\a\b\f\n\r\t\v"]` );

        // 1 character optional escape sequences
        formatTest( [cast(StrType)"\'\?"],
                    `["'?"]` );

        // Valid and non-printable code point (<= U+FF)
        formatTest( [cast(StrType)"\x10\x1F\x20test"],
                    `["\x10\x1F test"]` );

        // Valid and non-printable code point (<= U+FFFF)
        formatTest( [cast(StrType)"\u200B..\u200F"],
                    `["\u200B..\u200F"]` );

        // Valid and non-printable code point (<= U+10FFFF)
        formatTest( [cast(StrType)"\U000E0020..\U000E007F"],
                    `["\U000E0020..\U000E007F"]` );
    }

    // invalid UTF sequence needs hex-string literal postfix (c/w/d)
    {
        // U+FFFF with UTF-8 (Invalid code point for interchange)
        formatTest( [cast(string)[0xEF, 0xBF, 0xBF]],
                    `[x"EF BF BF"c]` );

        // U+FFFF with UTF-16 (Invalid code point for interchange)
        formatTest( [cast(wstring)[0xFFFF]],
                    `[x"FFFF"w]` );

        // U+FFFF with UTF-32 (Invalid code point for interchange)
        formatTest( [cast(dstring)[0xFFFF]],
                    `[x"FFFF"d]` );
    }
}

unittest
{
    // nested range formatting with array of string
    formatTest( "%({%(%02x %)}%| %)", ["test", "msg"],
                `{74 65 73 74} {6d 73 67}` );
}

unittest
{
    // stop auto escaping inside range formatting
    auto arr = ["hello", "world"];
    formatTest( "%(%s, %)",  arr, `"hello", "world"` );
    formatTest( "%-(%s, %)", arr, `hello, world` );

    auto aa1 = [1:"hello", 2:"world"];
    formatTest( "%(%s:%s, %)",  aa1, [`1:"hello", 2:"world"`, `2:"world", 1:"hello"`] );
    formatTest( "%-(%s:%s, %)", aa1, [`1:hello, 2:world`, `2:world, 1:hello`] );

    auto aa2 = [1:["ab", "cd"], 2:["ef", "gh"]];
    formatTest( "%-(%s:%s, %)",        aa2, [`1:["ab", "cd"], 2:["ef", "gh"]`, `2:["ef", "gh"], 1:["ab", "cd"]`] );
    formatTest( "%-(%s:%(%s%), %)",    aa2, [`1:"ab""cd", 2:"ef""gh"`, `2:"ef""gh", 1:"ab""cd"`] );
    formatTest( "%-(%s:%-(%s%)%|, %)", aa2, [`1:abcd, 2:efgh`, `2:efgh, 1:abcd`] );
}

// input range formatting
private void formatRange(Writer, T, Char)(ref Writer w, ref T val, ref FormatSpec!Char f)
if (isInputRange!T)
{
    import std.conv : text;

    // Formatting character ranges like string
    if (f.spec == 's')
    {
        alias E = ElementType!T;

        static if (!is(E == enum) && is(CharTypeOf!E))
        {
            static if (is(StringTypeOf!T))
            {
                auto s = val[0 .. f.precision < $ ? f.precision : $];
                if (!f.flDash)
                {
                    // right align
                    if (f.width > s.length)
                        foreach (i ; 0 .. f.width - s.length) put(w, ' ');
                    put(w, s);
                }
                else
                {
                    // left align
                    put(w, s);
                    if (f.width > s.length)
                        foreach (i ; 0 .. f.width - s.length) put(w, ' ');
                }
            }
            else
            {
                if (!f.flDash)
                {
                    static if (hasLength!T)
                    {
                        // right align
                        auto len = val.length;
                    }
                    else static if (isForwardRange!T && !isInfinite!T)
                    {
                        auto len = walkLength(val.save);
                    }
                    else
                    {
                        enforce(f.width == 0, "Cannot right-align a range without length");
                        size_t len = 0;
                    }
                    if (f.precision != f.UNSPECIFIED && len > f.precision)
                        len = f.precision;

                    if (f.width > len)
                        foreach (i ; 0 .. f.width - len)
                            put(w, ' ');
                    if (f.precision == f.UNSPECIFIED)
                        put(w, val);
                    else
                    {
                        size_t printed = 0;
                        for (; !val.empty && printed < f.precision; val.popFront(), ++printed)
                            put(w, val.front);
                    }
                }
                else
                {
                    size_t printed = void;

                    // left align
                    if (f.precision == f.UNSPECIFIED)
                    {
                        static if (hasLength!T)
                        {
                            printed = val.length;
                            put(w, val);
                        }
                        else
                        {
                            printed = 0;
                            for (; !val.empty; val.popFront(), ++printed)
                                put(w, val.front);
                        }
                    }
                    else
                    {
                        printed = 0;
                        for (; !val.empty && printed < f.precision; val.popFront(), ++printed)
                            put(w, val.front);
                    }

                    if (f.width > printed)
                        foreach (i ; 0 .. f.width - printed)
                            put(w, ' ');
                }
            }
        }
        else
        {
            put(w, f.seqBefore);
            if (!val.empty)
            {
                formatElement(w, val.front, f);
                val.popFront();
                for (size_t i; !val.empty; val.popFront(), ++i)
                {
                    put(w, f.seqSeparator);
                    formatElement(w, val.front, f);
                }
            }
            static if (!isInfinite!T) put(w, f.seqAfter);
        }
    }
    else if (f.spec == 'r')
    {
        static if (is(DynamicArrayTypeOf!T))
        {
            alias ARR = DynamicArrayTypeOf!T;
            foreach (e ; cast(ARR)val)
            {
                formatValue(w, e, f);
            }
        }
        else
        {
            for (size_t i; !val.empty; val.popFront(), ++i)
            {
                formatValue(w, val.front, f);
            }
        }
    }
    else if (f.spec == '(')
    {
        if (val.empty)
            return;
        // Nested specifier is to be used
        for (;;)
        {
            auto fmt = FormatSpec!Char(f.nested);
            fmt.writeUpToNextSpec(w);
            if (f.flDash)
                formatValue(w, val.front, fmt);
            else
                formatElement(w, val.front, fmt);
            if (f.sep.ptr)
            {
                put(w, fmt.trailing);
                val.popFront();
                if (val.empty)
                    break;
                put(w, f.sep);
            }
            else
            {
                val.popFront();
                if (val.empty)
                    break;
                put(w, fmt.trailing);
            }
        }
    }
    else
        throw new Exception(text("Incorrect format specifier for range: %", f.spec));
}

// character formatting with ecaping
private void formatChar(Writer)(Writer w, in dchar c, in char quote)
{
    import std.uni : isGraphical;

    if (std.uni.isGraphical(c))
    {
        if (c == quote || c == '\\')
        {
            put(w, '\\');
            put(w, c);
        }
        else
            put(w, c);
    }
    else if (c <= 0xFF)
    {
        put(w, '\\');
        switch (c)
        {
        case '\0':  put(w, '0');  break;
        case '\a':  put(w, 'a');  break;
        case '\b':  put(w, 'b');  break;
        case '\f':  put(w, 'f');  break;
        case '\n':  put(w, 'n');  break;
        case '\r':  put(w, 'r');  break;
        case '\t':  put(w, 't');  break;
        case '\v':  put(w, 'v');  break;
        default:
            formattedWrite(w, "x%02X", cast(uint)c);
        }
    }
    else if (c <= 0xFFFF)
        formattedWrite(w, "\\u%04X", cast(uint)c);
    else
        formattedWrite(w, "\\U%08X", cast(uint)c);
}

// undocumented
// string elements are formatted like UTF-8 string literals.
void formatElement(Writer, T, Char)(Writer w, T val, ref FormatSpec!Char f)
if (is(StringTypeOf!T) && !is(T == enum))
{
    import std.utf : UTFException;
    import std.array : appender;

    StringTypeOf!T str = val;   // bug 8015

    if (f.spec == 's')
    {
        try
        {
            // ignore other specifications and quote
            auto app = appender!(typeof(val[0])[])();
            put(app, '\"');
            for (size_t i = 0; i < str.length; )
            {
                auto c = std.utf.decode(str, i);
                // \uFFFE and \uFFFF are considered valid by isValidDchar,
                // so need checking for interchange.
                if (c == 0xFFFE || c == 0xFFFF)
                    goto LinvalidSeq;
                formatChar(app, c, '"');
            }
            put(app, '\"');
            put(w, app.data);
            return;
        }
        catch (UTFException)
        {
        }

        // If val contains invalid UTF sequence, formatted like HexString literal
    LinvalidSeq:
        static if (is(typeof(str[0]) : const(char)))
        {
            enum postfix = 'c';
            alias IntArr = const(ubyte)[];
        }
        else static if (is(typeof(str[0]) : const(wchar)))
        {
            enum postfix = 'w';
            alias IntArr = const(ushort)[];
        }
        else static if (is(typeof(str[0]) : const(dchar)))
        {
            enum postfix = 'd';
            alias IntArr = const(uint)[];
        }
        formattedWrite(w, "x\"%(%02X %)\"%s", cast(IntArr)str, postfix);
    }
    else
        formatValue(w, str, f);
}

unittest
{
    // Test for bug 8015
    import std.typecons;

    struct MyStruct {
        string str;
        @property string toStr() {
            return str;
        }
        alias toStr this;
    }

    Tuple!(MyStruct) t;
}

// undocumented
// character elements are formatted like UTF-8 character literals.
void formatElement(Writer, T, Char)(Writer w, T val, ref FormatSpec!Char f)
if (is(CharTypeOf!T) && !is(T == enum))
{
    if (f.spec == 's')
    {
        put(w, '\'');
        formatChar(w, val, '\'');
        put(w, '\'');
    }
    else
        formatValue(w, val, f);
}

// undocumented
// Maybe T is noncopyable struct, so receive it by 'auto ref'.
void formatElement(Writer, T, Char)(Writer w, auto ref T val, ref FormatSpec!Char f)
if (!is(StringTypeOf!T) && !is(CharTypeOf!T) || is(T == enum))
{
    formatValue(w, val, f);
}

/**
   Associative arrays are formatted by using $(D ':') and $(D ", ") as
   separators, and enclosed by $(D '[') and $(D ']').
 */
void formatValue(Writer, T, Char)(Writer w, T obj, ref FormatSpec!Char f)
if (is(AssocArrayTypeOf!T) && !is(T == enum) && !hasToString!(T, Char))
{
    AssocArrayTypeOf!T val = obj;

    enforceFmt(f.spec == 's' || f.spec == '(',
        "associative");

    enum const(Char)[] defSpec = "%s" ~ f.keySeparator ~ "%s" ~ f.seqSeparator;
    auto fmtSpec = f.spec == '(' ? f.nested : defSpec;

    size_t i = 0, end = val.length;

    if (f.spec == 's')
        put(w, f.seqBefore);
    foreach (k, ref v; val)
    {
        auto fmt = FormatSpec!Char(fmtSpec);
        fmt.writeUpToNextSpec(w);
        if (f.flDash)
        {
            formatValue(w, k, fmt);
            fmt.writeUpToNextSpec(w);
            formatValue(w, v, fmt);
        }
        else
        {
            formatElement(w, k, fmt);
            fmt.writeUpToNextSpec(w);
            formatElement(w, v, fmt);
        }
        if (f.sep !is null)
        {
            fmt.writeUpToNextSpec(w);
            if (++i != end)
                put(w, f.sep);
        }
        else
        {
            if (++i != end)
                fmt.writeUpToNextSpec(w);
        }
    }
    if (f.spec == 's')
        put(w, f.seqAfter);
}

unittest
{
    int[string] aa0;
    formatTest( aa0, `[]` );

    // elements escaping
    formatTest(  ["aaa":1, "bbb":2],
               [`["aaa":1, "bbb":2]`, `["bbb":2, "aaa":1]`] );
    formatTest(  ['c':"str"],
                `['c':"str"]` );
    formatTest(  ['"':"\"", '\'':"'"],
               [`['"':"\"", '\'':"'"]`, `['\'':"'", '"':"\""]`] );

    // range formatting for AA
    auto aa3 = [1:"hello", 2:"world"];
    // escape
    formatTest( "{%(%s:%s $ %)}", aa3,
               [`{1:"hello" $ 2:"world"}`, `{2:"world" $ 1:"hello"}`]);
    // use range formatting for key and value, and use %|
    formatTest( "{%([%04d->%(%c.%)]%| $ %)}", aa3,
               [`{[0001->h.e.l.l.o] $ [0002->w.o.r.l.d]}`, `{[0002->w.o.r.l.d] $ [0001->h.e.l.l.o]}`] );

    // issue 12135
    formatTest("%(%s:<%s>%|,%)", [1:2], "1:<2>");
    formatTest("%(%s:<%s>%|%)" , [1:2], "1:<2>");
}

unittest
{
    class C1 { int[char] val; alias val this; this(int[char] v){ val = v; } }
    class C2 { int[char] val; alias val this; this(int[char] v){ val = v; }
               override string toString() const { return "C"; } }
    formatTest( new C1(['c':1, 'd':2]), [`['c':1, 'd':2]`, `['d':2, 'c':1]`] );
    formatTest( new C2(['c':1, 'd':2]), "C" );

    struct S1 { int[char] val; alias val this; }
    struct S2 { int[char] val; alias val this;
                string toString() const { return "S"; } }
    formatTest( S1(['c':1, 'd':2]), [`['c':1, 'd':2]`, `['d':2, 'c':1]`] );
    formatTest( S2(['c':1, 'd':2]), "S" );
}

unittest  // Issue 8921
{
    enum E : char { A = 'a', B = 'b', C = 'c' }
    E[3] e = [E.A, E.B, E.C];
    formatTest(e, "[A, B, C]");

    E[] e2 = [E.A, E.B, E.C];
    formatTest(e2, "[A, B, C]");
}

template hasToString(T, Char)
{
    static if(isPointer!T && !isAggregateType!T)
    {
        // X* does not have toString, even if X is aggregate type has toString.
        enum hasToString = 0;
    }
    else static if (is(typeof({ T val = void; FormatSpec!Char f; val.toString((const(char)[] s){}, f); })))
    {
        enum hasToString = 4;
    }
    else static if (is(typeof({ T val = void; val.toString((const(char)[] s){}, "%s"); })))
    {
        enum hasToString = 3;
    }
    else static if (is(typeof({ T val = void; val.toString((const(char)[] s){}); })))
    {
        enum hasToString = 2;
    }
    else static if (is(typeof({ T val = void; return val.toString(); }()) S) && isSomeString!S)
    {
        enum hasToString = 1;
    }
    else
    {
        enum hasToString = 0;
    }
}

// object formatting with toString
private void formatObject(Writer, T, Char)(ref Writer w, ref T val, ref FormatSpec!Char f)
if (hasToString!(T, Char))
{
    static if (is(typeof(val.toString((const(char)[] s){}, f))))
    {
        val.toString((const(char)[] s) { put(w, s); }, f);
    }
    else static if (is(typeof(val.toString((const(char)[] s){}, "%s"))))
    {
        val.toString((const(char)[] s) { put(w, s); }, f.getCurFmtStr());
    }
    else static if (is(typeof(val.toString((const(char)[] s){}))))
    {
        val.toString((const(char)[] s) { put(w, s); });
    }
    else static if (is(typeof(val.toString()) S) && isSomeString!S)
    {
        put(w, val.toString());
    }
    else
        static assert(0);
}

void enforceValidFormatSpec(T, Char)(ref FormatSpec!Char f)
{
    static if (!isInputRange!T && hasToString!(T, Char) != 4)
    {
        enforceFmt(f.spec == 's',
            "Expected '%s' format specifier for type '" ~ T.stringof ~ "'");
    }
}

unittest
{
    static interface IF1 { }
    class CIF1 : IF1 { }
    static struct SF1 { }
    static union UF1 { }
    static class CF1 { }

    static interface IF2 { string toString(); }
    static class CIF2 : IF2 { override string toString() { return ""; } }
    static struct SF2 { string toString() { return ""; } }
    static union UF2 { string toString() { return ""; } }
    static class CF2 { override string toString() { return ""; } }

    static interface IK1 { void toString(scope void delegate(const(char)[]) sink,
                           FormatSpec!char) const; }
    static class CIK1 : IK1 { override void toString(scope void delegate(const(char)[]) sink,
                              FormatSpec!char) const { sink("CIK1"); } }
    static struct KS1 { void toString(scope void delegate(const(char)[]) sink,
                        FormatSpec!char) const { sink("KS1"); } }

    static union KU1 { void toString(scope void delegate(const(char)[]) sink,
                       FormatSpec!char) const { sink("KU1"); } }

    static class KC1 { void toString(scope void delegate(const(char)[]) sink,
                       FormatSpec!char) const { sink("KC1"); } }

    IF1 cif1 = new CIF1;
    assertThrown!FormatException(format("%f", cif1));
    assertThrown!FormatException(format("%f", SF1()));
    assertThrown!FormatException(format("%f", UF1()));
    assertThrown!FormatException(format("%f", new CF1()));

    IF2 cif2 = new CIF2;
    assertThrown!FormatException(format("%f", cif2));
    assertThrown!FormatException(format("%f", SF2()));
    assertThrown!FormatException(format("%f", UF2()));
    assertThrown!FormatException(format("%f", new CF2()));

    IK1 cik1 = new CIK1;
    assert(format("%f", cik1) == "CIK1");
    assert(format("%f", KS1()) == "KS1");
    assert(format("%f", KU1()) == "KU1");
    assert(format("%f", new KC1()) == "KC1");
}

/**
   Aggregates ($(D struct), $(D union), $(D class), and $(D interface)) are
   basically formatted by calling $(D toString).
   $(D toString) should have one of the following signatures:

---
const void toString(scope void delegate(const(char)[]) sink, FormatSpec fmt);
const void toString(scope void delegate(const(char)[]) sink, string fmt);
const void toString(scope void delegate(const(char)[]) sink);
const string toString();
---

   For the class objects which have input range interface,
   $(UL $(LI If the instance $(D toString) has overridden
             $(D Object.toString), it is used.)
        $(LI Otherwise, the objects are formatted as input range.))

   For the struct and union objects which does not have $(D toString),
   $(UL $(LI If they have range interface, formatted as input range.)
        $(LI Otherwise, they are formatted like $(D Type(field1, filed2, ...)).))

   Otherwise, are formatted just as their type name.
 */
void formatValue(Writer, T, Char)(Writer w, T val, ref FormatSpec!Char f)
if (is(T == class) && !is(T == enum))
{
    enforceValidFormatSpec!(T, Char)(f);
    // TODO: Change this once toString() works for shared objects.
    static assert(!is(T == shared), "unable to format shared objects");

    if (val is null)
        put(w, "null");
    else
    {
        static if (hasToString!(T, Char) > 1 || (!isInputRange!T && !is(BuiltinTypeOf!T)))
        {
            formatObject!(Writer, T, Char)(w, val, f);
        }
        else
        {
          //string delegate() dg = &val.toString;
            Object o = val;     // workaround
            string delegate() dg = &o.toString;
            if (dg.funcptr != &Object.toString) // toString is overridden
            {
                formatObject(w, val, f);
            }
            else static if (isInputRange!T)
            {
                formatRange(w, val, f);
            }
            else static if (is(BuiltinTypeOf!T X))
            {
                X x = val;
                formatValue(w, x, f);
            }
            else
            {
                formatObject(w, val, f);
            }
        }
    }
}

/++
   $(D formatValue) allows to reuse existing format specifiers:
 +/
unittest
{
   import std.format;
   import std.string : format;

   struct Point
   {
       int x, y;

       void toString(scope void delegate(const(char)[]) sink,
                     FormatSpec!char fmt) const
       {
           sink("(");
           sink.formatValue(x, fmt);
           sink(",");
           sink.formatValue(y, fmt);
           sink(")");
       }
   }

   auto p = Point(16,11);
   assert(format("%03d", p) == "(016,011)");
   assert(format("%02x", p) == "(10,0b)");
}

/++
   The following code compares the use of $(D formatValue) and $(D formattedWrite).
 +/
unittest
{
   import std.format;
   import std.array : appender;

   auto writer1 = appender!string();
   writer1.formattedWrite("%08b", 42);

   auto writer2 = appender!string();
   auto f = singleSpec("%08b");
   writer2.formatValue(42, f);

   assert(writer1.data == writer2.data && writer1.data == "00101010");
}

unittest
{
    import std.array : appender;
    import std.range.interfaces;
    // class range (issue 5154)
    auto c = inputRangeObject([1,2,3,4]);
    formatTest( c, "[1, 2, 3, 4]" );
    assert(c.empty);
    c = null;
    formatTest( c, "null" );
}

unittest
{
    // 5354
    // If the class has both range I/F and custom toString, the use of custom
    // toString routine is prioritized.

    // Enable the use of custom toString that gets a sink delegate
    // for class formatting.

    enum inputRangeCode =
    q{
        int[] arr;
        this(int[] a){ arr = a; }
        @property int front() const { return arr[0]; }
        @property bool empty() const { return arr.length == 0; }
        void popFront(){ arr = arr[1..$]; }
    };

    class C1
    {
        mixin(inputRangeCode);
        void toString(scope void delegate(const(char)[]) dg, ref FormatSpec!char f) const { dg("[012]"); }
    }
    class C2
    {
        mixin(inputRangeCode);
        void toString(scope void delegate(const(char)[]) dg, string f) const { dg("[012]"); }
    }
    class C3
    {
        mixin(inputRangeCode);
        void toString(scope void delegate(const(char)[]) dg) const { dg("[012]"); }
    }
    class C4
    {
        mixin(inputRangeCode);
        override string toString() const { return "[012]"; }
    }
    class C5
    {
        mixin(inputRangeCode);
    }

    formatTest( new C1([0, 1, 2]), "[012]" );
    formatTest( new C2([0, 1, 2]), "[012]" );
    formatTest( new C3([0, 1, 2]), "[012]" );
    formatTest( new C4([0, 1, 2]), "[012]" );
    formatTest( new C5([0, 1, 2]), "[0, 1, 2]" );
}

/// ditto
void formatValue(Writer, T, Char)(Writer w, T val, ref FormatSpec!Char f)
if (is(T == interface) && (hasToString!(T, Char) || !is(BuiltinTypeOf!T)) && !is(T == enum))
{
    enforceValidFormatSpec!(T, Char)(f);
    if (val is null)
        put(w, "null");
    else
    {
        static if (hasToString!(T, Char))
        {
            formatObject(w, val, f);
        }
        else static if (isInputRange!T)
        {
            formatRange(w, val, f);
        }
        else
        {
            version (Windows)
            {
                import core.sys.windows.com : IUnknown;
                static if (is(T : IUnknown))
                {
                    formatValue(w, *cast(void**)&val, f);
                }
                else
                {
                    formatValue(w, cast(Object)val, f);
                }
            }
            else
            {
                formatValue(w, cast(Object)val, f);
            }
        }
    }
}

unittest
{
    // interface
    import std.range.interfaces;
    InputRange!int i = inputRangeObject([1,2,3,4]);
    formatTest( i, "[1, 2, 3, 4]" );
    assert(i.empty);
    i = null;
    formatTest( i, "null" );

    // interface (downcast to Object)
    interface Whatever {}
    class C : Whatever
    {
        override @property string toString() const { return "ab"; }
    }
    Whatever val = new C;
    formatTest( val, "ab" );

    // Issue 11175
    version (Windows)
    {
        import core.sys.windows.windows : HRESULT;
        import core.sys.windows.com : IUnknown, IID;

        interface IUnknown2 : IUnknown { }

        class D : IUnknown2
        {
            extern(Windows) HRESULT QueryInterface(const(IID)* riid, void** pvObject) { return typeof(return).init; }
            extern(Windows) uint AddRef() { return 0; }
            extern(Windows) uint Release() { return 0; }
        }

        IUnknown2 d = new D;
        string expected = format("%X", cast(void*)d);
        formatTest(d, expected);
    }
}

/// ditto
// Maybe T is noncopyable struct, so receive it by 'auto ref'.
void formatValue(Writer, T, Char)(Writer w, auto ref T val, ref FormatSpec!Char f)
if ((is(T == struct) || is(T == union)) && (hasToString!(T, Char) || !is(BuiltinTypeOf!T)) && !is(T == enum))
{
    enforceValidFormatSpec!(T, Char)(f);
    static if (hasToString!(T, Char))
    {
        formatObject(w, val, f);
    }
    else static if (isInputRange!T)
    {
        formatRange(w, val, f);
    }
    else static if (is(T == struct))
    {
        enum left = T.stringof~"(";
        enum separator = ", ";
        enum right = ")";

        put(w, left);
        foreach (i, e; val.tupleof)
        {
            static if (0 < i && val.tupleof[i-1].offsetof == val.tupleof[i].offsetof)
            {
                static if (i == val.tupleof.length - 1 || val.tupleof[i].offsetof != val.tupleof[i+1].offsetof)
                    put(w, separator~val.tupleof[i].stringof[4..$]~"}");
                else
                    put(w, separator~val.tupleof[i].stringof[4..$]);
            }
            else
            {
                static if (i+1 < val.tupleof.length && val.tupleof[i].offsetof == val.tupleof[i+1].offsetof)
                    put(w, (i > 0 ? separator : "")~"#{overlap "~val.tupleof[i].stringof[4..$]);
                else
                {
                    static if (i > 0)
                        put(w, separator);
                    formatElement(w, e, f);
                }
            }
        }
        put(w, right);
    }
    else
    {
        put(w, T.stringof);
    }
}

unittest
{
    // bug 4638
    struct U8  {  string toString() const { return "blah"; } }
    struct U16 { wstring toString() const { return "blah"; } }
    struct U32 { dstring toString() const { return "blah"; } }
    formatTest( U8(), "blah" );
    formatTest( U16(), "blah" );
    formatTest( U32(), "blah" );
}

unittest
{
    // 3890
    struct Int{ int n; }
    struct Pair{ string s; Int i; }
    formatTest( Pair("hello", Int(5)),
                `Pair("hello", Int(5))` );
}

unittest
{
    // union formatting without toString
    union U1
    {
        int n;
        string s;
    }
    U1 u1;
    formatTest( u1, "U1" );

    // union formatting with toString
    union U2
    {
        int n;
        string s;
        string toString() const { return s; }
    }
    U2 u2;
    u2.s = "hello";
    formatTest( u2, "hello" );
}

unittest
{
    import std.array;
    // 7230
    static struct Bug7230
    {
        string s = "hello";
        union {
            string a;
            int b;
            double c;
        }
        long x = 10;
    }

    Bug7230 bug;
    bug.b = 123;

    FormatSpec!char f;
    auto w = appender!(char[])();
    formatValue(w, bug, f);
    assert(w.data == `Bug7230("hello", #{overlap a, b, c}, 10)`);
}

unittest
{
    import std.array;
    static struct S{ @disable this(this); }
    S s;

    FormatSpec!char f;
    auto w = appender!string();
    formatValue(w, s, f);
    assert(w.data == "S()");
}

/**
   $(D enum) is formatted like its base value.
 */
void formatValue(Writer, T, Char)(Writer w, T val, ref FormatSpec!Char f)
if (is(T == enum))
{
    if (f.spec == 's')
    {
        foreach (i, e; EnumMembers!T)
        {
            if (val == e)
            {
                formatValue(w, __traits(allMembers, T)[i], f);
                return;
            }
        }

        // val is not a member of T, output cast(T)rawValue instead.
        put(w, "cast(" ~ T.stringof ~ ")");
        static assert(!is(OriginalType!T == T));
    }
    formatValue(w, cast(OriginalType!T)val, f);
}
unittest
{
    enum A { first, second, third }
    formatTest( A.second, "second" );
    formatTest( cast(A)72, "cast(A)72" );
}
unittest
{
    enum A : string { one = "uno", two = "dos", three = "tres" }
    formatTest( A.three, "three" );
    formatTest( cast(A)"mill\&oacute;n", "cast(A)mill\&oacute;n" );
}
unittest
{
    enum A : bool { no, yes }
    formatTest( A.yes, "yes" );
    formatTest( A.no, "no" );
}
unittest
{
    // Test for bug 6892
    enum Foo { A = 10 }
    formatTest("%s",    Foo.A, "A");
    formatTest(">%4s<", Foo.A, ">   A<");
    formatTest("%04d",  Foo.A, "0010");
    formatTest("%+2u",  Foo.A, "+10");
    formatTest("%02x",  Foo.A, "0a");
    formatTest("%3o",   Foo.A, " 12");
    formatTest("%b",    Foo.A, "1010");
}

/**
   Pointers are formatted as hex integers.
 */
void formatValue(Writer, T, Char)(Writer w, T val, ref FormatSpec!Char f)
if (isPointer!T && !is(T == enum) && !hasToString!(T, Char))
{
    static if (isInputRange!T)
    {
        if (val !is null)
        {
            formatRange(w, *val, f);
            return;
        }
    }

    static if (is(typeof({ shared const void* p = val; })))
        alias SharedOf(T) = shared(T);
    else
        alias SharedOf(T) = T;

    const SharedOf!(void*) p = val;
    const pnum = ()@trusted{ return cast(ulong) p; }();

    if (f.spec == 's')
    {
        if (p is null)
        {
            put(w, "null");
            return;
        }
        FormatSpec!Char fs = f; // fs is copy for change its values.
        fs.spec = 'X';
        formatValue(w, pnum, fs);
    }
    else
    {
        enforceFmt(f.spec == 'X' || f.spec == 'x',
           "Expected one of %s, %x or %X for pointer type.");
        formatValue(w, pnum, f);
    }
}

@safe pure unittest
{
    // pointer
    import std.range;
    auto r = retro([1,2,3,4]);
    auto p = ()@trusted{ auto p = &r; return p; }();
    formatTest( p, "[4, 3, 2, 1]" );
    assert(p.empty);
    p = null;
    formatTest( p, "null" );

    auto q = ()@trusted{ return cast(void*)0xFFEECCAA; }();
    formatTest( q, "FFEECCAA" );
}

unittest
{
    // Test for issue 7869
    struct S
    {
        string toString() const { return ""; }
    }
    S* p = null;
    formatTest( p, "null" );

    S* q = cast(S*)0xFFEECCAA;
    formatTest( q, "FFEECCAA" );
}

unittest
{
    // Test for issue 8186
    class B
    {
        int*a;
        this(){ a = new int; }
        alias a this;
    }
    formatTest( B.init, "null" );
}

unittest
{
    // Test for issue 9336
    shared int i;
    format("%s", &i);
}

unittest
{
    // Test for issue 11778
    int* p = null;
    assertThrown(format("%d", p));
    assertThrown(format("%04d", p + 2));
}

@safe pure unittest
{
    // Test for issue 12505
    void* p = null;
    formatTest( "%08X", p, "00000000" );
}

/**
   Delegates are formatted by 'Attributes ReturnType delegate(Parameters)'
 */
void formatValue(Writer, T, Char)(Writer w, T val, ref FormatSpec!Char f)
if (is(T == delegate) && !is(T == enum) && !hasToString!(T, Char))
{
    alias FA = FunctionAttribute;
    if (functionAttributes!T & FA.pure_)    formatValue(w, "pure ", f);
    if (functionAttributes!T & FA.nothrow_) formatValue(w, "nothrow ", f);
    if (functionAttributes!T & FA.ref_)     formatValue(w, "ref ", f);
    if (functionAttributes!T & FA.property) formatValue(w, "@property ", f);
    if (functionAttributes!T & FA.trusted)  formatValue(w, "@trusted ", f);
    if (functionAttributes!T & FA.safe)     formatValue(w, "@safe ", f);
    formatValue(w, ReturnType!T.stringof, f);
    formatValue(w, " delegate", f);
    formatValue(w, ParameterTypeTuple!T.stringof, f);
}

unittest
{
    void func() {}
    formatTest( &func, "void delegate()" );
}

/*
  Formats an object of type 'D' according to 'f' and writes it to
  'w'. The pointer 'arg' is assumed to point to an object of type
  'D'. The untyped signature is for the sake of taking this function's
  address.
 */
private void formatGeneric(Writer, D, Char)(Writer w, const(void)* arg, ref FormatSpec!Char f)
{
    formatValue(w, *cast(D*) arg, f);
}

private void formatNth(Writer, Char, A...)(Writer w, ref FormatSpec!Char f, size_t index, A args)
{
    import std.conv : to;
    static string gencode(size_t count)()
    {
        string result;
        foreach (n; 0 .. count)
        {
            auto num = to!string(n);
            result ~=
                "case "~num~":"~
                "    formatValue(w, args["~num~"], f);"~
                "    break;";
        }
        return result;
    }

    switch (index)
    {
        mixin(gencode!(A.length)());

        default:
            assert(0, "n = "~cast(char)(index + '0'));
    }
}

unittest
{
    int[] a = [ 1, 3, 2 ];
    formatTest( "testing %(%s & %) embedded", a,
                "testing 1 & 3 & 2 embedded");
    formatTest( "testing %((%s) %)) wyda3", a,
                "testing (1) (3) (2) wyda3" );

    int[0] empt = [];
    formatTest( "(%s)", empt,
                "([])" );
}

//------------------------------------------------------------------------------
// Fix for issue 1591
private int getNthInt(A...)(uint index, A args)
{
    import std.conv : to;
    static if (A.length)
    {
        if (index)
        {
            return getNthInt(index - 1, args[1 .. $]);
        }
        static if (isIntegral!(typeof(args[0])))
        {
            return to!int(args[0]);
        }
        else
        {
            throw new FormatException("int expected");
        }
    }
    else
    {
        throw new FormatException("int expected");
    }
}

/* ======================== Unit Tests ====================================== */

version(unittest)
void formatTest(T)(T val, string expected, size_t ln = __LINE__, string fn = __FILE__)
{
    import std.array : appender;
    import std.conv : text;
    FormatSpec!char f;
    auto w = appender!string();
    formatValue(w, val, f);
    enforce!AssertError(
            w.data == expected,
            text("expected = `", expected, "`, result = `", w.data, "`"), fn, ln);
}

version(unittest)
void formatTest(T)(string fmt, T val, string expected, size_t ln = __LINE__, string fn = __FILE__)
{
    import std.array : appender;
    import std.conv : text;
    auto w = appender!string();
    formattedWrite(w, fmt, val);
    enforce!AssertError(
            w.data == expected,
            text("expected = `", expected, "`, result = `", w.data, "`"), fn, ln);
}

version(unittest)
void formatTest(T)(T val, string[] expected, size_t ln = __LINE__, string fn = __FILE__)
{
    import std.conv : text;
    import std.array : appender;
    FormatSpec!char f;
    auto w = appender!string();
    formatValue(w, val, f);
    foreach(cur; expected)
    {
        if(w.data == cur) return;
    }
    enforce!AssertError(
            false,
            text("expected one of `", expected, "`, result = `", w.data, "`"), fn, ln);
}

version(unittest)
void formatTest(T)(string fmt, T val, string[] expected, size_t ln = __LINE__, string fn = __FILE__)
{
    import std.conv : text;
    import std.array : appender;
    auto w = appender!string();
    formattedWrite(w, fmt, val);
    foreach(cur; expected)
    {
        if(w.data == cur) return;
    }
    enforce!AssertError(
            false,
            text("expected one of `", expected, "`, result = `", w.data, "`"), fn, ln);
}

unittest
{
    import std.algorithm;
    import std.array;
    auto stream = appender!string();
    formattedWrite(stream, "%s", 1.1);
    assert(stream.data == "1.1", stream.data);

    stream = appender!string();
    formattedWrite(stream, "%s", map!"a*a"([2, 3, 5]));
    assert(stream.data == "[4, 9, 25]", stream.data);

    // Test shared data.
    stream = appender!string();
    shared int s = 6;
    formattedWrite(stream, "%s", s);
    assert(stream.data == "6");
}

unittest
{
    import std.array;
    auto stream = appender!string();
    formattedWrite(stream, "%u", 42);
    assert(stream.data == "42", stream.data);
}

unittest
{
    // testing raw writes
    import std.array;
    auto w = appender!(char[])();
    uint a = 0x02030405;
    formattedWrite(w, "%+r", a);
    assert(w.data.length == 4 && w.data[0] == 2 && w.data[1] == 3
        && w.data[2] == 4 && w.data[3] == 5);
    w.clear();
    formattedWrite(w, "%-r", a);
    assert(w.data.length == 4 && w.data[0] == 5 && w.data[1] == 4
        && w.data[2] == 3 && w.data[3] == 2);
}

unittest
{
    // testing positional parameters
    import std.array;
    auto w = appender!(char[])();
    formattedWrite(w,
            "Numbers %2$s and %1$s are reversed and %1$s%2$s repeated",
            42, 0);
    assert(w.data == "Numbers 0 and 42 are reversed and 420 repeated",
            w.data);
    w.clear();
    formattedWrite(w, "asd%s", 23);
    assert(w.data == "asd23", w.data);
    w.clear();
    formattedWrite(w, "%s%s", 23, 45);
    assert(w.data == "2345", w.data);
}

unittest
{
    import std.conv : text, octal;
    import std.array;

    debug(format) printf("std.format.format.unittest\n");

    auto stream = appender!(char[])();
    //goto here;

    formattedWrite(stream,
            "hello world! %s %s ", true, 57, 1_000_000_000, 'x', " foo");
    assert(stream.data == "hello world! true 57 ",
        stream.data);

    stream.clear();
    formattedWrite(stream, "%g %A %s", 1.67, -1.28, float.nan);
    // core.stdc.stdio.fwrite(stream.data.ptr, stream.data.length, 1, stderr);

    /* The host C library is used to format floats.  C99 doesn't
    * specify what the hex digit before the decimal point is for
    * %A.  */

    version (linux)
    {
        assert(stream.data == "1.67 -0X1.47AE147AE147BP+0 nan",
                stream.data);
    }
    else version (OSX)
    {
        assert(stream.data == "1.67 -0X1.47AE147AE147BP+0 nan",
                stream.data);
    }
    else version (MinGW)
    {
        assert(stream.data == "1.67 -0XA.3D70A3D70A3D8P-3 nan",
                stream.data);
    }
    else version (CRuntime_Microsoft)
    {
        assert(stream.data == "1.67 -0X1.47AE14P+0 nan",
                stream.data);
    }
    else version (Android)
    {
        // bionic doesn't support hex formatting of floating point numbers
        // or lower-case string formatting of nan yet, but it was committed
        // recently (April 2014):
        // https://code.google.com/p/android/issues/detail?id=64886
    }
    else
    {
        assert(stream.data == "1.67 -0X1.47AE147AE147BP+0 nan",
                stream.data);
    }
    stream.clear();

    formattedWrite(stream, "%x %X", 0x1234AF, 0xAFAFAFAF);
    assert(stream.data == "1234af AFAFAFAF");
    stream.clear();

    formattedWrite(stream, "%b %o", 0x1234AF, 0xAFAFAFAF);
    assert(stream.data == "100100011010010101111 25753727657");
    stream.clear();

    formattedWrite(stream, "%d %s", 0x1234AF, 0xAFAFAFAF);
    assert(stream.data == "1193135 2947526575");
    stream.clear();

    // formattedWrite(stream, "%s", 1.2 + 3.4i);
    // assert(stream.data == "1.2+3.4i");
    // stream.clear();

    formattedWrite(stream, "%a %A", 1.32, 6.78f);
    //formattedWrite(stream, "%x %X", 1.32);
<<<<<<< HEAD
    version (MinGW) { /+ LDC_FIXME: GitHub #383 +/ } else
    version (Win64)
=======
    version (CRuntime_Microsoft)
>>>>>>> a8ca4f79
        assert(stream.data == "0x1.51eb85p+0 0X1.B1EB86P+2");
    else version (Android)
    {
        // bionic doesn't support hex formatting of floating point numbers,
        // but it was committed recently (April 2014):
        // https://code.google.com/p/android/issues/detail?id=64886
    }
    else
        assert(stream.data == "0x1.51eb851eb851fp+0 0X1.B1EB86P+2");
    stream.clear();

    formattedWrite(stream, "%#06.*f",2,12.345);
    assert(stream.data == "012.35");
    stream.clear();

    formattedWrite(stream, "%#0*.*f",6,2,12.345);
    assert(stream.data == "012.35");
    stream.clear();

    const real constreal = 1;
    formattedWrite(stream, "%g",constreal);
    assert(stream.data == "1");
    stream.clear();

    formattedWrite(stream, "%7.4g:", 12.678);
    assert(stream.data == "  12.68:");
    stream.clear();

    formattedWrite(stream, "%7.4g:", 12.678L);
    assert(stream.data == "  12.68:");
    stream.clear();

    formattedWrite(stream, "%04f|%05d|%#05x|%#5x",-4.0,-10,1,1);
    assert(stream.data == "-4.000000|-0010|0x001|  0x1",
            stream.data);
    stream.clear();

    int i;
    string s;

    i = -10;
    formattedWrite(stream, "%d|%3d|%03d|%1d|%01.4f",i,i,i,i,cast(double) i);
    assert(stream.data == "-10|-10|-10|-10|-10.0000");
    stream.clear();

    i = -5;
    formattedWrite(stream, "%d|%3d|%03d|%1d|%01.4f",i,i,i,i,cast(double) i);
    assert(stream.data == "-5| -5|-05|-5|-5.0000");
    stream.clear();

    i = 0;
    formattedWrite(stream, "%d|%3d|%03d|%1d|%01.4f",i,i,i,i,cast(double) i);
    assert(stream.data == "0|  0|000|0|0.0000");
    stream.clear();

    i = 5;
    formattedWrite(stream, "%d|%3d|%03d|%1d|%01.4f",i,i,i,i,cast(double) i);
    assert(stream.data == "5|  5|005|5|5.0000");
    stream.clear();

    i = 10;
    formattedWrite(stream, "%d|%3d|%03d|%1d|%01.4f",i,i,i,i,cast(double) i);
    assert(stream.data == "10| 10|010|10|10.0000");
    stream.clear();

    formattedWrite(stream, "%.0d", 0);
    assert(stream.data == "");
    stream.clear();

    formattedWrite(stream, "%.g", .34);
    assert(stream.data == "0.3");
    stream.clear();

    stream.clear(); formattedWrite(stream, "%.0g", .34);
    assert(stream.data == "0.3");

    stream.clear(); formattedWrite(stream, "%.2g", .34);
    assert(stream.data == "0.34");

    stream.clear(); formattedWrite(stream, "%0.0008f", 1e-08);
    assert(stream.data == "0.00000001");

    stream.clear(); formattedWrite(stream, "%0.0008f", 1e-05);
    assert(stream.data == "0.00001000");

    //return;
    //core.stdc.stdio.fwrite(stream.data.ptr, stream.data.length, 1, stderr);

    s = "helloworld";
    string r;
    stream.clear(); formattedWrite(stream, "%.2s", s[0..5]);
    assert(stream.data == "he");
    stream.clear(); formattedWrite(stream, "%.20s", s[0..5]);
    assert(stream.data == "hello");
    stream.clear(); formattedWrite(stream, "%8s", s[0..5]);
    assert(stream.data == "   hello");

    byte[] arrbyte = new byte[4];
    arrbyte[0] = 100;
    arrbyte[1] = -99;
    arrbyte[3] = 0;
    stream.clear(); formattedWrite(stream, "%s", arrbyte);
    assert(stream.data == "[100, -99, 0, 0]", stream.data);

    ubyte[] arrubyte = new ubyte[4];
    arrubyte[0] = 100;
    arrubyte[1] = 200;
    arrubyte[3] = 0;
    stream.clear(); formattedWrite(stream, "%s", arrubyte);
    assert(stream.data == "[100, 200, 0, 0]", stream.data);

    short[] arrshort = new short[4];
    arrshort[0] = 100;
    arrshort[1] = -999;
    arrshort[3] = 0;
    stream.clear(); formattedWrite(stream, "%s", arrshort);
    assert(stream.data == "[100, -999, 0, 0]");
    stream.clear(); formattedWrite(stream, "%s",arrshort);
    assert(stream.data == "[100, -999, 0, 0]");

    ushort[] arrushort = new ushort[4];
    arrushort[0] = 100;
    arrushort[1] = 20_000;
    arrushort[3] = 0;
    stream.clear(); formattedWrite(stream, "%s", arrushort);
    assert(stream.data == "[100, 20000, 0, 0]");

    int[] arrint = new int[4];
    arrint[0] = 100;
    arrint[1] = -999;
    arrint[3] = 0;
    stream.clear(); formattedWrite(stream, "%s", arrint);
    assert(stream.data == "[100, -999, 0, 0]");
    stream.clear(); formattedWrite(stream, "%s",arrint);
    assert(stream.data == "[100, -999, 0, 0]");

    long[] arrlong = new long[4];
    arrlong[0] = 100;
    arrlong[1] = -999;
    arrlong[3] = 0;
    stream.clear(); formattedWrite(stream, "%s", arrlong);
    assert(stream.data == "[100, -999, 0, 0]");
    stream.clear(); formattedWrite(stream, "%s",arrlong);
    assert(stream.data == "[100, -999, 0, 0]");

    ulong[] arrulong = new ulong[4];
    arrulong[0] = 100;
    arrulong[1] = 999;
    arrulong[3] = 0;
    stream.clear(); formattedWrite(stream, "%s", arrulong);
    assert(stream.data == "[100, 999, 0, 0]");

    string[] arr2 = new string[4];
    arr2[0] = "hello";
    arr2[1] = "world";
    arr2[3] = "foo";
    stream.clear(); formattedWrite(stream, "%s", arr2);
    assert(stream.data == `["hello", "world", "", "foo"]`, stream.data);

    stream.clear(); formattedWrite(stream, "%.8d", 7);
    assert(stream.data == "00000007");

    stream.clear(); formattedWrite(stream, "%.8x", 10);
    assert(stream.data == "0000000a");

    stream.clear(); formattedWrite(stream, "%-3d", 7);
    assert(stream.data == "7  ");

    stream.clear(); formattedWrite(stream, "%*d", -3, 7);
    assert(stream.data == "7  ");

    stream.clear(); formattedWrite(stream, "%.*d", -3, 7);
    //writeln(stream.data);
    assert(stream.data == "7");

    stream.clear(); formattedWrite(stream, "%s", "abc"c);
    assert(stream.data == "abc");
    stream.clear(); formattedWrite(stream, "%s", "def"w);
    assert(stream.data == "def", text(stream.data.length));
    stream.clear(); formattedWrite(stream, "%s", "ghi"d);
    assert(stream.data == "ghi");

here:
    void* p = cast(void*)0xDEADBEEF;
    stream.clear(); formattedWrite(stream, "%s", p);
    assert(stream.data == "DEADBEEF", stream.data);

    stream.clear(); formattedWrite(stream, "%#x", 0xabcd);
    assert(stream.data == "0xabcd");
    stream.clear(); formattedWrite(stream, "%#X", 0xABCD);
    assert(stream.data == "0XABCD");

    stream.clear(); formattedWrite(stream, "%#o", octal!12345);
    assert(stream.data == "012345");
    stream.clear(); formattedWrite(stream, "%o", 9);
    assert(stream.data == "11");

    stream.clear(); formattedWrite(stream, "%+d", 123);
    assert(stream.data == "+123");
    stream.clear(); formattedWrite(stream, "%+d", -123);
    assert(stream.data == "-123");
    stream.clear(); formattedWrite(stream, "% d", 123);
    assert(stream.data == " 123");
    stream.clear(); formattedWrite(stream, "% d", -123);
    assert(stream.data == "-123");

    stream.clear(); formattedWrite(stream, "%%");
    assert(stream.data == "%");

    stream.clear(); formattedWrite(stream, "%d", true);
    assert(stream.data == "1");
    stream.clear(); formattedWrite(stream, "%d", false);
    assert(stream.data == "0");

    stream.clear(); formattedWrite(stream, "%d", 'a');
    assert(stream.data == "97", stream.data);
    wchar wc = 'a';
    stream.clear(); formattedWrite(stream, "%d", wc);
    assert(stream.data == "97");
    dchar dc = 'a';
    stream.clear(); formattedWrite(stream, "%d", dc);
    assert(stream.data == "97");

    byte b = byte.max;
    stream.clear(); formattedWrite(stream, "%x", b);
    assert(stream.data == "7f");
    stream.clear(); formattedWrite(stream, "%x", ++b);
    assert(stream.data == "80");
    stream.clear(); formattedWrite(stream, "%x", ++b);
    assert(stream.data == "81");

    short sh = short.max;
    stream.clear(); formattedWrite(stream, "%x", sh);
    assert(stream.data == "7fff");
    stream.clear(); formattedWrite(stream, "%x", ++sh);
    assert(stream.data == "8000");
    stream.clear(); formattedWrite(stream, "%x", ++sh);
    assert(stream.data == "8001");

    i = int.max;
    stream.clear(); formattedWrite(stream, "%x", i);
    assert(stream.data == "7fffffff");
    stream.clear(); formattedWrite(stream, "%x", ++i);
    assert(stream.data == "80000000");
    stream.clear(); formattedWrite(stream, "%x", ++i);
    assert(stream.data == "80000001");

    stream.clear(); formattedWrite(stream, "%x", 10);
    assert(stream.data == "a");
    stream.clear(); formattedWrite(stream, "%X", 10);
    assert(stream.data == "A");
    stream.clear(); formattedWrite(stream, "%x", 15);
    assert(stream.data == "f");
    stream.clear(); formattedWrite(stream, "%X", 15);
    assert(stream.data == "F");

    Object c = null;
    stream.clear(); formattedWrite(stream, "%s", c);
    assert(stream.data == "null");

    enum TestEnum
    {
        Value1, Value2
    }
    stream.clear(); formattedWrite(stream, "%s", TestEnum.Value2);
    assert(stream.data == "Value2", stream.data);
    stream.clear(); formattedWrite(stream, "%s", cast(TestEnum)5);
    assert(stream.data == "cast(TestEnum)5", stream.data);

    //immutable(char[5])[int] aa = ([3:"hello", 4:"betty"]);
    //stream.clear(); formattedWrite(stream, "%s", aa.values);
    //core.stdc.stdio.fwrite(stream.data.ptr, stream.data.length, 1, stderr);
    //assert(stream.data == "[[h,e,l,l,o],[b,e,t,t,y]]");
    //stream.clear(); formattedWrite(stream, "%s", aa);
    //assert(stream.data == "[3:[h,e,l,l,o],4:[b,e,t,t,y]]");

    static const dchar[] ds = ['a','b'];
    for (int j = 0; j < ds.length; ++j)
    {
        stream.clear(); formattedWrite(stream, " %d", ds[j]);
        if (j == 0)
            assert(stream.data == " 97");
        else
            assert(stream.data == " 98");
    }

    stream.clear(); formattedWrite(stream, "%.-3d", 7);
    assert(stream.data == "7", ">" ~ stream.data ~ "<");


    // systematic test
    const string[] flags = [ "-", "+", "#", "0", " ", "" ];
    const string[] widths = [ "", "0", "4", "20" ];
    const string[] precs = [ "", ".", ".0", ".4", ".20" ];
    const string formats = "sdoxXeEfFgGaA";
  /+
  foreach (flag1; flags)
      foreach (flag2; flags)
          foreach (flag3; flags)
              foreach (flag4; flags)
                  foreach (flag5; flags)
                      foreach (width; widths)
                          foreach (prec; precs)
                              foreach (format; formats)
                              {
                                  stream.clear();
                                  auto fmt = "%" ~ flag1 ~ flag2  ~ flag3
                                      ~ flag4 ~ flag5 ~ width ~ prec ~ format
                                      ~ '\0';
                                  fmt = fmt[0 .. $ - 1]; // keep it zero-term
                                  char buf[256];
                                  buf[0] = 0;
                                  switch (format)
                                  {
                                  case 's':
                                      formattedWrite(stream, fmt, "wyda");
                                      snprintf(buf.ptr, buf.length, fmt.ptr,
                                          "wyda\0".ptr);
                                      break;
                                  case 'd':
                                      formattedWrite(stream, fmt, 456);
                                      snprintf(buf.ptr, buf.length, fmt.ptr,
                                               456);
                                      break;
                                  case 'o':
                                      formattedWrite(stream, fmt, 345);
                                      snprintf(buf.ptr, buf.length, fmt.ptr,
                                               345);
                                      break;
                                  case 'x':
                                      formattedWrite(stream, fmt, 63546);
                                      snprintf(buf.ptr, buf.length, fmt.ptr,
                                          63546);
                                      break;
                                  case 'X':
                                      formattedWrite(stream, fmt, 12566);
                                      snprintf(buf.ptr, buf.length, fmt.ptr,
                                          12566);
                                      break;
                                  case 'e':
                                      formattedWrite(stream, fmt, 3245.345234);
                                      snprintf(buf.ptr, buf.length, fmt.ptr,
                                          3245.345234);
                                      break;
                                  case 'E':
                                      formattedWrite(stream, fmt, 3245.2345234);
                                      snprintf(buf.ptr, buf.length, fmt.ptr,
                                          3245.2345234);
                                      break;
                                  case 'f':
                                      formattedWrite(stream, fmt, 3245234.645675);
                                      snprintf(buf.ptr, buf.length, fmt.ptr,
                                          3245234.645675);
                                      break;
                                  case 'F':
                                      formattedWrite(stream, fmt, 213412.43);
                                      snprintf(buf.ptr, buf.length, fmt.ptr,
                                          213412.43);
                                      break;
                                  case 'g':
                                      formattedWrite(stream, fmt, 234134.34);
                                      snprintf(buf.ptr, buf.length, fmt.ptr,
                                          234134.34);
                                      break;
                                  case 'G':
                                      formattedWrite(stream, fmt, 23141234.4321);
                                      snprintf(buf.ptr, buf.length, fmt.ptr,
                                               23141234.4321);
                                      break;
                                  case 'a':
                                      formattedWrite(stream, fmt, 21341234.2134123);
                                      snprintf(buf.ptr, buf.length, fmt.ptr,
                                               21341234.2134123);
                                      break;
                                  case 'A':
                                      formattedWrite(stream, fmt, 1092384098.45234);
                                      snprintf(buf.ptr, buf.length, fmt.ptr,
                                               1092384098.45234);
                                      break;
                                  default:
                                      break;
                                  }
                                  auto exp = buf[0 .. strlen(buf.ptr)];
                                  if (stream.data != exp)
                                  {
                                      writeln("Format: \"", fmt, '"');
                                      writeln("Expected: >", exp, "<");
                                      writeln("Actual:   >", stream.data,
                                              "<");
                                      assert(false);
                                  }
                              }+/
}

unittest
{
    import std.array;

    immutable(char[5])[int] aa = ([3:"hello", 4:"betty"]);
    if (false) writeln(aa.keys);
    assert(aa[3] == "hello");
    assert(aa[4] == "betty");
    // if (false)
    // {
    //     writeln(aa.values[0]);
    //     writeln(aa.values[1]);
    //     writefln("%s", typeid(typeof(aa.values)));
    //     writefln("%s", aa[3]);
    //     writefln("%s", aa[4]);
    //     writefln("%s", aa.values);
    //     //writefln("%s", aa);
    //     wstring a = "abcd";
    //     writefln(a);
    //     dstring b = "abcd";
    //     writefln(b);
    // }

    auto stream = appender!(char[])();
    alias AllNumerics =
        TypeTuple!(byte, ubyte, short, ushort, int, uint, long, ulong,
                   float, double, real);
    foreach (T; AllNumerics)
    {
        T value = 1;
        stream.clear();
        formattedWrite(stream, "%s", value);
        assert(stream.data == "1");
    }

    //auto r = std.string.format("%s", aa.values);
    stream.clear(); formattedWrite(stream, "%s", aa);
    //assert(stream.data == "[3:[h,e,l,l,o],4:[b,e,t,t,y]]", stream.data);
//    r = std.string.format("%s", aa);
//   assert(r == "[3:[h,e,l,l,o],4:[b,e,t,t,y]]");
}

unittest
{
    string s = "hello!124:34.5";
    string a;
    int b;
    double c;
    formattedRead(s, "%s!%s:%s", &a, &b, &c);
    assert(a == "hello" && b == 124 && c == 34.5);
}

version(unittest)
void formatReflectTest(T)(ref T val, string fmt, string formatted, string fn = __FILE__, size_t ln = __LINE__)
{
    import std.array : appender;
    auto w = appender!string();
    formattedWrite(w, fmt, val);

    auto input = w.data;
    enforce!AssertError(
            input == formatted,
            input, fn, ln);

    T val2;
    formattedRead(input, fmt, &val2);
    static if (isAssociativeArray!T)
    if (__ctfe)
    {
        alias aa1 = val;
        alias aa2 = val2;
        //assert(aa1 == aa2);

        assert(aa1.length == aa2.length);

        assert(aa1.keys == aa2.keys);

        //assert(aa1.values == aa2.values);
        assert(aa1.values.length == aa2.values.length);
        foreach (i; 0 .. aa1.values.length)
            assert(aa1.values[i] == aa2.values[i]);

        //foreach (i, key; aa1.keys)
        //    assert(aa1.values[i] == aa1[key]);
        //foreach (i, key; aa2.keys)
        //    assert(aa2.values[i] == aa2[key]);
        return;
    }
    enforce!AssertError(
            val == val2,
            input, fn, ln);
}

version(unittest)
void formatReflectTest(T)(ref T val, string fmt, string[] formatted, string fn = __FILE__, size_t ln = __LINE__)
{
    import std.array : appender;
    auto w = appender!string();
    formattedWrite(w, fmt, val);

    auto input = w.data;

    foreach(cur; formatted)
    {
        if(input == cur) return;
    }
    enforce!AssertError(
            false,
            input,
            fn,
            ln);

    T val2;
    formattedRead(input, fmt, &val2);
    static if (isAssociativeArray!T)
    if (__ctfe)
    {
        alias aa1 = val;
        alias aa2 = val2;
        //assert(aa1 == aa2);

        assert(aa1.length == aa2.length);

        assert(aa1.keys == aa2.keys);

        //assert(aa1.values == aa2.values);
        assert(aa1.values.length == aa2.values.length);
        foreach (i; 0 .. aa1.values.length)
            assert(aa1.values[i] == aa2.values[i]);

        //foreach (i, key; aa1.keys)
        //    assert(aa1.values[i] == aa1[key]);
        //foreach (i, key; aa2.keys)
        //    assert(aa2.values[i] == aa2[key]);
        return;
    }
    enforce!AssertError(
            val == val2,
            input, fn, ln);
}

unittest
{
    void booleanTest()
    {
        auto b = true;
        formatReflectTest(b, "%s",  `true`);
        formatReflectTest(b, "%b",  `1`);
        formatReflectTest(b, "%o",  `1`);
        formatReflectTest(b, "%d",  `1`);
        formatReflectTest(b, "%u",  `1`);
        formatReflectTest(b, "%x",  `1`);
    }

    void integerTest()
    {
        auto n = 127;
        formatReflectTest(n, "%s",  `127`);
        formatReflectTest(n, "%b",  `1111111`);
        formatReflectTest(n, "%o",  `177`);
        formatReflectTest(n, "%d",  `127`);
        formatReflectTest(n, "%u",  `127`);
        formatReflectTest(n, "%x",  `7f`);
    }

    void floatingTest()
    {
        auto f = 3.14;
        formatReflectTest(f, "%s",  `3.14`);
        version (MinGW)
            formatReflectTest(f, "%e",  `3.140000e+000`);
        else
            formatReflectTest(f, "%e",  `3.140000e+00`);
        formatReflectTest(f, "%f",  `3.140000`);
        formatReflectTest(f, "%g",  `3.14`);
    }

    void charTest()
    {
        auto c = 'a';
        formatReflectTest(c, "%s",  `a`);
        formatReflectTest(c, "%c",  `a`);
        formatReflectTest(c, "%b",  `1100001`);
        formatReflectTest(c, "%o",  `141`);
        formatReflectTest(c, "%d",  `97`);
        formatReflectTest(c, "%u",  `97`);
        formatReflectTest(c, "%x",  `61`);
    }

    void strTest()
    {
        auto s = "hello";
        formatReflectTest(s, "%s",                      `hello`);
        formatReflectTest(s, "%(%c,%)",                 `h,e,l,l,o`);
        formatReflectTest(s, "%(%s,%)",                 `'h','e','l','l','o'`);
        formatReflectTest(s, "[%(<%c>%| $ %)]",         `[<h> $ <e> $ <l> $ <l> $ <o>]`);
    }

    void daTest()
    {
        auto a = [1,2,3,4];
        formatReflectTest(a, "%s",                      `[1, 2, 3, 4]`);
        formatReflectTest(a, "[%(%s; %)]",              `[1; 2; 3; 4]`);
        formatReflectTest(a, "[%(<%s>%| $ %)]",         `[<1> $ <2> $ <3> $ <4>]`);
    }

    void saTest()
    {
        int[4] sa = [1,2,3,4];
        formatReflectTest(sa, "%s",                     `[1, 2, 3, 4]`);
        formatReflectTest(sa, "[%(%s; %)]",             `[1; 2; 3; 4]`);
        formatReflectTest(sa, "[%(<%s>%| $ %)]",        `[<1> $ <2> $ <3> $ <4>]`);
    }

    void aaTest()
    {
        auto aa = [1:"hello", 2:"world"];
        formatReflectTest(aa, "%s",                     [`[1:"hello", 2:"world"]`, `[2:"world", 1:"hello"]`]);
        formatReflectTest(aa, "[%(%s->%s, %)]",         [`[1->"hello", 2->"world"]`, `[2->"world", 1->"hello"]`]);
        formatReflectTest(aa, "{%([%s=%(%c%)]%|; %)}",  [`{[1=hello]; [2=world]}`, `{[2=world]; [1=hello]}`]);
    }

    import std.exception;
    assertCTFEable!(
    {
        booleanTest();
        integerTest();
        if (!__ctfe) floatingTest();    // snprintf
        charTest();
        strTest();
        daTest();
        saTest();
        aaTest();
        return true;
    });
}

//------------------------------------------------------------------------------
private void skipData(Range, Char)(ref Range input, ref FormatSpec!Char spec)
{
    import std.ascii : isDigit;
    import std.conv : text;

    switch (spec.spec)
    {
        case 'c': input.popFront(); break;
        case 'd':
            if (input.front == '+' || input.front == '-') input.popFront();
            goto case 'u';
        case 'u':
            while (!input.empty && isDigit(input.front)) input.popFront();
            break;
        default:
            assert(false,
                    text("Format specifier not understood: %", spec.spec));
    }
}

private template acceptedSpecs(T)
{
         static if (isIntegral!T)       enum acceptedSpecs = "bdosuxX";
    else static if (isFloatingPoint!T)  enum acceptedSpecs = "seEfgG";
    else static if (isSomeChar!T)       enum acceptedSpecs = "bcdosuxX";    // integral + 'c'
    else                                enum acceptedSpecs = "";
}

/**
 * Reads a boolean value and returns it.
 */
T unformatValue(T, Range, Char)(ref Range input, ref FormatSpec!Char spec)
    if (isInputRange!Range && is(Unqual!T == bool))
{
    import std.algorithm : find;
    import std.conv : parse, text;
    if (spec.spec == 's')
    {
        return parse!T(input);
    }
    enforce(find(acceptedSpecs!long, spec.spec).length,
            text("Wrong unformat specifier '%", spec.spec , "' for ", T.stringof));

    return unformatValue!long(input, spec) != 0;
}

unittest
{
    string line;

    bool f1;

    line = "true";
    formattedRead(line, "%s", &f1);
    assert(f1);

    line = "TrUE";
    formattedRead(line, "%s", &f1);
    assert(f1);

    line = "false";
    formattedRead(line, "%s", &f1);
    assert(!f1);

    line = "fALsE";
    formattedRead(line, "%s", &f1);
    assert(!f1);

    line = "1";
    formattedRead(line, "%d", &f1);
    assert(f1);

    line = "-1";
    formattedRead(line, "%d", &f1);
    assert(f1);

    line = "0";
    formattedRead(line, "%d", &f1);
    assert(!f1);

    line = "-0";
    formattedRead(line, "%d", &f1);
    assert(!f1);
}

/**
 * Reads null literal and returns it.
 */
T unformatValue(T, Range, Char)(ref Range input, ref FormatSpec!Char spec)
    if (isInputRange!Range && is(T == typeof(null)))
{
    import std.conv : parse, text;
    enforce(spec.spec == 's',
            text("Wrong unformat specifier '%", spec.spec , "' for ", T.stringof));

    return parse!T(input);
}

/**
   Reads an integral value and returns it.
 */
T unformatValue(T, Range, Char)(ref Range input, ref FormatSpec!Char spec)
    if (isInputRange!Range && isIntegral!T && !is(T == enum))
{
    import std.algorithm : find;    
    import std.conv : parse, text;
    enforce(find(acceptedSpecs!T, spec.spec).length,
            text("Wrong unformat specifier '%", spec.spec , "' for ", T.stringof));

    enforce(spec.width == 0);   // TODO

    uint base =
        spec.spec == 'x' || spec.spec == 'X' ? 16 :
        spec.spec == 'o' ? 8 :
        spec.spec == 'b' ? 2 :
        spec.spec == 's' || spec.spec == 'd' || spec.spec == 'u' ? 10 : 0;
    assert(base != 0);
    return parse!T(input, base);
}

/**
   Reads a floating-point value and returns it.
 */
T unformatValue(T, Range, Char)(ref Range input, ref FormatSpec!Char spec)
    if (isFloatingPoint!T && !is(T == enum))
{
    import std.algorithm : find;
    import std.conv : parse, text;
    if (spec.spec == 'r')
    {
        // raw read
        //enforce(input.length >= T.sizeof);
        enforce(isSomeString!Range || ElementType!(Range).sizeof == 1);
        union X
        {
            ubyte[T.sizeof] raw;
            T typed;
        }
        X x;
        foreach (i; 0 .. T.sizeof)
        {
            static if (isSomeString!Range)
            {
                x.raw[i] = input[0];
                input = input[1 .. $];
            }
            else
            {
                // TODO: recheck this
                x.raw[i] = cast(ubyte) input.front;
                input.popFront();
            }
        }
        return x.typed;
    }
    enforce(find(acceptedSpecs!T, spec.spec).length,
            text("Wrong unformat specifier '%", spec.spec , "' for ", T.stringof));

    return parse!T(input);
}

version(none)unittest
{
    union A
    {
        char[float.sizeof] untyped;
        float typed;
    }
    A a;
    a.typed = 5.5;
    char[] input = a.untyped[];
    float witness;
    formattedRead(input, "%r", &witness);
    assert(witness == a.typed);
}

unittest
{
    char[] line = "1 2".dup;
    int a, b;
    formattedRead(line, "%s %s", &a, &b);
    assert(a == 1 && b == 2);

    line = "10 2 3".dup;
    formattedRead(line, "%d ", &a);
    assert(a == 10);
    assert(line == "2 3");

    Tuple!(int, float) t;
    line = "1 2.125".dup;
    formattedRead(line, "%d %g", &t);
    assert(t[0] == 1 && t[1] == 2.125);

    line = "1 7643 2.125".dup;
    formattedRead(line, "%s %*u %s", &t);
    assert(t[0] == 1 && t[1] == 2.125);
}

/**
 * Reads one character and returns it.
 */
T unformatValue(T, Range, Char)(ref Range input, ref FormatSpec!Char spec)
    if (isInputRange!Range && isSomeChar!T && !is(T == enum))
{
    import std.algorithm : find;
    import std.conv : to, text;
    if (spec.spec == 's' || spec.spec == 'c')
    {
        auto result = to!T(input.front);
        input.popFront();
        return result;
    }
    enforce(find(acceptedSpecs!T, spec.spec).length,
            text("Wrong unformat specifier '%", spec.spec , "' for ", T.stringof));

    static if (T.sizeof == 1)
        return unformatValue!ubyte(input, spec);
    else static if (T.sizeof == 2)
        return unformatValue!ushort(input, spec);
    else static if (T.sizeof == 4)
        return unformatValue!uint(input, spec);
    else
        static assert(0);
}

unittest
{
    string line;

    char c1, c2;

    line = "abc";
    formattedRead(line, "%s%c", &c1, &c2);
    assert(c1 == 'a' && c2 == 'b');
    assert(line == "c");
}

/**
   Reads a string and returns it.
 */
T unformatValue(T, Range, Char)(ref Range input, ref FormatSpec!Char spec)
    if (isInputRange!Range && is(StringTypeOf!T) && !isAggregateType!T && !is(T == enum))
{
    import std.conv : text;

    if (spec.spec == '(')
    {
        return unformatRange!T(input, spec);
    }
    enforce(spec.spec == 's',
            text("Wrong unformat specifier '%", spec.spec , "' for ", T.stringof));

    static if (isStaticArray!T)
    {
        T result;
        auto app = result[];
    }
    else
    {
        import std.array : appender;
        auto app = appender!T();
    }
    if (spec.trailing.empty)
    {
        for (; !input.empty; input.popFront())
        {
            static if (isStaticArray!T)
                if (app.empty)
                    break;
            app.put(input.front);
        }
    }
    else
    {
        auto end = spec.trailing.front;
        for (; !input.empty && input.front != end; input.popFront())
        {
            static if (isStaticArray!T)
                if (app.empty)
                    break;
            app.put(input.front);
        }
    }
    static if (isStaticArray!T)
    {
        enforce(app.empty, "need more input");
        return result;
    }
    else
        return app.data;
}

unittest
{
    string line;

    string s1, s2;

    line = "hello, world";
    formattedRead(line, "%s", &s1);
    assert(s1 == "hello, world", s1);

    line = "hello, world;yah";
    formattedRead(line, "%s;%s", &s1, &s2);
    assert(s1 == "hello, world", s1);
    assert(s2 == "yah", s2);

    line = `['h','e','l','l','o']`;
    string s3;
    formattedRead(line, "[%(%s,%)]", &s3);
    assert(s3 == "hello");

    line = `"hello"`;
    string s4;
    formattedRead(line, "\"%(%c%)\"", &s4);
    assert(s4 == "hello");
}

/**
   Reads an array (except for string types) and returns it.
 */
T unformatValue(T, Range, Char)(ref Range input, ref FormatSpec!Char spec)
    if (isInputRange!Range && isArray!T && !is(StringTypeOf!T) && !isAggregateType!T && !is(T == enum))
{
    import std.conv : parse, text;
    if (spec.spec == '(')
    {
        return unformatRange!T(input, spec);
    }
    enforce(spec.spec == 's',
            text("Wrong unformat specifier '%", spec.spec , "' for ", T.stringof));

    return parse!T(input);
}

unittest
{
    string line;

    line = "[1,2,3]";
    int[] s1;
    formattedRead(line, "%s", &s1);
    assert(s1 == [1,2,3]);
}

unittest
{
    string line;

    line = "[1,2,3]";
    int[] s1;
    formattedRead(line, "[%(%s,%)]", &s1);
    assert(s1 == [1,2,3]);

    line = `["hello", "world"]`;
    string[] s2;
    formattedRead(line, "[%(%s, %)]", &s2);
    assert(s2 == ["hello", "world"]);

    line = "123 456";
    int[] s3;
    formattedRead(line, "%(%s %)", &s3);
    assert(s3 == [123, 456]);

    line = "h,e,l,l,o; w,o,r,l,d";
    string[] s4;
    formattedRead(line, "%(%(%c,%); %)", &s4);
    assert(s4 == ["hello", "world"]);
}

unittest
{
    string line;

    int[4] sa1;
    line = `[1,2,3,4]`;
    formattedRead(line, "%s", &sa1);
    assert(sa1 == [1,2,3,4]);

    int[4] sa2;
    line = `[1,2,3]`;
    assertThrown(formattedRead(line, "%s", &sa2));

    int[4] sa3;
    line = `[1,2,3,4,5]`;
    assertThrown(formattedRead(line, "%s", &sa3));
}

unittest
{
    string input;

    int[4] sa1;
    input = `[1,2,3,4]`;
    formattedRead(input, "[%(%s,%)]", &sa1);
    assert(sa1 == [1,2,3,4]);

    int[4] sa2;
    input = `[1,2,3]`;
    assertThrown(formattedRead(input, "[%(%s,%)]", &sa2));
}

unittest
{
    // 7241
    string input = "a";
    auto spec = FormatSpec!char("%s");
    spec.readUpToNextSpec(input);
    auto result = unformatValue!(dchar[1])(input, spec);
    assert(result[0] == 'a');
}

/**
 * Reads an associative array and returns it.
 */
T unformatValue(T, Range, Char)(ref Range input, ref FormatSpec!Char spec)
    if (isInputRange!Range && isAssociativeArray!T && !is(T == enum))
{
    import std.conv : parse, text;
    if (spec.spec == '(')
    {
        return unformatRange!T(input, spec);
    }
    enforce(spec.spec == 's',
            text("Wrong unformat specifier '%", spec.spec , "' for ", T.stringof));

    return parse!T(input);
}

unittest
{
    string line;

    string[int] aa1;
    line = `[1:"hello", 2:"world"]`;
    formattedRead(line, "%s", &aa1);
    assert(aa1 == [1:"hello", 2:"world"]);

    int[string] aa2;
    line = `{"hello"=1; "world"=2}`;
    formattedRead(line, "{%(%s=%s; %)}", &aa2);
    assert(aa2 == ["hello":1, "world":2]);

    int[string] aa3;
    line = `{[hello=1]; [world=2]}`;
    formattedRead(line, "{%([%(%c%)=%s]%|; %)}", &aa3);
    assert(aa3 == ["hello":1, "world":2]);
}

//debug = unformatRange;

private T unformatRange(T, Range, Char)(ref Range input, ref FormatSpec!Char spec)
in
{
    assert(spec.spec == '(');
}
body
{
    debug (unformatRange) printf("unformatRange:\n");

    T result;
    static if (isStaticArray!T)
    {
        size_t i;
    }

    const(Char)[] cont = spec.trailing;
    for (size_t j = 0; j < spec.trailing.length; ++j)
    {
        if (spec.trailing[j] == '%')
        {
            cont = spec.trailing[0 .. j];
            break;
        }
    }
    debug (unformatRange) printf("\t");
    debug (unformatRange) if (!input.empty) printf("input.front = %c, ", input.front);
    debug (unformatRange) printf("cont = %.*s\n", cont);

    bool checkEnd()
    {
        return input.empty || !cont.empty && input.front == cont.front;
    }

    if (!checkEnd())
    {
        for (;;)
        {
            auto fmt = FormatSpec!Char(spec.nested);
            fmt.readUpToNextSpec(input);
            enforce(!input.empty);

            debug (unformatRange) printf("\t) spec = %c, front = %c ", fmt.spec, input.front);
            static if (isStaticArray!T)
            {
                result[i++] = unformatElement!(typeof(T.init[0]))(input, fmt);
            }
            else static if (isDynamicArray!T)
            {
                result ~= unformatElement!(ElementType!T)(input, fmt);
            }
            else static if (isAssociativeArray!T)
            {
                auto key = unformatElement!(typeof(T.init.keys[0]))(input, fmt);
                fmt.readUpToNextSpec(input);        // eat key separator

                result[key] = unformatElement!(typeof(T.init.values[0]))(input, fmt);
            }
            debug (unformatRange) {
            if (input.empty) printf("-> front = [empty] ");
            else             printf("-> front = %c ", input.front);
            }

            static if (isStaticArray!T)
            {
                debug (unformatRange) printf("i = %u < %u\n", i, T.length);
                enforce(i <= T.length);
            }

            if (spec.sep)
                fmt.readUpToNextSpec(input);
            auto sep = spec.sep ? spec.sep
                         : fmt.trailing;
            debug (unformatRange) {
            if (!sep.empty && !input.empty) printf("-> %c, sep = %.*s\n", input.front, sep);
            else                            printf("\n");
            }

            if (checkEnd())
                break;

            if (!sep.empty && input.front == sep.front)
            {
                while (!sep.empty)
                {
                    enforce(!input.empty);
                    enforce(input.front == sep.front);
                    input.popFront();
                    sep.popFront();
                }
                debug (unformatRange) printf("input.front = %c\n", input.front);
            }
        }
    }
    static if (isStaticArray!T)
    {
        enforce(i == T.length);
    }
    return result;
}

// Undocumented
T unformatElement(T, Range, Char)(ref Range input, ref FormatSpec!Char spec)
    if (isInputRange!Range)
{
    import std.conv : parseElement;
    static if (isSomeString!T)
    {
        if (spec.spec == 's')
        {
            return parseElement!T(input);
        }
    }
    else static if (isSomeChar!T)
    {
        if (spec.spec == 's')
        {
            return parseElement!T(input);
        }
    }

    return unformatValue!T(input, spec);
}


// Legacy implementation

enum Mangle : char
{
    Tvoid     = 'v',
    Tbool     = 'b',
    Tbyte     = 'g',
    Tubyte    = 'h',
    Tshort    = 's',
    Tushort   = 't',
    Tint      = 'i',
    Tuint     = 'k',
    Tlong     = 'l',
    Tulong    = 'm',
    Tfloat    = 'f',
    Tdouble   = 'd',
    Treal     = 'e',

    Tifloat   = 'o',
    Tidouble  = 'p',
    Tireal    = 'j',
    Tcfloat   = 'q',
    Tcdouble  = 'r',
    Tcreal    = 'c',

    Tchar     = 'a',
    Twchar    = 'u',
    Tdchar    = 'w',

    Tarray    = 'A',
    Tsarray   = 'G',
    Taarray   = 'H',
    Tpointer  = 'P',
    Tfunction = 'F',
    Tident    = 'I',
    Tclass    = 'C',
    Tstruct   = 'S',
    Tenum     = 'E',
    Ttypedef  = 'T',
    Tdelegate = 'D',

    Tconst    = 'x',
    Timmutable = 'y',
}

// return the TypeInfo for a primitive type and null otherwise.  This
// is required since for arrays of ints we only have the mangled char
// to work from. If arrays always subclassed TypeInfo_Array this
// routine could go away.
private TypeInfo primitiveTypeInfo(Mangle m)
{
    // BUG: should fix this in static this() to avoid double checked locking bug
    __gshared TypeInfo[Mangle] dic;
    if (!dic.length) {
        dic = [
            Mangle.Tvoid : typeid(void),
            Mangle.Tbool : typeid(bool),
            Mangle.Tbyte : typeid(byte),
            Mangle.Tubyte : typeid(ubyte),
            Mangle.Tshort : typeid(short),
            Mangle.Tushort : typeid(ushort),
            Mangle.Tint : typeid(int),
            Mangle.Tuint : typeid(uint),
            Mangle.Tlong : typeid(long),
            Mangle.Tulong : typeid(ulong),
            Mangle.Tfloat : typeid(float),
            Mangle.Tdouble : typeid(double),
            Mangle.Treal : typeid(real),
            Mangle.Tifloat : typeid(ifloat),
            Mangle.Tidouble : typeid(idouble),
            Mangle.Tireal : typeid(ireal),
            Mangle.Tcfloat : typeid(cfloat),
            Mangle.Tcdouble : typeid(cdouble),
            Mangle.Tcreal : typeid(creal),
            Mangle.Tchar : typeid(char),
            Mangle.Twchar : typeid(wchar),
            Mangle.Tdchar : typeid(dchar)
            ];
    }
    auto p = m in dic;
    return p ? *p : null;
}

// This stuff has been removed from the docs and is planned for deprecation.
/*
 * Interprets variadic argument list pointed to by argptr whose types
 * are given by arguments[], formats them according to embedded format
 * strings in the variadic argument list, and sends the resulting
 * characters to putc.
 *
 * The variadic arguments are consumed in order.  Each is formatted
 * into a sequence of chars, using the default format specification
 * for its type, and the characters are sequentially passed to putc.
 * If a $(D char[]), $(D wchar[]), or $(D dchar[]) argument is
 * encountered, it is interpreted as a format string. As many
 * arguments as specified in the format string are consumed and
 * formatted according to the format specifications in that string and
 * passed to putc. If there are too few remaining arguments, a
 * $(D FormatException) is thrown. If there are more remaining arguments than
 * needed by the format specification, the default processing of
 * arguments resumes until they are all consumed.
 *
 * Params:
 *        putc =        Output is sent do this delegate, character by character.
 *        arguments = Array of $(D TypeInfo)s, one for each argument to be formatted.
 *        argptr = Points to variadic argument list.
 *
 * Throws:
 *        Mismatched arguments and formats result in a $(D FormatException) being thrown.
 *
 * Format_String:
 *        <a name="format-string">$(I Format strings)</a>
 *        consist of characters interspersed with
 *        $(I format specifications). Characters are simply copied
 *        to the output (such as putc) after any necessary conversion
 *        to the corresponding UTF-8 sequence.
 *
 *        A $(I format specification) starts with a '%' character,
 *        and has the following grammar:

<pre>
$(I FormatSpecification):
    $(B '%%')
    $(B '%') $(I Flags) $(I Width) $(I Precision) $(I FormatChar)

$(I Flags):
    $(I empty)
    $(B '-') $(I Flags)
    $(B '+') $(I Flags)
    $(B '#') $(I Flags)
    $(B '0') $(I Flags)
    $(B ' ') $(I Flags)

$(I Width):
    $(I empty)
    $(I Integer)
    $(B '*')

$(I Precision):
    $(I empty)
    $(B '.')
    $(B '.') $(I Integer)
    $(B '.*')

$(I Integer):
    $(I Digit)
    $(I Digit) $(I Integer)

$(I Digit):
    $(B '0')
    $(B '1')
    $(B '2')
    $(B '3')
    $(B '4')
    $(B '5')
    $(B '6')
    $(B '7')
    $(B '8')
    $(B '9')

$(I FormatChar):
    $(B 's')
    $(B 'b')
    $(B 'd')
    $(B 'o')
    $(B 'x')
    $(B 'X')
    $(B 'e')
    $(B 'E')
    $(B 'f')
    $(B 'F')
    $(B 'g')
    $(B 'G')
    $(B 'a')
    $(B 'A')
</pre>
    <dl>
    <dt>$(I Flags)
    <dl>
        <dt>$(B '-')
        <dd>
        Left justify the result in the field.
        It overrides any $(B 0) flag.

        <dt>$(B '+')
        <dd>Prefix positive numbers in a signed conversion with a $(B +).
        It overrides any $(I space) flag.

        <dt>$(B '#')
        <dd>Use alternative formatting:
        <dl>
            <dt>For $(B 'o'):
            <dd> Add to precision as necessary so that the first digit
            of the octal formatting is a '0', even if both the argument
            and the $(I Precision) are zero.
            <dt> For $(B 'x') ($(B 'X')):
            <dd> If non-zero, prefix result with $(B 0x) ($(B 0X)).
            <dt> For floating point formatting:
            <dd> Always insert the decimal point.
            <dt> For $(B 'g') ($(B 'G')):
            <dd> Do not elide trailing zeros.
        </dl>

        <dt>$(B '0')
        <dd> For integer and floating point formatting when not nan or
        infinity, use leading zeros
        to pad rather than spaces.
        Ignore if there's a $(I Precision).

        <dt>$(B ' ')
        <dd>Prefix positive numbers in a signed conversion with a space.
    </dl>

    <dt>$(I Width)
    <dd>
    Specifies the minimum field width.
    If the width is a $(B *), the next argument, which must be
    of type $(B int), is taken as the width.
    If the width is negative, it is as if the $(B -) was given
    as a $(I Flags) character.

    <dt>$(I Precision)
    <dd> Gives the precision for numeric conversions.
    If the precision is a $(B *), the next argument, which must be
    of type $(B int), is taken as the precision. If it is negative,
    it is as if there was no $(I Precision).

    <dt>$(I FormatChar)
    <dd>
    <dl>
        <dt>$(B 's')
        <dd>The corresponding argument is formatted in a manner consistent
        with its type:
        <dl>
            <dt>$(B bool)
            <dd>The result is <tt>'true'</tt> or <tt>'false'</tt>.
            <dt>integral types
            <dd>The $(B %d) format is used.
            <dt>floating point types
            <dd>The $(B %g) format is used.
            <dt>string types
            <dd>The result is the string converted to UTF-8.
            A $(I Precision) specifies the maximum number of characters
            to use in the result.
            <dt>classes derived from $(B Object)
            <dd>The result is the string returned from the class instance's
            $(B .toString()) method.
            A $(I Precision) specifies the maximum number of characters
            to use in the result.
            <dt>non-string static and dynamic arrays
            <dd>The result is [s<sub>0</sub>, s<sub>1</sub>, ...]
            where s<sub>k</sub> is the kth element
            formatted with the default format.
        </dl>

        <dt>$(B 'b','d','o','x','X')
        <dd> The corresponding argument must be an integral type
        and is formatted as an integer. If the argument is a signed type
        and the $(I FormatChar) is $(B d) it is converted to
        a signed string of characters, otherwise it is treated as
        unsigned. An argument of type $(B bool) is formatted as '1'
        or '0'. The base used is binary for $(B b), octal for $(B o),
        decimal
        for $(B d), and hexadecimal for $(B x) or $(B X).
        $(B x) formats using lower case letters, $(B X) uppercase.
        If there are fewer resulting digits than the $(I Precision),
        leading zeros are used as necessary.
        If the $(I Precision) is 0 and the number is 0, no digits
        result.

        <dt>$(B 'e','E')
        <dd> A floating point number is formatted as one digit before
        the decimal point, $(I Precision) digits after, the $(I FormatChar),
        &plusmn;, followed by at least a two digit exponent: $(I d.dddddd)e$(I &plusmn;dd).
        If there is no $(I Precision), six
        digits are generated after the decimal point.
        If the $(I Precision) is 0, no decimal point is generated.

        <dt>$(B 'f','F')
        <dd> A floating point number is formatted in decimal notation.
        The $(I Precision) specifies the number of digits generated
        after the decimal point. It defaults to six. At least one digit
        is generated before the decimal point. If the $(I Precision)
        is zero, no decimal point is generated.

        <dt>$(B 'g','G')
        <dd> A floating point number is formatted in either $(B e) or
        $(B f) format for $(B g); $(B E) or $(B F) format for
        $(B G).
        The $(B f) format is used if the exponent for an $(B e) format
        is greater than -5 and less than the $(I Precision).
        The $(I Precision) specifies the number of significant
        digits, and defaults to six.
        Trailing zeros are elided after the decimal point, if the fractional
        part is zero then no decimal point is generated.

        <dt>$(B 'a','A')
        <dd> A floating point number is formatted in hexadecimal
        exponential notation 0x$(I h.hhhhhh)p$(I &plusmn;d).
        There is one hexadecimal digit before the decimal point, and as
        many after as specified by the $(I Precision).
        If the $(I Precision) is zero, no decimal point is generated.
        If there is no $(I Precision), as many hexadecimal digits as
        necessary to exactly represent the mantissa are generated.
        The exponent is written in as few digits as possible,
        but at least one, is in decimal, and represents a power of 2 as in
        $(I h.hhhhhh)*2<sup>$(I &plusmn;d)</sup>.
        The exponent for zero is zero.
        The hexadecimal digits, x and p are in upper case if the
        $(I FormatChar) is upper case.
    </dl>

    Floating point NaN's are formatted as $(B nan) if the
    $(I FormatChar) is lower case, or $(B NAN) if upper.
    Floating point infinities are formatted as $(B inf) or
    $(B infinity) if the
    $(I FormatChar) is lower case, or $(B INF) or $(B INFINITY) if upper.
    </dl>

Example:

-------------------------
import core.stdc.stdio;
import std.format;

void myPrint(...)
{
    void putc(dchar c)
    {
        fputc(c, stdout);
    }

    std.format.doFormat(&putc, _arguments, _argptr);
}

void main()
{
    int x = 27;

    // prints 'The answer is 27:6'
    myPrint("The answer is %s:", x, 6);
}
------------------------
 */
void doFormat(void delegate(dchar) putc, TypeInfo[] arguments, va_list argptr)
{
    import std.utf : toUCSindex, isValidDchar, UTFException, toUTF8;
    import core.stdc.string : strlen;
    import core.stdc.stdlib : alloca;
    import core.stdc.stdio : snprintf;

    TypeInfo ti;
    Mangle m;
    uint flags;
    int field_width;
    int precision;

    enum : uint
    {
        FLdash = 1,
        FLplus = 2,
        FLspace = 4,
        FLhash = 8,
        FLlngdbl = 0x20,
        FL0pad = 0x40,
        FLprecision = 0x80,
    }

    static TypeInfo skipCI(TypeInfo valti)
    {
        for (;;)
        {
            if (typeid(valti).name.length == 18 &&
                    typeid(valti).name[9..18] == "Invariant")
                valti = (cast(TypeInfo_Invariant)valti).next;
            else if (typeid(valti).name.length == 14 &&
                    typeid(valti).name[9..14] == "Const")
                valti = (cast(TypeInfo_Const)valti).next;
            else
                break;
        }

        return valti;
    }

    void formatArg(char fc)
    {
        bool vbit;
        ulong vnumber;
        char vchar;
        dchar vdchar;
        Object vobject;
        real vreal;
        creal vcreal;
        Mangle m2;
        int signed = 0;
        uint base = 10;
        int uc;
        char[ulong.sizeof * 8] tmpbuf; // long enough to print long in binary
        const(char)* prefix = "";
        string s;

        void putstr(const char[] s)
        {
            //printf("putstr: s = %.*s, flags = x%x\n", s.length, s.ptr, flags);
            ptrdiff_t padding = field_width -
                (strlen(prefix) + toUCSindex(s, s.length));
            ptrdiff_t prepad = 0;
            ptrdiff_t postpad = 0;
            if (padding > 0)
            {
                if (flags & FLdash)
                    postpad = padding;
                else
                    prepad = padding;
            }

            if (flags & FL0pad)
            {
                while (*prefix)
                    putc(*prefix++);
                while (prepad--)
                    putc('0');
            }
            else
            {
                while (prepad--)
                    putc(' ');
                while (*prefix)
                    putc(*prefix++);
            }

            foreach (dchar c; s)
                putc(c);

            while (postpad--)
                putc(' ');
        }

        void putreal(real v)
        {
            //printf("putreal %Lg\n", vreal);

            switch (fc)
            {
                case 's':
                    fc = 'g';
                    break;

                case 'f', 'F', 'e', 'E', 'g', 'G', 'a', 'A':
                    break;

                default:
                    //printf("fc = '%c'\n", fc);
                Lerror:
                    throw new FormatException("floating");
            }
            version (DigitalMarsC)
            {
                uint sl;
                char[] fbuf = tmpbuf;
                if (!(flags & FLprecision))
                    precision = 6;
                while (1)
                {
                    sl = fbuf.length;
                    prefix = (*__pfloatfmt)(fc, flags | FLlngdbl,
                            precision, &v, cast(char*)fbuf, &sl, field_width);
                    if (sl != -1)
                        break;
                    sl = fbuf.length * 2;
                    fbuf = (cast(char*)alloca(sl * char.sizeof))[0 .. sl];
                }
                putstr(fbuf[0 .. sl]);
            }
            else
            {
                ptrdiff_t sl;
                char[] fbuf = tmpbuf;
                char[12] format;
                format[0] = '%';
                int i = 1;
                if (flags & FLdash)
                    format[i++] = '-';
                if (flags & FLplus)
                    format[i++] = '+';
                if (flags & FLspace)
                    format[i++] = ' ';
                if (flags & FLhash)
                    format[i++] = '#';
                if (flags & FL0pad)
                    format[i++] = '0';
                format[i + 0] = '*';
                format[i + 1] = '.';
                format[i + 2] = '*';
                format[i + 3] = 'L';
                format[i + 4] = fc;
                format[i + 5] = 0;
                if (!(flags & FLprecision))
                    precision = -1;
                while (1)
                {
                    sl = fbuf.length;
                    int n;
                    version (CRuntime_Microsoft)
                    {
                        import std.math : isNaN, isInfinity;
                        if (isNaN(v)) // snprintf writes 1.#QNAN
                            n = snprintf(fbuf.ptr, sl, "nan");
                        else if(isInfinity(v)) // snprintf writes 1.#INF
                            n = snprintf(fbuf.ptr, sl, v < 0 ? "-inf" : "inf");
                        else
                            n = snprintf(fbuf.ptr, sl, format.ptr, field_width,
                                         precision, cast(double)v);
                    }
                    else
                        n = snprintf(fbuf.ptr, sl, format.ptr, field_width,
                                precision, v);
                    //printf("format = '%s', n = %d\n", cast(char*)format, n);
                    if (n >= 0 && n < sl)
                    {        sl = n;
                        break;
                    }
                    if (n < 0)
                        sl = sl * 2;
                    else
                        sl = n + 1;
                    fbuf = (cast(char*)alloca(sl * char.sizeof))[0 .. sl];
                }
                putstr(fbuf[0 .. sl]);
            }
            return;
        }

        static Mangle getMan(TypeInfo ti)
        {
          auto m = cast(Mangle)typeid(ti).name[9];
          if (typeid(ti).name.length == 20 &&
              typeid(ti).name[9..20] == "StaticArray")
                m = cast(Mangle)'G';
          return m;
        }

        /* p = pointer to the first element in the array
         * len = number of elements in the array
         * valti = type of the elements
         */
        void putArray(void* p, size_t len, TypeInfo valti)
        {
          //printf("\nputArray(len = %u), tsize = %u\n", len, valti.tsize);
          putc('[');
          valti = skipCI(valti);
          size_t tsize = valti.tsize;
          auto argptrSave = argptr;
          auto tiSave = ti;
          auto mSave = m;
          ti = valti;
          //printf("\n%.*s\n", typeid(valti).name.length, typeid(valti).name.ptr);
          m = getMan(valti);
          while (len--)
          {
            //doFormat(putc, (&valti)[0 .. 1], p);
            version(SimpleVaargs)
            {
                argptr = cast(va_list)p;
                formatArg('s');
                p += tsize;
            }
            else version (Win64)
            {
                void* q = void;

                if (tsize > 8 && m != Mangle.Tsarray)
                {   q = p;
                    argptr = cast(va_list)&q;
                }
                else
                argptr = cast(va_list)p;
                formatArg('s');
                p += tsize;
            }
            else
            {
                version (X86)
                    argptr = cast(va_list)p;
                else version(X86_64)
                {   __va_list va;
                    va.stack_args = p;
                    argptr = &va;
                }
                else
                    static assert(false, "unsupported platform");
                formatArg('s');
                p += tsize;
            }
            if (len > 0) putc(',');
          }
          m = mSave;
          ti = tiSave;
          argptr = argptrSave;
          putc(']');
        }

        void putAArray(ubyte[long] vaa, TypeInfo valti, TypeInfo keyti)
        {
            putc('[');
            bool comma=false;
            auto argptrSave = argptr;
            auto tiSave = ti;
            auto mSave = m;
            valti = skipCI(valti);
            keyti = skipCI(keyti);
            foreach(ref fakevalue; vaa)
            {
                if (comma) putc(',');
                comma = true;
                void *pkey = &fakevalue;
                version (D_LP64)
                    pkey -= (long.sizeof + 15) & ~(15);
                else
                    pkey -= (long.sizeof + size_t.sizeof - 1) & ~(size_t.sizeof - 1);

                // the key comes before the value
                auto keysize = keyti.tsize;
                version (D_LP64)
                    auto keysizet = (keysize + 15) & ~(15);
                else
                    auto keysizet = (keysize + size_t.sizeof - 1) & ~(size_t.sizeof - 1);

                void* pvalue = pkey + keysizet;

                //doFormat(putc, (&keyti)[0..1], pkey);
                m = getMan(keyti);
                version (SimpleVaargs)
                    argptr = cast(va_list)pkey;
                else version (Win64)
                {
                    void* q = void;
                    if (keysize > 8 && m != Mangle.Tsarray)
                    {   q = pkey;
                        argptr = cast(va_list)&q;
                    }
                    else
                        argptr = cast(va_list)pkey;
                }
                else version (X86_64)
                {   __va_list va;
                    va.stack_args = pkey;
                    argptr = &va;
                }
                else static assert(false, "unsupported platform");

                ti = keyti;
                formatArg('s');

                putc(':');
                //doFormat(putc, (&valti)[0..1], pvalue);
                m = getMan(valti);
                version (SimpleVaargs)
                    argptr = cast(va_list)pvalue;
                else version (Win64)
                {
                    void* q2 = void;
                    auto valuesize = valti.tsize;
                    if (valuesize > 8 && m != Mangle.Tsarray)
                    {   q2 = pvalue;
                        argptr = cast(va_list)&q2;
                    }
                    else
                        argptr = cast(va_list)pvalue;
                }
                else version (X86_64)
                {   __va_list va2;
                    va2.stack_args = pvalue;
                    argptr = &va2;
                }
                else static assert(false, "unsupported platform");

                ti = valti;
                formatArg('s');
            }
            m = mSave;
            ti = tiSave;
            argptr = argptrSave;
            putc(']');
        }

        //printf("formatArg(fc = '%c', m = '%c')\n", fc, m);
        int mi;
        switch (m)
        {
            case Mangle.Tbool:
                vbit = va_arg!(bool)(argptr);
                if (fc != 's')
                {   vnumber = vbit;
                    goto Lnumber;
                }
                putstr(vbit ? "true" : "false");
                return;

            case Mangle.Tchar:
                vchar = va_arg!(char)(argptr);
                if (fc != 's')
                {   vnumber = vchar;
                    goto Lnumber;
                }
            L2:
                putstr((&vchar)[0 .. 1]);
                return;

            case Mangle.Twchar:
                vdchar = va_arg!(wchar)(argptr);
                goto L1;

            case Mangle.Tdchar:
                vdchar = va_arg!(dchar)(argptr);
            L1:
                if (fc != 's')
                {   vnumber = vdchar;
                    goto Lnumber;
                }
                if (vdchar <= 0x7F)
                {   vchar = cast(char)vdchar;
                    goto L2;
                }
                else
                {   if (!isValidDchar(vdchar))
                        throw new UTFException("invalid dchar in format");
                    char[4] vbuf;
                    putstr(toUTF8(vbuf, vdchar));
                }
                return;

            case Mangle.Tbyte:
                signed = 1;
                vnumber = va_arg!(byte)(argptr);
                goto Lnumber;

            case Mangle.Tubyte:
                vnumber = va_arg!(ubyte)(argptr);
                goto Lnumber;

            case Mangle.Tshort:
                signed = 1;
                vnumber = va_arg!(short)(argptr);
                goto Lnumber;

            case Mangle.Tushort:
                vnumber = va_arg!(ushort)(argptr);
                goto Lnumber;

            case Mangle.Tint:
                signed = 1;
                vnumber = va_arg!(int)(argptr);
                goto Lnumber;

            case Mangle.Tuint:
            Luint:
                vnumber = va_arg!(uint)(argptr);
                goto Lnumber;

            case Mangle.Tlong:
                signed = 1;
                vnumber = cast(ulong)va_arg!(long)(argptr);
                goto Lnumber;

            case Mangle.Tulong:
            Lulong:
                vnumber = va_arg!(ulong)(argptr);
                goto Lnumber;

            case Mangle.Tclass:
                vobject = va_arg!(Object)(argptr);
                if (vobject is null)
                    s = "null";
                else
                    s = vobject.toString();
                goto Lputstr;

            case Mangle.Tpointer:
                vnumber = cast(ulong)va_arg!(void*)(argptr);
                if (fc != 'x')  uc = 1;
                flags |= FL0pad;
                if (!(flags & FLprecision))
                {   flags |= FLprecision;
                    precision = (void*).sizeof;
                }
                base = 16;
                goto Lnumber;

            case Mangle.Tfloat:
            case Mangle.Tifloat:
                if (fc == 'x' || fc == 'X')
                    goto Luint;
                vreal = va_arg!(float)(argptr);
                goto Lreal;

            case Mangle.Tdouble:
            case Mangle.Tidouble:
                if (fc == 'x' || fc == 'X')
                    goto Lulong;
                vreal = va_arg!(double)(argptr);
                goto Lreal;

            case Mangle.Treal:
            case Mangle.Tireal:
                vreal = va_arg!(real)(argptr);
                goto Lreal;

            case Mangle.Tcfloat:
                vcreal = va_arg!(cfloat)(argptr);
                goto Lcomplex;

            case Mangle.Tcdouble:
                vcreal = va_arg!(cdouble)(argptr);
                goto Lcomplex;

            case Mangle.Tcreal:
                vcreal = va_arg!(creal)(argptr);
                goto Lcomplex;

            case Mangle.Tsarray:
                version (SimpleVaargs)
                    putArray(argptr, (cast(TypeInfo_StaticArray)ti).len, (cast(TypeInfo_StaticArray)ti).next);
                else version (Win64)
                    putArray(argptr, (cast(TypeInfo_StaticArray)ti).len, (cast(TypeInfo_StaticArray)ti).next);
                else
                    putArray((cast(__va_list*)argptr).stack_args, (cast(TypeInfo_StaticArray)ti).len, (cast(TypeInfo_StaticArray)ti).next);
                return;

            case Mangle.Tarray:
                mi = 10;
                if (typeid(ti).name.length == 14 &&
                    typeid(ti).name[9..14] == "Array")
                { // array of non-primitive types
                  TypeInfo tn = (cast(TypeInfo_Array)ti).next;
                  tn = skipCI(tn);
                  switch (cast(Mangle)typeid(tn).name[9])
                  {
                    case Mangle.Tchar:  goto LarrayChar;
                    case Mangle.Twchar: goto LarrayWchar;
                    case Mangle.Tdchar: goto LarrayDchar;
                    default:
                        break;
                  }
                  void[] va = va_arg!(void[])(argptr);
                  putArray(va.ptr, va.length, tn);
                  return;
                }
                if (typeid(ti).name.length == 25 &&
                    typeid(ti).name[9..25] == "AssociativeArray")
                { // associative array
                  ubyte[long] vaa = va_arg!(ubyte[long])(argptr);
                  putAArray(vaa,
                        (cast(TypeInfo_AssociativeArray)ti).next,
                        (cast(TypeInfo_AssociativeArray)ti).key);
                  return;
                }

                while (1)
                {
                    m2 = cast(Mangle)typeid(ti).name[mi];
                    switch (m2)
                    {
                        case Mangle.Tchar:
                        LarrayChar:
                            s = va_arg!(string)(argptr);
                            goto Lputstr;

                        case Mangle.Twchar:
                        LarrayWchar:
                            wchar[] sw = va_arg!(wchar[])(argptr);
                            s = toUTF8(sw);
                            goto Lputstr;

                        case Mangle.Tdchar:
                        LarrayDchar:
                            s = toUTF8(va_arg!(dstring)(argptr));
                        Lputstr:
                            if (fc != 's')
                                throw new FormatException("string");
                            if (flags & FLprecision && precision < s.length)
                                s = s[0 .. precision];
                            putstr(s);
                            break;

                        case Mangle.Tconst:
                        case Mangle.Timmutable:
                            mi++;
                            continue;

                        default:
                            TypeInfo ti2 = primitiveTypeInfo(m2);
                            if (!ti2)
                              goto Lerror;
                            void[] va = va_arg!(void[])(argptr);
                            putArray(va.ptr, va.length, ti2);
                    }
                    return;
                }
                assert(0);

            case Mangle.Ttypedef:
                ti = (cast(TypeInfo_Typedef)ti).base;
                m = cast(Mangle)typeid(ti).name[9];
                formatArg(fc);
                return;

            case Mangle.Tenum:
                ti = (cast(TypeInfo_Enum)ti).base;
                m = cast(Mangle)typeid(ti).name[9];
                formatArg(fc);
                return;

            case Mangle.Tstruct:
            {        TypeInfo_Struct tis = cast(TypeInfo_Struct)ti;
                if (tis.xtoString is null)
                    throw new FormatException("Can't convert " ~ tis.toString()
                            ~ " to string: \"string toString()\" not defined");
                version(SimpleVaargs)
                {
                    version (X86) {
                        s = tis.xtoString(argptr);
                        argptr += (tis.tsize + 3) & ~3;
                    } else {
                        auto talign = tis.talign();
                        char* ap = cast(char*)argptr;
                        auto p = cast(char*)((cast(size_t)ap + talign - 1) & ~(talign - 1));
                        argptr = cast(char*)(cast(size_t)p + ((tis.tsize() + size_t.sizeof - 1) & ~(size_t.sizeof - 1)));
                        s = tis.xtoString(p);
                    }
                }
                else version(Win64)
                {
                    void* p = argptr;
                    if (tis.tsize > 8)
                        p = *cast(void**)p;
                    s = tis.xtoString(p);
                    argptr += size_t.sizeof;
                }
                else version (X86_64)
                {
                    void[32] parmn = void; // place to copy struct if passed in regs
                    void* p;
                    auto tsize = tis.tsize;
                    TypeInfo arg1, arg2;
                    if (!tis.argTypes(arg1, arg2))      // if could be passed in regs
                    {   assert(tsize <= parmn.length);
                        p = parmn.ptr;
                        va_arg(argptr, tis, p);
                    }
                    else
                    {   /* Avoid making a copy of the struct; take advantage of
                         * it always being passed in memory
                         */
                        // The arg may have more strict alignment than the stack
                        auto talign = tis.talign;
                        __va_list* ap = cast(__va_list*)argptr;
                        p = cast(void*)((cast(size_t)ap.stack_args + talign - 1) & ~(talign - 1));
                        ap.stack_args = cast(void*)(cast(size_t)p + ((tsize + size_t.sizeof - 1) & ~(size_t.sizeof - 1)));
                    }
                    s = tis.xtoString(p);
                }
                else
                     static assert(0);
                goto Lputstr;
            }

            default:
                goto Lerror;
        }

    Lnumber:
        switch (fc)
        {
            case 's':
            case 'd':
                if (signed)
                {   if (cast(long)vnumber < 0)
                    {        prefix = "-";
                        vnumber = -vnumber;
                    }
                    else if (flags & FLplus)
                        prefix = "+";
                    else if (flags & FLspace)
                        prefix = " ";
                }
                break;

            case 'b':
                signed = 0;
                base = 2;
                break;

            case 'o':
                signed = 0;
                base = 8;
                break;

            case 'X':
                uc = 1;
                if (flags & FLhash && vnumber)
                    prefix = "0X";
                signed = 0;
                base = 16;
                break;

            case 'x':
                if (flags & FLhash && vnumber)
                    prefix = "0x";
                signed = 0;
                base = 16;
                break;

            default:
                goto Lerror;
        }

        if (!signed)
        {
            switch (m)
            {
                case Mangle.Tbyte:
                    vnumber &= 0xFF;
                    break;

                case Mangle.Tshort:
                    vnumber &= 0xFFFF;
                    break;

                case Mangle.Tint:
                    vnumber &= 0xFFFFFFFF;
                    break;

                default:
                    break;
            }
        }

        if (flags & FLprecision && fc != 'p')
            flags &= ~FL0pad;

        if (vnumber < base)
        {
            if (vnumber == 0 && precision == 0 && flags & FLprecision &&
                !(fc == 'o' && flags & FLhash))
            {
                putstr(null);
                return;
            }
            if (precision == 0 || !(flags & FLprecision))
            {        vchar = cast(char)('0' + vnumber);
                if (vnumber < 10)
                    vchar = cast(char)('0' + vnumber);
                else
                    vchar = cast(char)((uc ? 'A' - 10 : 'a' - 10) + vnumber);
                goto L2;
            }
        }

        {
            ptrdiff_t n = tmpbuf.length;
            char c;
            int hexoffset = uc ? ('A' - ('9' + 1)) : ('a' - ('9' + 1));

            while (vnumber)
            {
                c = cast(char)((vnumber % base) + '0');
                if (c > '9')
                    c += hexoffset;
                vnumber /= base;
                tmpbuf[--n] = c;
            }
            if (tmpbuf.length - n < precision && precision < tmpbuf.length)
            {
                ptrdiff_t m = tmpbuf.length - precision;
                tmpbuf[m .. n] = '0';
                n = m;
            }
            else if (flags & FLhash && fc == 'o')
                prefix = "0";
            putstr(tmpbuf[n .. tmpbuf.length]);
            return;
        }

    Lreal:
        putreal(vreal);
        return;

    Lcomplex:
        putreal(vcreal.re);
        if (vcreal.im >= 0)
        {
            putc('+');
        }
        putreal(vcreal.im);
        putc('i');
        return;

    Lerror:
        throw new FormatException("formatArg");
    }

    for (int j = 0; j < arguments.length; )
    {
        ti = arguments[j++];
        //printf("arg[%d]: '%.*s' %d\n", j, typeid(ti).name.length, typeid(ti).name.ptr, typeid(ti).name.length);
        //ti.print();

        flags = 0;
        precision = 0;
        field_width = 0;

        ti = skipCI(ti);
        int mi = 9;
        do
        {
            if (typeid(ti).name.length <= mi)
                goto Lerror;
            m = cast(Mangle)typeid(ti).name[mi++];
        } while (m == Mangle.Tconst || m == Mangle.Timmutable);

        if (m == Mangle.Tarray)
        {
            if (typeid(ti).name.length == 14 &&
                    typeid(ti).name[9..14] == "Array")
            {
                TypeInfo tn = (cast(TypeInfo_Array)ti).next;
                tn = skipCI(tn);
                switch (cast(Mangle)typeid(tn).name[9])
                {
                case Mangle.Tchar:
                case Mangle.Twchar:
                case Mangle.Tdchar:
                    ti = tn;
                    mi = 9;
                    break;
                default:
                    break;
                }
            }
          L1:
            Mangle m2 = cast(Mangle)typeid(ti).name[mi];
            string  fmt;                        // format string
            wstring wfmt;
            dstring dfmt;

            /* For performance reasons, this code takes advantage of the
             * fact that most format strings will be ASCII, and that the
             * format specifiers are always ASCII. This means we only need
             * to deal with UTF in a couple of isolated spots.
             */

            switch (m2)
            {
            case Mangle.Tchar:
                fmt = va_arg!(string)(argptr);
                break;

            case Mangle.Twchar:
                wfmt = va_arg!(wstring)(argptr);
                fmt = toUTF8(wfmt);
                break;

            case Mangle.Tdchar:
                dfmt = va_arg!(dstring)(argptr);
                fmt = toUTF8(dfmt);
                break;

            case Mangle.Tconst:
            case Mangle.Timmutable:
                mi++;
                goto L1;

            default:
                formatArg('s');
                continue;
            }

            for (size_t i = 0; i < fmt.length; )
            {        dchar c = fmt[i++];

                dchar getFmtChar()
                {   // Valid format specifier characters will never be UTF
                    if (i == fmt.length)
                        throw new FormatException("invalid specifier");
                    return fmt[i++];
                }

                int getFmtInt()
                {   int n;

                    while (1)
                    {
                        n = n * 10 + (c - '0');
                        if (n < 0)        // overflow
                            throw new FormatException("int overflow");
                        c = getFmtChar();
                        if (c < '0' || c > '9')
                            break;
                    }
                    return n;
                }

                int getFmtStar()
                {   Mangle m;
                    TypeInfo ti;

                    if (j == arguments.length)
                        throw new FormatException("too few arguments");
                    ti = arguments[j++];
                    m = cast(Mangle)typeid(ti).name[9];
                    if (m != Mangle.Tint)
                        throw new FormatException("int argument expected");
                    return va_arg!(int)(argptr);
                }

                if (c != '%')
                {
                    if (c > 0x7F)        // if UTF sequence
                    {
                        i--;                // back up and decode UTF sequence
                        c = std.utf.decode(fmt, i);
                    }
                  Lputc:
                    putc(c);
                    continue;
                }

                // Get flags {-+ #}
                flags = 0;
                while (1)
                {
                    c = getFmtChar();
                    switch (c)
                    {
                    case '-':        flags |= FLdash;        continue;
                    case '+':        flags |= FLplus;        continue;
                    case ' ':        flags |= FLspace;        continue;
                    case '#':        flags |= FLhash;        continue;
                    case '0':        flags |= FL0pad;        continue;

                    case '%':        if (flags == 0)
                                          goto Lputc;
                                     break;

                    default:         break;
                    }
                    break;
                }

                // Get field width
                field_width = 0;
                if (c == '*')
                {
                    field_width = getFmtStar();
                    if (field_width < 0)
                    {   flags |= FLdash;
                        field_width = -field_width;
                    }

                    c = getFmtChar();
                }
                else if (c >= '0' && c <= '9')
                    field_width = getFmtInt();

                if (flags & FLplus)
                    flags &= ~FLspace;
                if (flags & FLdash)
                    flags &= ~FL0pad;

                // Get precision
                precision = 0;
                if (c == '.')
                {   flags |= FLprecision;
                    //flags &= ~FL0pad;

                    c = getFmtChar();
                    if (c == '*')
                    {
                        precision = getFmtStar();
                        if (precision < 0)
                        {   precision = 0;
                            flags &= ~FLprecision;
                        }

                        c = getFmtChar();
                    }
                    else if (c >= '0' && c <= '9')
                        precision = getFmtInt();
                }

                if (j == arguments.length)
                    goto Lerror;
                ti = arguments[j++];
                ti = skipCI(ti);
                mi = 9;
                do
                {
                    m = cast(Mangle)typeid(ti).name[mi++];
                } while (m == Mangle.Tconst || m == Mangle.Timmutable);

                if (c > 0x7F)                // if UTF sequence
                    goto Lerror;        // format specifiers can't be UTF
                formatArg(cast(char)c);
            }
        }
        else
        {
            formatArg('s');
        }
    }
    return;

  Lerror:
    throw new FormatException();
}

/* ======================== Unit Tests ====================================== */

unittest
{
    import std.conv : octal;

    int i;
    string s;

    debug(format) printf("std.format.format.unittest\n");

    s = std.string.format("hello world! %s %s %s%s%s", true, 57, 1_000_000_000, 'x', " foo");
    assert(s == "hello world! true 57 1000000000x foo");

    s = std.string.format("%s %A %s", 1.67, -1.28, float.nan);
    /* The host C library is used to format floats.
     * C99 doesn't specify what the hex digit before the decimal point
     * is for %A.
     */
    //version (linux)
    //    assert(s == "1.67 -0XA.3D70A3D70A3D8P-3 nan");
    //else version (OSX)
    //    assert(s == "1.67 -0XA.3D70A3D70A3D8P-3 nan", s);
    //else
    version (MinGW)
        assert(s == "1.67 -0XA.3D70A3D70A3D8P-3 nan", s);
    else version (CRuntime_Microsoft)
        assert(s == "1.67 -0X1.47AE14P+0 nan", s);
    else version (Android)
    {
        // bionic doesn't support hex formatting of floating point numbers
        // or lower-case string formatting of nan yet, but it was committed
        // recently (April 2014):
        // https://code.google.com/p/android/issues/detail?id=64886
    }
    else
        assert(s == "1.67 -0X1.47AE147AE147BP+0 nan", s);

    s = std.string.format("%x %X", 0x1234AF, 0xAFAFAFAF);
    assert(s == "1234af AFAFAFAF");

    s = std.string.format("%b %o", 0x1234AF, 0xAFAFAFAF);
    assert(s == "100100011010010101111 25753727657");

    s = std.string.format("%d %s", 0x1234AF, 0xAFAFAFAF);
    assert(s == "1193135 2947526575");

    //version(X86_64)
    //{
    //    pragma(msg, "several format tests disabled on x86_64 due to bug 5625");
    //}
    //else
    //{
        s = std.string.format("%s", 1.2 + 3.4i);
        assert(s == "1.2+3.4i", s);

        //s = std.string.format("%x %X", 1.32, 6.78f);
        //assert(s == "3ff51eb851eb851f 40D8F5C3");

    //}

    s = std.string.format("%#06.*f",2,12.345);
    assert(s == "012.35");

    s = std.string.format("%#0*.*f",6,2,12.345);
    assert(s == "012.35");

    s = std.string.format("%7.4g:", 12.678);
    assert(s == "  12.68:");

    s = std.string.format("%7.4g:", 12.678L);
    assert(s == "  12.68:");

    s = std.string.format("%04f|%05d|%#05x|%#5x",-4.0,-10,1,1);
    assert(s == "-4.000000|-0010|0x001|  0x1");

    i = -10;
    s = std.string.format("%d|%3d|%03d|%1d|%01.4f",i,i,i,i,cast(double) i);
    assert(s == "-10|-10|-10|-10|-10.0000");

    i = -5;
    s = std.string.format("%d|%3d|%03d|%1d|%01.4f",i,i,i,i,cast(double) i);
    assert(s == "-5| -5|-05|-5|-5.0000");

    i = 0;
    s = std.string.format("%d|%3d|%03d|%1d|%01.4f",i,i,i,i,cast(double) i);
    assert(s == "0|  0|000|0|0.0000");

    i = 5;
    s = std.string.format("%d|%3d|%03d|%1d|%01.4f",i,i,i,i,cast(double) i);
    assert(s == "5|  5|005|5|5.0000");

    i = 10;
    s = std.string.format("%d|%3d|%03d|%1d|%01.4f",i,i,i,i,cast(double) i);
    assert(s == "10| 10|010|10|10.0000");

    s = std.string.format("%.0d", 0);
    assert(s == "");

    s = std.string.format("%.g", .34);
    assert(s == "0.3");

    s = std.string.format("%.0g", .34);
    assert(s == "0.3");

    s = std.string.format("%.2g", .34);
    assert(s == "0.34");

    s = std.string.format("%0.0008f", 1e-08);
    assert(s == "0.00000001");

    s = std.string.format("%0.0008f", 1e-05);
    assert(s == "0.00001000");

    s = "helloworld";
    string r;
    r = std.string.format("%.2s", s[0..5]);
    assert(r == "he");
    r = std.string.format("%.20s", s[0..5]);
    assert(r == "hello");
    r = std.string.format("%8s", s[0..5]);
    assert(r == "   hello");

    byte[] arrbyte = new byte[4];
    arrbyte[0] = 100;
    arrbyte[1] = -99;
    arrbyte[3] = 0;
    r = std.string.format("%s", arrbyte);
    assert(r == "[100, -99, 0, 0]");

    ubyte[] arrubyte = new ubyte[4];
    arrubyte[0] = 100;
    arrubyte[1] = 200;
    arrubyte[3] = 0;
    r = std.string.format("%s", arrubyte);
    assert(r == "[100, 200, 0, 0]");

    short[] arrshort = new short[4];
    arrshort[0] = 100;
    arrshort[1] = -999;
    arrshort[3] = 0;
    r = std.string.format("%s", arrshort);
    assert(r == "[100, -999, 0, 0]");

    ushort[] arrushort = new ushort[4];
    arrushort[0] = 100;
    arrushort[1] = 20_000;
    arrushort[3] = 0;
    r = std.string.format("%s", arrushort);
    assert(r == "[100, 20000, 0, 0]");

    int[] arrint = new int[4];
    arrint[0] = 100;
    arrint[1] = -999;
    arrint[3] = 0;
    r = std.string.format("%s", arrint);
    assert(r == "[100, -999, 0, 0]");

    long[] arrlong = new long[4];
    arrlong[0] = 100;
    arrlong[1] = -999;
    arrlong[3] = 0;
    r = std.string.format("%s", arrlong);
    assert(r == "[100, -999, 0, 0]");

    ulong[] arrulong = new ulong[4];
    arrulong[0] = 100;
    arrulong[1] = 999;
    arrulong[3] = 0;
    r = std.string.format("%s", arrulong);
    assert(r == "[100, 999, 0, 0]");

    string[] arr2 = new string[4];
    arr2[0] = "hello";
    arr2[1] = "world";
    arr2[3] = "foo";
    r = std.string.format("%s", arr2);
    assert(r == `["hello", "world", "", "foo"]`);

    r = std.string.format("%.8d", 7);
    assert(r == "00000007");
    r = std.string.format("%.8x", 10);
    assert(r == "0000000a");

    r = std.string.format("%-3d", 7);
    assert(r == "7  ");

    r = std.string.format("%*d", -3, 7);
    assert(r == "7  ");

    r = std.string.format("%.*d", -3, 7);
    assert(r == "7");

    r = std.string.format("abc"c);
    assert(r == "abc");
    r = std.string.format("def"w);
    assert(r == "def");
    r = std.string.format("ghi"d);
    assert(r == "ghi");

    void* p = cast(void*)0xDEADBEEF;
    r = std.string.format("%s", p);
    assert(r == "DEADBEEF");

    r = std.string.format("%#x", 0xabcd);
    assert(r == "0xabcd");
    r = std.string.format("%#X", 0xABCD);
    assert(r == "0XABCD");

    r = std.string.format("%#o", octal!12345);
    assert(r == "012345");
    r = std.string.format("%o", 9);
    assert(r == "11");

    r = std.string.format("%+d", 123);
    assert(r == "+123");
    r = std.string.format("%+d", -123);
    assert(r == "-123");
    r = std.string.format("% d", 123);
    assert(r == " 123");
    r = std.string.format("% d", -123);
    assert(r == "-123");

    r = std.string.format("%%");
    assert(r == "%");

    r = std.string.format("%d", true);
    assert(r == "1");
    r = std.string.format("%d", false);
    assert(r == "0");

    r = std.string.format("%d", 'a');
    assert(r == "97");
    wchar wc = 'a';
    r = std.string.format("%d", wc);
    assert(r == "97");
    dchar dc = 'a';
    r = std.string.format("%d", dc);
    assert(r == "97");

    byte b = byte.max;
    r = std.string.format("%x", b);
    assert(r == "7f");
    r = std.string.format("%x", ++b);
    assert(r == "80");
    r = std.string.format("%x", ++b);
    assert(r == "81");

    short sh = short.max;
    r = std.string.format("%x", sh);
    assert(r == "7fff");
    r = std.string.format("%x", ++sh);
    assert(r == "8000");
    r = std.string.format("%x", ++sh);
    assert(r == "8001");

    i = int.max;
    r = std.string.format("%x", i);
    assert(r == "7fffffff");
    r = std.string.format("%x", ++i);
    assert(r == "80000000");
    r = std.string.format("%x", ++i);
    assert(r == "80000001");

    r = std.string.format("%x", 10);
    assert(r == "a");
    r = std.string.format("%X", 10);
    assert(r == "A");
    r = std.string.format("%x", 15);
    assert(r == "f");
    r = std.string.format("%X", 15);
    assert(r == "F");

    Object c = null;
    r = std.string.format("%s", c);
    assert(r == "null");

    enum TestEnum
    {
        Value1, Value2
    }
    r = std.string.format("%s", TestEnum.Value2);
    assert(r == "Value2");

    immutable(char[5])[int] aa = ([3:"hello", 4:"betty"]);
    r = std.string.format("%s", aa.values);
    assert(r == `["hello", "betty"]` || r == `["betty", "hello"]`);
    r = std.string.format("%s", aa);
    assert(r == `[3:"hello", 4:"betty"]` || r == `[4:"betty", 3:"hello"]`);

    static const dchar[] ds = ['a','b'];
    for (int j = 0; j < ds.length; ++j)
    {
        r = std.string.format(" %d", ds[j]);
        if (j == 0)
            assert(r == " 97");
        else
            assert(r == " 98");
    }

    r = std.string.format(">%14d<, %s", 15, [1,2,3]);
    assert(r == ">            15<, [1, 2, 3]");

    assert(std.string.format("%8s", "bar") == "     bar");
    assert(std.string.format("%8s", "b\u00e9ll\u00f4") == " b\u00e9ll\u00f4");
}

unittest
{
    // bugzilla 3479
    import std.array;
    auto stream = appender!(char[])();
    formattedWrite(stream, "%2$.*1$d", 12, 10);
    assert(stream.data == "000000000010", stream.data);
}

unittest
{
    // bug 6893
    import std.array;
    enum E : ulong { A, B, C }
    auto stream = appender!(char[])();
    formattedWrite(stream, "%s", E.C);
    assert(stream.data == "C");
}<|MERGE_RESOLUTION|>--- conflicted
+++ resolved
@@ -40,14 +40,10 @@
     import std.string;
 }
 
-<<<<<<< HEAD
 version (X86) version = SimpleVaargs;
 version (LDC) version = SimpleVaargs;
 
-version (Win32) version (DigitalMars)
-=======
 version(CRuntime_DigitalMars)
->>>>>>> a8ca4f79
 {
     version = DigitalMarsC;
 }
@@ -3508,12 +3504,7 @@
 
     formattedWrite(stream, "%a %A", 1.32, 6.78f);
     //formattedWrite(stream, "%x %X", 1.32);
-<<<<<<< HEAD
-    version (MinGW) { /+ LDC_FIXME: GitHub #383 +/ } else
-    version (Win64)
-=======
     version (CRuntime_Microsoft)
->>>>>>> a8ca4f79
         assert(stream.data == "0x1.51eb85p+0 0X1.B1EB86P+2");
     else version (Android)
     {
