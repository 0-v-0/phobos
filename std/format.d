--- conflicted
+++ resolved
@@ -5018,10 +5018,9 @@
                             ~ " to string: \"string toString()\" not defined");
                 version(SimpleVaargs)
                 {
-<<<<<<< HEAD
                     version (X86) {
                         s = tis.xtoString(argptr);
-                        argptr += (tis.tsize() + 3) & ~3;
+                        argptr += (tis.tsize + 3) & ~3;
                     } else {
                         auto talign = tis.talign();
                         void* ap = cast(void*)argptr;
@@ -5029,10 +5028,6 @@
                         argptr = cast(void*)(cast(size_t)p + ((tis.tsize() + size_t.sizeof - 1) & ~(size_t.sizeof - 1)));
                         s = tis.xtoString(p);
                     }
-=======
-                    s = tis.xtoString(argptr);
-                    argptr += (tis.tsize + 3) & ~3;
->>>>>>> 1c221415
                 }
                 else version(Win64)
                 {
