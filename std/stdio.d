--- conflicted
+++ resolved
@@ -123,16 +123,10 @@
 version (CRuntime_Microsoft)
 {
 }
-<<<<<<< HEAD
-else version (CRuntime_DigitalMars)
-{
-}
 else version (MinGW) // LDC
 {
     version = MINGW_IO;
 }
-=======
->>>>>>> 992cc833
 else version (CRuntime_Glibc)
 {
 }
