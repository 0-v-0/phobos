--- conflicted
+++ resolved
@@ -40,23 +40,16 @@
     version = DIGITAL_MARS_STDIO;
 }
 
-<<<<<<< HEAD
 version (LDC)
 {
     version (MinGW)
     {
         version = MINGW_IO;
-    }
-    else version (Windows)
-    {
-        version = MICROSOFT_STDIO;
-    }
-}
-
-version (linux)
-=======
+        version = NO_GETDELIM;
+    }
+}
+
 version (CRuntime_Glibc)
->>>>>>> b82986e6
 {
     // Specific to the way Gnu C does stdio
     version = GCC_IO;
@@ -4337,15 +4330,18 @@
     return s;
 }
 
-<<<<<<< HEAD
-version (MINGW_IO)
-private size_t readlnImpl(FILE* fps, ref char[] buf, dchar terminator = '\n')
-{
+version (NO_GETDELIM)
+private size_t readlnImpl(FILE* fps, ref char[] buf, dchar terminator, File.Orientation orientation)
+{
+    import core.stdc.wchar_ : fwide;
+    import std.utf : encode;
+
     FLOCK(fps);
     scope(exit) FUNLOCK(fps);
     auto fp = cast(_iobuf*)fps;
-    if (fwide(fps, 0) > 0)
-    {   /* Stream is in wide characters.
+    if (orientation == File.Orientation.wide)
+    {
+        /* Stream is in wide characters.
          * Read them and convert to chars.
          */
         version (Windows)
@@ -4373,88 +4369,6 @@
                     std.utf.encode(buf, c);
                 }
             }
-            if (ferror(cast(shared)fp))
-                StdioException();
-            return buf.length;
-        }
-        else version (Posix)
-        {
-            buf.length = 0;
-            for (int c; (c = FGETWC(fp)) != -1; )
-            {
-                if ((c & ~0x7F) == 0)
-                    buf ~= cast(char)c;
-                else
-                    std.utf.encode(buf, cast(dchar)c);
-                if (c == terminator)
-                    break;
-            }
-            if (ferror(fps))
-                StdioException();
-            return buf.length;
-        }
-        else
-        {
-            static assert(0);
-        }
-    }
-
-    // Narrow stream
-    buf.length = 0;
-    for (int c; (c = FGETC(fp)) != -1; )
-    {
-        buf ~= cast(char)c;
-        if (c == terminator)
-            break;
-    }
-    if (ferror(fps))
-        StdioException();
-    return buf.length;
-}
-
-version (GENERIC_IO)
-private size_t readlnImpl(FILE* fps, ref char[] buf, dchar terminator = '\n')
-=======
-version (NO_GETDELIM)
-private size_t readlnImpl(FILE* fps, ref char[] buf, dchar terminator, File.Orientation orientation)
->>>>>>> b82986e6
-{
-    import core.stdc.wchar_ : fwide;
-    import std.utf : encode;
-
-    FLOCK(fps);
-    scope(exit) FUNLOCK(fps);
-    auto fp = cast(_iobuf*)fps;
-    if (orientation == File.Orientation.wide)
-    {
-        /* Stream is in wide characters.
-         * Read them and convert to chars.
-         */
-        version (Windows)
-        {
-            buf.length = 0;
-            for (int c; (c = FGETWC(fp)) != -1; )
-            {
-                if ((c & ~0x7F) == 0)
-                {   buf ~= c;
-                    if (c == terminator)
-                        break;
-                }
-                else
-                {
-                    if (c >= 0xD800 && c <= 0xDBFF)
-                    {
-                        int c2 = void;
-                        if ((c2 = FGETWC(fp)) != -1 ||
-                                c2 < 0xDC00 && c2 > 0xDFFF)
-                        {
-                            StdioException("unpaired UTF-16 surrogate");
-                        }
-                        c = ((c - 0xD7C0) << 10) + (c2 - 0xDC00);
-                    }
-                    std.utf.encode(buf, c);
-                }
-            }
             if (ferror(fp))
                 StdioException();
             return buf.length;
