// Written in the D programming language.

/**
 * Macros:
 *      WIKI = Phobos/StdOutbuffer
 *
 * Copyright: Copyright Digital Mars 2000 - 2009.
 * License:   <a href="http://www.boost.org/LICENSE_1_0.txt">Boost License 1.0</a>.
 * Authors:   $(WEB digitalmars.com, Walter Bright)
 * Source:    $(PHOBOSSRC std/_outbuffer.d)
 */
/*          Copyright Digital Mars 2000 - 2009.
 * Distributed under the Boost Software License, Version 1.0.
 *    (See accompanying file LICENSE_1_0.txt or copy at
 *          http://www.boost.org/LICENSE_1_0.txt)
 */
module std.outbuffer;

private
{
    import core.memory;
    import std.string;
    import std.c.stdio;
    import std.c.stdlib;
    import std.c.stdarg;
}

/*********************************************
 * OutBuffer provides a way to build up an array of bytes out
 * of raw data. It is useful for things like preparing an
 * array of bytes to write out to a file.
 * OutBuffer's byte order is the format native to the computer.
 * To control the byte order (endianness), use a class derived
 * from OutBuffer.
 */

class OutBuffer
{
    ubyte data[];
    size_t offset;

    invariant()
    {
        //printf("this = %p, offset = %x, data.length = %u\n", this, offset, data.length);
        assert(offset <= data.length);
    }

    this()
    {
        //printf("in OutBuffer constructor\n");
    }

    /*********************************
     * Convert to array of bytes.
     */

    ubyte[] toBytes() { return data[0 .. offset]; }

    /***********************************
     * Preallocate nbytes more to the size of the internal buffer.
     *
     * This is a
     * speed optimization, a good guess at the maximum size of the resulting
     * buffer will improve performance by eliminating reallocations and copying.
     */


    void reserve(size_t nbytes)
        in
        {
            assert(offset + nbytes >= offset);
        }
        out
        {
            assert(offset + nbytes <= data.length);
        }
        body
        {
            //c.stdio.printf("OutBuffer.reserve: length = %d, offset = %d, nbytes = %d\n", data.length, offset, nbytes);
            if (data.length < offset + nbytes)
            {
                data.length = (offset + nbytes) * 2;
                GC.clrAttr(data.ptr, GC.BlkAttr.NO_SCAN);
            }
        }

    /*************************************
     * Append data to the internal buffer.
     */

    void write(const(ubyte)[] bytes)
        {
            reserve(bytes.length);
            data[offset .. offset + bytes.length] = bytes;
            offset += bytes.length;
        }

    void write(in wchar[] chars)
        {
        write(cast(ubyte[]) chars);
        }

    void write(const(dchar)[] chars)
        {
        write(cast(ubyte[]) chars);
        }

    void write(ubyte b)         /// ditto
        {
            reserve(ubyte.sizeof);
            this.data[offset] = b;
            offset += ubyte.sizeof;
        }

    void write(byte b) { write(cast(ubyte)b); }         /// ditto
    void write(char c) { write(cast(ubyte)c); }         /// ditto
    void write(dchar c) { write(cast(uint)c); }         /// ditto

    void write(ushort w)                /// ditto
    {
        reserve(ushort.sizeof);
        *cast(ushort *)&data[offset] = w;
        offset += ushort.sizeof;
    }

    void write(short s) { write(cast(ushort)s); }               /// ditto

    void write(wchar c)         /// ditto
    {
        reserve(wchar.sizeof);
        *cast(wchar *)&data[offset] = c;
        offset += wchar.sizeof;
    }

    void write(uint w)          /// ditto
    {
        reserve(uint.sizeof);
        *cast(uint *)&data[offset] = w;
        offset += uint.sizeof;
    }

    void write(int i) { write(cast(uint)i); }           /// ditto

    void write(ulong l)         /// ditto
    {
        reserve(ulong.sizeof);
        *cast(ulong *)&data[offset] = l;
        offset += ulong.sizeof;
    }

    void write(long l) { write(cast(ulong)l); }         /// ditto

    void write(float f)         /// ditto
    {
        reserve(float.sizeof);
        *cast(float *)&data[offset] = f;
        offset += float.sizeof;
    }

    void write(double f)                /// ditto
    {
        reserve(double.sizeof);
        *cast(double *)&data[offset] = f;
        offset += double.sizeof;
    }

    void write(real f)          /// ditto
    {
        reserve(real.sizeof);
        *cast(real *)&data[offset] = f;
        offset += real.sizeof;
    }

    void write(in char[] s)             /// ditto
    {
        write(cast(ubyte[])s);
    }
    // void write(immutable(char)[] s)          /// ditto
    // {
    //     write(cast(ubyte[])s);
    // }

    void write(OutBuffer buf)           /// ditto
    {
        write(buf.toBytes());
    }

    /****************************************
     * Append nbytes of 0 to the internal buffer.
     */

    void fill0(size_t nbytes)
    {
        reserve(nbytes);
        data[offset .. offset + nbytes] = 0;
        offset += nbytes;
    }

    /**********************************
     * 0-fill to align on power of 2 boundary.
     */

    void alignSize(size_t alignsize)
    in
    {
        assert(alignsize && (alignsize & (alignsize - 1)) == 0);
    }
    out
    {
        assert((offset & (alignsize - 1)) == 0);
    }
    body
    {
        auto nbytes = offset & (alignsize - 1);
        if (nbytes)
            fill0(alignsize - nbytes);
    }

    /****************************************
     * Optimize common special case alignSize(2)
     */

    void align2()
    {
        if (offset & 1)
            write(cast(byte)0);
    }

    /****************************************
     * Optimize common special case alignSize(4)
     */

    void align4()
    {
        if (offset & 3)
        {   auto nbytes = (4 - offset) & 3;
            fill0(nbytes);
        }
    }

    /**************************************
     * Convert internal buffer to array of chars.
     */

    override string toString()
    {
        //printf("OutBuffer.toString()\n");
        return cast(string) data[0 .. offset].idup;
    }

    /*****************************************
     * Append output of C's vprintf() to internal buffer.
     */

    void vprintf(string format, va_list args)
    {
        char[128] buffer;
        int count;

        auto f = toStringz(format);
        auto p = buffer.ptr;
        auto psize = buffer.length;
        for (;;)
        {
            version(Win32)
            {
                count = _vsnprintf(p,psize,f,args);
                if (count != -1)
                    break;
                psize *= 2;
                p = cast(char *) alloca(psize); // buffer too small, try again with larger size
            }
            version(Posix)
            {
                count = vsnprintf(p,psize,f,args);
                if (count == -1)
                    psize *= 2;
                else if (count >= psize)
                    psize = count + 1;
                else
                    break;
                /+
                if (p != buffer)
                    c.stdlib.free(p);
                p = (char *) c.stdlib.malloc(psize);    // buffer too small, try again with larger size
                +/
                p = cast(char *) alloca(psize); // buffer too small, try again with larger size
            }
        }
        write(cast(ubyte[]) p[0 .. count]);
        /+
        version (Posix)
        {
            if (p != buffer)
                c.stdlib.free(p);
        }
        +/
    }

    /*****************************************
     * Append output of C's printf() to internal buffer.
     */

<<<<<<< HEAD
    version (LDC) 
=======
    version (X86_64)
    void printf(string format, ...)
>>>>>>> 97140435
    {
        version (X86_64)
        {
            extern (C) void printf(string format, ...)
            {
                va_list ap;
                va_start(ap, format);
                vprintf(format, ap);
                va_end(ap);
            }
        }
        else
        {
            void printf(string format, ...)
            {
                va_list ap;
                ap = _argptr;
                vprintf(format, ap);
            }
        }
    } 
    else version (X86_64)
    {
        extern (C) void printf(string format, ...)
        {
            va_list ap;
            va_start(ap, __va_argsave);
            vprintf(format, ap);
    //         va_end(ap);
        }
    }
    else
    {
        void printf(string format, ...)
        {
            va_list ap;
            ap = cast(va_list)&format;
            ap += format.sizeof;
            vprintf(format, ap);
        }
    }

    /*****************************************
     * At offset index into buffer, create nbytes of space by shifting upwards
     * all data past index.
     */

    void spread(size_t index, size_t nbytes)
        in
        {
            assert(index <= offset);
        }
        body
        {
            reserve(nbytes);

            // This is an overlapping copy - should use memmove()
            for (size_t i = offset; i > index; )
            {
                --i;
                data[i + nbytes] = data[i];
            }
            offset += nbytes;
        }
}

unittest
{
    //printf("Starting OutBuffer test\n");

    OutBuffer buf = new OutBuffer();

    //printf("buf = %p\n", buf);
    //printf("buf.offset = %x\n", buf.offset);
    assert(buf.offset == 0);
    buf.write("hello"[]);
    buf.write(cast(byte)0x20);
    buf.write("world"[]);
    buf.printf(" %d", 6);
    //auto s = buf.toString();
    //printf("buf = '%.*s'\n", s.length, s.ptr);
    assert(cmp(buf.toString(), "hello world 6") == 0);
}<|MERGE_RESOLUTION|>--- conflicted
+++ resolved
@@ -301,12 +301,7 @@
      * Append output of C's printf() to internal buffer.
      */
 
-<<<<<<< HEAD
     version (LDC) 
-=======
-    version (X86_64)
-    void printf(string format, ...)
->>>>>>> 97140435
     {
         version (X86_64)
         {
@@ -330,12 +325,12 @@
     } 
     else version (X86_64)
     {
-        extern (C) void printf(string format, ...)
+        void printf(string format, ...)
         {
             va_list ap;
             va_start(ap, __va_argsave);
             vprintf(format, ap);
-    //         va_end(ap);
+            va_end(ap);
         }
     }
     else
