--- conflicted
+++ resolved
@@ -4388,12 +4388,7 @@
 @nogc pure nothrow unittest
 {
     int var = 6;
-<<<<<<< HEAD
-    // The buffer must have same or higher alignment than class __conv_EmplaceTestClass.
-    align(8) ubyte[__traits(classInstanceSize, __conv_EmplaceTestClass)] buf;
-=======
     align(__conv_EmplaceTestClass.alignof) ubyte[__traits(classInstanceSize, __conv_EmplaceTestClass)] buf;
->>>>>>> c4f4cfed
     auto k = emplace!__conv_EmplaceTestClass(buf, 5, var);
     assert(k.i == 5);
     assert(var == 7);
@@ -5336,12 +5331,7 @@
     }
     void[] buf;
 
-<<<<<<< HEAD
-    // The buffer must have same or higher alignment than class A.
-    static align(8) byte[__traits(classInstanceSize, A)] sbuf;
-=======
     static align(A.alignof) byte[__traits(classInstanceSize, A)] sbuf;
->>>>>>> c4f4cfed
     buf = sbuf[];
     auto a = emplace!A(buf, 55);
     assert(a.x == 55 && a.y == 55);
