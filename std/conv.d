// Written in the D programming language.

/**
A one-stop shop for converting values from one type to another.

Copyright: Copyright Digital Mars 2007-.

License:   $(WEB boost.org/LICENSE_1_0.txt, Boost License 1.0).

Authors:   $(WEB digitalmars.com, Walter Bright),
           $(WEB erdani.org, Andrei Alexandrescu),
           Shin Fujishiro,
           Adam D. Ruppe,
           Kenji Hara

Source:    $(PHOBOSSRC std/_conv.d)

Macros:
WIKI = Phobos/StdConv

*/
module std.conv;

public import std.ascii : LetterCase;

import std.range.primitives;
import std.traits;
import std.typetuple;

private string convFormat(Char, Args...)(in Char[] fmt, Args args)
{
    import std.format : format;
    return std.format.format(fmt, args);
}

/* ************* Exceptions *************** */

/**
 * Thrown on conversion errors.
 */
class ConvException : Exception
{
    @safe pure nothrow
    this(string s, string fn = __FILE__, size_t ln = __LINE__)
    {
        super(s, fn, ln);
    }
}

private string convError_unexpected(S)(S source)
{
    return source.empty ? "end of input" : text("'", source.front, "'");
}

private auto convError(S, T)(S source, string fn = __FILE__, size_t ln = __LINE__)
{
    return new ConvException(
        text("Unexpected ", convError_unexpected(source),
             " when converting from type "~S.stringof~" to type "~T.stringof),
        fn, ln);
}

private auto convError(S, T)(S source, int radix, string fn = __FILE__, size_t ln = __LINE__)
{
    return new ConvException(
        text("Unexpected ", convError_unexpected(source),
             " when converting from type "~S.stringof~" base ", radix,
             " to type "~T.stringof),
        fn, ln);
}

@safe pure/* nothrow*/  // lazy parameter bug
private auto parseError(lazy string msg, string fn = __FILE__, size_t ln = __LINE__)
{
    return new ConvException(text("Can't parse string: ", msg), fn, ln);
}

private void parseCheck(alias source)(dchar c, string fn = __FILE__, size_t ln = __LINE__)
{
    if (source.empty)
        throw parseError(text("unexpected end of input when expecting", "\"", c, "\""));
    if (source.front != c)
        throw parseError(text("\"", c, "\" is missing"), fn, ln);
    source.popFront();
}

private
{
    template isImaginary(T)
    {
        enum bool isImaginary = staticIndexOf!(Unqual!T,
                ifloat, idouble, ireal) >= 0;
    }
    template isComplex(T)
    {
        enum bool isComplex = staticIndexOf!(Unqual!T,
                cfloat, cdouble, creal) >= 0;
    }
    template isNarrowInteger(T)
    {
        enum bool isNarrowInteger = staticIndexOf!(Unqual!T,
                byte, ubyte, short, ushort) >= 0;
    }

    T toStr(T, S)(S src)
        if (isSomeString!T)
    {
        // workaround for Bugzilla 14198
        static if (is(S == bool) && is(typeof({ T s = "string"; })))
        {
            return src ? "true" : "false";
        }
        else
        {
            import std.format : FormatSpec, formatValue;
            import std.array : appender;

            auto w = appender!T();
            FormatSpec!(ElementEncodingType!T) f;
            formatValue(w, src, f);
            return w.data;
        }
    }

    template isExactSomeString(T)
    {
        enum isExactSomeString = isSomeString!T && !is(T == enum);
    }

    template isEnumStrToStr(S, T)
    {
        enum isEnumStrToStr = isImplicitlyConvertible!(S, T) &&
                              is(S == enum) && isExactSomeString!T;
    }
    template isNullToStr(S, T)
    {
        enum isNullToStr = isImplicitlyConvertible!(S, T) &&
                           (is(Unqual!S == typeof(null))) && isExactSomeString!T;
    }

    template isRawStaticArray(T, A...)
    {
        enum isRawStaticArray =
            A.length == 0 &&
            isStaticArray!T &&
            !is(T == class) &&
            !is(T == interface) &&
            !is(T == struct) &&
            !is(T == union);
    }
}

/**
 * Thrown on conversion overflow errors.
 */
class ConvOverflowException : ConvException
{
    @safe pure nothrow
    this(string s, string fn = __FILE__, size_t ln = __LINE__)
    {
        super(s, fn, ln);
    }
}

/**

The $(D_PARAM to) family of functions converts a value from type
$(D_PARAM Source) to type $(D_PARAM Target). The source type is
deduced and the target type must be specified, for example the
expression $(D_PARAM to!int(42.0)) converts the number 42 from
$(D_PARAM double) to $(D_PARAM int). The conversion is "safe", i.e.,
it checks for overflow; $(D_PARAM to!int(4.2e10)) would throw the
$(D_PARAM ConvOverflowException) exception. Overflow checks are only
inserted when necessary, e.g., $(D_PARAM to!double(42)) does not do
any checking because any int fits in a double.

Converting a value to its own type (useful mostly for generic code)
simply returns its argument.

Example:
-------------------------
int a = 42;
auto b = to!int(a); // b is int with value 42
auto c = to!double(3.14); // c is double with value 3.14
-------------------------

Converting among numeric types is a safe way to cast them around.

Conversions from floating-point types to integral types allow loss of
precision (the fractional part of a floating-point number). The
conversion is truncating towards zero, the same way a cast would
truncate. (To round a floating point value when casting to an
integral, use $(D_PARAM roundTo).)

Examples:
-------------------------
int a = 420;
auto b = to!long(a); // same as long b = a;
auto c = to!byte(a / 10); // fine, c = 42
auto d = to!byte(a); // throw ConvOverflowException
double e = 4.2e6;
auto f = to!int(e); // f == 4200000
e = -3.14;
auto g = to!uint(e); // fails: floating-to-integral negative overflow
e = 3.14;
auto h = to!uint(e); // h = 3
e = 3.99;
h = to!uint(a); // h = 3
e = -3.99;
f = to!int(a); // f = -3
-------------------------

Conversions from integral types to floating-point types always
succeed, but might lose accuracy. The largest integers with a
predecessor representable in floating-point format are 2^24-1 for
float, 2^53-1 for double, and 2^64-1 for $(D_PARAM real) (when
$(D_PARAM real) is 80-bit, e.g. on Intel machines).

Example:
-------------------------
int a = 16_777_215; // 2^24 - 1, largest proper integer representable as float
assert(to!int(to!float(a)) == a);
assert(to!int(to!float(-a)) == -a);
a += 2;
assert(to!int(to!float(a)) == a); // fails!
-------------------------

Conversions from string to numeric types differ from the C equivalents
$(D_PARAM atoi()) and $(D_PARAM atol()) by checking for overflow and
not allowing whitespace.

For conversion of strings to signed types, the grammar recognized is:
<pre>
$(I Integer): $(I Sign UnsignedInteger)
$(I UnsignedInteger)
$(I Sign):
    $(B +)
    $(B -)
</pre>

For conversion to unsigned types, the grammar recognized is:
<pre>
$(I UnsignedInteger):
    $(I DecimalDigit)
    $(I DecimalDigit) $(I UnsignedInteger)
</pre>

Converting an array to another array type works by converting each
element in turn. Associative arrays can be converted to associative
arrays as long as keys and values can in turn be converted.

Example:
-------------------------
int[] a = [1, 2, 3];
auto b = to!(float[])(a);
assert(b == [1.0f, 2, 3]);
string str = "1 2 3 4 5 6";
auto numbers = to!(double[])(split(str));
assert(numbers == [1.0, 2, 3, 4, 5, 6]);
int[string] c;
c["a"] = 1;
c["b"] = 2;
auto d = to!(double[wstring])(c);
assert(d["a"w] == 1 && d["b"w] == 2);
-------------------------

Conversions operate transitively, meaning that they work on arrays and
associative arrays of any complexity:

-------------------------
int[string][double[int[]]] a;
...
auto b = to!(short[wstring][string[double[]]])(a);
-------------------------

This conversion works because $(D_PARAM to!short) applies to an
$(D_PARAM int), $(D_PARAM to!wstring) applies to a $(D_PARAM
string), $(D_PARAM to!string) applies to a $(D_PARAM double), and
$(D_PARAM to!(double[])) applies to an $(D_PARAM int[]). The
conversion might throw an exception because $(D_PARAM to!short)
might fail the range check.

 */

/**
   Entry point that dispatches to the appropriate conversion
   primitive. Client code normally calls $(D _to!TargetType(value))
   (and not some variant of $(D toImpl)).
 */
template to(T)
{
    T to(A...)(A args)
        if (!isRawStaticArray!A)
    {
        return toImpl!T(args);
    }

    // Fix issue 6175
    T to(S)(ref S arg)
        if (isRawStaticArray!S)
    {
        return toImpl!T(arg);
    }
}

// Tests for issue 6175
@safe pure nothrow unittest
{
    char[9] sarr = "blablabla";
    auto darr = to!(char[])(sarr);
    assert(sarr.ptr == darr.ptr);
    assert(sarr.length == darr.length);
}

// Tests for issue 7348
@safe pure /+nothrow+/ unittest
{
    assert(to!string(null) == "null");
    assert(text(null) == "null");
}

// Tests for issue 11390
@safe pure /+nothrow+/ unittest
{
    const(typeof(null)) ctn;
    immutable(typeof(null)) itn;
    assert(to!string(ctn) == "null");
    assert(to!string(itn) == "null");
}

// Tests for issue 8729: do NOT skip leading WS
@safe pure unittest
{
    import std.exception;
    foreach (T; TypeTuple!(byte, ubyte, short, ushort, int, uint, long, ulong))
    {
        assertThrown!ConvException(to!T(" 0"));
        assertThrown!ConvException(to!T(" 0", 8));
    }
    foreach (T; TypeTuple!(float, double, real))
    {
        assertThrown!ConvException(to!T(" 0"));
    }

    assertThrown!ConvException(to!bool(" true"));

    alias NullType = typeof(null);
    assertThrown!ConvException(to!NullType(" null"));

    alias ARR = int[];
    assertThrown!ConvException(to!ARR(" [1]"));

    alias AA = int[int];
    assertThrown!ConvException(to!AA(" [1:1]"));
}

/**
If the source type is implicitly convertible to the target type, $(D
to) simply performs the implicit conversion.
 */
T toImpl(T, S)(S value)
    if (isImplicitlyConvertible!(S, T) &&
        !isEnumStrToStr!(S, T) && !isNullToStr!(S, T))
{
    template isSignedInt(T)
    {
        enum isSignedInt = isIntegral!T && isSigned!T;
    }
    alias isUnsignedInt = isUnsigned;

    // Conversion from integer to integer, and changing its sign
    static if (isUnsignedInt!S && isSignedInt!T && S.sizeof == T.sizeof)
    {   // unsigned to signed & same size
        import std.exception : enforce;
        enforce(value <= cast(S)T.max,
                new ConvOverflowException("Conversion positive overflow"));
    }
    else static if (isSignedInt!S && isUnsignedInt!T)
    {   // signed to unsigned
        import std.exception : enforce;
        enforce(0 <= value,
                new ConvOverflowException("Conversion negative overflow"));
    }

    return value;
}

@safe pure nothrow unittest
{
    enum E { a }  // Issue 9523 - Allow identity enum conversion
    auto e = to!E(E.a);
    assert(e == E.a);
}

@safe pure nothrow unittest
{
    int a = 42;
    auto b = to!long(a);
    assert(a == b);
}

// Tests for issue 6377
@safe pure unittest
{
    import std.exception;
    // Conversion between same size
    foreach (S; TypeTuple!(byte, short, int, long))
    (){ // avoid slow optimizations for large functions @@@BUG@@@ 2396
        alias U = Unsigned!S;

        foreach (Sint; TypeTuple!(S, const S, immutable S))
        foreach (Uint; TypeTuple!(U, const U, immutable U))
        {
            // positive overflow
            Uint un = Uint.max;
            assertThrown!ConvOverflowException(to!Sint(un),
                text(Sint.stringof, ' ', Uint.stringof, ' ', un));

            // negative overflow
            Sint sn = -1;
            assertThrown!ConvOverflowException(to!Uint(sn),
                text(Sint.stringof, ' ', Uint.stringof, ' ', un));
        }
    }();

    // Conversion between different size
    foreach (i, S1; TypeTuple!(byte, short, int, long))
    foreach (   S2; TypeTuple!(byte, short, int, long)[i+1..$])
    (){ // avoid slow optimizations for large functions @@@BUG@@@ 2396
        alias U1 = Unsigned!S1;
        alias U2 = Unsigned!S2;

        static assert(U1.sizeof < S2.sizeof);

        // small unsigned to big signed
        foreach (Uint; TypeTuple!(U1, const U1, immutable U1))
        foreach (Sint; TypeTuple!(S2, const S2, immutable S2))
        {
            Uint un = Uint.max;
            assertNotThrown(to!Sint(un));
            assert(to!Sint(un) == un);
        }

        // big unsigned to small signed
        foreach (Uint; TypeTuple!(U2, const U2, immutable U2))
        foreach (Sint; TypeTuple!(S1, const S1, immutable S1))
        {
            Uint un = Uint.max;
            assertThrown(to!Sint(un));
        }

        static assert(S1.sizeof < U2.sizeof);

        // small signed to big unsigned
        foreach (Sint; TypeTuple!(S1, const S1, immutable S1))
        foreach (Uint; TypeTuple!(U2, const U2, immutable U2))
        {
            Sint sn = -1;
            assertThrown!ConvOverflowException(to!Uint(sn));
        }

        // big signed to small unsigned
        foreach (Sint; TypeTuple!(S2, const S2, immutable S2))
        foreach (Uint; TypeTuple!(U1, const U1, immutable U1))
        {
            Sint sn = -1;
            assertThrown!ConvOverflowException(to!Uint(sn));
        }
    }();
}

/*
  Converting static arrays forwards to their dynamic counterparts.
 */
T toImpl(T, S)(ref S s)
    if (isRawStaticArray!S)
{
    return toImpl!(T, typeof(s[0])[])(s);
}

@safe pure nothrow unittest
{
    char[4] test = ['a', 'b', 'c', 'd'];
    static assert(!isInputRange!(Unqual!(char[4])));
    assert(to!string(test) == test);
}

/**
When source type supports member template function opCast, it is used.
*/
T toImpl(T, S)(S value)
    if (!isImplicitlyConvertible!(S, T) &&
        is(typeof(S.init.opCast!T()) : T) &&
        !isExactSomeString!T &&
        !is(typeof(T(value))))
{
    return value.opCast!T();
}

@safe pure unittest
{
    static struct Test
    {
        struct T
        {
            this(S s) @safe pure { }
        }
        struct S
        {
            T opCast(U)() @safe pure { assert(false); }
        }
    }
    to!(Test.T)(Test.S());

    // make sure std.conv.to is doing the same thing as initialization
    Test.S s;
    Test.T t = s;
}

@safe pure unittest
{
    class B
    {
        T opCast(T)() { return 43; }
    }
    auto b = new B;
    assert(to!int(b) == 43);

    struct S
    {
        T opCast(T)() { return 43; }
    }
    auto s = S();
    assert(to!int(s) == 43);
}

/**
When target type supports 'converting construction', it is used.
$(UL $(LI If target type is struct, $(D T(value)) is used.)
     $(LI If target type is class, $(D new T(value)) is used.))
*/
T toImpl(T, S)(S value)
    if (!isImplicitlyConvertible!(S, T) &&
        is(T == struct) && is(typeof(T(value))))
{
    return T(value);
}

// Bugzilla 3961
@safe pure unittest
{
    struct Int
    {
        int x;
    }
    Int i = to!Int(1);

    static struct Int2
    {
        int x;
        this(int x) @safe pure { this.x = x; }
    }
    Int2 i2 = to!Int2(1);

    static struct Int3
    {
        int x;
        static Int3 opCall(int x) @safe pure
        {
            Int3 i;
            i.x = x;
            return i;
        }
    }
    Int3 i3 = to!Int3(1);
}

// Bugzilla 6808
@safe pure unittest
{
    static struct FakeBigInt
    {
        this(string s) @safe pure {}
    }

    string s = "101";
    auto i3 = to!FakeBigInt(s);
}

/// ditto
T toImpl(T, S)(S value)
    if (!isImplicitlyConvertible!(S, T) &&
        is(T == class) && is(typeof(new T(value))))
{
    return new T(value);
}

@safe pure unittest
{
    static struct S
    {
        int x;
    }
    static class C
    {
        int x;
        this(int x) @safe pure { this.x = x; }
    }

    static class B
    {
        int value;
        this(S src) @safe pure { value = src.x; }
        this(C src) @safe pure { value = src.x; }
    }

    S s = S(1);
    auto b1 = to!B(s);  // == new B(s)
    assert(b1.value == 1);

    C c = new C(2);
    auto b2 = to!B(c);  // == new B(c)
    assert(b2.value == 2);

    auto c2 = to!C(3);   // == new C(3)
    assert(c2.x == 3);
}

@safe pure unittest
{
    struct S
    {
        class A
        {
            this(B b) @safe pure {}
        }
        class B : A
        {
            this() @safe pure { super(this); }
        }
    }

    S.B b = new S.B();
    S.A a = to!(S.A)(b);      // == cast(S.A)b
                              // (do not run construction conversion like new S.A(b))
    assert(b is a);

    static class C : Object
    {
        this() @safe pure {}
        this(Object o) @safe pure {}
    }

    Object oc = new C();
    C a2 = to!C(oc);    // == new C(a)
                        // Construction conversion overrides down-casting conversion
    assert(a2 !is a);   //
}

/**
Object-to-object conversions by dynamic casting throw exception when the source is
non-null and the target is null.
 */
T toImpl(T, S)(S value)
    if (!isImplicitlyConvertible!(S, T) &&
        (is(S == class) || is(S == interface)) && !is(typeof(value.opCast!T()) : T) &&
        (is(T == class) || is(T == interface)) && !is(typeof(new T(value))))
{
    static if (is(T == immutable))
    {
            // immutable <- immutable
            enum isModConvertible = is(S == immutable);
    }
    else static if (is(T == const))
    {
        static if (is(T == shared))
        {
            // shared const <- shared
            // shared const <- shared const
            // shared const <- immutable
            enum isModConvertible = is(S == shared) || is(S == immutable);
        }
        else
        {
            // const <- mutable
            // const <- immutable
            enum isModConvertible = !is(S == shared);
        }
    }
    else
    {
        static if (is(T == shared))
        {
            // shared <- shared mutable
            enum isModConvertible = is(S == shared) && !is(S == const);
        }
        else
        {
            // (mutable) <- (mutable)
            enum isModConvertible = is(Unqual!S == S);
        }
    }
    static assert(isModConvertible, "Bad modifier conversion: "~S.stringof~" to "~T.stringof);

    auto result = ()@trusted{ return cast(T) value; }();
    if (!result && value)
    {
        throw new ConvException("Cannot convert object of static type "
                ~S.classinfo.name~" and dynamic type "~value.classinfo.name
                ~" to type "~T.classinfo.name);
    }
    return result;
}

@safe pure unittest
{
    import std.exception;
    // Testing object conversions
    class A {}
    class B : A {}
    class C : A {}
    A a1 = new A, a2 = new B, a3 = new C;
    assert(to!B(a2) is a2);
    assert(to!C(a3) is a3);
    assertThrown!ConvException(to!B(a3));
}

// Unittest for 6288
@safe pure unittest
{
    import std.exception;

    alias Identity(T)      =              T;
    alias toConst(T)       =        const T;
    alias toShared(T)      =       shared T;
    alias toSharedConst(T) = shared const T;
    alias toImmutable(T)   =    immutable T;
    template AddModifier(int n) if (0 <= n && n < 5)
    {
             static if (n == 0) alias AddModifier = Identity;
        else static if (n == 1) alias AddModifier = toConst;
        else static if (n == 2) alias AddModifier = toShared;
        else static if (n == 3) alias AddModifier = toSharedConst;
        else static if (n == 4) alias AddModifier = toImmutable;
    }

    interface I {}
    interface J {}

    class A {}
    class B : A {}
    class C : B, I, J {}
    class D : I {}

    foreach (m1; TypeTuple!(0,1,2,3,4)) // enumerate modifiers
    foreach (m2; TypeTuple!(0,1,2,3,4)) // ditto
    (){ // avoid slow optimizations for large functions @@@BUG@@@ 2396
        alias srcmod = AddModifier!m1;
        alias tgtmod = AddModifier!m2;
        //pragma(msg, srcmod!Object, " -> ", tgtmod!Object, ", convertible = ",
        //            isImplicitlyConvertible!(srcmod!Object, tgtmod!Object));

        // Compile time convertible equals to modifier convertible.
        static if (isImplicitlyConvertible!(srcmod!Object, tgtmod!Object))
        {
            // Test runtime conversions: class to class, class to interface,
            // interface to class, and interface to interface

            // Check that the runtime conversion to succeed
            srcmod!A ac = new srcmod!C();
            srcmod!I ic = new srcmod!C();
            assert(to!(tgtmod!C)(ac) !is null); // A(c) to C
            assert(to!(tgtmod!I)(ac) !is null); // A(c) to I
            assert(to!(tgtmod!C)(ic) !is null); // I(c) to C
            assert(to!(tgtmod!J)(ic) !is null); // I(c) to J

            // Check that the runtime conversion fails
            srcmod!A ab = new srcmod!B();
            srcmod!I id = new srcmod!D();
            assertThrown(to!(tgtmod!C)(ab));    // A(b) to C
            assertThrown(to!(tgtmod!I)(ab));    // A(b) to I
            assertThrown(to!(tgtmod!C)(id));    // I(d) to C
            assertThrown(to!(tgtmod!J)(id));    // I(d) to J
        }
        else
        {
            // Check that the conversion is rejected statically
            static assert(!is(typeof(to!(tgtmod!C)(srcmod!A.init))));   // A to C
            static assert(!is(typeof(to!(tgtmod!I)(srcmod!A.init))));   // A to I
            static assert(!is(typeof(to!(tgtmod!C)(srcmod!I.init))));   // I to C
            static assert(!is(typeof(to!(tgtmod!J)(srcmod!I.init))));   // I to J
        }
    }();
}

/**
Stringize conversion from all types is supported.
$(UL
  $(LI String _to string conversion works for any two string types having
       ($(D char), $(D wchar), $(D dchar)) character widths and any
       combination of qualifiers (mutable, $(D const), or $(D immutable)).)
  $(LI Converts array (other than strings) to string.
       Each element is converted by calling $(D to!T).)
  $(LI Associative array to string conversion.
       Each element is printed by calling $(D to!T).)
  $(LI Object to string conversion calls $(D toString) against the object or
       returns $(D "null") if the object is null.)
  $(LI Struct to string conversion calls $(D toString) against the struct if
       it is defined.)
  $(LI For structs that do not define $(D toString), the conversion to string
       produces the list of fields.)
  $(LI Enumerated types are converted to strings as their symbolic names.)
  $(LI Boolean values are printed as $(D "true") or $(D "false").)
  $(LI $(D char), $(D wchar), $(D dchar) to a string type.)
  $(LI Unsigned or signed integers to strings.
       $(DL $(DT [special case])
            $(DD Convert integral value to string in $(D_PARAM radix) radix.
            radix must be a value from 2 to 36.
            value is treated as a signed value only if radix is 10.
            The characters A through Z are used to represent values 10 through 36
            and their case is determined by the $(D_PARAM letterCase) parameter.)))
  $(LI All floating point types to all string types.)
  $(LI Pointer to string conversions prints the pointer as a $(D size_t) value.
       If pointer is $(D char*), treat it as C-style strings.
       In that case, this function is $(D @system).))
*/
T toImpl(T, S)(S value)
    if (!(isImplicitlyConvertible!(S, T) &&
          !isEnumStrToStr!(S, T) && !isNullToStr!(S, T)) &&
        !isInfinite!S && isExactSomeString!T)
{
    static if (isExactSomeString!S && value[0].sizeof == ElementEncodingType!T.sizeof)
    {
        // string-to-string with incompatible qualifier conversion
        static if (is(ElementEncodingType!T == immutable))
        {
            // conversion (mutable|const) -> immutable
            return value.idup;
        }
        else
        {
            // conversion (immutable|const) -> mutable
            return value.dup;
        }
    }
    else static if (isExactSomeString!S)
    {
        import std.array : appender;
        // other string-to-string
        //Use Appender directly instead of toStr, which also uses a formatedWrite
        auto w = appender!T();
        w.put(value);
        return w.data;
    }
    else static if (isIntegral!S && !is(S == enum))
    {
        // other integral-to-string conversions with default radix
        return toImpl!(T, S)(value, 10);
    }
    else static if (is(S == void[]) || is(S == const(void)[]) || is(S == immutable(void)[]))
    {
        import core.stdc.string : memcpy;
        import std.exception : enforce;
        // Converting void array to string
        alias Char = Unqual!(ElementEncodingType!T);
        auto raw = cast(const(ubyte)[]) value;
        enforce(raw.length % Char.sizeof == 0,
                new ConvException("Alignment mismatch in converting a "
                        ~ S.stringof ~ " to a "
                        ~ T.stringof));
        auto result = new Char[raw.length / Char.sizeof];
        ()@trusted{ memcpy(result.ptr, value.ptr, value.length); }();
        return cast(T) result;
    }
    else static if (isPointer!S && is(S : const(char)*))
    {
        import core.stdc.string : strlen;
        // It is unsafe because we cannot guarantee that the pointer is null terminated.
        return value ? cast(T) value[0 .. strlen(value)].dup : null;
    }
    else static if (isSomeString!T && is(S == enum))
    {
        static if (isSwitchable!(OriginalType!S) && EnumMembers!S.length <= 50)
        {
            switch(value)
            {
                foreach (member; NoDuplicates!(EnumMembers!S))
                {
                    case member:
                        return to!T(enumRep!(immutable(T), S, member));
                }
                default:
            }
        }
        else
        {
            foreach (member; EnumMembers!S)
            {
                if (value == member)
                    return to!T(enumRep!(immutable(T), S, member));
            }
        }

        import std.format : FormatSpec, formatValue;
        import std.array : appender;

        //Default case, delegate to format
        //Note: we don't call toStr directly, to avoid duplicate work.
        auto app = appender!T();
        app.put("cast(");
        app.put(S.stringof);
        app.put(')');
        FormatSpec!char f;
        formatValue(app, cast(OriginalType!S)value, f);
        return app.data;
    }
    else
    {
        // other non-string values runs formatting
        return toStr!T(value);
    }
}

// Bugzilla 14042
unittest
{
    immutable(char)* ptr = "hello".ptr;
    auto result = ptr.to!(char[]);
}

/*
    Check whether type $(D T) can be used in a switch statement.
    This is useful for compile-time generation of switch case statements.
*/
private template isSwitchable(E)
{
    enum bool isSwitchable = is(typeof({
        switch (E.init) { default: }
    }));
}

//
unittest
{
    static assert(isSwitchable!int);
    static assert(!isSwitchable!double);
    static assert(!isSwitchable!real);
}

//Static representation of the index I of the enum S,
//In representation T.
//T must be an immutable string (avoids un-necessary initializations).
private template enumRep(T, S, S value)
if (is (T == immutable) && isExactSomeString!T && is(S == enum))
{
    static T enumRep = toStr!T(value);
}

@safe pure unittest
{
    import std.exception;
    void dg()
    {
        // string to string conversion
        alias Chars = TypeTuple!(char, wchar, dchar);
        foreach (LhsC; Chars)
        {
            alias LhStrings = TypeTuple!(LhsC[], const(LhsC)[], immutable(LhsC)[]);
            foreach (Lhs; LhStrings)
            {
                foreach (RhsC; Chars)
                {
                    alias RhStrings = TypeTuple!(RhsC[], const(RhsC)[], immutable(RhsC)[]);
                    foreach (Rhs; RhStrings)
                    {
                        Lhs s1 = to!Lhs("wyda");
                        Rhs s2 = to!Rhs(s1);
                        //writeln(Lhs.stringof, " -> ", Rhs.stringof);
                        assert(s1 == to!Lhs(s2));
                    }
                }
            }
        }

        foreach (T; Chars)
        {
            foreach (U; Chars)
            {
                T[] s1 = to!(T[])("Hello, world!");
                auto s2 = to!(U[])(s1);
                assert(s1 == to!(T[])(s2));
                auto s3 = to!(const(U)[])(s1);
                assert(s1 == to!(T[])(s3));
                auto s4 = to!(immutable(U)[])(s1);
                assert(s1 == to!(T[])(s4));
            }
        }
    }
    dg();
    assertCTFEable!dg;
}

@safe pure unittest
{
    // Conversion reinterpreting void array to string
    auto a = "abcx"w;
    const(void)[] b = a;
    assert(b.length == 8);

    auto c = to!(wchar[])(b);
    assert(c == "abcx");
}

@system pure nothrow unittest
{
    // char* to string conversion
    assert(to!string(cast(char*) null) == "");
    assert(to!string("foo\0".ptr) == "foo");
}

@safe pure /+nothrow+/ unittest
{
    // Conversion representing bool value with string
    bool b;
    assert(to!string(b) == "false");
    b = true;
    assert(to!string(b) == "true");
}

@safe pure unittest
{
    // Conversion representing character value with string
    alias AllChars =
        TypeTuple!( char, const( char), immutable( char),
                   wchar, const(wchar), immutable(wchar),
                   dchar, const(dchar), immutable(dchar));
    foreach (Char1; AllChars)
    {
        foreach (Char2; AllChars)
        {
            Char1 c = 'a';
            assert(to!(Char2[])(c)[0] == c);
        }
        uint x = 4;
        assert(to!(Char1[])(x) == "4");
    }

    string s = "foo";
    string s2;
    foreach (char c; s)
    {
        s2 ~= to!string(c);
    }
    //printf("%.*s", s2);
    assert(s2 == "foo");
}

@safe pure nothrow unittest
{
    import std.exception;
    // Conversion representing integer values with string

    foreach (Int; TypeTuple!(ubyte, ushort, uint, ulong))
    {
        assert(to!string(Int(0)) == "0");
        assert(to!string(Int(9)) == "9");
        assert(to!string(Int(123)) == "123");
    }

    foreach (Int; TypeTuple!(byte, short, int, long))
    {
        assert(to!string(Int(0)) == "0");
        assert(to!string(Int(9)) == "9");
        assert(to!string(Int(123)) == "123");
        assert(to!string(Int(-0)) == "0");
        assert(to!string(Int(-9)) == "-9");
        assert(to!string(Int(-123)) == "-123");
        assert(to!string(const(Int)(6)) == "6");
    }

    assert(wtext(int.max) == "2147483647"w);
    assert(wtext(int.min) == "-2147483648"w);
    assert(to!string(0L) == "0");

    assertCTFEable!(
    {
        assert(to!string(1uL << 62) == "4611686018427387904");
        assert(to!string(0x100000000) == "4294967296");
        assert(to!string(-138L) == "-138");
    });
}

@safe pure /+nothrow+/ unittest
{
    // Conversion representing dynamic/static array with string
    long[] b = [ 1, 3, 5 ];
    auto s = to!string(b);
    assert(to!string(b) == "[1, 3, 5]", s);
}
/*@safe pure */unittest // sprintf issue
{
    double[2] a = [ 1.5, 2.5 ];
    assert(to!string(a) == "[1.5, 2.5]");
}

/*@safe pure */unittest
{
    // Conversion representing associative array with string
    int[string] a = ["0":1, "1":2];
    assert(to!string(a) == `["0":1, "1":2]` ||
           to!string(a) == `["1":2, "0":1]`);
}

unittest
{
    // Conversion representing class object with string
    class A
    {
        override string toString() const { return "an A"; }
    }
    A a;
    assert(to!string(a) == "null");
    a = new A;
    assert(to!string(a) == "an A");

    // Bug 7660
    class C { override string toString() const { return "C"; } }
    struct S { C c; alias c this; }
    S s; s.c = new C();
    assert(to!string(s) == "C");
}

unittest
{
    // Conversion representing struct object with string
    struct S1
    {
        string toString() { return "wyda"; }
    }
    assert(to!string(S1()) == "wyda");

    struct S2
    {
        int a = 42;
        float b = 43.5;
    }
    S2 s2;
    assert(to!string(s2) == "S2(42, 43.5)");

    // Test for issue 8080
    struct S8080
    {
        short[4] data;
        alias data this;
        string toString() { return "<S>"; }
    }
    S8080 s8080;
    assert(to!string(s8080) == "<S>");
}

/+nothrow+/ unittest
{
    // Conversion representing enum value with string
    enum EB : bool { a = true }
    enum EU : uint { a = 0, b = 1, c = 2 }  // base type is unsigned
    enum EI : int { a = -1, b = 0, c = 1 }  // base type is signed (bug 7909)
    enum EF : real { a = 1.414, b = 1.732, c = 2.236 }
    enum EC : char { a = 'x', b = 'y' }
    enum ES : string { a = "aaa", b = "bbb" }

    foreach (E; TypeTuple!(EB, EU, EI, EF, EC, ES))
    {
        assert(to! string(E.a) == "a"c);
        assert(to!wstring(E.a) == "a"w);
        assert(to!dstring(E.a) == "a"d);
    }

    // Test an value not corresponding to an enum member.
    auto o = cast(EU)5;
    assert(to! string(o) == "cast(EU)5"c);
    assert(to!wstring(o) == "cast(EU)5"w);
    assert(to!dstring(o) == "cast(EU)5"d);
}

unittest
{
    enum E
    {
        foo,
        doo = foo, // check duplicate switch statements
        bar,
    }

    //Test regression 12494
    assert(to!string(E.foo) == "foo");
    assert(to!string(E.doo) == "foo");
    assert(to!string(E.bar) == "bar");

    foreach (S; TypeTuple!(string, wstring, dstring, const(char[]), const(wchar[]), const(dchar[])))
    {
        auto s1 = to!S(E.foo);
        auto s2 = to!S(E.foo);
        assert(s1 == s2);
        // ensure we don't allocate when it's unnecessary
        assert(s1 is s2);
    }

    foreach (S; TypeTuple!(char[], wchar[], dchar[]))
    {
        auto s1 = to!S(E.foo);
        auto s2 = to!S(E.foo);
        assert(s1 == s2);
        // ensure each mutable array is unique
        assert(s1 !is s2);
    }
}

/// ditto
@trusted pure T toImpl(T, S)(S value, uint radix, LetterCase letterCase = LetterCase.upper)
    if (isIntegral!S &&
        isExactSomeString!T)
in
{
    assert(radix >= 2 && radix <= 36);
}
body
{
    alias EEType = Unqual!(ElementEncodingType!T);

    T toStringRadixConvert(size_t bufLen, uint radix = 0, bool neg = false)(uint runtimeRadix = 0)
    {
        static if (neg)
            ulong div = void, mValue = unsigned(-value);
        else
            Unsigned!(Unqual!S) div = void, mValue = unsigned(value);

        size_t index = bufLen;
        EEType[bufLen] buffer = void;
        char baseChar = letterCase == LetterCase.lower ? 'a' : 'A';
        char mod = void;

        do
        {
            static if (radix == 0)
            {
                div = cast(S)(mValue / runtimeRadix );
                mod = cast(ubyte)(mValue % runtimeRadix);
                mod += mod < 10 ? '0' : baseChar - 10;
            }
            else static if (radix > 10)
            {
                div = cast(S)(mValue / radix );
                mod = cast(ubyte)(mValue % radix);
                mod += mod < 10 ? '0' : baseChar - 10;
            }
            else
            {
                div = cast(S)(mValue / radix);
                mod = mValue % radix + '0';
            }
            buffer[--index] = cast(char)mod;
            mValue = div;
        } while (mValue);

        static if (neg)
        {
            buffer[--index] = '-';
        }
        return cast(T)buffer[index .. $].dup;
    }

    switch(radix)
    {
        case 10:
            if (value < 0)
                return toStringRadixConvert!(S.sizeof * 3 + 1, 10, true)();
            else
                return toStringRadixConvert!(S.sizeof * 3, 10)();
        case 16:
            return toStringRadixConvert!(S.sizeof * 2, 16)();
        case 2:
            return toStringRadixConvert!(S.sizeof * 8, 2)();
        case 8:
            return toStringRadixConvert!(S.sizeof * 3, 8)();
        default:
           return toStringRadixConvert!(S.sizeof * 6)(radix);
    }
}

@safe pure nothrow unittest
{
    foreach (Int; TypeTuple!(uint, ulong))
    {
        assert(to!string(Int(16), 16) == "10");
        assert(to!string(Int(15), 2u) == "1111");
        assert(to!string(Int(1), 2u) == "1");
        assert(to!string(Int(0x1234AF), 16u) == "1234AF");
        assert(to!string(Int(0x1234BCD), 16u, LetterCase.upper) == "1234BCD");
        assert(to!string(Int(0x1234AF), 16u, LetterCase.lower) == "1234af");
    }

    foreach (Int; TypeTuple!(int, long))
    {
        assert(to!string(Int(-10), 10u) == "-10");
    }

    assert(to!string(byte(-10), 16) == "F6");
    assert(to!string(long.min) == "-9223372036854775808");
    assert(to!string(long.max) == "9223372036854775807");
}


/**
Narrowing numeric-numeric conversions throw when the value does not
fit in the narrower type.
 */
T toImpl(T, S)(S value)
    if (!isImplicitlyConvertible!(S, T) &&
        (isNumeric!S || isSomeChar!S || isBoolean!S) &&
        (isNumeric!T || isSomeChar!T || isBoolean!T) && !is(T == enum))
{
    enum sSmallest = mostNegative!S;
    enum tSmallest = mostNegative!T;
    static if (sSmallest < 0)
    {
        // possible underflow converting from a signed
        static if (tSmallest == 0)
        {
            immutable good = value >= 0;
        }
        else
        {
            static assert(tSmallest < 0);
            immutable good = value >= tSmallest;
        }
        if (!good)
            throw new ConvOverflowException("Conversion negative overflow");
    }
    static if (S.max > T.max)
    {
        // possible overflow
        if (value > T.max)
            throw new ConvOverflowException("Conversion positive overflow");
    }
    return (ref value)@trusted{ return cast(T) value; }(value);
}

@safe pure unittest
{
    import std.exception;

    dchar a = ' ';
    assert(to!char(a) == ' ');
    a = 300;
    assert(collectException(to!char(a)));

    dchar from0 = 'A';
    char to0 = to!char(from0);

    wchar from1 = 'A';
    char to1 = to!char(from1);

    char from2 = 'A';
    char to2 = to!char(from2);

    char from3 = 'A';
    wchar to3 = to!wchar(from3);

    char from4 = 'A';
    dchar to4 = to!dchar(from4);
}

unittest
{
    import std.exception;

    // Narrowing conversions from enum -> integral should be allowed, but they
    // should throw at runtime if the enum value doesn't fit in the target
    // type.
    enum E1 : ulong { A = 1, B = 1UL<<48, C = 0 }
    assert(to!int(E1.A) == 1);
    assert(to!bool(E1.A) == true);
    assertThrown!ConvOverflowException(to!int(E1.B)); // E1.B overflows int
    assertThrown!ConvOverflowException(to!bool(E1.B)); // E1.B overflows bool
    assert(to!bool(E1.C) == false);

    enum E2 : long { A = -1L<<48, B = -1<<31, C = 1<<31 }
    assertThrown!ConvOverflowException(to!int(E2.A)); // E2.A overflows int
    assertThrown!ConvOverflowException(to!uint(E2.B)); // E2.B overflows uint
    assert(to!int(E2.B) == -1<<31); // but does not overflow int
    assert(to!int(E2.C) == 1<<31);  // E2.C does not overflow int

    enum E3 : int { A = -1, B = 1, C = 255, D = 0 }
    assertThrown!ConvOverflowException(to!ubyte(E3.A));
    assertThrown!ConvOverflowException(to!bool(E3.A));
    assert(to!byte(E3.A) == -1);
    assert(to!byte(E3.B) == 1);
    assert(to!ubyte(E3.C) == 255);
    assert(to!bool(E3.B) == true);
    assertThrown!ConvOverflowException(to!byte(E3.C));
    assertThrown!ConvOverflowException(to!bool(E3.C));
    assert(to!bool(E3.D) == false);

}

/**
Array-to-array conversion (except when target is a string type)
converts each element in turn by using $(D to).
 */
T toImpl(T, S)(S value)
    if (!isImplicitlyConvertible!(S, T) &&
        !isSomeString!S && isDynamicArray!S &&
        !isExactSomeString!T && isArray!T)
{
    alias E = typeof(T.init[0]);

    static if (isStaticArray!T)
    {
        import std.exception : enforce;
        auto res = to!(E[])(value);
        enforce!ConvException(T.length == res.length,
            convFormat("Length mismatch when converting to static array: %s vs %s", T.length, res.length));
        return res[0 .. T.length];
    }
    else
    {
        import std.array : appender;
        auto w = appender!(E[])();
        w.reserve(value.length);
        foreach (i, ref e; value)
        {
            w.put(to!E(e));
        }
        return w.data;
    }
}

@safe pure unittest
{
    import std.exception;

    // array to array conversions
    uint[] a = [ 1u, 2, 3 ];
    auto b = to!(float[])(a);
    assert(b == [ 1.0f, 2, 3 ]);

    //auto c = to!(string[])(b);
    //assert(c[0] == "1" && c[1] == "2" && c[2] == "3");

    immutable(int)[3] d = [ 1, 2, 3 ];
    b = to!(float[])(d);
    assert(b == [ 1.0f, 2, 3 ]);

    uint[][] e = [ a, a ];
    auto f = to!(float[][])(e);
    assert(f[0] == b && f[1] == b);

    // Test for bug 8264
    struct Wrap
    {
        string wrap;
        alias wrap this;
    }
    Wrap[] warr = to!(Wrap[])(["foo", "bar"]);  // should work

    // Issue 12633
    import std.conv : to;
    const s2 = ["10", "20"];

    immutable int[2] a3 = s2.to!(int[2]);
    assert(a3 == [10, 20]);

    // verify length mismatches are caught
    immutable s4 = [1, 2, 3, 4];
    foreach (i; [1, 4])
    {
        auto ex = collectException(s4[0 .. i].to!(int[2]));
            assert(ex && ex.msg == "Length mismatch when converting to static array: 2 vs " ~ [cast(char)(i + '0')],
                ex ? ex.msg : "Exception was not thrown!");
    }
}
/*@safe pure */unittest
{
    auto b = [ 1.0f, 2, 3 ];

    auto c = to!(string[])(b);
    assert(c[0] == "1" && c[1] == "2" && c[2] == "3");
}

/**
Associative array to associative array conversion converts each key
and each value in turn.
 */
T toImpl(T, S)(S value)
    if (isAssociativeArray!S &&
        isAssociativeArray!T && !is(T == enum))
{
    /* This code is potentially unsafe.
     */
    alias K2 = KeyType!T;
    alias V2 = ValueType!T;

    // While we are "building" the AA, we need to unqualify its values, and only re-qualify at the end
    Unqual!V2[K2] result;

    foreach (k1, v1; value)
    {
        // Cast values temporarily to Unqual!V2 to store them to result variable
        result[to!K2(k1)] = cast(Unqual!V2) to!V2(v1);
    }
    // Cast back to original type
    return cast(T)result;
}

@safe /*pure */unittest
{
    // hash to hash conversions
    int[string] a;
    a["0"] = 1;
    a["1"] = 2;
    auto b = to!(double[dstring])(a);
    assert(b["0"d] == 1 && b["1"d] == 2);
}
@safe /*pure */unittest // Bugzilla 8705, from doc
{
    import std.exception;
    int[string][double[int[]]] a;
    auto b = to!(short[wstring][string[double[]]])(a);
    a = [null:["hello":int.max]];
    assertThrown!ConvOverflowException(to!(short[wstring][string[double[]]])(a));
}
unittest // Extra cases for AA with qualifiers conversion
{
    int[][int[]] a;// = [[], []];
    auto b = to!(immutable(short[])[immutable short[]])(a);

    double[dstring][int[long[]]] c;
    auto d = to!(immutable(short[immutable wstring])[immutable string[double[]]])(c);
}

private void testIntegralToFloating(Integral, Floating)()
{
    Integral a = 42;
    auto b = to!Floating(a);
    assert(a == b);
    assert(a == to!Integral(b));
}

private void testFloatingToIntegral(Floating, Integral)()
{
    bool convFails(Source, Target, E)(Source src)
    {
        try
            auto t = to!Target(src);
        catch (E)
            return true;
        return false;
    }

    // convert some value
    Floating a = 4.2e1;
    auto b = to!Integral(a);
    assert(is(typeof(b) == Integral) && b == 42);
    // convert some negative value (if applicable)
    a = -4.2e1;
    static if (Integral.min < 0)
    {
        b = to!Integral(a);
        assert(is(typeof(b) == Integral) && b == -42);
    }
    else
    {
        // no go for unsigned types
        assert(convFails!(Floating, Integral, ConvOverflowException)(a));
    }
    // convert to the smallest integral value
    a = 0.0 + Integral.min;
    static if (Integral.min < 0)
    {
        a = -a; // -Integral.min not representable as an Integral
        assert(convFails!(Floating, Integral, ConvOverflowException)(a)
                || Floating.sizeof <= Integral.sizeof);
    }
    a = 0.0 + Integral.min;
    assert(to!Integral(a) == Integral.min);
    --a; // no more representable as an Integral
    assert(convFails!(Floating, Integral, ConvOverflowException)(a)
            || Floating.sizeof <= Integral.sizeof);
    a = 0.0 + Integral.max;
//   fwritefln(stderr, "%s a=%g, %s conv=%s", Floating.stringof, a,
//             Integral.stringof, to!Integral(a));
    assert(to!Integral(a) == Integral.max || Floating.sizeof <= Integral.sizeof);
    ++a; // no more representable as an Integral
    assert(convFails!(Floating, Integral, ConvOverflowException)(a)
            || Floating.sizeof <= Integral.sizeof);
    // convert a value with a fractional part
    a = 3.14;
    assert(to!Integral(a) == 3);
    a = 3.99;
    assert(to!Integral(a) == 3);
    static if (Integral.min < 0)
    {
        a = -3.14;
        assert(to!Integral(a) == -3);
        a = -3.99;
        assert(to!Integral(a) == -3);
    }
}

@safe pure unittest
{
    alias AllInts = TypeTuple!(byte, ubyte, short, ushort, int, uint, long, ulong);
    alias AllFloats = TypeTuple!(float, double, real);
    alias AllNumerics = TypeTuple!(AllInts, AllFloats);
    // test with same type
    {
        foreach (T; AllNumerics)
        {
            T a = 42;
            auto b = to!T(a);
            assert(is(typeof(a) == typeof(b)) && a == b);
        }
    }
    // test that floating-point numbers convert properly to largest ints
    // see http://oregonstate.edu/~peterseb/mth351/docs/351s2001_fp80x87.html
    // look for "largest fp integer with a predecessor"
    {
        // float
        int a = 16_777_215; // 2^24 - 1
        assert(to!int(to!float(a)) == a);
        assert(to!int(to!float(-a)) == -a);
        // double
        long b = 9_007_199_254_740_991; // 2^53 - 1
        assert(to!long(to!double(b)) == b);
        assert(to!long(to!double(-b)) == -b);
        // real
        // @@@ BUG IN COMPILER @@@
//     ulong c = 18_446_744_073_709_551_615UL; // 2^64 - 1
//     assert(to!ulong(to!real(c)) == c);
//     assert(to!ulong(-to!real(c)) == c);
    }
    // test conversions floating => integral
    {
        // AllInts[0 .. $ - 1] should be AllInts
        // @@@ BUG IN COMPILER @@@
        foreach (Integral; AllInts[0 .. $ - 1])
        {
            foreach (Floating; AllFloats)
            {
                testFloatingToIntegral!(Floating, Integral)();
            }
        }
    }
    // test conversion integral => floating
    {
        foreach (Integral; AllInts[0 .. $ - 1])
        {
            foreach (Floating; AllFloats)
            {
                testIntegralToFloating!(Integral, Floating)();
            }
        }
    }
    // test parsing
    {
        foreach (T; AllNumerics)
        {
            // from type immutable(char)[2]
            auto a = to!T("42");
            assert(a == 42);
            // from type char[]
            char[] s1 = "42".dup;
            a = to!T(s1);
            assert(a == 42);
            // from type char[2]
            char[2] s2;
            s2[] = "42";
            a = to!T(s2);
            assert(a == 42);
            // from type immutable(wchar)[2]
            a = to!T("42"w);
            assert(a == 42);
        }
    }
}
/*@safe pure */unittest
{
    alias AllInts = TypeTuple!(byte, ubyte, short, ushort, int, uint, long, ulong);
    alias AllFloats = TypeTuple!(float, double, real);
    alias AllNumerics = TypeTuple!(AllInts, AllFloats);
    // test conversions to string
    {
        foreach (T; AllNumerics)
        {
            T a = 42;
            assert(to!string(a) == "42");
            //assert(to!wstring(a) == "42"w);
            //assert(to!dstring(a) == "42"d);
            // array test
//       T[] b = new T[2];
//       b[0] = 42;
//       b[1] = 33;
//       assert(to!string(b) == "[42,33]");
        }
    }
    // test array to string conversion
    foreach (T ; AllNumerics)
    {
        auto a = [to!T(1), 2, 3];
        assert(to!string(a) == "[1, 2, 3]");
    }
    // test enum to int conversion
    // enum Testing { Test1, Test2 };
    // Testing t;
    // auto a = to!string(t);
    // assert(a == "0");
}


/**
String to non-string conversion runs parsing.
$(UL
  $(LI When the source is a wide string, it is first converted to a narrow
       string and then parsed.)
  $(LI When the source is a narrow string, normal text parsing occurs.))
*/
T toImpl(T, S)(S value)
    if ( isExactSomeString!S && isDynamicArray!S &&
        !isExactSomeString!T && is(typeof(parse!T(value))))
{
    scope(success)
    {
        if (value.length)
        {
            throw convError!(S, T)(value);
        }
    }
    return parse!T(value);
}

/// ditto
T toImpl(T, S)(S value, uint radix)
    if ( isExactSomeString!S && isDynamicArray!S &&
        !isExactSomeString!T && is(typeof(parse!T(value, radix))))
{
    scope(success)
    {
        if (value.length)
        {
            throw convError!(S, T)(value);
        }
    }
    return parse!T(value, radix);
}

@safe pure unittest
{
    // Issue 6668 - ensure no collaterals thrown
    try { to!uint("-1"); }
    catch (ConvException e) { assert(e.next is null); }
}

@safe pure unittest
{
    foreach (Str; TypeTuple!(string, wstring, dstring))
    {
        Str a = "123";
        assert(to!int(a) == 123);
        assert(to!double(a) == 123);
    }

    // 6255
    auto n = to!int("FF", 16);
    assert(n == 255);
}

/**
Convert a value that is implicitly convertible to the enum base type
into an Enum value. If the value does not match any enum member values
a ConvException is thrown.
Enums with floating-point or string base types are not supported.
*/
T toImpl(T, S)(S value)
    if (is(T == enum) && !is(S == enum)
        && is(typeof(value == OriginalType!T.init))
        && !isFloatingPoint!(OriginalType!T) && !isSomeString!(OriginalType!T))
{
    foreach (Member; EnumMembers!T)
    {
        if (Member == value)
            return Member;
    }
    throw new ConvException(convFormat("Value (%s) does not match any member value of enum '%s'", value, T.stringof));
}

@safe pure unittest
{
    import std.exception;
    enum En8143 : int { A = 10, B = 20, C = 30, D = 20 }
    enum En8143[][] m3 = to!(En8143[][])([[10, 30], [30, 10]]);
    static assert(m3 == [[En8143.A, En8143.C], [En8143.C, En8143.A]]);

    En8143 en1 = to!En8143(10);
    assert(en1 == En8143.A);
    assertThrown!ConvException(to!En8143(5));   // matches none
    En8143[][] m1 = to!(En8143[][])([[10, 30], [30, 10]]);
    assert(m1 == [[En8143.A, En8143.C], [En8143.C, En8143.A]]);
}

/***************************************************************
 Rounded conversion from floating point to integral.

Rounded conversions do not work with non-integral target types.
 */

template roundTo(Target)
{
    Target roundTo(Source)(Source value)
    {
        import std.math : trunc;

        static assert(isFloatingPoint!Source);
        static assert(isIntegral!Target);
        return to!Target(trunc(value + (value < 0 ? -0.5L : 0.5L)));
    }
}

///
unittest
{
    assert(roundTo!int(3.14) == 3);
    assert(roundTo!int(3.49) == 3);
    assert(roundTo!int(3.5) == 4);
    assert(roundTo!int(3.999) == 4);
    assert(roundTo!int(-3.14) == -3);
    assert(roundTo!int(-3.49) == -3);
    assert(roundTo!int(-3.5) == -4);
    assert(roundTo!int(-3.999) == -4);
    assert(roundTo!(const int)(to!(const double)(-3.999)) == -4);
}

unittest
{
    import std.exception;
    // boundary values
    foreach (Int; TypeTuple!(byte, ubyte, short, ushort, int, uint))
    {
        assert(roundTo!Int(Int.min - 0.4L) == Int.min);
        assert(roundTo!Int(Int.max + 0.4L) == Int.max);
        assertThrown!ConvOverflowException(roundTo!Int(Int.min - 0.5L));
        assertThrown!ConvOverflowException(roundTo!Int(Int.max + 0.5L));
    }
}

/***************************************************************
 * The $(D_PARAM parse) family of functions works quite like the
 * $(D_PARAM to) family, except that (1) it only works with character ranges
 * as input, (2) takes the input by reference and advances it to
 * the position following the conversion, and (3) does not throw if it
 * could not convert the entire input. It still throws if an overflow
 * occurred during conversion or if no character of the input
 * was meaningfully converted.
 */
Target parse(Target, Source)(ref Source s)
    if (isInputRange!Source &&
        isSomeChar!(ElementType!Source) &&
        is(Unqual!Target == bool))
{
    import std.ascii : toLower;
    if (!s.empty)
    {
        auto c1 = toLower(s.front);
        bool result = (c1 == 't');
        if (result || c1 == 'f')
        {
            s.popFront();
            foreach (c; result ? "rue" : "alse")
            {
                if (s.empty || toLower(s.front) != c)
                    goto Lerr;
                s.popFront();
            }
            return result;
        }
    }
Lerr:
    throw parseError("bool should be case-insensitive 'true' or 'false'");
}

///
unittest
{
    import std.string : munch;
    string test = "123 \t  76.14";
    auto a = parse!uint(test);
    assert(a == 123);
    assert(test == " \t  76.14"); // parse bumps string
    munch(test, " \t\n\r"); // skip ws
    assert(test == "76.14");
    auto b = parse!double(test);
    assert(b == 76.14);
    assert(test == "");
}

unittest
{
    import std.exception;
    import std.algorithm : equal;
    struct InputString
    {
        string _s;
        @property auto front() { return _s.front; }
        @property bool empty() { return _s.empty; }
        void popFront() { _s.popFront(); }
    }

    auto s = InputString("trueFALSETrueFalsetRUEfALSE");
    assert(parse!bool(s) == true);
    assert(s.equal("FALSETrueFalsetRUEfALSE"));
    assert(parse!bool(s) == false);
    assert(s.equal("TrueFalsetRUEfALSE"));
    assert(parse!bool(s) == true);
    assert(s.equal("FalsetRUEfALSE"));
    assert(parse!bool(s) == false);
    assert(s.equal("tRUEfALSE"));
    assert(parse!bool(s) == true);
    assert(s.equal("fALSE"));
    assert(parse!bool(s) == false);
    assert(s.empty);

    foreach (ss; ["tfalse", "ftrue", "t", "f", "tru", "fals", ""])
    {
        s = InputString(ss);
        assertThrown!ConvException(parse!bool(s));
    }
}

Target parse(Target, Source)(ref Source s)
    if (isSomeChar!(ElementType!Source) &&
        isIntegral!Target && !is(Target == enum))
{
    static if (Target.sizeof < int.sizeof)
    {
        // smaller types are handled like integers
        auto v = .parse!(Select!(Target.min < 0, int, uint))(s);
        auto result = ()@trusted{ return cast(Target) v; }();
        if (result == v)
            return result;
        throw new ConvOverflowException("Overflow in integral conversion");
    }
    else
    {
        // Larger than int types

        static if (Target.min < 0)
            bool sign = 0;
        else
            enum bool sign = 0;

        enum char maxLastDigit = Target.min < 0 ? 7 : 5;
        Unqual!(typeof(s.front)) c;

        if (s.empty)
            goto Lerr;

        c = s.front;
        s.popFront();
        static if (Target.min < 0)
        {
            switch (c)
            {
                case '-':
                    sign = true;
                    goto case '+';
                case '+':
                    if (s.empty)
                        goto Lerr;
                    c = s.front;
                    s.popFront();
                    break;

                default:
                    break;
            }
        }
        c -= '0';
        if (c <= 9)
        {
            Target v = cast(Target)c;
            while (!s.empty)
            {
                c = cast(typeof(c)) (s.front - '0');
                if (c > 9)
                    break;

                if (v >= 0 && (v < Target.max/10 ||
                    (v == Target.max/10 && c <= maxLastDigit + sign)))
                {
                    // Note: `v` can become negative here in case of parsing
                    // the most negative value:
                    v = cast(Target) (v * 10 + c);
                    s.popFront();
                }
                else
                    throw new ConvOverflowException("Overflow in integral conversion");
            }

            if (sign)
                v = -v;
            return v;
        }
Lerr:
        throw convError!(Source, Target)(s);
    }
}

@safe pure unittest
{
    string s = "123";
    auto a = parse!int(s);
}

@safe pure unittest
{
    foreach (Int; TypeTuple!(byte, ubyte, short, ushort, int, uint, long, ulong))
    {
        {
            assert(to!Int("0") == 0);

            static if (isSigned!Int)
            {
                assert(to!Int("+0") == 0);
                assert(to!Int("-0") == 0);
            }
        }

        static if (Int.sizeof >= byte.sizeof)
        {
                assert(to!Int("6") == 6);
                assert(to!Int("23") == 23);
                assert(to!Int("68") == 68);
                assert(to!Int("127") == 0x7F);

            static if (isUnsigned!Int)
            {
                assert(to!Int("255") == 0xFF);
            }
            static if (isSigned!Int)
            {
                assert(to!Int("+6") == 6);
                assert(to!Int("+23") == 23);
                assert(to!Int("+68") == 68);
                assert(to!Int("+127") == 0x7F);

                assert(to!Int("-6") == -6);
                assert(to!Int("-23") == -23);
                assert(to!Int("-68") == -68);
                assert(to!Int("-128") == -128);
            }
        }

        static if (Int.sizeof >= short.sizeof)
        {
                assert(to!Int("468") == 468);
                assert(to!Int("32767") == 0x7FFF);

            static if (isUnsigned!Int)
            {
                assert(to!Int("65535") == 0xFFFF);
            }
            static if (isSigned!Int)
            {
                assert(to!Int("+468") == 468);
                assert(to!Int("+32767") == 0x7FFF);

                assert(to!Int("-468") == -468);
                assert(to!Int("-32768") == -32768);
            }
        }

        static if (Int.sizeof >= int.sizeof)
        {
                assert(to!Int("2147483647") == 0x7FFFFFFF);

            static if (isUnsigned!Int)
            {
                assert(to!Int("4294967295") == 0xFFFFFFFF);
            }

            static if (isSigned!Int)
            {
                assert(to!Int("+2147483647") == 0x7FFFFFFF);

                assert(to!Int("-2147483648") == -2147483648);
            }
        }

        static if (Int.sizeof >= long.sizeof)
        {
                assert(to!Int("9223372036854775807") == 0x7FFFFFFFFFFFFFFF);

            static if (isUnsigned!Int)
            {
                assert(to!Int("18446744073709551615") == 0xFFFFFFFFFFFFFFFF);
            }

            static if (isSigned!Int)
            {
                assert(to!Int("+9223372036854775807") == 0x7FFFFFFFFFFFFFFF);

                assert(to!Int("-9223372036854775808") == 0x8000000000000000);
            }
        }
    }
}

@safe pure unittest
{
    import std.exception;
    // parsing error check
    foreach (Int; TypeTuple!(byte, ubyte, short, ushort, int, uint, long, ulong))
    {
        {
            immutable string[] errors1 =
            [
                "",
                "-",
                "+",
                "-+",
                " ",
                " 0",
                "0 ",
                "- 0",
                "1-",
                "xx",
                "123h",
                "-+1",
                "--1",
                "+-1",
                "++1",
            ];
            foreach (j, s; errors1)
                assertThrown!ConvException(to!Int(s));
        }

        // parse!SomeUnsigned cannot parse head sign.
        static if (isUnsigned!Int)
        {
            immutable string[] errors2 =
            [
                "+5",
                "-78",
            ];
            foreach (j, s; errors2)
                assertThrown!ConvException(to!Int(s));
        }
    }

    // positive overflow check
    foreach (i, Int; TypeTuple!(byte, ubyte, short, ushort, int, uint, long, ulong))
    {
        immutable string[] errors =
        [
            "128",                  // > byte.max
            "256",                  // > ubyte.max
            "32768",                // > short.max
            "65536",                // > ushort.max
            "2147483648",           // > int.max
            "4294967296",           // > uint.max
            "9223372036854775808",  // > long.max
            "18446744073709551616", // > ulong.max
        ];
        foreach (j, s; errors[i..$])
            assertThrown!ConvOverflowException(to!Int(s));
    }

    // negative overflow check
    foreach (i, Int; TypeTuple!(byte, short, int, long))
    {
        immutable string[] errors =
        [
            "-129",                 // < byte.min
            "-32769",               // < short.min
            "-2147483649",          // < int.min
            "-9223372036854775809", // < long.min
        ];
        foreach (j, s; errors[i..$])
            assertThrown!ConvOverflowException(to!Int(s));
    }
}

@safe pure unittest
{
    import std.exception;
    assertCTFEable!({ string s =  "1234abc"; assert(parse! int(s) ==  1234 && s == "abc"); });
    assertCTFEable!({ string s = "-1234abc"; assert(parse! int(s) == -1234 && s == "abc"); });
    assertCTFEable!({ string s =  "1234abc"; assert(parse!uint(s) ==  1234 && s == "abc"); });
}

// Issue 13931
@safe pure unittest
{
    import std.exception;

    assertThrown!ConvOverflowException("-21474836480".to!int());
    assertThrown!ConvOverflowException("-92233720368547758080".to!long());
}

// Issue 14396
@safe pure unittest
{
    struct StrInputRange
    {
        this (string s) { str = s; }
        char front() const @property { return str[front_index]; }
        char popFront() { return str[front_index++]; }
        bool empty() const @property { return str.length <= front_index; }
        string str;
        size_t front_index = 0;
    }
    auto input = StrInputRange("777");
    assert(parse!int(input) == 777);
}

/// ditto
Target parse(Target, Source)(ref Source s, uint radix)
    if (isSomeChar!(ElementType!Source) &&
        isIntegral!Target && !is(Target == enum))
in
{
    assert(radix >= 2 && radix <= 36);
}
body
{
    import core.checkedint : mulu, addu;
    if (radix == 10)
        return parse!Target(s);

    immutable uint beyond = (radix < 10 ? '0' : 'a'-10) + radix;

    Target v = 0;
    size_t atStart = true;

    for (; !s.empty; s.popFront())
    {
        uint c = s.front;
        if (c < '0')
            break;
        if (radix < 10)
        {
            if (c >= beyond)
                break;
        }
        else
        {
            if (c > '9')
            {
                c |= 0x20;//poorman's tolower
                if (c < 'a' || c >= beyond)
                    break;
                c -= 'a'-10-'0';
            }
        }

        bool overflow = false;
        auto nextv = v.mulu(radix, overflow).addu(c - '0', overflow);
        if (overflow || nextv > Target.max)
            goto Loverflow;
        v = cast(Target) nextv;

        atStart = false;
    }
    if (atStart)
        goto Lerr;
    return v;

Loverflow:
    throw new ConvOverflowException("Overflow in integral conversion");
Lerr:
    throw convError!(Source, Target)(s, radix);
}

@safe pure unittest
{
    // @@@BUG@@@ the size of China
        // foreach (i; 2..37)
        // {
        //      assert(parse!int("0",i) == 0);
        //      assert(parse!int("1",i) == 1);
        //      assert(parse!byte("10",i) == i);
        // }
        foreach (i; 2..37)
        {
            string s = "0";
                assert(parse!int(s,i) == 0);
            s = "1";
                assert(parse!int(s,i) == 1);
            s = "10";
                assert(parse!byte(s,i) == i);
        }
    // Same @@@BUG@@@ as above
        //assert(parse!int("0011001101101", 2) == 0b0011001101101);
        // assert(parse!int("765",8) == 0765);
        // assert(parse!int("fCDe",16) == 0xfcde);
    auto s = "0011001101101";
        assert(parse!int(s, 2) == 0b0011001101101);
    s = "765";
        assert(parse!int(s, 8) == octal!765);
    s = "fCDe";
        assert(parse!int(s, 16) == 0xfcde);

    // 6609
    s = "-42";
    assert(parse!int(s, 10) == -42);
}

@safe pure unittest // bugzilla 7302
{
    import std.range : cycle;
    auto r = cycle("2A!");
    auto u = parse!uint(r, 16);
    assert(u == 42);
    assert(r.front == '!');
}

@safe pure unittest // bugzilla 13163
{
    import std.exception;
    foreach (s; ["fff", "123"])
        assertThrown!ConvOverflowException(s.parse!ubyte(16));
}

Target parse(Target, Source)(ref Source s)
    if (isExactSomeString!Source &&
        is(Target == enum))
{
    import std.algorithm : startsWith;
    Target result;
    size_t longest_match = 0;

    foreach (i, e; EnumMembers!Target)
    {
        auto ident = __traits(allMembers, Target)[i];
        if (longest_match < ident.length && s.startsWith(ident))
        {
            result = e;
            longest_match = ident.length ;
        }
    }

    if (longest_match > 0)
    {
        s = s[longest_match .. $];
        return result ;
    }

    throw new ConvException(
        Target.stringof ~ " does not have a member named '"
        ~ to!string(s) ~ "'");
}

unittest
{
    import std.exception;

    enum EB : bool { a = true, b = false, c = a }
    enum EU { a, b, c }
    enum EI { a = -1, b = 0, c = 1 }
    enum EF : real { a = 1.414, b = 1.732, c = 2.236 }
    enum EC : char { a = 'a', b = 'b', c = 'c' }
    enum ES : string { a = "aaa", b = "bbb", c = "ccc" }

    foreach (E; TypeTuple!(EB, EU, EI, EF, EC, ES))
    {
        assert(to!E("a"c) == E.a);
        assert(to!E("b"w) == E.b);
        assert(to!E("c"d) == E.c);

        assertThrown!ConvException(to!E("d"));
    }
}

@safe pure unittest // bugzilla 4744
{
    enum A { member1, member11, member111 }
    assert(to!A("member1"  ) == A.member1  );
    assert(to!A("member11" ) == A.member11 );
    assert(to!A("member111") == A.member111);
    auto s = "member1111";
    assert(parse!A(s) == A.member111 && s == "1");
}

Target parse(Target, Source)(ref Source p)
    if (isInputRange!Source && isSomeChar!(ElementType!Source) && !is(Source == enum) &&
        isFloatingPoint!Target && !is(Target == enum))
{
    import std.ascii : isDigit, isAlpha, toLower, toUpper, isHexDigit;
    import std.exception : enforce;
    import core.stdc.math : HUGE_VAL;

    static immutable real[14] negtab =
        [ 1e-4096L,1e-2048L,1e-1024L,1e-512L,1e-256L,1e-128L,1e-64L,1e-32L,
                1e-16L,1e-8L,1e-4L,1e-2L,1e-1L,1.0L ];
    static immutable real[13] postab =
        [ 1e+4096L,1e+2048L,1e+1024L,1e+512L,1e+256L,1e+128L,1e+64L,1e+32L,
                1e+16L,1e+8L,1e+4L,1e+2L,1e+1L ];
    // static immutable string infinity = "infinity";
    // static immutable string nans = "nans";

    ConvException bailOut()(string msg = null, string fn = __FILE__, size_t ln = __LINE__)
    {
        if (msg == null)
            msg = "Floating point conversion error";
        return new ConvException(text(msg, " for input \"", p, "\"."), fn, ln);
    }

    enforce(!p.empty, bailOut());

    char sign = 0;                       /* indicating +                 */
    switch (p.front)
    {
    case '-':
        sign++;
        p.popFront();
        enforce(!p.empty, bailOut());
        if (toLower(p.front) == 'i')
            goto case 'i';
        enforce(!p.empty, bailOut());
        break;
    case '+':
        p.popFront();
        enforce(!p.empty, bailOut());
        break;
    case 'i': case 'I':
        p.popFront();
        enforce(!p.empty, bailOut());
        if (toLower(p.front) == 'n')
        {
            p.popFront();
            enforce(!p.empty, bailOut());
            if (toLower(p.front) == 'f')
            {
                // 'inf'
                p.popFront();
                return sign ? -Target.infinity : Target.infinity;
            }
        }
        goto default;
    default: {}
    }

    bool isHex = false;
    bool startsWithZero = p.front == '0';
    if(startsWithZero)
    {
        p.popFront();
        if(p.empty)
        {
            return (sign) ? -0.0 : 0.0;
        }

        isHex = p.front == 'x' || p.front == 'X';
    }

    real ldval = 0.0;
    char dot = 0;                        /* if decimal point has been seen */
    int exp = 0;
    long msdec = 0, lsdec = 0;
    ulong msscale = 1;

    if (isHex)
    {
        int guard = 0;
        int anydigits = 0;
        uint ndigits = 0;

        p.popFront();
        while (!p.empty)
        {
            int i = p.front;
            while (isHexDigit(i))
            {
                anydigits = 1;
                i = isAlpha(i) ? ((i & ~0x20) - ('A' - 10)) : i - '0';
                if (ndigits < 16)
                {
                    msdec = msdec * 16 + i;
                    if (msdec)
                        ndigits++;
                }
                else if (ndigits == 16)
                {
                    while (msdec >= 0)
                    {
                        exp--;
                        msdec <<= 1;
                        i <<= 1;
                        if (i & 0x10)
                            msdec |= 1;
                    }
                    guard = i << 4;
                    ndigits++;
                    exp += 4;
                }
                else
                {
                    guard |= i;
                    exp += 4;
                }
                exp -= dot;
                p.popFront();
                if (p.empty)
                    break;
                i = p.front;
                if (i == '_')
                {
                    p.popFront();
                    if (p.empty)
                        break;
                    i = p.front;
                }
            }
            if (i == '.' && !dot)
            {
                p.popFront();
                dot = 4;
            }
            else
                break;
        }

        // Round up if (guard && (sticky || odd))
        if (guard & 0x80 && (guard & 0x7F || msdec & 1))
        {
            msdec++;
            if (msdec == 0)                 // overflow
            {
                msdec = 0x8000000000000000L;
                exp++;
            }
        }

        enforce(anydigits, bailOut());
        enforce(!p.empty && (p.front == 'p' || p.front == 'P'),
                bailOut("Floating point parsing: exponent is required"));
        char sexp;
        int e;

        sexp = 0;
        p.popFront();
        if (!p.empty)
        {
            switch (p.front)
            {
                case '-':    sexp++;
                             goto case;
                case '+':    p.popFront(); enforce(!p.empty,
                                new ConvException("Error converting input"~
                                " to floating point"));
                             break;
                default: {}
            }
        }
        ndigits = 0;
        e = 0;
        while (!p.empty && isDigit(p.front))
        {
            if (e < 0x7FFFFFFF / 10 - 10) // prevent integer overflow
            {
                e = e * 10 + p.front - '0';
            }
            p.popFront();
            ndigits = 1;
        }
        exp += (sexp) ? -e : e;
        enforce(ndigits, new ConvException("Error converting input"~
                        " to floating point"));

        static if (real.mant_dig == 64)
        {
            if (msdec)
            {
                int e2 = 0x3FFF + 63;

                // left justify mantissa
                while (msdec >= 0)
                {
                    msdec <<= 1;
                    e2--;
                }

                // Stuff mantissa directly into real
                ()@trusted{ *cast(long*)&ldval = msdec; }();
                ()@trusted{ (cast(ushort*)&ldval)[4] = cast(ushort) e2; }();

                import std.math : ldexp;

                // Exponent is power of 2, not power of 10
                ldval = ldexp(ldval,exp);
            }
        }
        else static if (real.mant_dig == 53)
        {
            if (msdec)
            {
                //Exponent bias + 52:
                //After shifting 52 times left, exp must be 1
                int e2 = 0x3FF + 52;

                // right justify mantissa
                // first 11 bits must be zero, rest is implied bit + mantissa
                // shift one time less, do rounding, shift again
                while ((msdec & 0xFFC0_0000_0000_0000) != 0)
                {
                    msdec  = ((cast(ulong)msdec) >> 1);
                    e2++;
                }

                //Have to shift one more time
                //and do rounding
                if((msdec & 0xFFE0_0000_0000_0000) != 0)
                {
                    auto roundUp = (msdec & 0x1);

                    msdec  = ((cast(ulong)msdec) >> 1);
                    e2++;
                    if(roundUp)
                    {
                        msdec += 1;
                        //If mantissa was 0b1111... and we added +1
                        //the mantissa should be 0b10000 (think of implicit bit)
                        //and the exponent increased
                        if((msdec & 0x0020_0000_0000_0000) != 0)
                        {
                            msdec = 0x0010_0000_0000_0000;
                            e2++;
                        }
                    }
                }


                // left justify mantissa
                // bit 11 must be 1
                while ((msdec & 0x0010_0000_0000_0000) == 0)
                {
                    msdec <<= 1;
                    e2--;
                }

                // Stuff mantissa directly into double
                // (first including implicit bit)
                ()@trusted{ *cast(long *)&ldval = msdec; }();
                //Store exponent, now overwriting implicit bit
                ()@trusted{ *cast(long *)&ldval &= 0x000F_FFFF_FFFF_FFFF; }();
                ()@trusted{ *cast(long *)&ldval |= ((e2 & 0xFFFUL) << 52); }();

                import std.math : ldexp;

                // Exponent is power of 2, not power of 10
                ldval = ldexp(ldval,exp);
            }
        }
        else
            static assert(false, "Floating point format of real type not supported");

        goto L6;
    }
    else // not hex
    {
        if (toUpper(p.front) == 'N' && !startsWithZero)
        {
            // nan
            p.popFront();
            enforce(!p.empty && toUpper(p.front) == 'A',
                   new ConvException("error converting input to floating point"));
            p.popFront();
            enforce(!p.empty && toUpper(p.front) == 'N',
                   new ConvException("error converting input to floating point"));
            // skip past the last 'n'
            p.popFront();
            return typeof(return).nan;
        }

        bool sawDigits = startsWithZero;

        while (!p.empty)
        {
            int i = p.front;
            while (isDigit(i))
            {
                sawDigits = true;        /* must have at least 1 digit   */
                if (msdec < (0x7FFFFFFFFFFFL-10)/10)
                    msdec = msdec * 10 + (i - '0');
                else if (msscale < (0xFFFFFFFF-10)/10)
                {
                    lsdec = lsdec * 10 + (i - '0');
                    msscale *= 10;
                }
                else
                {
                    exp++;
                }
                exp -= dot;
                p.popFront();
                if (p.empty)
                    break;
                i = p.front;
                if (i == '_')
                {
                    p.popFront();
                    if (p.empty)
                        break;
                    i = p.front;
                }
            }
            if (i == '.' && !dot)
            {
                p.popFront();
                dot++;
            }
            else
            {
                break;
            }
        }
        enforce(sawDigits, new ConvException("no digits seen"));
    }
    if (!p.empty && (p.front == 'e' || p.front == 'E'))
    {
        char sexp;
        int e;

        sexp = 0;
        p.popFront();
        enforce(!p.empty, new ConvException("Unexpected end of input"));
        switch (p.front)
        {
            case '-':    sexp++;
                         goto case;
            case '+':    p.popFront();
                         break;
            default: {}
        }
        bool sawDigits = 0;
        e = 0;
        while (!p.empty && isDigit(p.front))
        {
            if (e < 0x7FFFFFFF / 10 - 10)   // prevent integer overflow
            {
                e = e * 10 + p.front - '0';
            }
            p.popFront();
            sawDigits = 1;
        }
        exp += (sexp) ? -e : e;
        enforce(sawDigits, new ConvException("No digits seen."));
    }

    ldval = msdec;
    if (msscale != 1)               /* if stuff was accumulated in lsdec */
        ldval = ldval * msscale + lsdec;
    if (ldval)
    {
        uint u = 0;
        int pow = 4096;

        while (exp > 0)
        {
            while (exp >= pow)
            {
                ldval *= postab[u];
                exp -= pow;
            }
            pow >>= 1;
            u++;
        }
        while (exp < 0)
        {
            while (exp <= -pow)
            {
                ldval *= negtab[u];
                enforce(ldval != 0, new ConvException("Range error"));
                exp += pow;
            }
            pow >>= 1;
            u++;
        }
    }
  L6: // if overflow occurred
    enforce(ldval != HUGE_VAL, new ConvException("Range error"));

  L1:
    return (sign) ? -ldval : ldval;
}

unittest
{
    import std.exception;
    import std.math : isNaN, fabs;

    // Compare reals with given precision
    bool feq(in real rx, in real ry, in real precision = 0.000001L)
    {
        if (rx == ry)
            return 1;

        if (isNaN(rx))
            return cast(bool)isNaN(ry);

        if (isNaN(ry))
            return 0;

        return cast(bool)(fabs(rx - ry) <= precision);
    }

    // Make given typed literal
    F Literal(F)(F f)
    {
        return f;
    }

    foreach (Float; TypeTuple!(float, double, real))
    {
        assert(to!Float("123") == Literal!Float(123));
        assert(to!Float("+123") == Literal!Float(+123));
        assert(to!Float("-123") == Literal!Float(-123));
        assert(to!Float("123e2") == Literal!Float(123e2));
        assert(to!Float("123e+2") == Literal!Float(123e+2));
        assert(to!Float("123e-2") == Literal!Float(123e-2));
        assert(to!Float("123.") == Literal!Float(123.0));
        assert(to!Float(".375") == Literal!Float(.375));

        assert(to!Float("1.23375E+2") == Literal!Float(1.23375E+2));

        assert(to!Float("0") is 0.0);
        assert(to!Float("-0") is -0.0);

        assert(isNaN(to!Float("nan")));

        assertThrown!ConvException(to!Float("\x00"));
    }

    // min and max
    float f = to!float("1.17549e-38");
    assert(feq(cast(real)f, cast(real)1.17549e-38));
    assert(feq(cast(real)f, cast(real)float.min_normal));
    f = to!float("3.40282e+38");
    assert(to!string(f) == to!string(3.40282e+38));

    // min and max
    double d = to!double("2.22508e-308");
    assert(feq(cast(real)d, cast(real)2.22508e-308));
    assert(feq(cast(real)d, cast(real)double.min_normal));
    d = to!double("1.79769e+308");
    assert(to!string(d) == to!string(1.79769e+308));
    assert(to!string(d) == to!string(double.max));

    assert(to!string(to!real(to!string(real.max / 2L))) == to!string(real.max / 2L));

    // min and max
    real r = to!real(to!string(real.min_normal));
    assert(to!string(r) == to!string(real.min_normal));
    r = to!real(to!string(real.max));
    assert(to!string(r) == to!string(real.max));
}

//Tests for the double implementation
unittest
{
    import core.stdc.stdlib, std.math, std.exception;
    static if(real.mant_dig == 53)
    {
        //Should be parsed exactly: 53 bit mantissa
        string s = "0x1A_BCDE_F012_3456p10";
        auto x = parse!real(s);
        assert(x == 0x1A_BCDE_F012_3456p10L);
        //1 bit is implicit
        assert(((*cast(ulong*)&x) & 0x000F_FFFF_FFFF_FFFF) == 0xA_BCDE_F012_3456);
        assert(strtod("0x1ABCDEF0123456p10", null) == x);

        //Should be parsed exactly: 10 bit mantissa
        s = "0x3FFp10";
        x = parse!real(s);
        assert(x == 0x03FFp10);
        //1 bit is implicit
        assert(((*cast(ulong*)&x) & 0x000F_FFFF_FFFF_FFFF) == 0x000F_F800_0000_0000);
        assert(strtod("0x3FFp10", null) == x);

        //60 bit mantissa, round up
        s = "0xFFF_FFFF_FFFF_FFFFp10";
        x = parse!real(s);
        assert(approxEqual(x, 0xFFF_FFFF_FFFF_FFFFp10));
        //1 bit is implicit
        assert(((*cast(ulong*)&x) & 0x000F_FFFF_FFFF_FFFF) == 0x0000_0000_0000_0000);
        assert(strtod("0xFFFFFFFFFFFFFFFp10", null) == x);

        //60 bit mantissa, round down
        s = "0xFFF_FFFF_FFFF_FF90p10";
        x = parse!real(s);
        assert(approxEqual(x, 0xFFF_FFFF_FFFF_FF90p10));
        //1 bit is implicit
        assert(((*cast(ulong*)&x) & 0x000F_FFFF_FFFF_FFFF) == 0x000F_FFFF_FFFF_FFFF);
        assert(strtod("0xFFFFFFFFFFFFF90p10", null) == x);

        //61 bit mantissa, round up 2
        s = "0x1F0F_FFFF_FFFF_FFFFp10";
        x = parse!real(s);
        assert(approxEqual(x, 0x1F0F_FFFF_FFFF_FFFFp10));
        //1 bit is implicit
        assert(((*cast(ulong*)&x) & 0x000F_FFFF_FFFF_FFFF) == 0x000F_1000_0000_0000);
        assert(strtod("0x1F0FFFFFFFFFFFFFp10", null) == x);

        //61 bit mantissa, round down 2
        s = "0x1F0F_FFFF_FFFF_FF10p10";
        x = parse!real(s);
        assert(approxEqual(x, 0x1F0F_FFFF_FFFF_FF10p10));
        //1 bit is implicit
        assert(((*cast(ulong*)&x) & 0x000F_FFFF_FFFF_FFFF) == 0x000F_0FFF_FFFF_FFFF);
        assert(strtod("0x1F0FFFFFFFFFFF10p10", null) == x);

        //Huge exponent
        s = "0x1F_FFFF_FFFF_FFFFp900";
        x = parse!real(s);
        assert(strtod("0x1FFFFFFFFFFFFFp900", null) == x);

        //exponent too big -> converror
        s = "";
        assertThrown!ConvException(x = parse!real(s));
        assert(strtod("0x1FFFFFFFFFFFFFp1024", null) == real.infinity);

        //-exponent too big -> 0
        s = "0x1FFFFFFFFFFFFFp-2000";
        x = parse!real(s);
        assert(x == 0);
        assert(strtod("0x1FFFFFFFFFFFFFp-2000", null) == x);
    }
}

unittest
{
    import core.stdc.errno;
    import core.stdc.stdlib;

    errno = 0;  // In case it was set by another unittest in a different module.
    struct longdouble
    {
        static if(real.mant_dig == 64)
        {
            ushort[5] value;
        }
        else static if(real.mant_dig == 53)
        {
            ushort[4] value;
        }
        else
            static assert(false, "Not implemented");
    }

    real ld;
    longdouble x;
    real ld1;
    longdouble x1;
    int i;

    static if(real.mant_dig == 64)
        enum s = "0x1.FFFFFFFFFFFFFFFEp-16382";
    else static if(real.mant_dig == 53)
        enum s = "0x1.FFFFFFFFFFFFFFFEp-1000";
    else
        static assert(false, "Floating point format for real not supported");

    auto s2 = s.idup;
    ld = parse!real(s2);
    assert(s2.empty);
    x = *cast(longdouble *)&ld;

    static if(real.mant_dig == 64)
    {
        version (CRuntime_Microsoft)
            ld1 = 0x1.FFFFFFFFFFFFFFFEp-16382L; // strtold currently mapped to strtod
<<<<<<< HEAD
        else version (Android)
=======
        else version (CRuntime_Bionic)
>>>>>>> b82986e6
            ld1 = 0x1.FFFFFFFFFFFFFFFEp-16382L; // strtold currently mapped to strtod
        else
            ld1 = strtold(s.ptr, null);
    }
    else
        ld1 = strtold(s.ptr, null);

    x1 = *cast(longdouble *)&ld1;
    assert(x1 == x && ld1 == ld);

    // for (i = 4; i >= 0; i--)
    // {
    //     printf("%04x ", x.value[i]);
    // }
    // printf("\n");
    assert(!errno);

    s2 = "1.0e5";
    ld = parse!real(s2);
    assert(s2.empty);
    x = *cast(longdouble *)&ld;
    ld1 = strtold("1.0e5", null);
    x1 = *cast(longdouble *)&ld1;

    // for (i = 4; i >= 0; i--)
    // {
    //     printf("%04x ", x.value[i]);
    // }
    // printf("\n");
}

@safe pure unittest
{
    import std.exception;

    // Bugzilla 4959
    {
        auto s = "0 ";
        auto x = parse!double(s);
        assert(s == " ");
        assert(x == 0.0);
    }

    // Bugzilla 3369
    assert(to!float("inf") == float.infinity);
    assert(to!float("-inf") == -float.infinity);

    // Bugzilla 6160
    assert(6_5.536e3L == to!real("6_5.536e3"));                     // 2^16
    assert(0x1000_000_000_p10 == to!real("0x1000_000_000_p10"));    // 7.03687e+13

    // Bugzilla 6258
    assertThrown!ConvException(to!real("-"));
    assertThrown!ConvException(to!real("in"));

    // Bugzilla 7055
    assertThrown!ConvException(to!float("INF2"));

    //extra stress testing
    auto ssOK    = ["1.", "1.1.1", "1.e5", "2e1e", "2a", "2e1_1",
                    "inf", "-inf", "infa", "-infa", "inf2e2", "-inf2e2"];
    auto ssKO    = ["", " ", "2e", "2e+", "2e-", "2ee", "2e++1", "2e--1", "2e_1", "+inf"];
    foreach (s; ssOK)
        parse!double(s);
    foreach (s; ssKO)
        assertThrown!ConvException(parse!double(s));
}

/**
Parsing one character off a string returns the character and bumps the
string up one position.
 */
Target parse(Target, Source)(ref Source s)
    if (isExactSomeString!Source &&
        staticIndexOf!(Unqual!Target, dchar, Unqual!(ElementEncodingType!Source)) >= 0)
{
    if (s.empty)
        throw convError!(Source, Target)(s);
    static if (is(Unqual!Target == dchar))
    {
        Target result = s.front;
        s.popFront();
        return result;
    }
    else
    {
        // Special case: okay so parse a Char off a Char[]
        Target result = s[0];
        s = s[1 .. $];
        return result;
    }
}

@safe pure unittest
{
    foreach (Str; TypeTuple!(string, wstring, dstring))
    {
        foreach (Char; TypeTuple!(char, wchar, dchar))
        {
            static if (is(Unqual!Char == dchar) ||
                       Char.sizeof == ElementEncodingType!Str.sizeof)
            {
                Str s = "aaa";
                assert(parse!Char(s) == 'a');
                assert(s == "aa");
            }
        }
    }
}

Target parse(Target, Source)(ref Source s)
    if (!isSomeString!Source && isInputRange!Source && isSomeChar!(ElementType!Source) &&
        isSomeChar!Target && Target.sizeof >= ElementType!Source.sizeof && !is(Target == enum))
{
    if (s.empty)
        throw convError!(Source, Target)(s);
    Target result = s.front;
    s.popFront();
    return result;
}


/*
    Tests for to!bool and parse!bool
*/
@safe pure unittest
{
    import std.exception;

    assert (to!bool("TruE") == true);
    assert (to!bool("faLse"d) == false);
    assertThrown!ConvException(to!bool("maybe"));

    auto t = "TrueType";
    assert (parse!bool(t) == true);
    assert (t == "Type");

    auto f = "False killer whale"d;
    assert (parse!bool(f) == false);
    assert (f == " killer whale"d);

    auto m = "maybe";
    assertThrown!ConvException(parse!bool(m));
    assert (m == "maybe");  // m shouldn't change on failure

    auto s = "true";
    auto b = parse!(const(bool))(s);
    assert(b == true);
}

// input range to null literal conversions
Target parse(Target, Source)(ref Source s)
    if (isInputRange!Source &&
        isSomeChar!(ElementType!Source) &&
        is(Unqual!Target == typeof(null)))
{
    import std.ascii : toLower;
    foreach (c; "null")
    {
        if (s.empty || toLower(s.front) != c)
            throw parseError("null should be case-insensitive 'null'");
        s.popFront();
    }
    return null;
}

@safe pure unittest
{
    import std.exception;

    alias NullType = typeof(null);
    auto s1 = "null";
    assert(parse!NullType(s1) is null);
    assert(s1 == "");

    auto s2 = "NUll"d;
    assert(parse!NullType(s2) is null);
    assert(s2 == "");

    auto m = "maybe";
    assertThrown!ConvException(parse!NullType(m));
    assert(m == "maybe");  // m shouldn't change on failure

    auto s = "NULL";
    assert(parse!(const NullType)(s) is null);
}

//Used internally by parse Array/AA, to remove ascii whites
package void skipWS(R)(ref R r)
{
    import std.ascii : isWhite;
    static if (isSomeString!R)
    {
        //Implementation inspired from stripLeft.
        foreach (i, dchar c; r)
        {
            if (!isWhite(c))
            {
                r = r[i .. $];
                return;
            }
        }
        r = r[0 .. 0]; //Empty string with correct type.
        return;
    }
    else
    {
        for (; !r.empty && isWhite(r.front); r.popFront())
        {}
    }
}

/**
 * Parses an array from a string given the left bracket (default $(D
 * '[')), right bracket (default $(D ']')), and element separator (by
 * default $(D ',')).
 */
Target parse(Target, Source)(ref Source s, dchar lbracket = '[', dchar rbracket = ']', dchar comma = ',')
    if (isExactSomeString!Source &&
        isDynamicArray!Target && !is(Target == enum))
{
    Target result;

    parseCheck!s(lbracket);
    skipWS(s);
    if (s.empty)
        throw convError!(Source, Target)(s);
    if (s.front == rbracket)
    {
        s.popFront();
        return result;
    }
    for (;; s.popFront(), skipWS(s))
    {
        result ~= parseElement!(ElementType!Target)(s);
        skipWS(s);
        if (s.empty)
            throw convError!(Source, Target)(s);
        if (s.front != comma)
            break;
    }
    parseCheck!s(rbracket);

    return result;
}

unittest
{
    int[] a = [1, 2, 3, 4, 5];
    auto s = to!string(a);
    assert(to!(int[])(s) == a);
}

unittest
{
    int[][] a = [ [1, 2] , [3], [4, 5] ];
    auto s = to!string(a);
    assert(to!(int[][])(s) == a);
}

unittest
{
    int[][][] ia = [ [[1,2],[3,4],[5]] , [[6],[],[7,8,9]] , [[]] ];

    char[] s = to!(char[])(ia);
    int[][][] ia2;

    ia2 = to!(typeof(ia2))(s);
    assert( ia == ia2);
}

@safe pure unittest
{
    auto s1 = `[['h', 'e', 'l', 'l', 'o'], "world"]`;
    auto a1 = parse!(string[])(s1);
    assert(a1 == ["hello", "world"]);

    auto s2 = `["aaa", "bbb", "ccc"]`;
    auto a2 = parse!(string[])(s2);
    assert(a2 == ["aaa", "bbb", "ccc"]);
}

@safe pure unittest
{
    import std.exception;

    //Check proper failure
    auto s = "[ 1 , 2 , 3 ]";
    foreach (i ; 0..s.length-1)
    {
        auto ss = s[0 .. i];
        assertThrown!ConvException(parse!(int[])(ss));
    }
    int[] arr = parse!(int[])(s);
}

@safe pure unittest
{
    //Checks parsing of strings with escaped characters
    string s1 = `[
        "Contains a\0null!",
        "tab\there",
        "line\nbreak",
        "backslash \\ slash / question \?",
        "number \x35 five",
        "unicode \u65E5 sun",
        "very long \U000065E5 sun"
    ]`;

    //Note: escaped characters purposefully replaced and isolated to guarantee
    //there are no typos in the escape syntax
    string[] s2 = [
        "Contains a" ~ '\0' ~ "null!",
        "tab" ~ '\t' ~ "here",
        "line" ~ '\n' ~ "break",
        "backslash " ~ '\\' ~ " slash / question ?",
        "number 5 five",
        "unicode 日 sun",
        "very long 日 sun"
    ];
    assert(s2 == parse!(string[])(s1));
    assert(s1.empty);
}

/// ditto
Target parse(Target, Source)(ref Source s, dchar lbracket = '[', dchar rbracket = ']', dchar comma = ',')
    if (isExactSomeString!Source &&
        isStaticArray!Target && !is(Target == enum))
{
    static if (hasIndirections!Target)
        Target result = Target.init[0].init;
    else
        Target result = void;

    parseCheck!s(lbracket);
    skipWS(s);
    if (s.empty)
        throw convError!(Source, Target)(s);
    if (s.front == rbracket)
    {
        static if (result.length != 0)
            goto Lmanyerr;
        else
        {
            s.popFront();
            return result;
        }
    }
    for (size_t i = 0; ; s.popFront(), skipWS(s))
    {
        if (i == result.length)
            goto Lmanyerr;
        result[i++] = parseElement!(ElementType!Target)(s);
        skipWS(s);
        if (s.empty)
            throw convError!(Source, Target)(s);
        if (s.front != comma)
        {
            if (i != result.length)
                goto Lfewerr;
            break;
        }
    }
    parseCheck!s(rbracket);

    return result;

Lmanyerr:
    throw parseError(text("Too many elements in input, ", result.length, " elements expected."));

Lfewerr:
    throw parseError(text("Too few elements in input, ", result.length, " elements expected."));
}

@safe pure unittest
{
    import std.exception;

    auto s1 = "[1,2,3,4]";
    auto sa1 = parse!(int[4])(s1);
    assert(sa1 == [1,2,3,4]);

    auto s2 = "[[1],[2,3],[4]]";
    auto sa2 = parse!(int[][3])(s2);
    assert(sa2 == [[1],[2,3],[4]]);

    auto s3 = "[1,2,3]";
    assertThrown!ConvException(parse!(int[4])(s3));

    auto s4 = "[1,2,3,4,5]";
    assertThrown!ConvException(parse!(int[4])(s4));
}

/**
 * Parses an associative array from a string given the left bracket (default $(D
 * '[')), right bracket (default $(D ']')), key-value separator (default $(D
 * ':')), and element seprator (by default $(D ',')).
 */
Target parse(Target, Source)(ref Source s, dchar lbracket = '[', dchar rbracket = ']', dchar keyval = ':', dchar comma = ',')
    if (isExactSomeString!Source &&
        isAssociativeArray!Target && !is(Target == enum))
{
    alias KeyType = typeof(Target.init.keys[0]);
    alias ValType = typeof(Target.init.values[0]);

    Target result;

    parseCheck!s(lbracket);
    skipWS(s);
    if (s.empty)
        throw convError!(Source, Target)(s);
    if (s.front == rbracket)
    {
        s.popFront();
        return result;
    }
    for (;; s.popFront(), skipWS(s))
    {
        auto key = parseElement!KeyType(s);
        skipWS(s);
        parseCheck!s(keyval);
        skipWS(s);
        auto val = parseElement!ValType(s);
        skipWS(s);
        result[key] = val;
        if (s.empty)
            throw convError!(Source, Target)(s);
        if (s.front != comma)
            break;
    }
    parseCheck!s(rbracket);

    return result;
}

@safe pure unittest
{
    auto s1 = "[1:10, 2:20, 3:30]";
    auto aa1 = parse!(int[int])(s1);
    assert(aa1 == [1:10, 2:20, 3:30]);

    auto s2 = `["aaa":10, "bbb":20, "ccc":30]`;
    auto aa2 = parse!(int[string])(s2);
    assert(aa2 == ["aaa":10, "bbb":20, "ccc":30]);

    auto s3 = `["aaa":[1], "bbb":[2,3], "ccc":[4,5,6]]`;
    auto aa3 = parse!(int[][string])(s3);
    assert(aa3 == ["aaa":[1], "bbb":[2,3], "ccc":[4,5,6]]);
}

@safe pure unittest
{
    import std.exception;

    //Check proper failure
    auto s = "[1:10, 2:20, 3:30]";
    foreach (i ; 0 .. s.length-1)
    {
        auto ss = s[0 .. i];
        assertThrown!ConvException(parse!(int[int])(ss));
    }
    int[int] aa = parse!(int[int])(s);
}

private dchar parseEscape(Source)(ref Source s)
    if (isInputRange!Source && isSomeChar!(ElementType!Source))
{
    parseCheck!s('\\');
    if (s.empty)
        throw parseError("Unterminated escape sequence");

    dchar getHexDigit()(ref Source s_ = s)  // workaround
    {
        import std.ascii : isAlpha, isHexDigit;
        if (s_.empty)
            throw parseError("Unterminated escape sequence");
        s_.popFront();
        if (s_.empty)
            throw parseError("Unterminated escape sequence");
        dchar c = s_.front;
        if (!isHexDigit(c))
            throw parseError("Hex digit is missing");
        return isAlpha(c) ? ((c & ~0x20) - ('A' - 10)) : c - '0';
    }

    dchar result;

    switch (s.front)
    {
        case '"':   result = '\"';  break;
        case '\'':  result = '\'';  break;
        case '0':   result = '\0';  break;
        case '?':   result = '\?';  break;
        case '\\':  result = '\\';  break;
        case 'a':   result = '\a';  break;
        case 'b':   result = '\b';  break;
        case 'f':   result = '\f';  break;
        case 'n':   result = '\n';  break;
        case 'r':   result = '\r';  break;
        case 't':   result = '\t';  break;
        case 'v':   result = '\v';  break;
        case 'x':
            result  = getHexDigit() << 4;
            result |= getHexDigit();
            break;
        case 'u':
            result  = getHexDigit() << 12;
            result |= getHexDigit() << 8;
            result |= getHexDigit() << 4;
            result |= getHexDigit();
            break;
        case 'U':
            result  = getHexDigit() << 28;
            result |= getHexDigit() << 24;
            result |= getHexDigit() << 20;
            result |= getHexDigit() << 16;
            result |= getHexDigit() << 12;
            result |= getHexDigit() << 8;
            result |= getHexDigit() << 4;
            result |= getHexDigit();
            break;
        default:
            throw parseError("Unknown escape character " ~ to!string(s.front));
    }
    if (s.empty)
        throw parseError("Unterminated escape sequence");

    s.popFront();

    return result;
}

@safe pure unittest
{
    string[] s1 = [
        `\"`, `\'`, `\?`, `\\`, `\a`, `\b`, `\f`, `\n`, `\r`, `\t`, `\v`, //Normal escapes
        //`\141`, //@@@9621@@@ Octal escapes.
        `\x61`,
        `\u65E5`, `\U00012456`
        //`\&amp;`, `\&quot;`, //@@@9621@@@ Named Character Entities.
    ];

    const(dchar)[] s2 = [
        '\"', '\'', '\?', '\\', '\a', '\b', '\f', '\n', '\r', '\t', '\v', //Normal escapes
        //'\141', //@@@9621@@@ Octal escapes.
        '\x61',
        '\u65E5', '\U00012456'
        //'\&amp;', '\&quot;', //@@@9621@@@ Named Character Entities.
    ];

    foreach (i ; 0 .. s1.length)
    {
        assert(s2[i] == parseEscape(s1[i]));
        assert(s1[i].empty);
    }
}

@safe pure unittest
{
    import std.exception;

    string[] ss = [
        `hello!`,  //Not an escape
        `\`,       //Premature termination
        `\/`,      //Not an escape
        `\gggg`,   //Not an escape
        `\xzz`,    //Not an hex
        `\x0`,     //Premature hex end
        `\XB9`,    //Not legal hex syntax
        `\u!!`,    //Not a unicode hex
        `\777`,    //Octal is larger than a byte //Note: Throws, but simply because octals are unsupported
        `\u123`,   //Premature hex end
        `\U123123` //Premature hex end
    ];
    foreach (s ; ss)
        assertThrown!ConvException(parseEscape(s));
}

// Undocumented
Target parseElement(Target, Source)(ref Source s)
    if (isInputRange!Source && isSomeChar!(ElementType!Source) && !is(Source == enum) &&
        isExactSomeString!Target)
{
    import std.array : appender;
    auto result = appender!Target();

    // parse array of chars
    if (s.empty)
        throw convError!(Source, Target)(s);
    if (s.front == '[')
        return parse!Target(s);

    parseCheck!s('\"');
    if (s.empty)
        throw convError!(Source, Target)(s);
    if (s.front == '\"')
    {
        s.popFront();
        return result.data;
    }
    while (true)
    {
        if (s.empty)
            throw parseError("Unterminated quoted string");
        switch (s.front)
        {
            case '\"':
                s.popFront();
                return result.data;
            case '\\':
                result.put(parseEscape(s));
                break;
            default:
                result.put(s.front);
                s.popFront();
                break;
        }
    }
    assert(0);
}

// ditto
Target parseElement(Target, Source)(ref Source s)
    if (isInputRange!Source && isSomeChar!(ElementType!Source) && !is(Source == enum) &&
        isSomeChar!Target && !is(Target == enum))
{
    Target c;

    parseCheck!s('\'');
    if (s.empty)
        throw convError!(Source, Target)(s);
    if (s.front != '\\')
    {
        c = s.front;
        s.popFront();
    }
    else
        c = parseEscape(s);
    parseCheck!s('\'');

    return c;
}

// ditto
Target parseElement(Target, Source)(ref Source s)
    if (isInputRange!Source && isSomeChar!(ElementType!Source) &&
        !isSomeString!Target && !isSomeChar!Target)
{
    return parse!Target(s);
}


/***************************************************************
 * Convenience functions for converting any number and types of
 * arguments into _text (the three character widths).
 */
string text(T...)(T args) { return textImpl!string(args); }
///ditto
wstring wtext(T...)(T args) { return textImpl!wstring(args); }
///ditto
dstring dtext(T...)(T args) { return textImpl!dstring(args); }

private S textImpl(S, U...)(U args)
{
    static if (U.length == 0)
    {
        return null;
    }
    else
    {
        auto result = to!S(args[0]);
        foreach (arg; args[1 .. $])
            result ~= to!S(arg);
        return result;
    }
}
///
unittest
{
    assert( text(42, ' ', 1.5, ": xyz") == "42 1.5: xyz"c);
    assert(wtext(42, ' ', 1.5, ": xyz") == "42 1.5: xyz"w);
    assert(dtext(42, ' ', 1.5, ": xyz") == "42 1.5: xyz"d);
}
unittest
{
    assert(text() is null);
    assert(wtext() is null);
    assert(dtext() is null);
}


/***************************************************************
The $(D octal) facility provides a means to declare a number in base 8.
Using $(D octal!177) or $(D octal!"177") for 127 represented in octal
(same as 0177 in C).

The rules for strings are the usual for literals: If it can fit in an
$(D int), it is an $(D int). Otherwise, it is a $(D long). But, if the
user specifically asks for a $(D long) with the $(D L) suffix, always
give the $(D long). Give an unsigned iff it is asked for with the $(D
U) or $(D u) suffix. _Octals created from integers preserve the type
of the passed-in integral.

See_Also:
    $(LREF parse) for parsing octal strings at runtime.
 */
@property int octal(string num)()
    if((octalFitsInInt!(num) && !literalIsLong!(num)) && !literalIsUnsigned!(num))
{
    return octal!(int, num);
}

/// Ditto
@property long octal(string num)()
    if((!octalFitsInInt!(num) || literalIsLong!(num)) && !literalIsUnsigned!(num))
{
    return octal!(long, num);
}

/// Ditto
@property uint octal(string num)()
    if((octalFitsInInt!(num) && !literalIsLong!(num)) && literalIsUnsigned!(num))
{
    return octal!(int, num);
}

/// Ditto
@property ulong octal(string num)()
    if((!octalFitsInInt!(num) || literalIsLong!(num)) && literalIsUnsigned!(num))
{
    return octal!(long, num);
}

/// Ditto
template octal(alias s)
    if (isIntegral!(typeof(s)))
{
    enum auto octal = octal!(typeof(s), to!string(s));
}

///
unittest
{
    // same as 0177
    auto x = octal!177;
    // octal is a compile-time device
    enum y = octal!160;
    // Create an unsigned octal
    auto z = octal!"1_000_000u";
}

/*
    Takes a string, num, which is an octal literal, and returns its
    value, in the type T specified.
*/
@property T octal(T, string num)()
    if (isOctalLiteral!num)
{
    ulong pow = 1;
    T value = 0;

    for (int pos = num.length - 1; pos >= 0; pos--)
    {
        char s = num[pos];
        if (s < '0' || s > '7') // we only care about digits; skip the rest
        // safe to skip - this is checked out in the assert so these
        // are just suffixes
            continue;

        value += pow * (s - '0');
        pow *= 8;
    }

    return value;
}

///
unittest
{
    int a = octal!(int, "10");

    assert(a == 8);
}

/*
Take a look at int.max and int.max+1 in octal and the logic for this
function follows directly.
 */
template octalFitsInInt(string octalNum)
{
    // note it is important to strip the literal of all
    // non-numbers. kill the suffix and underscores lest they mess up
    // the number of digits here that we depend on.
    enum bool octalFitsInInt = strippedOctalLiteral(octalNum).length < 11 ||
        strippedOctalLiteral(octalNum).length == 11 &&
        strippedOctalLiteral(octalNum)[0] == '1';
}

string strippedOctalLiteral(string original)
{
    string stripped = "";
    foreach (c; original)
        if (c >= '0' && c <= '7')
            stripped ~= c;
    return stripped;
}

template literalIsLong(string num)
{
    static if (num.length > 1)
    // can be xxL or xxLu according to spec
        enum literalIsLong = (num[$-1] == 'L' || num[$-2] == 'L');
    else
        enum literalIsLong = false;
}

template literalIsUnsigned(string num)
{
    static if (num.length > 1)
    // can be xxU or xxUL according to spec
        enum literalIsUnsigned = (num[$-1] == 'u' || num[$-2] == 'u')
            // both cases are allowed too
            || (num[$-1] == 'U' || num[$-2] == 'U');
    else
        enum literalIsUnsigned = false;
}

/*
Returns if the given string is a correctly formatted octal literal.

The format is specified in lex.html. The leading zero is allowed, but
not required.
 */
bool isOctalLiteralString(string num)
{
    if (num.length == 0)
        return false;

    // Must start with a number. To avoid confusion, literals that
    // start with a '0' are not allowed
    if (num[0] == '0' && num.length > 1)
        return false;
    if (num[0] < '0' || num[0] > '7')
        return false;

    foreach (i, c; num)
    {
        if ((c < '0' || c > '7') && c != '_') // not a legal character
        {
            if (i < num.length - 2)
                    return false;
            else   // gotta check for those suffixes
            {
                if (c != 'U' && c != 'u' && c != 'L')
                        return false;
                if (i != num.length - 1)
                {
                    // if we're not the last one, the next one must
                    // also be a suffix to be valid
                    char c2 = num[$-1];
                    if (c2 != 'U' && c2 != 'u' && c2 != 'L')
                        return false; // spam at the end of the string
                    if (c2 == c)
                        return false; // repeats are disallowed
                }
            }
        }
    }

    return true;
}

/*
    Returns true if the given compile time string is an octal literal.
*/
template isOctalLiteral(string num)
{
    enum bool isOctalLiteral = isOctalLiteralString(num);
}

unittest
{
    // ensure that you get the right types, even with embedded underscores
    auto w = octal!"100_000_000_000";
    static assert(!is(typeof(w) == int));
    auto w2 = octal!"1_000_000_000";
    static assert(is(typeof(w2) == int));

    static assert(octal!"45" == 37);
    static assert(octal!"0" == 0);
    static assert(octal!"7" == 7);
    static assert(octal!"10" == 8);
    static assert(octal!"666" == 438);

    static assert(octal!45 == 37);
    static assert(octal!0 == 0);
    static assert(octal!7 == 7);
    static assert(octal!10 == 8);
    static assert(octal!666 == 438);

    static assert(octal!"66_6" == 438);

    static assert(octal!2520046213 == 356535435);
    static assert(octal!"2520046213" == 356535435);

    static assert(octal!17777777777 == int.max);

    static assert(!__traits(compiles, octal!823));

    static assert(!__traits(compiles, octal!"823"));

    static assert(!__traits(compiles, octal!"_823"));
    static assert(!__traits(compiles, octal!"spam"));
    static assert(!__traits(compiles, octal!"77%"));

    int a;
    long b;

    // biggest value that should fit in an it
    static assert(__traits(compiles,  a = octal!"17777777777"));
    // should not fit in the int
    static assert(!__traits(compiles, a = octal!"20000000000"));
    // ... but should fit in a long
    static assert(__traits(compiles, b = octal!"20000000000"));

    static assert(!__traits(compiles, a = octal!"1L"));

    // this should pass, but it doesn't, since the int converter
    // doesn't pass along its suffix to helper templates

    //static assert(!__traits(compiles, a = octal!1L));

    static assert(__traits(compiles, b = octal!"1L"));
    static assert(__traits(compiles, b = octal!1L));
}

/+
emplaceRef is a package function for phobos internal use. It works like
emplace, but takes its argument by ref (as opposed to "by pointer").

This makes it easier to use, easier to be safe, and faster in a non-inline
build.

Furthermore, emplaceRef optionally takes a type paremeter, which specifies
the type we want to build. This helps to build qualified objects on mutable
buffer, without breaking the type system with unsafe casts.
+/
package ref UT emplaceRef(UT, Args...)(ref UT chunk, auto ref Args args)
if (is(UT == Unqual!UT))
{
    return emplaceImpl!UT(chunk, args);
}
// ditto
package ref UT emplaceRef(T, UT, Args...)(ref UT chunk, auto ref Args args)
if (is(UT == Unqual!T) && !is(T == UT))
{
    return emplaceImpl!T(chunk, args);
}


private template emplaceImpl(T)
{
    alias UT = Unqual!T;

    ref UT emplaceImpl()(ref UT chunk)
    {
        static assert (is(typeof({static T i;})),
            convFormat("Cannot emplace a %1$s because %1$s.this() is annotated with @disable.", T.stringof));

        return emplaceInitializer(chunk);
    }

    static if (!is(T == struct))
    ref UT emplaceImpl(Arg)(ref UT chunk, auto ref Arg arg)
    {
        static assert(is(typeof({T t = arg;})),
            convFormat("%s cannot be emplaced from a %s.", T.stringof, Arg.stringof));

        static if (isStaticArray!T)
        {
            alias UArg = Unqual!Arg;
            alias E = ElementEncodingType!(typeof(T.init[]));
            alias UE = Unqual!E;
            enum n = T.length;

            static if (is(Arg : T))
            {
                //Matching static array
                static if (!hasElaborateAssign!UT && isAssignable!(UT, Arg))
                    chunk = arg;
                else static if (is(UArg == UT))
                {
                    import core.stdc.string : memcpy;
                    // This is known to be safe as the two values are the same
                    // type and the source (arg) should be initialized
                    () @trusted { memcpy(&chunk, &arg, T.sizeof); }();
                    static if (hasElaborateCopyConstructor!T)
                        _postblitRecurse(chunk);
                }
                else
                    .emplaceImpl!T(chunk, cast(T)arg);
            }
            else static if (is(Arg : E[]))
            {
                //Matching dynamic array
                static if (!hasElaborateAssign!UT && is(typeof(chunk[] = arg[])))
                    chunk[] = arg[];
                else static if (is(Unqual!(ElementEncodingType!Arg) == UE))
                {
                    import core.stdc.string : memcpy;
                    assert(n == chunk.length, "Array length missmatch in emplace");

                    // This is unsafe as long as the length match is a
                    // precondition and not an unconditional exception
                    memcpy(&chunk, arg.ptr, T.sizeof);

                    static if (hasElaborateCopyConstructor!T)
                        _postblitRecurse(chunk);
                }
                else
                    .emplaceImpl!T(chunk, cast(E[])arg);
            }
            else static if (is(Arg : E))
            {
                //Case matching single element to array.
                static if (!hasElaborateAssign!UT && is(typeof(chunk[] = arg)))
                    chunk[] = arg;
                else static if (is(UArg == Unqual!E))
                {
                    import core.stdc.string : memcpy;

                    foreach(i; 0 .. n)
                    {
                        // This is known to be safe as the two values are the same
                        // type and the source (arg) should be initialized
                        () @trusted { memcpy(&(chunk[i]), &arg, E.sizeof); }();
                    }

                    static if (hasElaborateCopyConstructor!T)
                        _postblitRecurse(chunk);
                }
                else
                    //Alias this. Coerce.
                    .emplaceImpl!T(chunk, cast(E)arg);
            }
            else static if (is(typeof(.emplaceImpl!E(chunk[0], arg))))
            {
                //Final case for everything else:
                //Types that don't match (int to uint[2])
                //Recursion for multidimensions
                static if (!hasElaborateAssign!UT && is(typeof(chunk[] = arg)))
                    chunk[] = arg;
                else
                    foreach(i; 0 .. n)
                        .emplaceImpl!E(chunk[i], arg);
            }
            else
                static assert(0, convFormat("Sorry, this implementation doesn't know how to emplace a %s with a %s", T.stringof, Arg.stringof));

            return chunk;
        }
        else
        {
            chunk = arg;
            return chunk;
        }
    }
    // ditto
    static if (is(T == struct))
    ref UT emplaceImpl(Args...)(ref UT chunk, auto ref Args args)
    {
        static if (Args.length == 1 && is(Args[0] : T) &&
            is (typeof({T t = args[0];})) //Check for legal postblit
            )
        {
            static if (is(Unqual!T == Unqual!(Args[0])))
            {
                //Types match exactly: we postblit
                static if (!hasElaborateAssign!UT && isAssignable!(UT, T))
                    chunk = args[0];
                else
                {
                    import core.stdc.string : memcpy;
                    // This is known to be safe as the two values are the same
                    // type and the source (args[0]) should be initialized
                    () @trusted { memcpy(&chunk, &args[0], T.sizeof); }();
                    static if (hasElaborateCopyConstructor!T)
                        _postblitRecurse(chunk);
                }
            }
            else
                //Alias this. Coerce to type T.
                .emplaceImpl!T(chunk, cast(T)args[0]);
        }
        else static if (is(typeof(chunk.__ctor(args))))
        {
            // T defines a genuine constructor accepting args
            // Go the classic route: write .init first, then call ctor
            emplaceInitializer(chunk);
            chunk.__ctor(args);
        }
        else static if (is(typeof(T.opCall(args))))
        {
            //Can be built calling opCall
            emplaceOpCaller(chunk, args); //emplaceOpCaller is deprecated
        }
        else static if (is(typeof(T(args))))
        {
            // Struct without constructor that has one matching field for
            // each argument. Individually emplace each field
            emplaceInitializer(chunk);
            foreach (i, ref field; chunk.tupleof[0 .. Args.length])
            {
                alias Field = typeof(field);
                alias UField = Unqual!Field;
                static if (is(Field == UField))
                    .emplaceImpl!Field(field, args[i]);
                else
                    .emplaceImpl!Field(*cast(Unqual!Field*)&field, args[i]);
            }
        }
        else
        {
            //We can't emplace. Try to diagnose a disabled postblit.
            static assert(!(Args.length == 1 && is(Args[0] : T)),
                convFormat("Cannot emplace a %1$s because %1$s.this(this) is annotated with @disable.", T.stringof));

            //We can't emplace.
            static assert(false,
                convFormat("%s cannot be emplaced from %s.", T.stringof, Args[].stringof));
        }

        return chunk;
    }
}
//emplace helper functions
private ref T emplaceInitializer(T)(ref T chunk) @trusted pure nothrow
{
    static if (!hasElaborateAssign!T && isAssignable!T)
        chunk = T.init;
    else
    {
        import core.stdc.string : memcpy;
        static immutable T init = T.init;
        memcpy(&chunk, &init, T.sizeof);
    }
    return chunk;
}
private deprecated("Using static opCall for emplace is deprecated. Plase use emplace(chunk, T(args)) instead.")
ref T emplaceOpCaller(T, Args...)(ref T chunk, auto ref Args args)
{
    static assert (is(typeof({T t = T.opCall(args);})),
        convFormat("%s.opCall does not return adequate data for construction.", T.stringof));
    return emplaceImpl!T(chunk, chunk.opCall(args));
}


// emplace
/**
Given a pointer $(D chunk) to uninitialized memory (but already typed
as $(D T)), constructs an object of non-$(D class) type $(D T) at that
address.

Returns: A pointer to the newly constructed object (which is the same
as $(D chunk)).
 */
T* emplace(T)(T* chunk) @safe pure nothrow
{
    emplaceImpl!T(*chunk);
    return chunk;
}

/**
Given a pointer $(D chunk) to uninitialized memory (but already typed
as a non-class type $(D T)), constructs an object of type $(D T) at
that address from arguments $(D args).

This function can be $(D @trusted) if the corresponding constructor of
$(D T) is $(D @safe).

Returns: A pointer to the newly constructed object (which is the same
as $(D chunk)).
 */
T* emplace(T, Args...)(T* chunk, auto ref Args args)
if (!is(T == struct) && Args.length == 1)
{
    emplaceImpl!T(*chunk, args);
    return chunk;
}
/// ditto
T* emplace(T, Args...)(T* chunk, auto ref Args args)
if (is(T == struct))
{
    emplaceImpl!T(*chunk, args);
    return chunk;
}

version(unittest) private struct __conv_EmplaceTest
{
    int i = 3;
    this(int i)
    {
        assert(this.i == 3 && i == 5);
        this.i = i;
    }
    this(int i, ref int j)
    {
        assert(i == 5 && j == 6);
        this.i = i;
        ++j;
    }

@disable:
    this();
    this(this);
    void opAssign();
}

version(unittest) private class __conv_EmplaceTestClass
{
    int i = 3;
    this(int i) @nogc @safe pure nothrow
    {
        assert(this.i == 3 && i == 5);
        this.i = i;
    }
    this(int i, ref int j) @nogc @safe pure nothrow
    {
        assert(i == 5 && j == 6);
        this.i = i;
        ++j;
    }
}

unittest
{
    struct S { @disable this(); }
    S s = void;
    static assert(!__traits(compiles, emplace(&s)));
    static assert( __traits(compiles, emplace(&s, S.init)));
}

unittest
{
    interface I {}
    class K : I {}

    K k = void;
    emplace(&k);
    assert(k is null);

    I i = void;
    emplace(&i);
    assert(i is null);
}

unittest
{
    static struct S {int i = 5;}
    S[2] s2 = void;
    emplace(&s2);
    assert(s2[0].i == 5 && s2[1].i == 5);
}

unittest
{
    struct S1
    {}

    struct S2
    {
        void opAssign(S2);
    }

    S1 s1 = void;
    S2 s2 = void;
    S1[2] as1 = void;
    S2[2] as2 = void;
    emplace(&s1);
    emplace(&s2);
    emplace(&as1);
    emplace(&as2);
}

unittest
{
    static struct S1
    {
        this(this) @disable;
    }
    static struct S2
    {
        this() @disable;
    }
    S1[2] ss1 = void;
    S2[2] ss2 = void;
    static assert( __traits(compiles, emplace(&ss1)));
    static assert(!__traits(compiles, emplace(&ss2)));
    S1 s1 = S1.init;
    S2 s2 = S2.init;
    static assert(!__traits(compiles, emplace(&ss1, s1)));
    static assert( __traits(compiles, emplace(&ss2, s2)));
}

unittest
{
    struct S
    {
        immutable int i;
    }
    S s = void;
    S[2] ss1 = void;
    S[2] ss2 = void;
    emplace(&s, 5);
    emplace(&ss1, s);
    emplace(&ss2, ss1);
}

//Start testing emplace-args here

unittest
{
    int a;
    int b = 42;
    assert(*emplace!int(&a, b) == 42);
}

unittest
{
    interface I {}
    class K : I {}

    K k = null, k2 = new K;
    assert(k !is k2);
    emplace!K(&k, k2);
    assert(k is k2);

    I i = null;
    assert(i !is k);
    emplace!I(&i, k);
    assert(i is k);
}

unittest
{
    static struct S
    {
        int i = 5;
        void opAssign(S){assert(0);}
    }
    S[2] sa = void;
    S[2] sb;
    emplace(&sa, sb);
    assert(sa[0].i == 5 && sa[1].i == 5);
}

//Start testing emplace-struct here

// Test constructor branch
unittest
{
    struct S
    {
        double x = 5, y = 6;
        this(int a, int b)
        {
            assert(x == 5 && y == 6);
            x = a;
            y = b;
        }
    }

    auto s1 = new void[S.sizeof];
    auto s2 = S(42, 43);
    assert(*emplace!S(cast(S*) s1.ptr, s2) == s2);
    assert(*emplace!S(cast(S*) s1, 44, 45) == S(44, 45));
}

unittest
{
    __conv_EmplaceTest k = void;
    emplace(&k, 5);
    assert(k.i == 5);
}

unittest
{
    int var = 6;
    __conv_EmplaceTest k = void;
    emplace(&k, 5, var);
    assert(k.i == 5);
    assert(var == 7);
}

// Test matching fields branch
unittest
{
    struct S { uint n; }
    S s;
    emplace!S(&s, 2U);
    assert(s.n == 2);
}

unittest
{
    struct S { int a, b; this(int){} }
    S s;
    static assert(!__traits(compiles, emplace!S(&s, 2, 3)));
}

unittest
{
    struct S { int a, b = 7; }
    S s1 = void, s2 = void;

    emplace!S(&s1, 2);
    assert(s1.a == 2 && s1.b == 7);

    emplace!S(&s2, 2, 3);
    assert(s2.a == 2 && s2.b == 3);
}

//opAssign
unittest
{
    static struct S
    {
        int i = 5;
        void opAssign(int){assert(0);}
        void opAssign(S){assert(0);}
    }
    S sa1 = void;
    S sa2 = void;
    S sb1 = S(1);
    emplace(&sa1, sb1);
    emplace(&sa2, 2);
    assert(sa1.i == 1);
    assert(sa2.i == 2);
}

//postblit precedence
unittest
{
    //Works, but breaks in "-w -O" because of @@@9332@@@.
    //Uncomment test when 9332 is fixed.
    static struct S
    {
        int i;

        this(S other){assert(false);}
        this(int i){this.i = i;}
        this(this){}
    }
    S a = void;
    assert(is(typeof({S b = a;})));    //Postblit
    assert(is(typeof({S b = S(a);}))); //Constructor
    auto b = S(5);
    emplace(&a, b);
    assert(a.i == 5);

    static struct S2
    {
        int* p;
        this(const S2){};
    }
    static assert(!is(immutable S2 : S2));
    S2 s2 = void;
    immutable is2 = (immutable S2).init;
    emplace(&s2, is2);
}

//nested structs and postblit
unittest
{
    static struct S
    {
        int* p;
        this(int i){p = [i].ptr;}
        this(this)
        {
            if (p)
                p = [*p].ptr;
        }
    }
    static struct SS
    {
        S s;
        void opAssign(const SS)
        {
            assert(0);
        }
    }
    SS ssa = void;
    SS ssb = SS(S(5));
    emplace(&ssa, ssb);
    assert(*ssa.s.p == 5);
    assert(ssa.s.p != ssb.s.p);
}

//disabled postblit
unittest
{
    static struct S1
    {
        int i;
        @disable this(this);
    }
    S1 s1 = void;
    static assert( __traits(compiles, emplace(&s1, 1)));
    static assert(!__traits(compiles, emplace(&s1, S1.init)));

    static struct S2
    {
        int i;
        @disable this(this);
        this(ref S2){}
    }
    S2 s2 = void;
    static assert(!__traits(compiles, emplace(&s2, 1)));
    static assert( __traits(compiles, emplace(&s2, S2.init)));

    static struct SS1
    {
        S1 s;
    }
    SS1 ss1 = void;
    static assert( __traits(compiles, emplace(&ss1)));
    static assert(!__traits(compiles, emplace(&ss1, SS1.init)));

    static struct SS2
    {
        S2 s;
    }
    SS2 ss2 = void;
    static assert( __traits(compiles, emplace(&ss2)));
    static assert(!__traits(compiles, emplace(&ss2, SS2.init)));


    // SS1 sss1 = s1;      //This doesn't compile
    // SS1 sss1 = SS1(s1); //This doesn't compile
    // So emplace shouldn't compile either
    static assert(!__traits(compiles, emplace(&sss1, s1)));
    static assert(!__traits(compiles, emplace(&sss2, s2)));
}

//Imutability
unittest
{
    //Castable immutability
    {
        static struct S1
        {
            int i;
        }
        static assert(is( immutable(S1) : S1));
        S1 sa = void;
        auto sb = immutable(S1)(5);
        emplace(&sa, sb);
        assert(sa.i == 5);
    }
    //Un-castable immutability
    {
        static struct S2
        {
            int* p;
        }
        static assert(!is(immutable(S2) : S2));
        S2 sa = void;
        auto sb = immutable(S2)(null);
        assert(!__traits(compiles, emplace(&sa, sb)));
    }
}

unittest
{
    static struct S
    {
        immutable int i;
        immutable(int)* j;
    }
    S s = void;
    emplace(&s, 1, null);
    emplace(&s, 2, &s.i);
    assert(s is S(2, &s.i));
}

//Context pointer
unittest
{
    int i = 0;
    {
        struct S1
        {
            void foo(){++i;}
        }
        S1 sa = void;
        S1 sb;
        emplace(&sa, sb);
        sa.foo();
        assert(i == 1);
    }
    {
        struct S2
        {
            void foo(){++i;}
            this(this){}
        }
        S2 sa = void;
        S2 sb;
        emplace(&sa, sb);
        sa.foo();
        assert(i == 2);
    }

    ////NOTE: THESE WILL COMPILE
    ////But will not correctly emplace the context pointer
    ////The problem lies with voldemort, and not emplace.
    //{
    //    struct S3
    //    {
    //        int k;
    //        void foo(){++i;}
    //    }
    //}
    //S3 s3 = void;
    //emplace(&s3);    //S3.init has no context pointer information
    //emplace(&s3, 1); //No way to obtain context pointer once inside emplace
}

//Alias this
unittest
{
    static struct S
    {
        int i;
    }
    //By Ref
    {
        static struct SS1
        {
            int j;
            S s;
            alias s this;
        }
        S s = void;
        SS1 ss = SS1(1, S(2));
        emplace(&s, ss);
        assert(s.i == 2);
    }
    //By Value
    {
        static struct SS2
        {
            int j;
            S s;
            S foo() @property{return s;}
            alias foo this;
        }
        S s = void;
        SS2 ss = SS2(1, S(2));
        emplace(&s, ss);
        assert(s.i == 2);
    }
}
version(unittest)
{
    //Ambiguity
    struct __std_conv_S
    {
        int i;
        this(__std_conv_SS ss)         {assert(0);}
        static opCall(__std_conv_SS ss)
        {
            __std_conv_S s; s.i = ss.j;
            return s;
        }
    }
    struct __std_conv_SS
    {
        int j;
        __std_conv_S s;
        ref __std_conv_S foo() return @property {s.i = j; return s;}
        alias foo this;
    }
    static assert(is(__std_conv_SS : __std_conv_S));
    unittest
    {
        __std_conv_S s = void;
        __std_conv_SS ss = __std_conv_SS(1);

        __std_conv_S sTest1 = ss; //this calls "SS alias this" (and not "S.this(SS)")
        emplace(&s, ss); //"alias this" should take precedence in emplace over "opCall"
        assert(s.i == 1);
    }
}

//Nested classes
unittest
{
    class A{}
    static struct S
    {
        A a;
    }
    S s1 = void;
    S s2 = S(new A);
    emplace(&s1, s2);
    assert(s1.a is s2.a);
}

//safety & nothrow & CTFE
unittest
{
    //emplace should be safe for anything with no elaborate opassign
    static struct S1
    {
        int i;
    }
    static struct S2
    {
        int i;
        this(int j)@safe nothrow{i = j;}
    }

    int i;
    S1 s1 = void;
    S2 s2 = void;

    auto pi = &i;
    auto ps1 = &s1;
    auto ps2 = &s2;

    void foo() @safe nothrow
    {
        emplace(pi);
        emplace(pi, 5);
        emplace(ps1);
        emplace(ps1, 5);
        emplace(ps1, S1.init);
        emplace(ps2);
        emplace(ps2, 5);
        emplace(ps2, S2.init);
    }

    T bar(T)() @property
    {
        T t/+ = void+/; //CTFE void illegal
        emplace(&t, 5);
        return t;
    }
    enum a = bar!int;
    enum b = bar!S1;
    enum c = bar!S2;
}


unittest
{
    struct S
    {
        int[2] get(){return [1, 2];}
        alias get this;
    }
    struct SS
    {
        int[2] ii;
    }
    struct ISS
    {
        int[2] ii;
    }
    S s;
    SS ss = void;
    ISS iss = void;
    emplace(&ss, s);
    emplace(&iss, s);
    assert(ss.ii == [1, 2]);
    assert(iss.ii == [1, 2]);
}

//disable opAssign
unittest
{
    static struct S
    {
        @disable void opAssign(S);
    }
    S s;
    emplace(&s, S.init);
}

//opCall
unittest
{
    int i;
    //Without constructor
    {
        static struct S1
        {
            int i;
            static S1 opCall(int*){assert(0);}
        }
        S1 s = void;
        static assert(!__traits(compiles, emplace(&s,  1)));
        static assert( __traits(compiles, emplace(&s, &i))); //(works, but deprected)
    }
    //With constructor
    {
        static struct S2
        {
            int i = 0;
            static S2 opCall(int*){assert(0);}
            static S2 opCall(int){assert(0);}
            this(int i){this.i = i;}
        }
        S2 s = void;
        static assert( __traits(compiles, emplace(&s, 1)));  //(works, but deprected)
        static assert( __traits(compiles, emplace(&s, &i))); //(works, but deprected)
        emplace(&s,  1);
        assert(s.i == 1);
    }
    //With postblit ambiguity
    {
        static struct S3
        {
            int i = 0;
            static S3 opCall(ref S3){assert(0);}
        }
        S3 s = void;
        static assert( __traits(compiles, emplace(&s, S3.init)));
    }
}

unittest //@@@9559@@@
{
    import std.algorithm : map;
    import std.typecons : Nullable;
    alias I = Nullable!int;
    auto ints = [0, 1, 2].map!(i => i & 1 ? I.init : I(i))();
    auto asArray = std.array.array(ints);
}

unittest //http://forum.dlang.org/thread/nxbdgtdlmwscocbiypjs@forum.dlang.org
{
    import std.array : array;
    import std.datetime : SysTime, UTC;
    import std.math : isNaN;

    static struct A
    {
        double i;
    }

    static struct B
    {
        invariant()
        {
            if(j == 0)
                assert(a.i.isNaN(), "why is 'j' zero?? and i is not NaN?");
            else
                assert(!a.i.isNaN());
        }
        SysTime when; // comment this line avoid the breakage
        int j;
        A a;
    }

    B b1 = B.init;
    assert(&b1); // verify that default eyes invariants are ok;

    auto b2 = B(SysTime(0, UTC()), 1, A(1));
    assert(&b2);
    auto b3 = B(SysTime(0, UTC()), 1, A(1));
    assert(&b3);

    auto arr = [b2, b3];

    assert(arr[0].j == 1);
    assert(arr[1].j == 1);
    auto a2 = arr.array(); // << bang, invariant is raised, also if b2 and b3 are good
}

//static arrays
unittest
{
    static struct S
    {
        int[2] ii;
    }
    static struct IS
    {
        immutable int[2] ii;
    }
    int[2] ii;
    S  s   = void;
    IS ims = void;
    ubyte ub = 2;
    emplace(&s, ub);
    emplace(&s, ii);
    emplace(&ims, ub);
    emplace(&ims, ii);
    uint[2] uu;
    static assert(!__traits(compiles, {S ss = S(uu);}));
    static assert(!__traits(compiles, emplace(&s, uu)));
}

unittest
{
    int[2]  sii;
    int[2]  sii2;
    uint[2] uii;
    uint[2] uii2;
    emplace(&sii, 1);
    emplace(&sii, 1U);
    emplace(&uii, 1);
    emplace(&uii, 1U);
    emplace(&sii, sii2);
    //emplace(&sii, uii2); //Sorry, this implementation doesn't know how to...
    //emplace(&uii, sii2); //Sorry, this implementation doesn't know how to...
    emplace(&uii, uii2);
    emplace(&sii, sii2[]);
    //emplace(&sii, uii2[]); //Sorry, this implementation doesn't know how to...
    //emplace(&uii, sii2[]); //Sorry, this implementation doesn't know how to...
    emplace(&uii, uii2[]);
}

unittest
{
    bool allowDestruction = false;
    struct S
    {
        int i;
        this(this){}
        ~this(){assert(allowDestruction);}
    }
    S s = S(1);
    S[2] ss1 = void;
    S[2] ss2 = void;
    S[2] ss3 = void;
    emplace(&ss1, s);
    emplace(&ss2, ss1);
    emplace(&ss3, ss2[]);
    assert(ss1[1] == s);
    assert(ss2[1] == s);
    assert(ss3[1] == s);
    allowDestruction = true;
}

unittest
{
    //Checks postblit, construction, and context pointer
    int count = 0;
    struct S
    {
        this(this)
        {
            ++count;
        }
        ~this()
        {
            --count;
        }
    }

    S s;
    {
        S[4] ss = void;
        emplace(&ss, s);
        assert(count == 4);
    }
    assert(count == 0);
}

unittest
{
    struct S
    {
        int i;
    }
    S s;
    S[2][2][2] sss = void;
    emplace(&sss, s);
}

unittest //Constness
{
    import std.stdio;

    int a = void;
    emplaceRef!(const int)(a, 5);

    immutable i = 5;
    const(int)* p = void;
    emplaceRef!(const int*)(p, &i);

    struct S
    {
        int* p;
    }
    alias IS = immutable(S);
    S s = void;
    emplaceRef!IS(s, IS());
    S[2] ss = void;
    emplaceRef!(IS[2])(ss, IS());

    IS[2] iss = IS.init;
    emplaceRef!(IS[2])(ss, iss);
    emplaceRef!(IS[2])(ss, iss[]);
}

pure nothrow @safe @nogc unittest
{
    int i;
    emplaceRef(i);
    emplaceRef!int(i);
    emplaceRef(i, 5);
    emplaceRef!int(i, 5);
}

// Test attribute propagation for UDTs
pure nothrow @safe /* @nogc */ unittest
{
    static struct Safe
    {
        this(this) pure nothrow @safe @nogc {}
    }

    Safe safe = void;
    emplaceRef(safe, Safe());

    Safe[1] safeArr = [Safe()];
    Safe[1] uninitializedSafeArr = void;
    emplaceRef(uninitializedSafeArr, safe);
    emplaceRef(uninitializedSafeArr, safeArr);

    static struct Unsafe
    {
        this(this) @system {}
    }

    Unsafe unsafe = void;
    static assert(!__traits(compiles, emplaceRef(unsafe, Unsafe())));

    Unsafe[1] unsafeArr = [Unsafe()];
    Unsafe[1] uninitializedUnsafeArr = void;
    static assert(!__traits(compiles, emplaceRef(uninitializedUnsafeArr, unsafe)));
    static assert(!__traits(compiles, emplaceRef(uninitializedUnsafeArr, unsafeArr)));
}

private void testEmplaceChunk(void[] chunk, size_t typeSize, size_t typeAlignment, string typeName) @nogc pure nothrow
{
    assert(chunk.length >= typeSize, "emplace: Chunk size too small.");
    assert((cast(size_t)chunk.ptr) % typeAlignment == 0, "emplace: Chunk is not aligned.");
}

/**
Given a raw memory area $(D chunk), constructs an object of $(D class)
type $(D T) at that address. The constructor is passed the arguments
$(D Args). The $(D chunk) must be as least as large as $(D T) needs
and should have an alignment multiple of $(D T)'s alignment. (The size
of a $(D class) instance is obtained by using $(D
__traits(classInstanceSize, T))).

This function can be $(D @trusted) if the corresponding constructor of
$(D T) is $(D @safe).

Returns: A pointer to the newly constructed object.
 */
T emplace(T, Args...)(void[] chunk, auto ref Args args)
    if (is(T == class))
{
    enum classSize = __traits(classInstanceSize, T);
    testEmplaceChunk(chunk, classSize, classInstanceAlignment!T, T.stringof);
    auto result = cast(T) chunk.ptr;

    // Initialize the object in its pre-ctor state
    chunk[0 .. classSize] = typeid(T).init[];

    // Call the ctor if any
    static if (is(typeof(result.__ctor(args))))
    {
        // T defines a genuine constructor accepting args
        // Go the classic route: write .init first, then call ctor
        result.__ctor(args);
    }
    else
    {
        static assert(args.length == 0 && !is(typeof(&T.__ctor)),
                "Don't know how to initialize an object of type "
                ~ T.stringof ~ " with arguments " ~ Args.stringof);
    }
    return result;
}

@nogc pure nothrow unittest
{
    int var = 6;
    ubyte[__traits(classInstanceSize, __conv_EmplaceTestClass)] buf;
    auto k = emplace!__conv_EmplaceTestClass(buf, 5, var);
    assert(k.i == 5);
    assert(var == 7);
}

/**
Given a raw memory area $(D chunk), constructs an object of non-$(D
class) type $(D T) at that address. The constructor is passed the
arguments $(D args), if any. The $(D chunk) must be as least as large
as $(D T) needs and should have an alignment multiple of $(D T)'s
alignment.

This function can be $(D @trusted) if the corresponding constructor of
$(D T) is $(D @safe).

Returns: A pointer to the newly constructed object.
 */
T* emplace(T, Args...)(void[] chunk, auto ref Args args)
    if (!is(T == class))
{
    testEmplaceChunk(chunk, T.sizeof, T.alignof, T.stringof);
    return emplace(cast(T*) chunk.ptr, args);
}

///
unittest
{
    struct S
    {
        int a, b;
    }
    auto p = new void[S.sizeof];
    S s;
    s.a = 42;
    s.b = 43;
    auto s1 = emplace!S(p, s);
    assert(s1.a == 42 && s1.b == 43);
}

unittest
{
    int var = 6;
    auto k = emplace!__conv_EmplaceTest(new void[__conv_EmplaceTest.sizeof], 5, var);
    assert(k.i == 5);
    assert(var == 7);
}

unittest
{
    class A
    {
        int x = 5;
        int y = 42;
        this(int z)
        {
            assert(x == 5 && y == 42);
            x = y = z;
        }
    }
    void[] buf;

    static byte[__traits(classInstanceSize, A)] sbuf;
    buf = sbuf[];
    auto a = emplace!A(buf, 55);
    assert(a.x == 55 && a.y == 55);

    // emplace in bigger buffer
    buf = new byte[](__traits(classInstanceSize, A) + 10);
    a = emplace!A(buf, 55);
    assert(a.x == 55 && a.y == 55);

    // need ctor args
    static assert(!is(typeof(emplace!A(buf))));
}

unittest
{
    import std.algorithm : equal, map;
    // Check fix for http://d.puremagic.com/issues/show_bug.cgi?id=2971
    assert(equal(map!(to!int)(["42", "34", "345"]), [42, 34, 345]));
}

// Undocumented for the time being
void toTextRange(T, W)(T value, W writer)
    if (isIntegral!T && isOutputRange!(W, char))
{
    char[value.sizeof * 4] buffer = void;
    uint i = cast(uint) (buffer.length - 1);

    bool negative = value < 0;
    Unqual!(Unsigned!T) v = negative ? -value : value;

    while (v >= 10)
    {
        auto c = cast(uint) (v % 10);
        v /= 10;
        buffer[i--] = cast(char) (c + '0');
    }

    buffer[i] = cast(char) (v + '0'); //hexDigits[cast(uint) v];
    if (negative)
        buffer[--i] = '-';
    put(writer, buffer[i .. $]);
}

unittest
{
    import std.array : appender;
    auto result = appender!(char[])();
    toTextRange(-1, result);
    assert(result.data == "-1");
}


/**
    Returns the corresponding _unsigned value for $(D x) (e.g. if $(D x) has type
    $(D int), it returns $(D cast(uint) x)). The advantage compared to the cast
    is that you do not need to rewrite the cast if $(D x) later changes type
    (e.g from $(D int) to $(D long)).

    Note that the result is always mutable even if the original type was const
    or immutable. In order to retain the constness, use $(XREF traits, Unsigned).
 */
auto unsigned(T)(T x) if (isIntegral!T)
{
    return cast(Unqual!(Unsigned!T))x;
}

///
unittest
{
    immutable int s = 42;
    auto u1 = unsigned(s); //not qualified
    static assert(is(typeof(u1) == uint));
    Unsigned!(typeof(s)) u2 = unsigned(s); //same qualification
    static assert(is(typeof(u2) == immutable uint));
    immutable u3 = unsigned(s); //explicitly qualified
}

unittest
{
    foreach(T; TypeTuple!(byte, ubyte))
    {
        static assert(is(typeof(unsigned(cast(T)1)) == ubyte));
        static assert(is(typeof(unsigned(cast(const T)1)) == ubyte));
        static assert(is(typeof(unsigned(cast(immutable T)1)) == ubyte));
    }

    foreach(T; TypeTuple!(short, ushort))
    {
        static assert(is(typeof(unsigned(cast(T)1)) == ushort));
        static assert(is(typeof(unsigned(cast(const T)1)) == ushort));
        static assert(is(typeof(unsigned(cast(immutable T)1)) == ushort));
    }

    foreach(T; TypeTuple!(int, uint))
    {
        static assert(is(typeof(unsigned(cast(T)1)) == uint));
        static assert(is(typeof(unsigned(cast(const T)1)) == uint));
        static assert(is(typeof(unsigned(cast(immutable T)1)) == uint));
    }

    foreach(T; TypeTuple!(long, ulong))
    {
        static assert(is(typeof(unsigned(cast(T)1)) == ulong));
        static assert(is(typeof(unsigned(cast(const T)1)) == ulong));
        static assert(is(typeof(unsigned(cast(immutable T)1)) == ulong));
    }
}

auto unsigned(T)(T x) if (isSomeChar!T)
{
    // All characters are unsigned
    static assert(T.min == 0);
    return cast(Unqual!T) x;
}

unittest
{
    foreach(T; TypeTuple!(char, wchar, dchar))
    {
        static assert(is(typeof(unsigned(cast(T)'A')) == T));
        static assert(is(typeof(unsigned(cast(const T)'A')) == T));
        static assert(is(typeof(unsigned(cast(immutable T)'A')) == T));
    }
}


/**
    Returns the corresponding _signed value for $(D x) (e.g. if $(D x) has type
    $(D uint), it returns $(D cast(int) x)). The advantage compared to the cast
    is that you do not need to rewrite the cast if $(D x) later changes type
    (e.g from $(D uint) to $(D ulong)).

    Note that the result is always mutable even if the original type was const
    or immutable. In order to retain the constness, use $(XREF traits, Signed).
 */
auto signed(T)(T x) if (isIntegral!T)
{
    return cast(Unqual!(Signed!T))x;
}

///
unittest
{
    immutable uint u = 42;
    auto s1 = signed(u); //not qualified
    static assert(is(typeof(s1) == int));
    Signed!(typeof(u)) s2 = signed(u); //same qualification
    static assert(is(typeof(s2) == immutable int));
    immutable s3 = signed(u); //explicitly qualified
}

unittest
{
    foreach(T; TypeTuple!(byte, ubyte))
    {
        static assert(is(typeof(signed(cast(T)1)) == byte));
        static assert(is(typeof(signed(cast(const T)1)) == byte));
        static assert(is(typeof(signed(cast(immutable T)1)) == byte));
    }

    foreach(T; TypeTuple!(short, ushort))
    {
        static assert(is(typeof(signed(cast(T)1)) == short));
        static assert(is(typeof(signed(cast(const T)1)) == short));
        static assert(is(typeof(signed(cast(immutable T)1)) == short));
    }

    foreach(T; TypeTuple!(int, uint))
    {
        static assert(is(typeof(signed(cast(T)1)) == int));
        static assert(is(typeof(signed(cast(const T)1)) == int));
        static assert(is(typeof(signed(cast(immutable T)1)) == int));
    }

    foreach(T; TypeTuple!(long, ulong))
    {
        static assert(is(typeof(signed(cast(T)1)) == long));
        static assert(is(typeof(signed(cast(const T)1)) == long));
        static assert(is(typeof(signed(cast(immutable T)1)) == long));
    }
}

unittest
{
    // issue 10874
    enum Test { a = 0 }
    ulong l = 0;
    auto t = l.to!Test;
}

/**
    A wrapper on top of the built-in cast operator that allows one to restrict
    casting of the original type of the value.

    A common issue with using a raw cast is that it may silently continue to
    compile even if the value's type has changed during refactoring,
    which breaks the initial assumption about the cast.

    Params:
        From  = The type to cast from. The programmer must ensure it is legal
                to make this cast.
 */
template castFrom(From)
{
    /**
        Params:
            To    = The type _to cast _to.
            value = The value _to cast. It must be of type $(D From),
                    otherwise a compile-time error is emitted.

        Returns:
            the value after the cast, returned by reference if possible.
     */
    auto ref to(To, T)(auto ref T value) @system
    {
        static assert (
            is(From == T),
            "the value to cast is not of specified type '" ~ From.stringof ~
                 "', it is of type '" ~ T.stringof ~ "'"
        );

        static assert (
            is(typeof(cast(To)value)),
            "can't cast from '" ~ From.stringof ~ "' to '" ~ To.stringof ~ "'"
        );

        return cast(To) value;
    }

    ///
    unittest
    {
        // Regular cast, which has been verified to be legal by the programmer:
        {
            long x;
            auto y = cast(int) x;
        }

        // However this will still compile if 'x' is changed to be a pointer:
        {
            long* x;
            auto y = cast(int) x;
        }

        // castFrom provides a more reliable alternative to casting:
        {
            long x;
            auto y = castFrom!long.to!int(x);
        }

        // Changing the type of 'x' will now issue a compiler error,
        // allowing bad casts to be caught before it's too late:
        {
            long* x;
            static assert (
                !__traits(compiles, castFrom!long.to!int(x))
            );

            // if cast is still needed, must be changed to:
            auto y = castFrom!(long*).to!int(x);
        }
    }
}

/**
Check the correctness of a string for $(D hexString).
The result is true if and only if the input string is composed of whitespace
characters (\f\n\r\t\v lineSep paraSep nelSep) and
an even number of hexadecimal digits (regardless of the case).
*/
private bool isHexLiteral(String)(in String hexData)
{
    import std.ascii : isHexDigit;
    import std.uni : lineSep, paraSep, nelSep;
    size_t i;
    foreach(const dchar c; hexData)
    {
        switch (c)
        {
            case ' ':
            case '\t':
            case '\v':
            case '\f':
            case '\r':
            case '\n':
            case lineSep:
            case paraSep:
            case nelSep:
                continue;

            default:
                break;
        }
        if (c.isHexDigit)
            ++i;
        else
            return false;
    }
    return !(i & 1);
}

///
unittest
{
    // test all the hex digits
    static assert( ("0123456789abcdefABCDEF").isHexLiteral);
    // empty or white strings are not valid
    static assert( "\r\n\t".isHexLiteral);
    // but are accepted if the count of hex digits is even
    static assert( "A\r\n\tB".isHexLiteral);
}

unittest
{
    import std.ascii;
    // empty/whites
    static assert( "".isHexLiteral);
    static assert( " \r".isHexLiteral);
    static assert( whitespace.isHexLiteral);
    static assert( ""w.isHexLiteral);
    static assert( " \r"w.isHexLiteral);
    static assert( ""d.isHexLiteral);
    static assert( " \r"d.isHexLiteral);
    static assert( "\u2028\u2029\u0085"d.isHexLiteral);
    // odd x strings
    static assert( !("5" ~ whitespace).isHexLiteral);
    static assert( !"123".isHexLiteral);
    static assert( !"1A3".isHexLiteral);
    static assert( !"1 23".isHexLiteral);
    static assert( !"\r\n\tC".isHexLiteral);
    static assert( !"123"w.isHexLiteral);
    static assert( !"1A3"w.isHexLiteral);
    static assert( !"1 23"w.isHexLiteral);
    static assert( !"\r\n\tC"w.isHexLiteral);
    static assert( !"123"d.isHexLiteral);
    static assert( !"1A3"d.isHexLiteral);
    static assert( !"1 23"d.isHexLiteral);
    static assert( !"\r\n\tC"d.isHexLiteral);
    // even x strings with invalid charset
    static assert( !"12gG".isHexLiteral);
    static assert( !"2A  3q".isHexLiteral);
    static assert( !"12gG"w.isHexLiteral);
    static assert( !"2A  3q"w.isHexLiteral);
    static assert( !"12gG"d.isHexLiteral);
    static assert( !"2A  3q"d.isHexLiteral);
    // valid x strings
    static assert( ("5A" ~ whitespace).isHexLiteral);
    static assert( ("5A 01A C FF de 1b").isHexLiteral);
    static assert( ("0123456789abcdefABCDEF").isHexLiteral);
    static assert( (" 012 34 5 6789 abcd ef\rAB\nCDEF").isHexLiteral);
    static assert( ("5A 01A C FF de 1b"w).isHexLiteral);
    static assert( ("0123456789abcdefABCDEF"w).isHexLiteral);
    static assert( (" 012 34 5 6789 abcd ef\rAB\nCDEF"w).isHexLiteral);
    static assert( ("5A 01A C FF de 1b"d).isHexLiteral);
    static assert( ("0123456789abcdefABCDEF"d).isHexLiteral);
    static assert( (" 012 34 5 6789 abcd ef\rAB\nCDEF"d).isHexLiteral);
    // library version allows what's pointed by issue 10454
    static assert( ("FFFFFFFFFFFFFFFFFFFFFFFFFFFFFFFF").isHexLiteral);
}

/**
Converts a hex literal to a string at compile time.

Takes a string made of hexadecimal digits and returns
the matching string by converting each pair of digits to a character.
The input string can also include white characters, which can be used
to keep the literal string readable in the source code.

The function is intended to replace the hexadecimal literal strings
starting with $(D 'x'), which could be removed to simplify the core language.

Params:
    hexData = string to be converted.

Returns:
    a $(D string), a $(D wstring) or a $(D dstring), according to the type of hexData.
 */
template hexString(string hexData)
if (hexData.isHexLiteral)
{
    immutable hexString = hexStrImpl(hexData);
}

/// ditto
template hexString(wstring hexData)
if (hexData.isHexLiteral)
{
    immutable hexString = hexStrImpl(hexData);
}

/// ditto
template hexString(dstring hexData)
if (hexData.isHexLiteral)
{
    immutable hexString = hexStrImpl(hexData);
}

///
unittest
{
    // conversion at compile time
    auto string1 = hexString!"304A314B";
    assert(string1 == "0J1K");
    auto string2 = hexString!"304A314B"w;
    assert(string2 == "0J1K"w);
    auto string3 = hexString!"304A314B"d;
    assert(string3 == "0J1K"d);
}

/*
    Takes a hexadecimal string literal and returns its representation.
    hexData is granted to be a valid string by the caller.
    C is granted to be a valid char type by the caller.
*/
@safe nothrow pure
private auto hexStrImpl(String)(String hexData)
{
    import std.ascii;
    alias C = Unqual!(ElementEncodingType!String);
    C[] result;
    result.length = hexData.length / 2;
    size_t cnt;
    ubyte v;
    foreach(c; hexData)
    {
        if (c.isHexDigit)
        {
            ubyte x;
            if (c >= '0' && c <= '9')
                x = cast(ubyte)(c - '0');
            else if (c >= 'a' && c <= 'f')
                x = cast(ubyte)(c - ('a' - 10));
            else if (c >= 'A' && c <= 'F')
                x = cast(ubyte)(c - ('A' - 10));
            if (cnt & 1)
            {
                v = cast(ubyte)((v << 4) | x);
                result[cnt / 2] = v;
            }
            else
                v = x;
            ++cnt;
        }
    }
    result.length = cnt / 2;
    return result;
}

unittest
{
    // compile time
    assert(hexString!"46 47 48 49 4A 4B" == "FGHIJK");
    assert(hexString!"30\r\n\t\f\v31 32 33 32 31 30" == "0123210");
    assert(hexString!"ab cd" == hexString!"ABCD");
}<|MERGE_RESOLUTION|>--- conflicted
+++ resolved
@@ -2867,7 +2867,7 @@
 //Tests for the double implementation
 unittest
 {
-    import core.stdc.stdlib, std.math, std.exception;
+    import core.stdc.stdlib, std.math;
     static if(real.mant_dig == 53)
     {
         //Should be parsed exactly: 53 bit mantissa
@@ -2978,11 +2978,7 @@
     {
         version (CRuntime_Microsoft)
             ld1 = 0x1.FFFFFFFFFFFFFFFEp-16382L; // strtold currently mapped to strtod
-<<<<<<< HEAD
-        else version (Android)
-=======
         else version (CRuntime_Bionic)
->>>>>>> b82986e6
             ld1 = 0x1.FFFFFFFFFFFFFFFEp-16382L; // strtold currently mapped to strtod
         else
             ld1 = strtold(s.ptr, null);
