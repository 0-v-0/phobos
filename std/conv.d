// Written in the D programming language.

/**
A one-stop shop for converting values from one type to another.

Copyright: Copyright Digital Mars 2007-.

License:   $(WEB boost.org/LICENSE_1_0.txt, Boost License 1.0).

Authors:   $(WEB digitalmars.com, Walter Bright),
           $(WEB erdani.org, Andrei Alexandrescu),
           Shin Fujishiro,
           Adam D. Ruppe,
           Kenji Hara

Source:    $(PHOBOSSRC std/_conv.d)

Macros:
WIKI = Phobos/StdConv

*/
module std.conv;

import std.math : ldexp;
import core.stdc.string;
import std.algorithm, std.array, std.ascii, std.exception, std.math, std.range,
    std.string, std.traits, std.typecons, std.typetuple, std.uni,
    std.utf;
import std.format;

//debug=conv;           // uncomment to turn on debugging printf's

/* ************* Exceptions *************** */

/**
 * Thrown on conversion errors.
 */
class ConvException : Exception
{
    @safe pure nothrow
    this(string s, string fn = __FILE__, size_t ln = __LINE__)
    {
        super(s, fn, ln);
    }
}

private string convError_unexpected(S)(S source)
{
    return source.empty ? "end of input" : text("'", source.front, "'");
}

private auto convError(S, T)(S source, string fn = __FILE__, size_t ln = __LINE__)
{
    return new ConvException(
        text("Unexpected ", convError_unexpected(source),
             " when converting from type "~S.stringof~" to type "~T.stringof),
        fn, ln);
}

private auto convError(S, T)(S source, int radix, string fn = __FILE__, size_t ln = __LINE__)
{
    return new ConvException(
        text("Unexpected ", convError_unexpected(source),
             " when converting from type "~S.stringof~" base ", radix,
             " to type "~T.stringof),
        fn, ln);
}

@safe pure/* nothrow*/  // lazy parameter bug
private auto parseError(lazy string msg, string fn = __FILE__, size_t ln = __LINE__)
{
    return new ConvException(text("Can't parse string: ", msg), fn, ln);
}

private void parseCheck(alias source)(dchar c, string fn = __FILE__, size_t ln = __LINE__)
{
    if (source.empty)
        throw parseError(text("unexpected end of input when expecting", "\"", c, "\""));
    if (source.front != c)
        throw parseError(text("\"", c, "\" is missing"), fn, ln);
    source.popFront();
}

private
{
    template isImaginary(T)
    {
        enum bool isImaginary = staticIndexOf!(Unqual!T,
                ifloat, idouble, ireal) >= 0;
    }
    template isComplex(T)
    {
        enum bool isComplex = staticIndexOf!(Unqual!T,
                cfloat, cdouble, creal) >= 0;
    }
    template isNarrowInteger(T)
    {
        enum bool isNarrowInteger = staticIndexOf!(Unqual!T,
                byte, ubyte, short, ushort) >= 0;
    }

    T toStr(T, S)(S src)
        if (isSomeString!T)
    {
        auto w = appender!T();
        FormatSpec!(ElementEncodingType!T) f;
        formatValue(w, src, f);
        return w.data;
    }

    template isExactSomeString(T)
    {
        enum isExactSomeString = isSomeString!T && !is(T == enum);
    }

    template isEnumStrToStr(S, T)
    {
        enum isEnumStrToStr = isImplicitlyConvertible!(S, T) &&
                              is(S == enum) && isExactSomeString!T;
    }
    template isNullToStr(S, T)
    {
        enum isNullToStr = isImplicitlyConvertible!(S, T) &&
                           is(S == typeof(null)) && isExactSomeString!T;
    }

    template isRawStaticArray(T, A...)
    {
        enum isRawStaticArray =
            A.length == 0 &&
            isStaticArray!T &&
            !is(T == class) &&
            !is(T == interface) &&
            !is(T == struct) &&
            !is(T == union);
    }
}

/**
 * Thrown on conversion overflow errors.
 */
class ConvOverflowException : ConvException
{
    @safe pure nothrow
    this(string s, string fn = __FILE__, size_t ln = __LINE__)
    {
        super(s, fn, ln);
    }
}

/**

The $(D_PARAM to) family of functions converts a value from type
$(D_PARAM Source) to type $(D_PARAM Target). The source type is
deduced and the target type must be specified, for example the
expression $(D_PARAM to!int(42.0)) converts the number 42 from
$(D_PARAM double) to $(D_PARAM int). The conversion is "safe", i.e.,
it checks for overflow; $(D_PARAM to!int(4.2e10)) would throw the
$(D_PARAM ConvOverflowException) exception. Overflow checks are only
inserted when necessary, e.g., $(D_PARAM to!double(42)) does not do
any checking because any int fits in a double.

Converting a value to its own type (useful mostly for generic code)
simply returns its argument.

Example:
-------------------------
int a = 42;
auto b = to!int(a); // b is int with value 42
auto c = to!double(3.14); // c is double with value 3.14
-------------------------

Converting among numeric types is a safe way to cast them around.

Conversions from floating-point types to integral types allow loss of
precision (the fractional part of a floating-point number). The
conversion is truncating towards zero, the same way a cast would
truncate. (To round a floating point value when casting to an
integral, use $(D_PARAM roundTo).)

Examples:
-------------------------
int a = 420;
auto b = to!long(a); // same as long b = a;
auto c = to!byte(a / 10); // fine, c = 42
auto d = to!byte(a); // throw ConvOverflowException
double e = 4.2e6;
auto f = to!int(e); // f == 4200000
e = -3.14;
auto g = to!uint(e); // fails: floating-to-integral negative overflow
e = 3.14;
auto h = to!uint(e); // h = 3
e = 3.99;
h = to!uint(a); // h = 3
e = -3.99;
f = to!int(a); // f = -3
-------------------------

Conversions from integral types to floating-point types always
succeed, but might lose accuracy. The largest integers with a
predecessor representable in floating-point format are 2^24-1 for
float, 2^53-1 for double, and 2^64-1 for $(D_PARAM real) (when
$(D_PARAM real) is 80-bit, e.g. on Intel machines).

Example:
-------------------------
int a = 16_777_215; // 2^24 - 1, largest proper integer representable as float
assert(to!int(to!float(a)) == a);
assert(to!int(to!float(-a)) == -a);
a += 2;
assert(to!int(to!float(a)) == a); // fails!
-------------------------

Conversions from string to numeric types differ from the C equivalents
$(D_PARAM atoi()) and $(D_PARAM atol()) by checking for overflow and
not allowing whitespace.

For conversion of strings to signed types, the grammar recognized is:
<pre>
$(I Integer): $(I Sign UnsignedInteger)
$(I UnsignedInteger)
$(I Sign):
    $(B +)
    $(B -)
</pre>

For conversion to unsigned types, the grammar recognized is:
<pre>
$(I UnsignedInteger):
    $(I DecimalDigit)
    $(I DecimalDigit) $(I UnsignedInteger)
</pre>

Converting an array to another array type works by converting each
element in turn. Associative arrays can be converted to associative
arrays as long as keys and values can in turn be converted.

Example:
-------------------------
int[] a = ([1, 2, 3]).dup;
auto b = to!(float[])(a);
assert(b == [1.0f, 2, 3]);
string str = "1 2 3 4 5 6";
auto numbers = to!(double[])(split(str));
assert(numbers == [1.0, 2, 3, 4, 5, 6]);
int[string] c;
c["a"] = 1;
c["b"] = 2;
auto d = to!(double[wstring])(c);
assert(d["a"w] == 1 && d["b"w] == 2);
-------------------------

Conversions operate transitively, meaning that they work on arrays and
associative arrays of any complexity:

-------------------------
int[string][double[int[]]] a;
...
auto b = to!(short[wstring][string[double[]]])(a);
-------------------------

This conversion works because $(D_PARAM to!short) applies to an
$(D_PARAM int), $(D_PARAM to!wstring) applies to a $(D_PARAM
string), $(D_PARAM to!string) applies to a $(D_PARAM double), and
$(D_PARAM to!(double[])) applies to an $(D_PARAM int[]). The
conversion might throw an exception because $(D_PARAM to!short)
might fail the range check.

 */

/**
   Entry point that dispatches to the appropriate conversion
   primitive. Client code normally calls $(D _to!TargetType(value))
   (and not some variant of $(D toImpl)).
 */
template to(T)
{
    T to(A...)(A args)
        if (!isRawStaticArray!A)
    {
        return toImpl!T(args);
    }

    // Fix issue 6175
    T to(S)(ref S arg)
        if (isRawStaticArray!S)
    {
        return toImpl!T(arg);
    }
}

// Tests for issue 6175
@safe pure unittest
{
    char[9] sarr = "blablabla";
    auto darr = to!(char[])(sarr);
    assert(sarr.ptr == darr.ptr);
    assert(sarr.length == darr.length);
}

// Tests for issue 7348
@safe pure unittest
{
    assert(to!string(null) == "null");
    assert(text(null) == "null");
}

// Tests for issue 8729: do NOT skip leading WS
@safe pure unittest
{
    foreach (T; TypeTuple!(byte, ubyte, short, ushort, int, uint, long, ulong))
    {
        assertThrown!ConvException(to!T(" 0"));
        assertThrown!ConvException(to!T(" 0", 8));
    }
    foreach (T; TypeTuple!(float, double, real))
    {
        assertThrown!ConvException(to!T(" 0"));
    }

    assertThrown!ConvException(to!bool(" true"));

    alias NullType = typeof(null);
    assertThrown!ConvException(to!NullType(" null"));

    alias ARR = int[];
    assertThrown!ConvException(to!ARR(" [1]"));

    alias AA = int[int];
    assertThrown!ConvException(to!AA(" [1:1]"));
}

/**
If the source type is implicitly convertible to the target type, $(D
to) simply performs the implicit conversion.
 */
T toImpl(T, S)(S value)
    if (isImplicitlyConvertible!(S, T) &&
        !isEnumStrToStr!(S, T) && !isNullToStr!(S, T))
{
    template isSignedInt(T)
    {
        enum isSignedInt = isIntegral!T && isSigned!T;
    }
    alias isUnsignedInt = isUnsigned;

    // Conversion from integer to integer, and changing its sign
    static if (isUnsignedInt!S && isSignedInt!T && S.sizeof == T.sizeof)
    {   // unsigned to signed & same size
        enforce(value <= cast(S)T.max,
                new ConvOverflowException("Conversion positive overflow"));
    }
    else static if (isSignedInt!S && isUnsignedInt!T)
    {   // signed to unsigned
        enforce(0 <= value,
                new ConvOverflowException("Conversion negative overflow"));
    }

    return value;
}

@safe pure unittest
{
    enum E { a }  // Issue 9523 - Allow identity enum conversion
    auto e = to!E(E.a);
    assert(e == E.a);
}

@safe pure unittest
{
    debug(conv) scope(success) writeln("unittest @", __FILE__, ":", __LINE__, " succeeded.");
    int a = 42;
    auto b = to!long(a);
    assert(a == b);
}

// Tests for issue 6377
@safe pure unittest
{
    // Conversion between same size
    foreach (S; TypeTuple!(byte, short, int, long))
    {
        alias Unsigned!S U;

        foreach (Sint; TypeTuple!(S, const S, immutable S))
        foreach (Uint; TypeTuple!(U, const U, immutable U))
        {
            // positive overflow
            Uint un = Uint.max;
            assertThrown!ConvOverflowException(to!Sint(un),
                text(Sint.stringof, ' ', Uint.stringof, ' ', un));

            // negative overflow
            Sint sn = -1;
            assertThrown!ConvOverflowException(to!Uint(sn),
                text(Sint.stringof, ' ', Uint.stringof, ' ', un));
        }
    }

    // Conversion between different size
    foreach (i, S1; TypeTuple!(byte, short, int, long))
    foreach (   S2; TypeTuple!(byte, short, int, long)[i+1..$])
    {
        alias Unsigned!S1 U1;
        alias Unsigned!S2 U2;

        static assert(U1.sizeof < S2.sizeof);

        // small unsigned to big signed
        foreach (Uint; TypeTuple!(U1, const U1, immutable U1))
        foreach (Sint; TypeTuple!(S2, const S2, immutable S2))
        {
            Uint un = Uint.max;
            assertNotThrown(to!Sint(un));
            assert(to!Sint(un) == un);
        }

        // big unsigned to small signed
        foreach (Uint; TypeTuple!(U2, const U2, immutable U2))
        foreach (Sint; TypeTuple!(S1, const S1, immutable S1))
        {
            Uint un = Uint.max;
            assertThrown(to!Sint(un));
        }

        static assert(S1.sizeof < U2.sizeof);

        // small signed to big unsigned
        foreach (Sint; TypeTuple!(S1, const S1, immutable S1))
        foreach (Uint; TypeTuple!(U2, const U2, immutable U2))
        {
            Sint sn = -1;
            assertThrown!ConvOverflowException(to!Uint(sn));
        }

        // big signed to small unsigned
        foreach (Sint; TypeTuple!(S2, const S2, immutable S2))
        foreach (Uint; TypeTuple!(U1, const U1, immutable U1))
        {
            Sint sn = -1;
            assertThrown!ConvOverflowException(to!Uint(sn));
        }
    }
}

/*
  Converting static arrays forwards to their dynamic counterparts.
 */
T toImpl(T, S)(ref S s)
    if (isRawStaticArray!S)
{
    return toImpl!(T, typeof(s[0])[])(s);
}

@safe pure unittest
{
    char[4] test = ['a', 'b', 'c', 'd'];
    static assert(!isInputRange!(Unqual!(char[4])));
    assert(to!string(test) == test);
}

/**
When source type supports member template function opCast, is is used.
*/
T toImpl(T, S)(S value)
    if (is(typeof(S.init.opCast!T()) : T) &&
        !isExactSomeString!T)
{
    return value.opCast!T();
}

@safe pure unittest
{
    debug(conv) scope(success) writeln("unittest @", __FILE__, ":", __LINE__, " succeeded.");
    class B
    {
        T opCast(T)() { return 43; }
    }
    auto b = new B;
    assert(to!int(b) == 43);

    debug(conv) scope(success) writeln("unittest @", __FILE__, ":", __LINE__, " succeeded.");
    struct S
    {
        T opCast(T)() { return 43; }
    }
    auto s = S();
    assert(to!int(s) == 43);
}

/**
When target type supports 'converting construction', it is used.
$(UL $(LI If target type is struct, $(D T(value)) is used.)
     $(LI If target type is class, $(D new T(value)) is used.))
*/
T toImpl(T, S)(S value)
    if (!isImplicitlyConvertible!(S, T) &&
        is(T == struct) && is(typeof(T(value))))
{
    return T(value);
}

// Bugzilla 3961
@safe pure unittest
{
    debug(conv) scope(success) writeln("unittest @", __FILE__, ":", __LINE__, " succeeded.");
    struct Int
    {
        int x;
    }
    Int i = to!Int(1);

    static struct Int2
    {
        int x;
        this(int x) @safe pure { this.x = x; }
    }
    Int2 i2 = to!Int2(1);

    static struct Int3
    {
        int x;
        static Int3 opCall(int x) @safe pure
        {
            Int3 i;
            i.x = x;
            return i;
        }
    }
    Int3 i3 = to!Int3(1);
}

// Bugzilla 6808
@safe pure unittest
{
    static struct FakeBigInt
    {
        this(string s) @safe pure {}
    }

    string s = "101";
    auto i3 = to!FakeBigInt(s);
}

/// ditto
T toImpl(T, S)(S value)
    if (!isImplicitlyConvertible!(S, T) &&
        is(T == class) && is(typeof(new T(value))))
{
    return new T(value);
}

@safe pure unittest
{
    static struct S
    {
        int x;
    }
    static class C
    {
        int x;
        this(int x) @safe pure { this.x = x; }
    }

    static class B
    {
        int value;
        this(S src) @safe pure { value = src.x; }
        this(C src) @safe pure { value = src.x; }
    }

    S s = S(1);
    auto b1 = to!B(s);  // == new B(s)
    assert(b1.value == 1);

    C c = new C(2);
    auto b2 = to!B(c);  // == new B(c)
    assert(b2.value == 2);

    auto c2 = to!C(3);   // == new C(3)
    assert(c2.x == 3);
}

@safe pure unittest
{
    struct S
    {
        class A
        {
            this(B b) @safe pure {}
        }
        class B : A
        {
            this() @safe pure { super(this); }
        }
    }

    S.B b = new S.B();
    S.A a = to!(S.A)(b);      // == cast(S.A)b
                              // (do not run construction conversion like new S.A(b))
    assert(b is a);

    static class C : Object
    {
        this() @safe pure {}
        this(Object o) @safe pure {}
    }

    Object oc = new C();
    C a2 = to!C(oc);    // == new C(a)
                        // Construction conversion overrides down-casting conversion
    assert(a2 !is a);   //
}

/**
Object-to-object conversions by dynamic casting throw exception when the source is
non-null and the target is null.
 */
T toImpl(T, S)(S value)
    if (!isImplicitlyConvertible!(S, T) &&
        (is(S == class) || is(S == interface)) && !is(typeof(value.opCast!T()) : T) &&
        (is(T == class) || is(T == interface)) && !is(typeof(new T(value))))
{
    static if (is(T == immutable))
    {
            // immutable <- immutable
            enum isModConvertible = is(S == immutable);
    }
    else static if (is(T == const))
    {
        static if (is(T == shared))
        {
            // shared const <- shared
            // shared const <- shared const
            // shared const <- immutable
            enum isModConvertible = is(S == shared) || is(S == immutable);
        }
        else
        {
            // const <- mutable
            // const <- immutable
            enum isModConvertible = !is(S == shared);
        }
    }
    else
    {
        static if (is(T == shared))
        {
            // shared <- shared mutable
            enum isModConvertible = is(S == shared) && !is(S == const);
        }
        else
        {
            // (mutable) <- (mutable)
            enum isModConvertible = is(Unqual!S == S);
        }
    }
    static assert(isModConvertible, "Bad modifier conversion: "~S.stringof~" to "~T.stringof);

    auto result = ()@trusted{ return cast(T) value; }();
    if (!result && value)
    {
        throw new ConvException("Cannot convert object of static type "
                ~S.classinfo.name~" and dynamic type "~value.classinfo.name
                ~" to type "~T.classinfo.name);
    }
    return result;
}

@safe pure unittest
{
    debug(conv) scope(success) writeln("unittest @", __FILE__, ":", __LINE__, " succeeded.");
    // Testing object conversions
    class A {}
    class B : A {}
    class C : A {}
    A a1 = new A, a2 = new B, a3 = new C;
    assert(to!B(a2) is a2);
    assert(to!C(a3) is a3);
    assertThrown!ConvException(to!B(a3));
}

// Unittest for 6288
@safe pure unittest
{
    template Identity(T)        { alias              T   Identity; }
    template toConst(T)         { alias        const(T)  toConst; }
    template toShared(T)        { alias       shared(T)  toShared; }
    template toSharedConst(T)   { alias shared(const(T)) toSharedConst; }
    template toImmutable(T)     { alias    immutable(T)  toImmutable; }
    template AddModifier(int n) if (0 <= n && n < 5)
    {
             static if (n == 0) alias Identity       AddModifier;
        else static if (n == 1) alias toConst        AddModifier;
        else static if (n == 2) alias toShared       AddModifier;
        else static if (n == 3) alias toSharedConst  AddModifier;
        else static if (n == 4) alias toImmutable    AddModifier;
    }

    interface I {}
    interface J {}

    class A {}
    class B : A {}
    class C : B, I, J {}
    class D : I {}

    foreach (m1; TypeTuple!(0,1,2,3,4)) // enumerate modifiers
    foreach (m2; TypeTuple!(0,1,2,3,4)) // ditto
    {
        alias AddModifier!m1 srcmod;
        alias AddModifier!m2 tgtmod;
        //pragma(msg, srcmod!Object, " -> ", tgtmod!Object, ", convertible = ",
        //            isImplicitlyConvertible!(srcmod!Object, tgtmod!Object));

        // Compile time convertible equals to modifier convertible.
        static if (isImplicitlyConvertible!(srcmod!Object, tgtmod!Object))
        {
            // Test runtime conversions: class to class, class to interface,
            // interface to class, and interface to interface

            // Check that the runtime conversion to succeed
            srcmod!A ac = new srcmod!C();
            srcmod!I ic = new srcmod!C();
            assert(to!(tgtmod!C)(ac) !is null); // A(c) to C
            assert(to!(tgtmod!I)(ac) !is null); // A(c) to I
            assert(to!(tgtmod!C)(ic) !is null); // I(c) to C
            assert(to!(tgtmod!J)(ic) !is null); // I(c) to J

            // Check that the runtime conversion fails
            srcmod!A ab = new srcmod!B();
            srcmod!I id = new srcmod!D();
            assertThrown(to!(tgtmod!C)(ab));    // A(b) to C
            assertThrown(to!(tgtmod!I)(ab));    // A(b) to I
            assertThrown(to!(tgtmod!C)(id));    // I(d) to C
            assertThrown(to!(tgtmod!J)(id));    // I(d) to J
        }
        else
        {
            // Check that the conversion is rejected statically
            static assert(!is(typeof(to!(tgtmod!C)(srcmod!A.init))));   // A to C
            static assert(!is(typeof(to!(tgtmod!I)(srcmod!A.init))));   // A to I
            static assert(!is(typeof(to!(tgtmod!C)(srcmod!I.init))));   // I to C
            static assert(!is(typeof(to!(tgtmod!J)(srcmod!I.init))));   // I to J
        }
    }
}

/**
Stringize conversion from all types is supported.
$(UL
  $(LI String _to string conversion works for any two string types having
       ($(D char), $(D wchar), $(D dchar)) character widths and any
       combination of qualifiers (mutable, $(D const), or $(D immutable)).)
  $(LI Converts array (other than strings) to string.
       Each element is converted by calling $(D to!T).)
  $(LI Associative array to string conversion.
       Each element is printed by calling $(D to!T).)
  $(LI Object to string conversion calls $(D toString) against the object or
       returns $(D "null") if the object is null.)
  $(LI Struct to string conversion calls $(D toString) against the struct if
       it is defined.)
  $(LI For structs that do not define $(D toString), the conversion to string
       produces the list of fields.)
  $(LI Enumerated types are converted to strings as their symbolic names.)
  $(LI Boolean values are printed as $(D "true") or $(D "false").)
  $(LI $(D char), $(D wchar), $(D dchar) to a string type.)
  $(LI Unsigned or signed integers to strings.
       $(DL $(DT [special case])
            $(DD Convert integral value to string in $(D_PARAM radix) radix.
            radix must be a value from 2 to 36.
            value is treated as a signed value only if radix is 10.
            The characters A through Z are used to represent values 10 through 36
            and their case is determined by the $(D_PARAM letterCase) parameter.)))
  $(LI All floating point types to all string types.)
  $(LI Pointer to string conversions prints the pointer as a $(D size_t) value.
       If pointer is $(D char*), treat it as C-style strings.
       In that case, this function is $(D @system).))
*/
T toImpl(T, S)(S value)
    if (!(isImplicitlyConvertible!(S, T) &&
          !isEnumStrToStr!(S, T) && !isNullToStr!(S, T)) &&
        isExactSomeString!T)
{
    static if (isExactSomeString!S && value[0].sizeof == ElementEncodingType!T.sizeof)
    {
        // string-to-string with incompatible qualifier conversion
        static if (is(ElementEncodingType!T == immutable))
        {
            // conversion (mutable|const) -> immutable
            return value.idup;
        }
        else
        {
            // conversion (immutable|const) -> mutable
            return value.dup;
        }
    }
    else static if (isExactSomeString!S)
    {
        // other string-to-string
        //Use Appender directly instead of toStr, which also uses a formatedWrite
        auto w = appender!T();
        w.put(value);
        return w.data;
    }
    else static if (isIntegral!S && !is(S == enum))
    {
        // other integral-to-string conversions with default radix
        return toImpl!(T, S)(value, 10);
    }
    else static if (is(S == void[]) || is(S == const(void)[]) || is(S == immutable(void)[]))
    {
        // Converting void array to string
        alias Unqual!(ElementEncodingType!T) Char;
        auto raw = cast(const(ubyte)[]) value;
        enforce(raw.length % Char.sizeof == 0,
                new ConvException("Alignment mismatch in converting a "
                        ~ S.stringof ~ " to a "
                        ~ T.stringof));
        auto result = new Char[raw.length / Char.sizeof];
        ()@trusted{ memcpy(result.ptr, value.ptr, value.length); }();
        return cast(T) result;
    }
    else static if (isPointer!S && is(S : const(char)*))
    {
        // It is unsafe because we cannot guarantee that the pointer is null terminated.
        return value ? cast(T) value[0 .. strlen(value)].dup : cast(string)null;
    }
    else static if (isSomeString!T && is(S == enum))
    {
        static if (isSwitchable!(OriginalType!S) && EnumMembers!S.length <= 50)
        {
            switch(value)
            {
                foreach (I, member; NoDuplicates!(EnumMembers!S))
                {
                    case member:
                        return to!T(enumRep!(immutable(T), S, I));
                }
                default:
            }
        }
        else
        {
            foreach (I, member; EnumMembers!S)
            {
                if (value == member)
                    return to!T(enumRep!(immutable(T), S, I));
            }
        }

        //Default case, delegate to format
        //Note: we don't call toStr directly, to avoid duplicate work.
        auto app = appender!T();
        app.put("cast(");
        app.put(S.stringof);
        app.put(')');
        FormatSpec!char f;
        formatValue(app, cast(OriginalType!S)value, f);
        return app.data;
    }
    else
    {
        // other non-string values runs formatting
        return toStr!T(value);
    }
}

/*
    Check whether type $(D T) can be used in a switch statement.
    This is useful for compile-time generation of switch case statements.
*/
private template isSwitchable(E)
{
    enum bool isSwitchable = is(typeof({
        switch (E.init) { default: }
    }));
}

//
unittest
{
    static assert(isSwitchable!int);
    static assert(!isSwitchable!double);
    static assert(!isSwitchable!real);
}

//Static representation of the index I of the enum S,
//In representation T.
//T must be an immutable string (avoids un-necessary initializations).
private template enumRep(T, S, size_t I)
if (is (T == immutable) && isExactSomeString!T && is(S == enum))
{
    static T enumRep = to!T(__traits(allMembers, S)[I]);
}

@safe pure unittest
{
    void dg()
    {
        // string to string conversion
        debug(conv) scope(success) writeln("unittest @", __FILE__, ":", __LINE__, " succeeded.");

        alias TypeTuple!(char, wchar, dchar) Chars;
        foreach (LhsC; Chars)
        {
            alias TypeTuple!(LhsC[], const(LhsC)[], immutable(LhsC)[]) LhStrings;
            foreach (Lhs; LhStrings)
            {
                foreach (RhsC; Chars)
                {
                    alias TypeTuple!(RhsC[], const(RhsC)[], immutable(RhsC)[])
                        RhStrings;
                    foreach (Rhs; RhStrings)
                    {
                        Lhs s1 = to!Lhs("wyda");
                        Rhs s2 = to!Rhs(s1);
                        //writeln(Lhs.stringof, " -> ", Rhs.stringof);
                        assert(s1 == to!Lhs(s2));
                    }
                }
            }
        }

        foreach (T; Chars)
        {
            foreach (U; Chars)
            {
                T[] s1 = to!(T[])("Hello, world!");
                auto s2 = to!(U[])(s1);
                assert(s1 == to!(T[])(s2));
                auto s3 = to!(const(U)[])(s1);
                assert(s1 == to!(T[])(s3));
                auto s4 = to!(immutable(U)[])(s1);
                assert(s1 == to!(T[])(s4));
            }
        }
    }
    dg();
    assertCTFEable!dg;
}

@safe pure unittest
{
    // Conversion reinterpreting void array to string
    debug(conv) scope(success) writeln("unittest @", __FILE__, ":", __LINE__, " succeeded.");

    auto a = "abcx"w;
    const(void)[] b = a;
    assert(b.length == 8);

    auto c = to!(wchar[])(b);
    assert(c == "abcx");
}

@system pure unittest
{
    // char* to string conversion
    debug(conv) scope(success) writeln("unittest @", __FILE__, ":", __LINE__, " succeeded.");
    debug(conv) printf("string.to!string(char*).unittest\n");

    assert(to!string(cast(char*) null) == "");
    assert(to!string("foo\0".ptr) == "foo");
}

@safe pure unittest
{
    // Conversion representing bool value with string
    debug(conv) scope(success) writeln("unittest @", __FILE__, ":", __LINE__, " succeeded.");

    bool b;
    assert(to!string(b) == "false");
    b = true;
    assert(to!string(b) == "true");
}

@safe pure unittest
{
    // Conversion representing character value with string
    debug(conv) scope(success) writeln("unittest @", __FILE__, ":", __LINE__, " succeeded.");

    alias TypeTuple!(
         char, const( char), immutable( char),
        wchar, const(wchar), immutable(wchar),
        dchar, const(dchar), immutable(dchar)) AllChars;
    foreach (Char1; AllChars)
    {
        foreach (Char2; AllChars)
        {
            Char1 c = 'a';
            assert(to!(Char2[])(c)[0] == c);
        }
        uint x = 4;
        assert(to!(Char1[])(x) == "4");
    }

    string s = "foo";
    string s2;
    foreach (char c; s)
    {
        s2 ~= to!string(c);
    }
    //printf("%.*s", s2);
    assert(s2 == "foo");
}

@safe pure unittest
{
    // Conversion representing integer values with string

    foreach (Int; TypeTuple!(ubyte, ushort, uint, ulong))
    {
        debug(conv) scope(success) writeln("unittest @", __FILE__, ":", __LINE__, " succeeded.");
        debug(conv) printf("string.to!string(%.*s).unittest\n", Int.stringof.length, Int.stringof.ptr);

        assert(to!string(to!Int(0)) == "0");
        assert(to!string(to!Int(9)) == "9");
        assert(to!string(to!Int(123)) == "123");
    }

    foreach (Int; TypeTuple!(byte, short, int, long))
    {
        debug(conv) scope(success) writeln("unittest @", __FILE__, ":", __LINE__, " succeeded.");
        debug(conv) printf("string.to!string(%.*s).unittest\n", Int.stringof.length, Int.stringof.ptr);

        assert(to!string(to!Int(0)) == "0");
        assert(to!string(to!Int(9)) == "9");
        assert(to!string(to!Int(123)) == "123");
        assert(to!string(to!Int(-0)) == "0");
        assert(to!string(to!Int(-9)) == "-9");
        assert(to!string(to!Int(-123)) == "-123");
        assert(to!string(to!(const Int)(6)) == "6");
    }

    debug(conv) scope(success) writeln("unittest @", __FILE__, ":", __LINE__, " succeeded.");
    assert(wtext(int.max) == "2147483647"w);
    assert(wtext(int.min) == "-2147483648"w);
    assert(to!string(0L) == "0");

    assertCTFEable!(
    {
        assert(to!string(1uL << 62) == "4611686018427387904");
        assert(to!string(0x100000000) == "4294967296");
        assert(to!string(-138L) == "-138");
    });
}

@safe pure unittest
{
    // Conversion representing dynamic/static array with string
    debug(conv) scope(success) writeln("unittest @", __FILE__, ":", __LINE__, " succeeded.");

    long[] b = [ 1, 3, 5 ];
    auto s = to!string(b);
    assert(to!string(b) == "[1, 3, 5]", s);
}
/*@safe pure */unittest // sprintf issue
{
    double[2] a = [ 1.5, 2.5 ];
    assert(to!string(a) == "[1.5, 2.5]");
}

/*@safe pure */unittest
{
    // Conversion representing associative array with string
    int[string] a = ["0":1, "1":2];
    assert(to!string(a) == `["0":1, "1":2]`);
}

unittest
{
    // Conversion representing class object with string
    debug(conv) scope(success) writeln("unittest @", __FILE__, ":", __LINE__, " succeeded.");

    class A
    {
        override string toString() const { return "an A"; }
    }
    A a;
    assert(to!string(a) == "null");
    a = new A;
    assert(to!string(a) == "an A");

    // Bug 7660
    class C { override string toString() const { return "C"; } }
    struct S { C c; alias c this; }
    S s; s.c = new C();
    assert(to!string(s) == "C");
}

unittest
{
    // Conversion representing struct object with string
    debug(conv) scope(success) writeln("unittest @", __FILE__, ":", __LINE__, " succeeded.");

    struct S1
    {
        string toString() { return "wyda"; }
    }
    assert(to!string(S1()) == "wyda");

    struct S2
    {
        int a = 42;
        float b = 43.5;
    }
    S2 s2;
    assert(to!string(s2) == "S2(42, 43.5)");

    // Test for issue 8080
    struct S8080
    {
        short[4] data;
        alias data this;
        string toString() { return "<S>"; }
    }
    S8080 s8080;
    assert(to!string(s8080) == "<S>");
}

unittest
{
    // Conversion representing enum value with string
    debug(conv) scope(success) writeln("unittest @", __FILE__, ":", __LINE__, " succeeded.");

    enum EB : bool { a = true }
    enum EU : uint { a = 0, b = 1, c = 2 }  // base type is unsigned
    enum EI : int { a = -1, b = 0, c = 1 }  // base type is signed (bug 7909)
    enum EF : real { a = 1.414, b = 1.732, c = 2.236 }
    enum EC : char { a = 'x', b = 'y' }
    enum ES : string { a = "aaa", b = "bbb" }

    foreach (E; TypeTuple!(EB, EU, EI, EF, EC, ES))
    {
        assert(to! string(E.a) == "a"c);
        assert(to!wstring(E.a) == "a"w);
        assert(to!dstring(E.a) == "a"d);
    }

    // Test an value not corresponding to an enum member.
    auto o = cast(EU)5;
    assert(to! string(o) == "cast(EU)5"c);
    assert(to!wstring(o) == "cast(EU)5"w);
    assert(to!dstring(o) == "cast(EU)5"d);
}

unittest
{
    enum E
    {
        foo,
        bar,
        doo = foo, // check duplicate switch statements
    }

    foreach (S; TypeTuple!(string, wstring, dstring, const(char[]), const(wchar[]), const(dchar[])))
    {
        auto s1 = to!S(E.foo);
        auto s2 = to!S(E.foo);
        assert(s1 == s2);
        // ensure we don't allocate when it's unnecessary
        assert(s1 is s2);
    }

    foreach (S; TypeTuple!(char[], wchar[], dchar[]))
    {
        auto s1 = to!S(E.foo);
        auto s2 = to!S(E.foo);
        assert(s1 == s2);
        // ensure each mutable array is unique
        assert(s1 !is s2);
    }
}

/// ditto
@trusted pure T toImpl(T, S)(S value, uint radix, LetterCase letterCase = LetterCase.upper)
    if (isIntegral!S &&
        isExactSomeString!T)
in
{
    assert(radix >= 2 && radix <= 36);
}
body
{
    alias EEType = Unqual!(ElementEncodingType!T);

    T toStringRadixConvert(size_t bufLen, uint radix = 0, bool neg = false)(uint runtimeRadix = 0)
    {
        static if (neg)
            ulong div = void, mValue = unsigned(-value);
        else
            Unsigned!(Unqual!S) div = void, mValue = unsigned(value);

        size_t index = bufLen;
        EEType[bufLen] buffer = void;
        char baseChar = letterCase == LetterCase.lower ? 'a' : 'A';
        char mod = void;

        do
        {
            static if (radix == 0)
            {
                div = cast(S)(mValue / runtimeRadix );
                mod = cast(ubyte)(mValue % runtimeRadix);
                mod += mod < 10 ? '0' : baseChar - 10;
            }
            else static if (radix > 10)
            {
                div = cast(S)(mValue / radix );
                mod = cast(ubyte)(mValue % radix);
                mod += mod < 10 ? '0' : baseChar - 10;
            }
            else
            {
                div = cast(S)(mValue / radix);
                mod = mValue % radix + '0';
            }
            buffer[--index] = cast(char)mod;
            mValue = div;
        } while (mValue);

        static if (neg)
        {
            buffer[--index] = '-';
        }
        return cast(T)buffer[index .. $].dup;
    }

    enforce(radix >= 2 && radix <= 36, new ConvException("Radix error"));

    switch(radix)
    {
        case 10:
            if (value < 0)
                return toStringRadixConvert!(S.sizeof * 3 + 1, 10, true)();
            else
                return toStringRadixConvert!(S.sizeof * 3, 10)();
        case 16:
            return toStringRadixConvert!(S.sizeof * 2, 16)();
        case 2:
            return toStringRadixConvert!(S.sizeof * 8, 2)();
        case 8:
            return toStringRadixConvert!(S.sizeof * 3, 8)();
        default:
           return toStringRadixConvert!(S.sizeof * 6)(radix);
    }
}

@safe pure unittest
{
    foreach (Int; TypeTuple!(uint, ulong))
    {
        debug(conv) scope(success) writeln("unittest @", __FILE__, ":", __LINE__, " succeeded.");
        debug(conv) printf("string.to!string(%.*s, uint).unittest\n", Int.stringof.length, Int.stringof.ptr);

        assert(to!string(to!Int(16), 16) == "10");
        assert(to!string(to!Int(15), 2u) == "1111");
        assert(to!string(to!Int(1), 2u) == "1");
        assert(to!string(to!Int(0x1234AF), 16u) == "1234AF");
        assert(to!string(to!Int(0x1234BCD), 16u, LetterCase.upper) == "1234BCD");
        assert(to!string(to!Int(0x1234AF), 16u, LetterCase.lower) == "1234af");
    }

    foreach (Int; TypeTuple!(int, long))
    {
        debug(conv) scope(success) writeln("unittest @", __FILE__, ":", __LINE__, " succeeded.");
        debug(conv) printf("string.to!string(%.*s, uint).unittest\n", Int.stringof.length, Int.stringof.ptr);

        assert(to!string(to!Int(-10), 10u) == "-10");
    }

    assert(to!string(cast(byte)-10, 16) == "F6");
    assert(to!string(long.min) == "-9223372036854775808");
    assert(to!string(long.max) == "9223372036854775807");
}

// Explicitly undocumented. It will be removed in November 2013.
deprecated("Please use std.format.formattedWrite instead.")
T toImpl(T, S)(S s, in T leftBracket, in T separator = ", ", in T rightBracket = "]")
    if (!isSomeChar!(ElementType!S) && (isInputRange!S || isInputRange!(Unqual!S)) &&
        isExactSomeString!T)
{
    static if (!isInputRange!S)
    {
        alias toImpl!(T, Unqual!S) ti;
        return ti(s, leftBracket, separator, rightBracket);
    }
    else
    {
        alias Unqual!(ElementEncodingType!T) Char;
        // array-to-string conversion
        auto result = appender!(Char[])();
        result.put(leftBracket);
        bool first = true;
        for (; !s.empty; s.popFront())
        {
            if (!first)
            {
                result.put(separator);
            }
            else
            {
                first = false;
            }
            result.put(to!T(s.front));
        }
        result.put(rightBracket);
        return cast(T) result.data;
    }
}

// Explicitly undocumented. It will be removed in November 2013.
deprecated("Please use std.format.formattedWrite instead.")
T toImpl(T, S)(ref S s, in T leftBracket, in T separator = " ", in T rightBracket = "]")
    if ((is(S == void[]) || is(S == const(void)[]) || is(S == immutable(void)[])) &&
        isExactSomeString!T)
{
    return toImpl(s);
}

// Explicitly undocumented. It will be removed in November 2013.
deprecated("Please use std.format.formattedWrite instead.")
T toImpl(T, S)(S s, in T leftBracket, in T keyval = ":", in T separator = ", ", in T rightBracket = "]")
    if (isAssociativeArray!S && !is(S == enum) &&
        isExactSomeString!T)
{
    alias Unqual!(ElementEncodingType!T) Char;
    auto result = appender!(Char[])();
// hash-to-string conversion
    result.put(leftBracket);
    bool first = true;
    foreach (k, v; s)
    {
        if (!first)
            result.put(separator);
        else first = false;
        result.put(to!T(k));
        result.put(keyval);
        result.put(to!T(v));
    }
    result.put(rightBracket);
    return cast(T) result.data;
}

// Explicitly undocumented. It will be removed in November 2013.
deprecated("Please use std.format.formattedWrite instead.")
T toImpl(T, S)(S s, in T nullstr)
    if (is(S : Object) &&
        isExactSomeString!T)
{
    if (!s)
        return nullstr;
    return to!T(s.toString());
}

// Explicitly undocumented. It will be removed in November 2013.
deprecated("Please use std.format.formattedWrite instead.")
T toImpl(T, S)(S s, in T left, in T separator = ", ", in T right = ")")
    if (is(S == struct) && !is(typeof(&S.init.toString)) && !isInputRange!S &&
        isExactSomeString!T)
{
    Tuple!(FieldTypeTuple!S) * t = void;
    static if ((*t).sizeof == S.sizeof)
    {
        // ok, attempt to forge the tuple
        t = cast(typeof(t)) &s;
        alias Unqual!(ElementEncodingType!T) Char;
        auto app = appender!(Char[])();
        app.put(left);
        foreach (i, e; t.field)
        {
            if (i > 0)
                app.put(to!T(separator));
            app.put(to!T(e));
        }
        app.put(right);
        return cast(T) app.data;
    }
    else
    {
        // struct with weird alignment
        return to!T(S.stringof);
    }
}

/*
  $(LI A $(D typedef Type Symbol) is converted to string as $(D "Type(value)").)
*/
deprecated T toImpl(T, S)(S s, in T left = to!T(S.stringof~"("), in T right = ")")
    if (is(S == typedef) &&
        isExactSomeString!T)
{
    static if (is(S Original == typedef))
    {
        // typedef
        return left ~ to!T(cast(Original) s) ~ right;
    }
}


/**
Narrowing numeric-numeric conversions throw when the value does not
fit in the narrower type.
 */
T toImpl(T, S)(S value)
    if (!isImplicitlyConvertible!(S, T) &&
        (isNumeric!S || isSomeChar!S || isBoolean!S) &&
        (isNumeric!T || isSomeChar!T || isBoolean!T) && !is(T == enum))
{
    enum sSmallest = mostNegative!S;
    enum tSmallest = mostNegative!T;
    static if (sSmallest < 0)
    {
        // possible underflow converting from a signed
        static if (tSmallest == 0)
        {
            immutable good = value >= 0;
        }
        else
        {
            static assert(tSmallest < 0);
            immutable good = value >= tSmallest;
        }
        if (!good)
            throw new ConvOverflowException("Conversion negative overflow");
    }
    static if (S.max > T.max)
    {
        // possible overflow
        if (value > T.max)
            throw new ConvOverflowException("Conversion positive overflow");
    }
    return (ref value)@trusted{ return cast(T) value; }(value);
}

@safe pure unittest
{
    dchar a = ' ';
    assert(to!char(a) == ' ');
    a = 300;
    assert(collectException(to!char(a)));

    dchar from0 = 'A';
    char to0 = to!char(from0);

    wchar from1 = 'A';
    char to1 = to!char(from1);

    char from2 = 'A';
    char to2 = to!char(from2);

    char from3 = 'A';
    wchar to3 = to!wchar(from3);

    char from4 = 'A';
    dchar to4 = to!dchar(from4);
}

unittest
{
    // Narrowing conversions from enum -> integral should be allowed, but they
    // should throw at runtime if the enum value doesn't fit in the target
    // type.
    enum E1 : ulong { A = 1, B = 1UL<<48, C = 0 }
    assert(to!int(E1.A) == 1);
    assert(to!bool(E1.A) == true);    
    assertThrown!ConvOverflowException(to!int(E1.B)); // E1.B overflows int
    assertThrown!ConvOverflowException(to!bool(E1.B)); // E1.B overflows bool
    assert(to!bool(E1.C) == false);

    enum E2 : long { A = -1L<<48, B = -1<<31, C = 1<<31 }
    assertThrown!ConvOverflowException(to!int(E2.A)); // E2.A overflows int
    assertThrown!ConvOverflowException(to!uint(E2.B)); // E2.B overflows uint
    assert(to!int(E2.B) == -1<<31); // but does not overflow int
    assert(to!int(E2.C) == 1<<31);  // E2.C does not overflow int

    enum E3 : int { A = -1, B = 1, C = 255, D = 0 }
    assertThrown!ConvOverflowException(to!ubyte(E3.A));
    assertThrown!ConvOverflowException(to!bool(E3.A));
    assert(to!byte(E3.A) == -1);
    assert(to!byte(E3.B) == 1);
    assert(to!ubyte(E3.C) == 255);
    assert(to!bool(E3.B) == true);
    assertThrown!ConvOverflowException(to!byte(E3.C));    
    assertThrown!ConvOverflowException(to!bool(E3.C));
    assert(to!bool(E3.D) == false);

}

/**
Array-to-array conversion (except when target is a string type)
converts each element in turn by using $(D to).
 */
T toImpl(T, S)(S value)
    if (!isImplicitlyConvertible!(S, T) &&
        !isSomeString!S && isDynamicArray!S &&
        !isExactSomeString!T && isArray!T)
{
    alias E = typeof(T.init[0]);

    auto w = appender!(E[])();
    w.reserve(value.length);
    foreach (i, ref e; value)
    {
        w.put(to!E(e));
    }
    return w.data;
}

@safe pure unittest
{
    // array to array conversions
    debug(conv) scope(success) writeln("unittest @", __FILE__, ":", __LINE__, " succeeded.");

    uint[] a = ([ 1u, 2, 3 ]).dup;
    auto b = to!(float[])(a);
    assert(b == [ 1.0f, 2, 3 ]);

    //auto c = to!(string[])(b);
    //assert(c[0] == "1" && c[1] == "2" && c[2] == "3");

    immutable(int)[3] d = [ 1, 2, 3 ];
    b = to!(float[])(d);
    assert(b == [ 1.0f, 2, 3 ]);

    uint[][] e = [ a, a ];
    auto f = to!(float[][])(e);
    assert(f[0] == b && f[1] == b);

    // Test for bug 8264
    struct Wrap
    {
        string wrap;
        alias wrap this;
    }
    Wrap[] warr = to!(Wrap[])(["foo", "bar"]);  // should work
}
/*@safe pure */unittest
{
    auto b = [ 1.0f, 2, 3 ];

    auto c = to!(string[])(b);
    assert(c[0] == "1" && c[1] == "2" && c[2] == "3");
}

/**
Associative array to associative array conversion converts each key
and each value in turn.
 */
T toImpl(T, S)(S value)
    if (isAssociativeArray!S &&
        isAssociativeArray!T && !is(T == enum))
{
    /* This code is potentially unsafe.
     */
    alias KeyType!T   K2;
    alias ValueType!T V2;

    // While we are "building" the AA, we need to unqualify its values, and only re-qualify at the end
    Unqual!V2[K2] result;

    foreach (k1, v1; value)
    {
        // Cast values temporarily to Unqual!V2 to store them to result variable
        result[to!K2(k1)] = cast(Unqual!V2) to!V2(v1);
    }
    // Cast back to original type
    return cast(T)result;
}

@safe /*pure */unittest
{
    // hash to hash conversions
    int[string] a;
    a["0"] = 1;
    a["1"] = 2;
    auto b = to!(double[dstring])(a);
    assert(b["0"d] == 1 && b["1"d] == 2);
}
@safe /*pure */unittest // Bugzilla 8705, from doc
{
    int[string][double[int[]]] a;
    auto b = to!(short[wstring][string[double[]]])(a);
    a = [null:["hello":int.max]];
    assertThrown!ConvOverflowException(to!(short[wstring][string[double[]]])(a));
}
version(none) // masked by unexpected linker error in posix platforms
unittest // Extra cases for AA with qualifiers conversion
{
    int[][int[]] a;// = [[], []];
    auto b = to!(immutable(short[])[immutable short[]])(a);

    double[dstring][int[long[]]] c;
    auto d = to!(immutable(short[immutable wstring])[immutable string[double[]]])(c);
}

private void testIntegralToFloating(Integral, Floating)()
{
    Integral a = 42;
    auto b = to!Floating(a);
    assert(a == b);
    assert(a == to!Integral(b));
}

private void testFloatingToIntegral(Floating, Integral)()
{
    bool convFails(Source, Target, E)(Source src)
    {
        try
            auto t = to!Target(src);
        catch (E)
            return true;
        return false;
    }

    // convert some value
    Floating a = 4.2e1;
    auto b = to!Integral(a);
    assert(is(typeof(b) == Integral) && b == 42);
    // convert some negative value (if applicable)
    a = -4.2e1;
    static if (Integral.min < 0)
    {
        b = to!Integral(a);
        assert(is(typeof(b) == Integral) && b == -42);
    }
    else
    {
        // no go for unsigned types
        assert(convFails!(Floating, Integral, ConvOverflowException)(a));
    }
    // convert to the smallest integral value
    a = 0.0 + Integral.min;
    static if (Integral.min < 0)
    {
        a = -a; // -Integral.min not representable as an Integral
        assert(convFails!(Floating, Integral, ConvOverflowException)(a)
                || Floating.sizeof <= Integral.sizeof);
    }
    a = 0.0 + Integral.min;
    assert(to!Integral(a) == Integral.min);
    --a; // no more representable as an Integral
    assert(convFails!(Floating, Integral, ConvOverflowException)(a)
            || Floating.sizeof <= Integral.sizeof);
    a = 0.0 + Integral.max;
//   fwritefln(stderr, "%s a=%g, %s conv=%s", Floating.stringof, a,
//             Integral.stringof, to!Integral(a));
    assert(to!Integral(a) == Integral.max || Floating.sizeof <= Integral.sizeof);
    ++a; // no more representable as an Integral
    assert(convFails!(Floating, Integral, ConvOverflowException)(a)
            || Floating.sizeof <= Integral.sizeof);
    // convert a value with a fractional part
    a = 3.14;
    assert(to!Integral(a) == 3);
    a = 3.99;
    assert(to!Integral(a) == 3);
    static if (Integral.min < 0)
    {
        a = -3.14;
        assert(to!Integral(a) == -3);
        a = -3.99;
        assert(to!Integral(a) == -3);
    }
}

@safe pure unittest
{
    debug(conv) scope(success) writeln("unittest @", __FILE__, ":", __LINE__, " succeeded.");

    alias AllInts = TypeTuple!(byte, ubyte, short, ushort, int, uint, long, ulong);
    alias AllFloats = TypeTuple!(float, double, real);
    alias AllNumerics = TypeTuple!(AllInts, AllFloats);
    // test with same type
    {
        foreach (T; AllNumerics)
        {
            T a = 42;
            auto b = to!T(a);
            assert(is(typeof(a) == typeof(b)) && a == b);
        }
    }
    // test that floating-point numbers convert properly to largest ints
    // see http://oregonstate.edu/~peterseb/mth351/docs/351s2001_fp80x87.html
    // look for "largest fp integer with a predecessor"
    {
        // float
        int a = 16_777_215; // 2^24 - 1
        assert(to!int(to!float(a)) == a);
        assert(to!int(to!float(-a)) == -a);
        // double
        long b = 9_007_199_254_740_991; // 2^53 - 1
        assert(to!long(to!double(b)) == b);
        assert(to!long(to!double(-b)) == -b);
        // real
        // @@@ BUG IN COMPILER @@@
//     ulong c = 18_446_744_073_709_551_615UL; // 2^64 - 1
//     assert(to!ulong(to!real(c)) == c);
//     assert(to!ulong(-to!real(c)) == c);
    }
    // test conversions floating => integral
    {
        // AllInts[0 .. $ - 1] should be AllInts
        // @@@ BUG IN COMPILER @@@
        foreach (Integral; AllInts[0 .. $ - 1])
        {
            foreach (Floating; AllFloats)
            {
                testFloatingToIntegral!(Floating, Integral)();
            }
        }
    }
    // test conversion integral => floating
    {
        foreach (Integral; AllInts[0 .. $ - 1])
        {
            foreach (Floating; AllFloats)
            {
                testIntegralToFloating!(Integral, Floating)();
            }
        }
    }
    // test parsing
    {
        foreach (T; AllNumerics)
        {
            // from type immutable(char)[2]
            auto a = to!T("42");
            assert(a == 42);
            // from type char[]
            char[] s1 = "42".dup;
            a = to!T(s1);
            assert(a == 42);
            // from type char[2]
            char[2] s2;
            s2[] = "42";
            a = to!T(s2);
            assert(a == 42);
            // from type immutable(wchar)[2]
            a = to!T("42"w);
            assert(a == 42);
        }
    }
}
/*@safe pure */unittest
{
    alias AllInts = TypeTuple!(byte, ubyte, short, ushort, int, uint, long, ulong);
    alias AllFloats = TypeTuple!(float, double, real);
    alias AllNumerics = TypeTuple!(AllInts, AllFloats);
    // test conversions to string
    {
        foreach (T; AllNumerics)
        {
            T a = 42;
            assert(to!string(a) == "42");
            //assert(to!wstring(a) == "42"w);
            //assert(to!dstring(a) == "42"d);
            // array test
//       T[] b = new T[2];
//       b[0] = 42;
//       b[1] = 33;
//       assert(to!string(b) == "[42,33]");
        }
    }
    // test array to string conversion
    foreach (T ; AllNumerics)
    {
        auto a = [to!T(1), 2, 3];
        assert(to!string(a) == "[1, 2, 3]");
    }
    // test enum to int conversion
    // enum Testing { Test1, Test2 };
    // Testing t;
    // auto a = to!string(t);
    // assert(a == "0");
}


/**
String to non-string conversion runs parsing.
$(UL
  $(LI When the source is a wide string, it is first converted to a narrow
       string and then parsed.)
  $(LI When the source is a narrow string, normal text parsing occurs.))
*/
T toImpl(T, S)(S value)
    if ( isExactSomeString!S && isDynamicArray!S &&
        !isExactSomeString!T && is(typeof(parse!T(value))))
{
    scope(success)
    {
        if (value.length)
        {
            throw convError!(S, T)(value);
        }
    }
    return parse!T(value);
}

/// ditto
T toImpl(T, S)(S value, uint radix)
    if ( isExactSomeString!S && isDynamicArray!S &&
        !isExactSomeString!T && is(typeof(parse!T(value, radix))))
{
    scope(success)
    {
        if (value.length)
        {
            throw convError!(S, T)(value);
        }
    }
    return parse!T(value, radix);
}

@safe pure unittest
{
    // Issue 6668 - ensure no collaterals thrown
    try { to!uint("-1"); }
    catch (ConvException e) { assert(e.next is null); }
}

@safe pure unittest
{
    debug(conv) scope(success) writeln("unittest @", __FILE__, ":", __LINE__, " succeeded.");
    foreach (Str; TypeTuple!(string, wstring, dstring))
    {
        Str a = "123";
        assert(to!int(a) == 123);
        assert(to!double(a) == 123);
    }

    // 6255
    auto n = to!int("FF", 16);
    assert(n == 255);
}

/**
Convert a value that is implicitly convertible to the enum base type
into an Enum value. If the value does not match any enum member values
a ConvException is thrown.
Enums with floating-point or string base types are not supported.
*/
T toImpl(T, S)(S value)
    if (is(T == enum) && !is(S == enum)
        && is(typeof(value == OriginalType!T.init))
        && !isFloatingPoint!(OriginalType!T) && !isSomeString!(OriginalType!T))
{
    foreach (Member; EnumMembers!T)
    {
        if (Member == value)
            return Member;
    }

    throw new ConvException(format("Value (%s) does not match any member value of enum '%s'", value, T.stringof));
}

@safe pure unittest
{
    enum En8143 : int { A = 10, B = 20, C = 30, D = 20 }
    enum En8143[][] m3 = to!(En8143[][])([[10, 30], [30, 10]]);
    static assert(m3 == [[En8143.A, En8143.C], [En8143.C, En8143.A]]);

    En8143 en1 = to!En8143(10);
    assert(en1 == En8143.A);
    assertThrown!ConvException(to!En8143(5));   // matches none
    En8143[][] m1 = to!(En8143[][])([[10, 30], [30, 10]]);
    assert(m1 == [[En8143.A, En8143.C], [En8143.C, En8143.A]]);
}

/***************************************************************
 Rounded conversion from floating point to integral.

Example:
---------------
assert(roundTo!int(3.14) == 3);
assert(roundTo!int(3.49) == 3);
assert(roundTo!int(3.5) == 4);
assert(roundTo!int(3.999) == 4);
assert(roundTo!int(-3.14) == -3);
assert(roundTo!int(-3.49) == -3);
assert(roundTo!int(-3.5) == -4);
assert(roundTo!int(-3.999) == -4);
---------------
Rounded conversions do not work with non-integral target types.
 */

template roundTo(Target)
{
    Target roundTo(Source)(Source value)
    {
        static assert(isFloatingPoint!Source);
        static assert(isIntegral!Target);
        return to!Target(trunc(value + (value < 0 ? -0.5L : 0.5L)));
    }
}

unittest
{
    debug(conv) scope(success) writeln("unittest @", __FILE__, ":", __LINE__, " succeeded.");
    assert(roundTo!int(3.14) == 3);
    assert(roundTo!int(3.49) == 3);
    assert(roundTo!int(3.5) == 4);
    assert(roundTo!int(3.999) == 4);
    assert(roundTo!int(-3.14) == -3);
    assert(roundTo!int(-3.49) == -3);
    assert(roundTo!int(-3.5) == -4);
    assert(roundTo!int(-3.999) == -4);
    assert(roundTo!(const int)(to!(const double)(-3.999)) == -4);

    // boundary values
    foreach (Int; TypeTuple!(byte, ubyte, short, ushort, int, uint))
    {
        assert(roundTo!Int(Int.min - 0.4L) == Int.min);
        assert(roundTo!Int(Int.max + 0.4L) == Int.max);
        assertThrown!ConvOverflowException(roundTo!Int(Int.min - 0.5L));
        assertThrown!ConvOverflowException(roundTo!Int(Int.max + 0.5L));
    }
}

/***************************************************************
 * The $(D_PARAM parse) family of functions works quite like the
 * $(D_PARAM to) family, except that (1) it only works with character ranges
 * as input, (2) takes the input by reference and advances it to
 * the position following the conversion, and (3) does not throw if it
 * could not convert the entire input. It still throws if an overflow
 * occurred during conversion or if no character of the input
 * was meaningfully converted.
 *
 * Example:
 * --------------
 * string test = "123 \t  76.14";
 * auto a = parse!uint(test);
 * assert(a == 123);
 * assert(test == " \t  76.14"); // parse bumps string
 * munch(test, " \t\n\r"); // skip ws
 * assert(test == "76.14");
 * auto b = parse!double(test);
 * assert(b == 76.14);
 * assert(test == "");
 * --------------
 */

Target parse(Target, Source)(ref Source s)
    if (isSomeChar!(ElementType!Source) &&
        isIntegral!Target && !is(Target == enum))
{
    static if (Target.sizeof < int.sizeof)
    {
        // smaller types are handled like integers
        auto v = .parse!(Select!(Target.min < 0, int, uint))(s);
        auto result = ()@trusted{ return cast(Target) v; }();
        if (result != v)
            goto Loverflow;
        return result;
    }
    else
    {
        // Larger than int types

        static if (Target.min < 0)
            int sign = 0;
        else
            enum int sign = 0;
        Target v = 0;
        bool atStart = true;
        enum char maxLastDigit = Target.min < 0 ? '7' : '5';
        while (!s.empty)
        {
            immutable c = s.front;
            if (c >= '0' && c <= '9')
            {
                if (v >= Target.max/10 &&
                        (v != Target.max/10 || c + sign > maxLastDigit))
                    goto Loverflow;
                v = cast(Target) (v * 10 + (c - '0'));
                s.popFront();
                atStart = false;
            }
            else static if (Target.min < 0)
            {
                if (c == '-' && atStart)
                {
                    s.popFront();
                    sign = -1;
                }
                else if (c == '+' && atStart)
                    s.popFront();
                else
                    break;
            }
            else
                break;
        }
        if (atStart)
            goto Lerr;
        static if (Target.min < 0)
        {
            if (sign == -1)
            {
                v = -v;
            }
        }
        return v;
    }

Loverflow:
    throw new ConvOverflowException("Overflow in integral conversion");
Lerr:
    throw convError!(Source, Target)(s);
}

@safe pure unittest
{
    debug(conv) scope(success) writeln("unittest @", __FILE__, ":", __LINE__, " succeeded.");
    string s = "123";
    auto a = parse!int(s);
}

@safe pure unittest
{
    foreach (Int; TypeTuple!(byte, ubyte, short, ushort, int, uint, long, ulong))
    {
        debug(conv) scope(success) writeln("unittest @", __FILE__, ":", __LINE__, " succeeded.");
        debug(conv) printf("conv.to!%.*s.unittest\n", Int.stringof.length, Int.stringof.ptr);

        {
                assert(to!Int("0") == 0);

            static if (isSigned!Int)
            {
                assert(to!Int("+0") == 0);
                assert(to!Int("-0") == 0);
            }
        }

        static if (Int.sizeof >= byte.sizeof)
        {
                assert(to!Int("6") == 6);
                assert(to!Int("23") == 23);
                assert(to!Int("68") == 68);
                assert(to!Int("127") == 0x7F);

            static if (isUnsigned!Int)
            {
                assert(to!Int("255") == 0xFF);
            }
            static if (isSigned!Int)
            {
                assert(to!Int("+6") == 6);
                assert(to!Int("+23") == 23);
                assert(to!Int("+68") == 68);
                assert(to!Int("+127") == 0x7F);

                assert(to!Int("-6") == -6);
                assert(to!Int("-23") == -23);
                assert(to!Int("-68") == -68);
                assert(to!Int("-128") == -128);
            }
        }

        static if (Int.sizeof >= short.sizeof)
        {
                assert(to!Int("468") == 468);
                assert(to!Int("32767") == 0x7FFF);

            static if (isUnsigned!Int)
            {
                assert(to!Int("65535") == 0xFFFF);
            }
            static if (isSigned!Int)
            {
                assert(to!Int("+468") == 468);
                assert(to!Int("+32767") == 0x7FFF);

                assert(to!Int("-468") == -468);
                assert(to!Int("-32768") == -32768);
            }
        }

        static if (Int.sizeof >= int.sizeof)
        {
                assert(to!Int("2147483647") == 0x7FFFFFFF);

            static if (isUnsigned!Int)
            {
                assert(to!Int("4294967295") == 0xFFFFFFFF);
            }

            static if (isSigned!Int)
            {
                assert(to!Int("+2147483647") == 0x7FFFFFFF);

                assert(to!Int("-2147483648") == -2147483648);
            }
        }

        static if (Int.sizeof >= long.sizeof)
        {
                assert(to!Int("9223372036854775807") == 0x7FFFFFFFFFFFFFFF);

            static if (isUnsigned!Int)
            {
                assert(to!Int("18446744073709551615") == 0xFFFFFFFFFFFFFFFF);
            }

            static if (isSigned!Int)
            {
                assert(to!Int("+9223372036854775807") == 0x7FFFFFFFFFFFFFFF);

                assert(to!Int("-9223372036854775808") == 0x8000000000000000);
            }
        }
    }
}

@safe pure unittest
{
    // parsing error check
    foreach (Int; TypeTuple!(byte, ubyte, short, ushort, int, uint, long, ulong))
    {
        debug(conv) scope(success) writeln("unittest @", __FILE__, ":", __LINE__, " succeeded.");
        debug(conv) printf("conv.to!%.*s.unittest (error)\n", Int.stringof.length, Int.stringof.ptr);

        {
            immutable string[] errors1 =
            [
                "",
                "-",
                "+",
                "-+",
                " ",
                " 0",
                "0 ",
                "- 0",
                "1-",
                "xx",
                "123h",
            ];
            foreach (j, s; errors1)
                assertThrown!ConvException(to!Int(s));
        }

        // parse!SomeUnsigned cannot parse head sign.
        static if (isUnsigned!Int)
        {
            immutable string[] errors2 =
            [
                "+5",
                "-78",
            ];
            foreach (j, s; errors2)
                assertThrown!ConvException(to!Int(s));
        }
    }

    // positive overflow check
    foreach (i, Int; TypeTuple!(byte, ubyte, short, ushort, int, uint, long, ulong))
    {
        debug(conv) scope(success) writeln("unittest @", __FILE__, ":", __LINE__, " succeeded.");
        debug(conv) printf("conv.to!%.*s.unittest (pos overflow)\n", Int.stringof.length, Int.stringof.ptr);

        immutable string[] errors =
        [
            "128",                  // > byte.max
            "256",                  // > ubyte.max
            "32768",                // > short.max
            "65536",                // > ushort.max
            "2147483648",           // > int.max
            "4294967296",           // > uint.max
            "9223372036854775808",  // > long.max
            "18446744073709551616", // > ulong.max
        ];
        foreach (j, s; errors[i..$])
            assertThrown!ConvOverflowException(to!Int(s));
    }

    // negative overflow check
    foreach (i, Int; TypeTuple!(byte, short, int, long))
    {
        debug(conv) scope(success) writeln("unittest @", __FILE__, ":", __LINE__, " succeeded.");
        debug(conv) printf("conv.to!%.*s.unittest (neg overflow)\n", Int.stringof.length, Int.stringof.ptr);

        immutable string[] errors =
        [
            "-129",                 // < byte.min
            "-32769",               // < short.min
            "-2147483649",          // < int.min
            "-9223372036854775809", // < long.min
        ];
        foreach (j, s; errors[i..$])
            assertThrown!ConvOverflowException(to!Int(s));
    }
}

@safe pure unittest
{
    assertCTFEable!({ string s =  "1234abc"; assert(parse! int(s) ==  1234 && s == "abc"); });
    assertCTFEable!({ string s = "-1234abc"; assert(parse! int(s) == -1234 && s == "abc"); });
    assertCTFEable!({ string s =  "1234abc"; assert(parse!uint(s) ==  1234 && s == "abc"); });
}

/// ditto
Target parse(Target, Source)(ref Source s, uint radix)
    if (isSomeChar!(ElementType!Source) &&
        isIntegral!Target && !is(Target == enum))
in
{
    assert(radix >= 2 && radix <= 36);
}
body
{
    if (radix == 10)
        return parse!Target(s);

    immutable uint beyond = (radix < 10 ? '0' : 'a'-10) + radix;

    Target v = 0;
    size_t atStart = true;

    for (; !s.empty; s.popFront())
    {
        uint c = s.front;
        if (c < '0')
            break;
        if (radix < 10)
        {
            if (c >= beyond)
                break;
        }
        else
        {
            if (c > '9')
            {
                c |= 0x20;//poorman's tolower
                if (c < 'a' || c >= beyond)
                    break;
                c -= 'a'-10-'0';
            }
        }
        auto blah = cast(Target) (v * radix + c - '0');
        if (blah < v)
            goto Loverflow;
        v = blah;
        atStart = false;
    }
    if (atStart)
        goto Lerr;
    return v;

Loverflow:
    throw new ConvOverflowException("Overflow in integral conversion");
Lerr:
    throw convError!(Source, Target)(s, radix);
}

@safe pure unittest
{
    debug(conv) scope(success) writeln("unittest @", __FILE__, ":", __LINE__, " succeeded.");
    // @@@BUG@@@ the size of China
        // foreach (i; 2..37)
        // {
        //      assert(parse!int("0",i) == 0);
        //      assert(parse!int("1",i) == 1);
        //      assert(parse!byte("10",i) == i);
        // }
        foreach (i; 2..37)
        {
            string s = "0";
                assert(parse!int(s,i) == 0);
            s = "1";
                assert(parse!int(s,i) == 1);
            s = "10";
                assert(parse!byte(s,i) == i);
        }
    // Same @@@BUG@@@ as above
        //assert(parse!int("0011001101101", 2) == 0b0011001101101);
        // assert(parse!int("765",8) == 0765);
        // assert(parse!int("fCDe",16) == 0xfcde);
    auto s = "0011001101101";
        assert(parse!int(s, 2) == 0b0011001101101);
    s = "765";
        assert(parse!int(s, 8) == octal!765);
    s = "fCDe";
        assert(parse!int(s, 16) == 0xfcde);

    // 6609
    s = "-42";
    assert(parse!int(s, 10) == -42);
}

@safe pure unittest // bugzilla 7302
{
    auto r = cycle("2A!");
    auto u = parse!uint(r, 16);
    assert(u == 42);
    assert(r.front == '!');
}

Target parse(Target, Source)(ref Source s)
    if (isExactSomeString!Source &&
        is(Target == enum))
{
    Target result;
    size_t longest_match = 0;

    foreach (i, e; EnumMembers!Target)
    {
        auto ident = __traits(allMembers, Target)[i];
        if (longest_match < ident.length && s.startsWith(ident))
        {
            result = e;
            longest_match = ident.length ;
        }
    }

    if (longest_match > 0)
    {
        s = s[longest_match .. $];
        return result ;
    }

    throw new ConvException(
        Target.stringof ~ " does not have a member named '"
        ~ to!string(s) ~ "'");
}

unittest
{
    debug(conv) scope(success) writeln("unittest @", __FILE__, ":", __LINE__, " succeeded.");

    enum EB : bool { a = true, b = false, c = a }
    enum EU { a, b, c }
    enum EI { a = -1, b = 0, c = 1 }
    enum EF : real { a = 1.414, b = 1.732, c = 2.236 }
    enum EC : char { a = 'a', b = 'b', c = 'c' }
    enum ES : string { a = "aaa", b = "bbb", c = "ccc" }

    foreach (E; TypeTuple!(EB, EU, EI, EF, EC, ES))
    {
        assert(to!E("a"c) == E.a);
        assert(to!E("b"w) == E.b);
        assert(to!E("c"d) == E.c);

        assertThrown!ConvException(to!E("d"));
    }
}

@safe pure unittest // bugzilla 4744
{
    enum A { member1, member11, member111 }
    assert(to!A("member1"  ) == A.member1  );
    assert(to!A("member11" ) == A.member11 );
    assert(to!A("member111") == A.member111);
    auto s = "member1111";
    assert(parse!A(s) == A.member111 && s == "1");
}

Target parse(Target, Source)(ref Source p)
    if (isInputRange!Source && isSomeChar!(ElementType!Source) && !is(Source == enum) &&
        isFloatingPoint!Target && !is(Target == enum))
{
    static import core.stdc.math/* : HUGE_VAL*/;

    static immutable real[14] negtab =
        [ 1e-4096L,1e-2048L,1e-1024L,1e-512L,1e-256L,1e-128L,1e-64L,1e-32L,
                1e-16L,1e-8L,1e-4L,1e-2L,1e-1L,1.0L ];
    static immutable real[13] postab =
        [ 1e+4096L,1e+2048L,1e+1024L,1e+512L,1e+256L,1e+128L,1e+64L,1e+32L,
                1e+16L,1e+8L,1e+4L,1e+2L,1e+1L ];
    // static immutable string infinity = "infinity";
    // static immutable string nans = "nans";

    ConvException bailOut()(string msg = null, string fn = __FILE__, size_t ln = __LINE__)
    {
        if (!msg)
            msg = "Floating point conversion error";
        return new ConvException(text(msg, " for input \"", p, "\"."), fn, ln);
    }

    enforce(!p.empty, bailOut());

    char sign = 0;                       /* indicating +                 */
    switch (p.front)
    {
    case '-':
        sign++;
        p.popFront();
        enforce(!p.empty, bailOut());
        if (std.ascii.toLower(p.front) == 'i')
            goto case 'i';
        enforce(!p.empty, bailOut());
        break;
    case '+':
        p.popFront();
        enforce(!p.empty, bailOut());
        break;
    case 'i': case 'I':
        p.popFront();
        enforce(!p.empty, bailOut());
        if (std.ascii.toLower(p.front) == 'n' &&
                (p.popFront(), enforce(!p.empty, bailOut()), std.ascii.toLower(p.front) == 'f'))
        {
            // 'inf'
            p.popFront();
            return sign ? -Target.infinity : Target.infinity;
        }
        goto default;
    default: {}
    }

    bool isHex = false;
    bool startsWithZero = p.front == '0';
    if(startsWithZero)
    {
        p.popFront();
        if(p.empty)
        {
            return (sign) ? -0.0 : 0.0;
        }

        isHex = p.front == 'x' || p.front == 'X';
    }

    real ldval = 0.0;
    char dot = 0;                        /* if decimal point has been seen */
    int exp = 0;
    long msdec = 0, lsdec = 0;
    ulong msscale = 1;

    if (isHex)
    {
        int guard = 0;
        int anydigits = 0;
        uint ndigits = 0;

        p.popFront();
        while (!p.empty)
        {
            int i = p.front;
            while (isHexDigit(i))
            {
                anydigits = 1;
                i = std.ascii.isAlpha(i) ? ((i & ~0x20) - ('A' - 10)) : i - '0';
                if (ndigits < 16)
                {
                    msdec = msdec * 16 + i;
                    if (msdec)
                        ndigits++;
                }
                else if (ndigits == 16)
                {
                    while (msdec >= 0)
                    {
                        exp--;
                        msdec <<= 1;
                        i <<= 1;
                        if (i & 0x10)
                            msdec |= 1;
                    }
                    guard = i << 4;
                    ndigits++;
                    exp += 4;
                }
                else
                {
                    guard |= i;
                    exp += 4;
                }
                exp -= dot;
                p.popFront();
                if (p.empty)
                    break;
                i = p.front;
                if (i == '_')
                {
                    p.popFront();
                    if (p.empty)
                        break;
                    i = p.front;
                }
            }
            if (i == '.' && !dot)
            {       p.popFront();
                dot = 4;
            }
            else
                break;
        }

        // Round up if (guard && (sticky || odd))
        if (guard & 0x80 && (guard & 0x7F || msdec & 1))
        {
            msdec++;
            if (msdec == 0)                 // overflow
            {   msdec = 0x8000000000000000L;
                exp++;
            }
        }

        enforce(anydigits, bailOut());
        enforce(!p.empty && (p.front == 'p' || p.front == 'P'),
                bailOut("Floating point parsing: exponent is required"));
        char sexp;
        int e;

        sexp = 0;
        p.popFront();
        if (!p.empty)
        {
            switch (p.front)
            {   case '-':    sexp++;
                             goto case;
                case '+':    p.popFront(); enforce(!p.empty,
                                new ConvException("Error converting input"
                                " to floating point"));
                             break;
                default: {}
            }
        }
        ndigits = 0;
        e = 0;
        while (!p.empty && isDigit(p.front))
        {
            if (e < 0x7FFFFFFF / 10 - 10) // prevent integer overflow
            {
                e = e * 10 + p.front - '0';
            }
            p.popFront();
            ndigits = 1;
        }
        exp += (sexp) ? -e : e;
        enforce(ndigits, new ConvException("Error converting input"
                        " to floating point"));

        if (msdec)
        {
            int e2 = 0x3FFF + 63;

            // left justify mantissa
            while (msdec >= 0)
            {   msdec <<= 1;
                e2--;
            }

            // Stuff mantissa directly into real
            ()@trusted{ *cast(long*)&ldval = msdec; }();
            ()@trusted{ (cast(ushort*)&ldval)[4] = cast(ushort) e2; }();

            // Exponent is power of 2, not power of 10
            ldval = ldexp(ldval,exp);
        }
        goto L6;
    }
    else // not hex
    {
        if (std.ascii.toUpper(p.front) == 'N' && !startsWithZero)
        {
            // nan
            enforce((p.popFront(), !p.empty && std.ascii.toUpper(p.front) == 'A')
                    && (p.popFront(), !p.empty && std.ascii.toUpper(p.front) == 'N'),
                   new ConvException("error converting input to floating point"));
            // skip past the last 'n'
            p.popFront();
            return typeof(return).nan;
        }

        bool sawDigits = startsWithZero;

        while (!p.empty)
        {
            int i = p.front;
            while (isDigit(i))
            {
                sawDigits = true;        /* must have at least 1 digit   */
                if (msdec < (0x7FFFFFFFFFFFL-10)/10)
                    msdec = msdec * 10 + (i - '0');
                else if (msscale < (0xFFFFFFFF-10)/10)
                {   lsdec = lsdec * 10 + (i - '0');
                    msscale *= 10;
                }
                else
                {
                    exp++;
                }
                exp -= dot;
                p.popFront();
                if (p.empty)
                    break;
                i = p.front;
                if (i == '_')
                {
                    p.popFront();
                    if (p.empty)
                        break;
                    i = p.front;
                }
            }
            if (i == '.' && !dot)
            {
                p.popFront();
                dot++;
            }
            else
            {
                break;
            }
        }
        enforce(sawDigits, new ConvException("no digits seen"));
    }
    if (!p.empty && (p.front == 'e' || p.front == 'E'))
    {
        char sexp;
        int e;

        sexp = 0;
        p.popFront();
        enforce(!p.empty, new ConvException("Unexpected end of input"));
        switch (p.front)
        {   case '-':    sexp++;
                         goto case;
            case '+':    p.popFront();
                         break;
            default: {}
        }
        bool sawDigits = 0;
        e = 0;
        while (!p.empty && isDigit(p.front))
        {
            if (e < 0x7FFFFFFF / 10 - 10)   // prevent integer overflow
            {
                e = e * 10 + p.front - '0';
            }
            p.popFront();
            sawDigits = 1;
        }
        exp += (sexp) ? -e : e;
        enforce(sawDigits, new ConvException("No digits seen."));
    }

    ldval = msdec;
    if (msscale != 1)               /* if stuff was accumulated in lsdec */
        ldval = ldval * msscale + lsdec;
    if (ldval)
    {
        uint u = 0;
        int pow = 4096;

        while (exp > 0)
        {
            while (exp >= pow)
            {
                ldval *= postab[u];
                exp -= pow;
            }
            pow >>= 1;
            u++;
        }
        while (exp < 0)
        {
            while (exp <= -pow)
            {
                ldval *= negtab[u];
                enforce(ldval != 0, new ConvException("Range error"));
                exp += pow;
            }
            pow >>= 1;
            u++;
        }
    }
  L6: // if overflow occurred
    enforce(ldval != core.stdc.math.HUGE_VAL, new ConvException("Range error"));

  L1:
    return (sign) ? -ldval : ldval;
}

unittest
{
    // Compare reals with given precision
    bool feq(in real rx, in real ry, in real precision = 0.000001L)
    {
        if (rx == ry)
            return 1;

        if (isnan(rx))
            return cast(bool)isnan(ry);

        if (isnan(ry))
            return 0;

        return cast(bool)(fabs(rx - ry) <= precision);
    }

    // Make given typed literal
    F Literal(F)(F f)
    {
        return f;
    }

    foreach (Float; TypeTuple!(float, double, real))
    {
        debug(conv) scope(success) writeln("unittest @", __FILE__, ":", __LINE__, " succeeded.");
        debug(conv) printf("conv.to!%.*s.unittest\n", Float.stringof.length, Float.stringof.ptr);

        assert(to!Float("123") == Literal!Float(123));
        assert(to!Float("+123") == Literal!Float(+123));
        assert(to!Float("-123") == Literal!Float(-123));
        assert(to!Float("123e2") == Literal!Float(123e2));
        assert(to!Float("123e+2") == Literal!Float(123e+2));
        assert(to!Float("123e-2") == Literal!Float(123e-2));
        assert(to!Float("123.") == Literal!Float(123.0));
        assert(to!Float(".375") == Literal!Float(.375));

<<<<<<< HEAD
        version (LDC)
            assert(feq(to!Float("1.23456E+2"), Literal!Float(1.23456E+2)));
        else
            assert(to!Float("1.23456E+2") == Literal!Float(1.23456E+2));
=======
        assert(to!Float("1.23375E+2") == Literal!Float(1.23375E+2));
>>>>>>> b30e301e

        assert(to!Float("0") is 0.0);
        assert(to!Float("-0") is -0.0);

        assert(isnan(to!Float("nan")));

        assertThrown!ConvException(to!Float("\x00"));
    }

    // min and max
    float f = to!float("1.17549e-38");
    assert(feq(cast(real)f, cast(real)1.17549e-38));
    assert(feq(cast(real)f, cast(real)float.min_normal));
    f = to!float("3.40282e+38");
    assert(to!string(f) == to!string(3.40282e+38));

    // min and max
    double d = to!double("2.22508e-308");
    assert(feq(cast(real)d, cast(real)2.22508e-308));
    assert(feq(cast(real)d, cast(real)double.min_normal));
    d = to!double("1.79769e+308");
    assert(to!string(d) == to!string(1.79769e+308));
    assert(to!string(d) == to!string(double.max));

    assert(to!string(to!real(to!string(real.max / 2L))) == to!string(real.max / 2L));

    // min and max
    real r = to!real(to!string(real.min_normal));
    assert(to!string(r) == to!string(real.min_normal));
    r = to!real(to!string(real.max));
    assert(to!string(r) == to!string(real.max));
}

unittest
{
    import core.stdc.errno;
    import core.stdc.stdlib;

    errno = 0;  // In case it was set by another unittest in a different module.
    debug(conv) scope(success) writeln("unittest @", __FILE__, ":", __LINE__, " succeeded.");
    struct longdouble
    {
        ushort[5] value;
    }

    real ld;
    longdouble x;
    real ld1;
    longdouble x1;
    int i;

    string s = "0x1.FFFFFFFFFFFFFFFEp-16382";
    ld = parse!real(s);
    assert(s.empty);
    x = *cast(longdouble *)&ld;
    ld1 = strtold("0x1.FFFFFFFFFFFFFFFEp-16382", null);
    x1 = *cast(longdouble *)&ld1;
    assert(x1 == x && ld1 == ld);

    // for (i = 4; i >= 0; i--)
    // {
    //     printf("%04x ", x.value[i]);
    // }
    // printf("\n");
    assert(!errno);

    s = "1.0e5";
    ld = parse!real(s);
    assert(s.empty);
    x = *cast(longdouble *)&ld;
    ld1 = strtold("1.0e5", null);
    x1 = *cast(longdouble *)&ld1;

    // for (i = 4; i >= 0; i--)
    // {
    //     printf("%04x ", x.value[i]);
    // }
    // printf("\n");
}

@safe pure unittest
{
    // Bugzilla 4959
    {
        auto s = "0 ";
        auto x = parse!double(s);
        assert(s == " ");
        assert(x == 0.0);
    }

    // Bugzilla 3369
    assert(to!float("inf") == float.infinity);
    assert(to!float("-inf") == -float.infinity);

<<<<<<< HEAD
// Unittest for bug 6160
unittest
{
    assert(1000_000_000e44L == to!real("1000_000_000_e44"));        // 1e43
=======
    // Bugzilla 6160
    assert(6_5.536e3L == to!real("6_5.536e3"));                     // 2^16
>>>>>>> b30e301e
    assert(0x1000_000_000_p10 == to!real("0x1000_000_000_p10"));    // 7.03687e+13

    // Bugzilla 6258
    assertThrown!ConvException(to!real("-"));
    assertThrown!ConvException(to!real("in"));

    // Bugzilla 7055
    assertThrown!ConvException(to!float("INF2"));

    //extra stress testing
    auto ssOK    = ["1.", "1.1.1", "1.e5", "2e1e", "2a", "2e1_1",
                    "inf", "-inf", "infa", "-infa", "inf2e2", "-inf2e2"];
    auto ssKO    = ["", " ", "2e", "2e+", "2e-", "2ee", "2e++1", "2e--1", "2e_1", "+inf"];
    foreach (s; ssOK)
        parse!double(s);
    foreach (s; ssKO)
        assertThrown!ConvException(parse!double(s));
}

/**
Parsing one character off a string returns the character and bumps the
string up one position.
 */
Target parse(Target, Source)(ref Source s)
    if (isExactSomeString!Source &&
        staticIndexOf!(Unqual!Target, dchar, Unqual!(ElementEncodingType!Source)) >= 0)
{
    if (s.empty)
        throw convError!(Source, Target)(s);
    static if (is(Unqual!Target == dchar))
    {
        Target result = s.front;
        s.popFront();
        return result;
    }
    else
    {
        // Special case: okay so parse a Char off a Char[]
        Target result = s[0];
        s = s[1 .. $];
        return result;
    }
}

@safe pure unittest
{
    foreach (Str; TypeTuple!(string, wstring, dstring))
    {
        foreach (Char; TypeTuple!(char, wchar, dchar))
        {
            static if (is(Unqual!Char == dchar) ||
                       Char.sizeof == ElementEncodingType!Str.sizeof)
            {
                Str s = "aaa";
                assert(parse!Char(s) == 'a');
                assert(s == "aa");
            }
        }
    }
}

Target parse(Target, Source)(ref Source s)
    if (!isSomeString!Source && isInputRange!Source && isSomeChar!(ElementType!Source) &&
        isSomeChar!Target && Target.sizeof >= ElementType!Source.sizeof && !is(Target == enum))
{
    if (s.empty)
        throw convError!(Source, Target)(s);
    Target result = s.front;
    s.popFront();
    return result;
}

// string to bool conversions
Target parse(Target, Source)(ref Source s)
    if (isExactSomeString!Source &&
        is(Unqual!Target == bool))
{
    if (s.length >= 4 && icmp(s[0 .. 4], "true") == 0)
    {
        s = s[4 .. $];
        return true;
    }
    if (s.length >= 5 && icmp(s[0 .. 5], "false") == 0)
    {
        s = s[5 .. $];
        return false;
    }
    throw parseError("bool should be case-insensitive 'true' or 'false'");
}

/*
    Tests for to!bool and parse!bool
*/
@safe pure unittest
{
    debug(conv) scope(success) writeln("unittest @", __FILE__, ":", __LINE__, " succeeded.");
    debug(conv) printf("conv.to!bool.unittest\n");

    assert (to!bool("TruE") == true);
    assert (to!bool("faLse"d) == false);
    assertThrown!ConvException(to!bool("maybe"));

    auto t = "TrueType";
    assert (parse!bool(t) == true);
    assert (t == "Type");

    auto f = "False killer whale"d;
    assert (parse!bool(f) == false);
    assert (f == " killer whale"d);

    auto m = "maybe";
    assertThrown!ConvException(parse!bool(m));
    assert (m == "maybe");  // m shouldn't change on failure

    auto s = "true";
    auto b = parse!(const(bool))(s);
    assert(b == true);
}

// string to null literal conversions
Target parse(Target, Source)(ref Source s)
    if (isExactSomeString!Source &&
        is(Unqual!Target == typeof(null)))
{
    if (s.length >= 4 && icmp(s[0 .. 4], "null") == 0)
    {
        s = s[4 .. $];
        return null;
    }
    throw parseError("null should be case-insensitive 'null'");
}

@safe pure unittest
{
    alias typeof(null) NullType;
    auto s1 = "null";
    assert(parse!NullType(s1) is null);
    assert(s1 == "");

    auto s2 = "NUll"d;
    assert(parse!NullType(s2) is null);
    assert(s2 == "");

    auto m = "maybe";
    assertThrown!ConvException(parse!NullType(m));
    assert(m == "maybe");  // m shouldn't change on failure

    auto s = "NULL";
    assert(parse!(const NullType)(s) is null);
}

//Used internally by parse Array/AA, to remove ascii whites
package void skipWS(R)(ref R r)
{
    static if (isSomeString!R)
    {
        //Implementation inspired from stripLeft.
        foreach (i, dchar c; r)
        {
            if (!std.ascii.isWhite(c))
            {
                r = r[i .. $];
                return;
            }
        }
        r = r[0 .. 0]; //Empty string with correct type.
        return;
    }
    else
    {
        for (; !r.empty && std.ascii.isWhite(r.front); r.popFront())
        {}
    }
}

/**
 * Parses an array from a string given the left bracket (default $(D
 * '[')), right bracket (default $(D ']')), and element separator (by
 * default $(D ',')).
 */
Target parse(Target, Source)(ref Source s, dchar lbracket = '[', dchar rbracket = ']', dchar comma = ',')
    if (isExactSomeString!Source &&
        isDynamicArray!Target && !is(Target == enum))
{
    Target result;

    parseCheck!s(lbracket);
    skipWS(s);
    if (s.empty)
        throw convError!(Source, Target)(s);
    if (s.front == rbracket)
    {
        s.popFront();
        return result;
    }
    for (;; s.popFront(), skipWS(s))
    {
        result ~= parseElement!(ElementType!Target)(s);
        skipWS(s);
        if (s.empty)
            throw convError!(Source, Target)(s);
        if (s.front != comma)
            break;
    }
    parseCheck!s(rbracket);

    return result;
}

unittest
{
    int[] a = [1, 2, 3, 4, 5];
    auto s = to!string(a);
    assert(to!(int[])(s) == a);
}

unittest
{
    int[][] a = [ [1, 2] , [3], [4, 5] ];
    auto s = to!string(a);
    assert(to!(int[][])(s) == a);
}

unittest
{
    int[][][] ia = [ [[1,2],[3,4],[5]] , [[6],[],[7,8,9]] , [[]] ];

    char[] s = to!(char[])(ia);
    int[][][] ia2;

    ia2 = to!(typeof(ia2))(s);
    assert( ia == ia2);
}

@safe pure unittest
{
    auto s1 = `[['h', 'e', 'l', 'l', 'o'], "world"]`;
    auto a1 = parse!(string[])(s1);
    assert(a1 == ["hello", "world"]);

    auto s2 = `["aaa", "bbb", "ccc"]`;
    auto a2 = parse!(string[])(s2);
    assert(a2 == ["aaa", "bbb", "ccc"]);
}

@safe pure unittest
{
    //Check proper failure
    auto s = "[ 1 , 2 , 3 ]";
    foreach (i ; 0..s.length-1)
    {
        auto ss = s[0 .. i];
        assertThrown!ConvException(parse!(int[])(ss));
    }
    int[] arr = parse!(int[])(s);
}

@safe pure unittest
{
    //Checks parsing of strings with escaped characters
    string s1 = `[
        "Contains a\0null!",
        "tab\there",
        "line\nbreak",
        "backslash \\ slash / question \?",
        "number \x35 five",
        "unicode \u65E5 sun",
        "very long \U000065E5 sun"
    ]`;

    //Note: escaped characters purposefully replaced and isolated to guarantee
    //there are no typos in the escape syntax
    string[] s2 = [
        "Contains a" ~ '\0' ~ "null!",
        "tab" ~ '\t' ~ "here",
        "line" ~ '\n' ~ "break",
        "backslash " ~ '\\' ~ " slash / question ?",
        "number 5 five",
        "unicode 日 sun",
        "very long 日 sun"
    ];
    assert(s2 == parse!(string[])(s1));
    assert(s1.empty);
}

/// ditto
Target parse(Target, Source)(ref Source s, dchar lbracket = '[', dchar rbracket = ']', dchar comma = ',')
    if (isExactSomeString!Source &&
        isStaticArray!Target && !is(Target == enum))
{
    static if (hasIndirections!Target)
        Target result = Target.init[0].init;
    else
        Target result = void;

    parseCheck!s(lbracket);
    skipWS(s);
    if (s.empty)
        throw convError!(Source, Target)(s);
    if (s.front == rbracket)
    {
        static if (result.length != 0)
            goto Lmanyerr;
        else
        {
            s.popFront();
            return result;
        }
    }
    for (size_t i = 0; ; s.popFront(), skipWS(s))
    {
        if (i == result.length)
            goto Lmanyerr;
        result[i++] = parseElement!(ElementType!Target)(s);
        skipWS(s);
        if (s.empty)
            throw convError!(Source, Target)(s);
        if (s.front != comma)
        {
            if (i != result.length)
                goto Lfewerr;
            break;
        }
    }
    parseCheck!s(rbracket);

    return result;

Lmanyerr:
    throw parseError(text("Too many elements in input, ", result.length, " elements expected."));

Lfewerr:
    throw parseError(text("Too few elements in input, ", result.length, " elements expected."));
}

@safe pure unittest
{
    auto s1 = "[1,2,3,4]";
    auto sa1 = parse!(int[4])(s1);
    assert(sa1 == [1,2,3,4]);

    auto s2 = "[[1],[2,3],[4]]";
    auto sa2 = parse!(int[][3])(s2);
    assert(sa2 == [[1],[2,3],[4]]);

    auto s3 = "[1,2,3]";
    assertThrown!ConvException(parse!(int[4])(s3));

    auto s4 = "[1,2,3,4,5]";
    assertThrown!ConvException(parse!(int[4])(s4));
}

/**
 * Parses an associative array from a string given the left bracket (default $(D
 * '[')), right bracket (default $(D ']')), key-value separator (default $(D
 * ':')), and element seprator (by default $(D ',')).
 */
Target parse(Target, Source)(ref Source s, dchar lbracket = '[', dchar rbracket = ']', dchar keyval = ':', dchar comma = ',')
    if (isExactSomeString!Source &&
        isAssociativeArray!Target && !is(Target == enum))
{
    alias KeyType = typeof(Target.keys[0]);
    alias ValType = typeof(Target.values[0]);

    Target result;

    parseCheck!s(lbracket);
    skipWS(s);
    if (s.empty)
        throw convError!(Source, Target)(s);
    if (s.front == rbracket)
    {
        s.popFront();
        return result;
    }
    for (;; s.popFront(), skipWS(s))
    {
        auto key = parseElement!KeyType(s);
        skipWS(s);
        parseCheck!s(keyval);
        skipWS(s);
        auto val = parseElement!ValType(s);
        skipWS(s);
        result[key] = val;
        if (s.empty)
            throw convError!(Source, Target)(s);
        if (s.front != comma)
            break;
    }
    parseCheck!s(rbracket);

    return result;
}

@safe pure unittest
{
    auto s1 = "[1:10, 2:20, 3:30]";
    auto aa1 = parse!(int[int])(s1);
    assert(aa1 == [1:10, 2:20, 3:30]);

    auto s2 = `["aaa":10, "bbb":20, "ccc":30]`;
    auto aa2 = parse!(int[string])(s2);
    assert(aa2 == ["aaa":10, "bbb":20, "ccc":30]);

    auto s3 = `["aaa":[1], "bbb":[2,3], "ccc":[4,5,6]]`;
    auto aa3 = parse!(int[][string])(s3);
    assert(aa3 == ["aaa":[1], "bbb":[2,3], "ccc":[4,5,6]]);
}

@safe pure unittest
{
    //Check proper failure
    auto s = "[1:10, 2:20, 3:30]";
    foreach (i ; 0 .. s.length-1)
    {
        auto ss = s[0 .. i];
        assertThrown!ConvException(parse!(int[int])(ss));
    }
    int[int] aa = parse!(int[int])(s);
}

private dchar parseEscape(Source)(ref Source s)
    if (isInputRange!Source && isSomeChar!(ElementType!Source))
{
    parseCheck!s('\\');
    if (s.empty)
        throw parseError("Unterminated escape sequence");

    dchar getHexDigit()(ref Source s_ = s)  // workaround
    {
        if (s_.empty)
            throw parseError("Unterminated escape sequence");
        s_.popFront();
        if (s_.empty)
            throw parseError("Unterminated escape sequence");
        dchar c = s_.front;
        if (!isHexDigit(c))
            throw parseError("Hex digit is missing");
        return std.ascii.isAlpha(c) ? ((c & ~0x20) - ('A' - 10)) : c - '0';
    }

    dchar result;

    switch (s.front)
    {
        case '"':   result = '\"';  break;
        case '\'':  result = '\'';  break;
        case '0':   result = '\0';  break;
        case '?':   result = '\?';  break;
        case '\\':  result = '\\';  break;
        case 'a':   result = '\a';  break;
        case 'b':   result = '\b';  break;
        case 'f':   result = '\f';  break;
        case 'n':   result = '\n';  break;
        case 'r':   result = '\r';  break;
        case 't':   result = '\t';  break;
        case 'v':   result = '\v';  break;
        case 'x':
            result  = getHexDigit() << 4;
            result |= getHexDigit();
            break;
        case 'u':
            result  = getHexDigit() << 12;
            result |= getHexDigit() << 8;
            result |= getHexDigit() << 4;
            result |= getHexDigit();
            break;
        case 'U':
            result  = getHexDigit() << 28;
            result |= getHexDigit() << 24;
            result |= getHexDigit() << 20;
            result |= getHexDigit() << 16;
            result |= getHexDigit() << 12;
            result |= getHexDigit() << 8;
            result |= getHexDigit() << 4;
            result |= getHexDigit();
            break;
        default:
            throw parseError("Unknown escape character " ~ to!string(s.front));
    }
    if (s.empty)
        throw parseError("Unterminated escape sequence");

    s.popFront();

    return result;
}

@safe pure unittest
{
    string[] s1 = [
        `\"`, `\'`, `\?`, `\\`, `\a`, `\b`, `\f`, `\n`, `\r`, `\t`, `\v`, //Normal escapes
        //`\141`, //@@@9621@@@ Octal escapes.
        `\x61`,
        `\u65E5`, `\U00012456`
        //`\&amp;`, `\&quot;`, //@@@9621@@@ Named Character Entities.
    ];

    const(dchar)[] s2 = [
        '\"', '\'', '\?', '\\', '\a', '\b', '\f', '\n', '\r', '\t', '\v', //Normal escapes
        //'\141', //@@@9621@@@ Octal escapes.
        '\x61',
        '\u65E5', '\U00012456'
        //'\&amp;', '\&quot;', //@@@9621@@@ Named Character Entities.
    ];

    foreach (i ; 0 .. s1.length)
    {
        assert(s2[i] == parseEscape(s1[i]));
        assert(s1[i].empty);
    }
}

@safe pure unittest
{
    string[] ss = [
        `hello!`,  //Not an escape
        `\`,       //Premature termination
        `\/`,      //Not an escape
        `\gggg`,   //Not an escape
        `\xzz`,    //Not an hex
        `\x0`,     //Premature hex end
        `\XB9`,    //Not legal hex syntax
        `\u!!`,    //Not a unicode hex
        `\777`,    //Octal is larger than a byte //Note: Throws, but simply because octals are unsupported
        `\u123`,   //Premature hex end
        `\U123123` //Premature hex end
    ];
    foreach (s ; ss)
        assertThrown!ConvException(parseEscape(s));
}

// Undocumented
Target parseElement(Target, Source)(ref Source s)
    if (isInputRange!Source && isSomeChar!(ElementType!Source) && !is(Source == enum) &&
        isExactSomeString!Target)
{
    auto result = appender!Target();

    // parse array of chars
    if (s.empty)
        throw convError!(Source, Target)(s);
    if (s.front == '[')
        return parse!Target(s);

    parseCheck!s('\"');
    if (s.empty)
        throw convError!(Source, Target)(s);
    if (s.front == '\"')
    {
        s.popFront();
        return result.data;
    }
    while (true)
    {
        if (s.empty)
            throw parseError("Unterminated quoted string");
        switch (s.front)
        {
            case '\"':
                s.popFront();
                return result.data;
            case '\\':
                result.put(parseEscape(s));
                break;
            default:
                result.put(s.front);
                s.popFront();
                break;
        }
    }
    assert(0);
}

// ditto
Target parseElement(Target, Source)(ref Source s)
    if (isInputRange!Source && isSomeChar!(ElementType!Source) && !is(Source == enum) &&
        isSomeChar!Target && !is(Target == enum))
{
    Target c;

    parseCheck!s('\'');
    if (s.empty)
        throw convError!(Source, Target)(s);
    if (s.front != '\\')
    {
        c = s.front;
        s.popFront();
    }
    else
        c = parseEscape(s);
    parseCheck!s('\'');

    return c;
}

// ditto
Target parseElement(Target, Source)(ref Source s)
    if (isInputRange!Source && isSomeChar!(ElementType!Source) &&
        !isSomeString!Target && !isSomeChar!Target)
{
    return parse!Target(s);
}


/***************************************************************
 * Convenience functions for converting any number and types of
 * arguments into _text (the three character widths).
 */
string text(T...)(T args) { return textImpl!string(args); }
///ditto
wstring wtext(T...)(T args) { return textImpl!wstring(args); }
///ditto
dstring dtext(T...)(T args) { return textImpl!dstring(args); }

private S textImpl(S, U...)(U args)
{
    static if (U.length == 0)
    {
        return null;
    }
    else
    {
        auto result = to!S(args[0]);
        foreach (arg; args[1 .. $])
            result ~= to!S(arg);
        return result;
    }
}
///
unittest
{
    assert( text(42, ' ', 1.5, ": xyz") == "42 1.5: xyz"c);
    assert(wtext(42, ' ', 1.5, ": xyz") == "42 1.5: xyz"w);
    assert(dtext(42, ' ', 1.5, ": xyz") == "42 1.5: xyz"d);
}
unittest
{
    assert(text() is null);
    assert(wtext() is null);
    assert(dtext() is null);
}


/***************************************************************
The $(D octal) facility is intended as an experimental facility to
replace _octal literals starting with $(D '0'), which many find
confusing. Using $(D octal!177) or $(D octal!"177") instead of $(D
0177) as an _octal literal makes code clearer and the intent more
visible. If use of this facility becomes preponderent, a future
version of the language may deem old-style _octal literals deprecated.

The rules for strings are the usual for literals: If it can fit in an
$(D int), it is an $(D int). Otherwise, it is a $(D long). But, if the
user specifically asks for a $(D long) with the $(D L) suffix, always
give the $(D long). Give an unsigned iff it is asked for with the $(D
U) or $(D u) suffix. _Octals created from integers preserve the type
of the passed-in integral.

Example:
----
// same as 0177
auto x = octal!177;
// octal is a compile-time device
enum y = octal!160;
// Create an unsigned octal
auto z = octal!"1_000_000u";
----
 */
@property int octal(string num)()
    if((octalFitsInInt!(num) && !literalIsLong!(num)) && !literalIsUnsigned!(num))
{
    return octal!(int, num);
}

/// Ditto
@property long octal(string num)()
    if((!octalFitsInInt!(num) || literalIsLong!(num)) && !literalIsUnsigned!(num))
{
    return octal!(long, num);
}

/// Ditto
@property uint octal(string num)()
    if((octalFitsInInt!(num) && !literalIsLong!(num)) && literalIsUnsigned!(num))
{
    return octal!(int, num);
}

/// Ditto
@property ulong octal(string num)()
    if((!octalFitsInInt!(num) || literalIsLong!(num)) && literalIsUnsigned!(num))
{
    return octal!(long, num);
}

/// Ditto
template octal(alias s)
    if (isIntegral!(typeof(s)))
{
    enum auto octal = octal!(typeof(s), to!string(s));
}

/*
    Takes a string, num, which is an octal literal, and returns its
    value, in the type T specified.

    So:

    int a = octal!(int, "10");

    assert(a == 8);
*/
@property T octal(T, string num)()
    if (isOctalLiteral!num)
{
    ulong pow = 1;
    T value = 0;

    for (int pos = num.length - 1; pos >= 0; pos--)
    {
        char s = num[pos];
        if (s < '0' || s > '7') // we only care about digits; skip the rest
        // safe to skip - this is checked out in the assert so these
        // are just suffixes
            continue;

        value += pow * (s - '0');
        pow *= 8;
    }

    return value;
}

/*
Take a look at int.max and int.max+1 in octal and the logic for this
function follows directly.
 */
template octalFitsInInt(string octalNum)
{
    // note it is important to strip the literal of all
    // non-numbers. kill the suffix and underscores lest they mess up
    // the number of digits here that we depend on.
    enum bool octalFitsInInt = strippedOctalLiteral(octalNum).length < 11 ||
        strippedOctalLiteral(octalNum).length == 11 &&
        strippedOctalLiteral(octalNum)[0] == '1';
}

string strippedOctalLiteral(string original)
{
    string stripped = "";
    foreach (c; original)
        if (c >= '0' && c <= '7')
            stripped ~= c;
    return stripped;
}

template literalIsLong(string num)
{
    static if (num.length > 1)
    // can be xxL or xxLu according to spec
        enum literalIsLong = (num[$-1] == 'L' || num[$-2] == 'L');
    else
        enum literalIsLong = false;
}

template literalIsUnsigned(string num)
{
    static if (num.length > 1)
    // can be xxU or xxUL according to spec
        enum literalIsUnsigned = (num[$-1] == 'u' || num[$-2] == 'u')
            // both cases are allowed too
            || (num[$-1] == 'U' || num[$-2] == 'U');
    else
        enum literalIsUnsigned = false;
}

/*
Returns if the given string is a correctly formatted octal literal.

The format is specified in lex.html. The leading zero is allowed, but
not required.
 */
bool isOctalLiteralString(string num)
{
    if (num.length == 0)
        return false;

    // Must start with a number. To avoid confusion, literals that
    // start with a '0' are not allowed
    if (num[0] == '0' && num.length > 1)
        return false;
    if (num[0] < '0' || num[0] > '7')
        return false;

    foreach (i, c; num)
    {
        if ((c < '0' || c > '7') && c != '_') // not a legal character
        {
            if (i < num.length - 2)
                    return false;
            else   // gotta check for those suffixes
            {
                if (c != 'U' && c != 'u' && c != 'L')
                        return false;
                if (i != num.length - 1)
                {
                    // if we're not the last one, the next one must
                    // also be a suffix to be valid
                    char c2 = num[$-1];
                    if (c2 != 'U' && c2 != 'u' && c2 != 'L')
                        return false; // spam at the end of the string
                    if (c2 == c)
                        return false; // repeats are disallowed
                }
            }
        }
    }

    return true;
}

/*
    Returns true if the given compile time string is an octal literal.
*/
template isOctalLiteral(string num)
{
    enum bool isOctalLiteral = isOctalLiteralString(num);
}

unittest
{
    debug(conv) scope(success) writeln("unittest @", __FILE__, ":", __LINE__, " succeeded.");
    // ensure that you get the right types, even with embedded underscores
    auto w = octal!"100_000_000_000";
    static assert(!is(typeof(w) == int));
    auto w2 = octal!"1_000_000_000";
    static assert(is(typeof(w2) == int));

    static assert(octal!"45" == 37);
    static assert(octal!"0" == 0);
    static assert(octal!"7" == 7);
    static assert(octal!"10" == 8);
    static assert(octal!"666" == 438);

    static assert(octal!45 == 37);
    static assert(octal!0 == 0);
    static assert(octal!7 == 7);
    static assert(octal!10 == 8);
    static assert(octal!666 == 438);

    static assert(octal!"66_6" == 438);

    static assert(octal!2520046213 == 356535435);
    static assert(octal!"2520046213" == 356535435);

    static assert(octal!17777777777 == int.max);

    static assert(!__traits(compiles, octal!823));

    static assert(!__traits(compiles, octal!"823"));

    static assert(!__traits(compiles, octal!"_823"));
    static assert(!__traits(compiles, octal!"spam"));
    static assert(!__traits(compiles, octal!"77%"));

    int a;
    long b;

    // biggest value that should fit in an it
    static assert(__traits(compiles,  a = octal!"17777777777"));
    // should not fit in the int
    static assert(!__traits(compiles, a = octal!"20000000000"));
    // ... but should fit in a long
    static assert(__traits(compiles, b = octal!"20000000000"));

    static assert(!__traits(compiles, a = octal!"1L"));

    // this should pass, but it doesn't, since the int converter
    // doesn't pass along its suffix to helper templates

    //static assert(!__traits(compiles, a = octal!1L));

    static assert(__traits(compiles, b = octal!"1L"));
    static assert(__traits(compiles, b = octal!1L));
}

// emplace
/**
Given a pointer $(D chunk) to uninitialized memory (but already typed
as $(D T)), constructs an object of non-$(D class) type $(D T) at that
address.

Returns: A pointer to the newly constructed object (which is the same
as $(D chunk)).
 */
T* emplace(T)(T* chunk) @safe nothrow pure
{
    static assert (is(T* : void*),
        format("Cannot emplace a %s because it is qualified.", T.stringof));

    static assert (is(typeof({static T i;})),
        format("Cannot emplace a %1$s because %1$s.this() is annotated with @disable.", T.stringof));

    static if (isAssignable!T && !hasElaborateAssign!T)
        *chunk = T.init;
    else
    {
        static immutable T i;
        static void trustedMemcpy(T* chunk) @trusted nothrow pure
        {
            memcpy(chunk, &i, T.sizeof);
        }
        trustedMemcpy(chunk);
    }

    return chunk;
}

version(unittest) private struct __conv_EmplaceTest
{
    int i = 3;
    this(int i)
    {
        assert(this.i == 3 && i == 5);
        this.i = i;
    }
    this(int i, ref int j)
    {
        assert(i == 5 && j == 6);
        this.i = i;
        ++j;
    }

@disable:
    this();
    this(this);
    void opAssign();
}

version(unittest) private class __conv_EmplaceTestClass
{
    int i = 3;
    this(int i)
    {
        assert(this.i == 3 && i == 5);
        this.i = i;
    }
    this(int i, ref int j)
    {
        assert(i == 5 && j == 6);
        this.i = i;
        ++j;
    }
}

unittest
{
    struct S { @disable this(); }
    S s = void;
    static assert(!__traits(compiles, emplace(&s)));
    static assert( __traits(compiles, emplace(&s, S.init)));
}

unittest
{
    interface I {}
    class K : I {}

    K k = void;
    emplace(&k);
    assert(k is null);

    I i = void;
    emplace(&i);
    assert(i is null);
}

unittest
{
    static struct S {int i = 5;}
    S[2] s2 = void;
    emplace(&s2);
    assert(s2[0].i == 5 && s2[1].i == 5);
}

unittest
{
    struct S1
    {}

    struct S2
    {
        void opAssign(S2);
    }

    S1 s1 = void;
    S2 s2 = void;
    S1[2] as1 = void;
    S2[2] as2 = void;
    emplace(&s1);
    emplace(&s2);
    emplace(&as1);
    emplace(&as2);
}

/**
Given a pointer $(D chunk) to uninitialized memory (but already typed
as a non-class type $(D T)), constructs an object of type $(D T) at
that address from arguments $(D args).

This function can be $(D @trusted) if the corresponding constructor of
$(D T) is $(D @safe).

Returns: A pointer to the newly constructed object (which is the same
as $(D chunk)).
 */
T* emplace(T, Args...)(T* chunk, Args args)
    if (!is(T == struct) && Args.length == 1)
{
    static assert (is(T* : void*),
        format("Cannot emplace a %s because it is qualified.", T.stringof));

    static assert(is(typeof(*chunk = args[0])),
        format("Don't know how to emplace a %s with a %s.", T.stringof, Args[0].stringof));

    //TODO FIXME: For static arrays, this uses the "postblit-then-destroy" sequence.
    //This means it will destroy unitialized data.
    //It needs to be fixed.
    *chunk = args[0];
    return chunk;
}

unittest
{
    debug(conv) scope(success) writeln("unittest @", __FILE__, ":", __LINE__, " succeeded.");
    int a;
    int b = 42;
    assert(*emplace!int(&a, b) == 42);
}

unittest
{
    interface I {}
    class K : I {}

    K k = null, k2 = new K;
    assert(k !is k2);
    emplace!K(&k, k2);
    assert(k is k2);

    I i = null;
    assert(i !is k);
    emplace!I(&i, k);
    assert(i is k);
}

unittest
{
    static struct S
    {
        int i = 5;
        void opAssign(S){assert(0);}
    }
    S[2] sa = void;
    S[2] sb;
    emplace(&sa, sb);
    assert(sa[0].i == 5 && sa[1].i == 5);
}

// Specialization for struct
T* emplace(T, Args...)(T* chunk, auto ref Args args)
    if (is(T == struct))
{
    static assert (is(T* : void*),
        format("Cannot emplace a %s because it is qualified.", T.stringof));

    static if (Args.length == 1 && is(Args[0] : T) &&
        is (typeof({T t = args[0];})) //Check for legal postblit
        )
    {
        static if (is(T == Unqual!(Args[0])))
            //Types match exactly: we postblit
            emplacePostblitter(*chunk, args[0]);
        else
            //Types don't actually match, this means args[0] is convertible
            //to T via an alias this.
            //We Coerce to type T via an explicit cast.
            //May or may not create a temporary.
            emplacePostblitter(*chunk, cast(T)args[0]);
    }
    else static if (is(typeof(chunk.__ctor(args))))
    {
        // T defines a genuine constructor accepting args
        // Go the classic route: write .init first, then call ctor
        emplaceInitializer(chunk);
        chunk.__ctor(args);
    }
    else static if (is(typeof(T.opCall(args))))
    {
        //Can be built calling opCall
        emplaceOpCaller(chunk, args); //emplaceOpCaller is deprecated
    }
    else static if (is(typeof(T(args))))
    {
        // Struct without constructor that has one matching field for
        // each argument. Individually emplace each field
        emplaceInitializer(chunk);
        foreach (i, ref field; chunk.tupleof[0 .. Args.length])
            emplacePostblitter(field, args[i]);
    }
    else
    {
        //We can't emplace. Try to diagnose a disabled postblit.
        static assert(!(Args.length == 1 && is(Args[0] : T)),
            format("Cannot emplace a %1$s because %1$s.this(this) is annotated with @disable.", T.stringof));

        //We can't emplace.
        static assert(false,
            format("Don't know how to emplace a %s with %s.", T.stringof, Args[].stringof));
    }

    return chunk;
}

//emplace helper functions
private void emplaceInitializer(T)(T* chunk)
{
    static if (isAssignable!T && !hasElaborateAssign!T)
        *chunk = T.init;
    else
    {
        if (auto p = typeid(T).init().ptr)
            memcpy(chunk, p, T.sizeof);
        else
            memset(chunk, 0, T.sizeof);
    }
}
private void emplacePostblitter(T, Arg)(ref T chunk, auto ref Arg arg)
{
    static assert(is(Arg : T),
        format("emplace internal error: %s %s", T.stringof, Arg.stringof));

    static assert(is(typeof({T t = arg;})),
        format("Cannot emplace a %1$s because %1$s.this(this) is annotated with @disable.", T.stringof));

    static if (isAssignable!T && !hasElaborateAssign!T)
        chunk = arg;
    else
    {
        memcpy(&chunk, &arg, T.sizeof);
        typeid(T).postblit(&chunk);
    }
}
private deprecated("Using static opCall for emplace is deprecated. Plase use emplace(chunk, T(args)) instead.")
void emplaceOpCaller(T, Args...)(T* chunk, auto ref Args args)
{
    static assert (is(typeof({T t = T.opCall(args);})),
        format("%s.opCall does not return adequate data for construction.", T.stringof));
    emplace(chunk, chunk.opCall(args));
}

// Test constructor branch
unittest
{
    debug(conv) scope(success) writeln("unittest @", __FILE__, ":", __LINE__, " succeeded.");
    struct S
    {
        double x = 5, y = 6;
        this(int a, int b)
        {
            assert(x == 5 && y == 6);
            x = a;
            y = b;
        }
    }

    auto s1 = new void[S.sizeof];
    auto s2 = S(42, 43);
    assert(*emplace!S(cast(S*) s1.ptr, s2) == s2);
    assert(*emplace!S(cast(S*) s1, 44, 45) == S(44, 45));
}

unittest
{
    __conv_EmplaceTest k = void;
    emplace(&k, 5);
    assert(k.i == 5);
}

unittest
{
    int var = 6;
    __conv_EmplaceTest k = void;
    emplace(&k, 5, var);
    assert(k.i == 5);
    assert(var == 7);
}

// Test matching fields branch
unittest
{
    struct S { uint n; }
    S s;
    emplace!S(&s, 2U);
    assert(s.n == 2);
}

unittest
{
    struct S { int a, b; this(int){} }
    S s;
    static assert(!__traits(compiles, emplace!S(&s, 2, 3)));
}

unittest
{
    struct S { int a, b = 7; }
    S s1 = void, s2 = void;

    emplace!S(&s1, 2);
    assert(s1.a == 2 && s1.b == 7);

    emplace!S(&s2, 2, 3);
    assert(s2.a == 2 && s2.b == 3);
}

//opAssign
unittest
{
    static struct S
    {
        int i = 5;
        void opAssign(int){assert(0);}
        void opAssign(S){assert(0);}
    }
    S sa1 = void;
    S sa2 = void;
    S sb1 = S(1);
    emplace(&sa1, sb1);
    emplace(&sa2, 2);
    assert(sa1.i == 1);
    assert(sa2.i == 2);
}

//postblit precedence
unittest
{
    //Works, but breaks in "-w -O" because of @@@9332@@@.
    //Uncomment test when 9332 is fixed.
    static struct S
    {
        int i;

        this(S other){assert(false);}
        this(int i){this.i = i;}
        this(this){}
    }
    S a = void;
    assert(is(typeof({S b = a;})));    //Postblit
    assert(is(typeof({S b = S(a);}))); //Constructor
    auto b = S(5);
    emplace(&a, b);
    assert(a.i == 5);

    static struct S2
    {
        int* p;
        this(const S2){};
    }
    static assert(!is(immutable S2 : S2));
    S2 s2 = void;
    immutable is2 = (immutable S2).init;
    emplace(&s2, is2);
}

//nested structs and postblit
unittest
{
    static struct S
    {
        int* p;
        this(int i){p = [i].ptr;}
        this(this)
        {
            if (p)
                p = [*p].ptr;
        }
    }
    static struct SS
    {
        S s;
        void opAssign(const SS)
        {
            assert(0);
        }
    }
    SS ssa = void;
    SS ssb = SS(S(5));
    emplace(&ssa, ssb);
    assert(*ssa.s.p == 5);
    assert(ssa.s.p != ssb.s.p);
}

//disabled postblit
unittest
{
    static struct S1
    {
        int i;
        @disable this(this);
    }
    S1 s1 = void;
    static assert( __traits(compiles, emplace(&s1, 1)));
    static assert(!__traits(compiles, emplace(&s1, S1.init)));

    static struct S2
    {
        int i;
        @disable this(this);
        this(ref S2){}
    }
    S2 s2 = void;
    static assert(!__traits(compiles, emplace(&s2, 1)));
    static assert( __traits(compiles, emplace(&s2, S2.init)));

    static struct SS1
    {
        S1 s;
    }
    SS1 ss1 = void;
    static assert( __traits(compiles, emplace(&ss1)));
    static assert(!__traits(compiles, emplace(&ss1, SS1.init)));

    static struct SS2
    {
        S2 s;
    }
    SS2 ss2 = void;
    static assert( __traits(compiles, emplace(&ss2)));
    static assert(!__traits(compiles, emplace(&ss2, SS2.init)));


    // SS1 sss1 = s1;      //This doesn't compile
    // SS1 sss1 = SS1(s1); //This doesn't compile
    // So emplace shouldn't compile either
    static assert(!__traits(compiles, emplace(&sss1, s1)));
    static assert(!__traits(compiles, emplace(&sss2, s2)));
}

//Imutability
unittest
{
    //Castable immutability
    {
        static struct S1
        {
            int i;
        }
        static assert(is( immutable(S1) : S1));
        S1 sa = void;
        auto sb = immutable(S1)(5);
        emplace(&sa, sb);
        assert(sa.i == 5);
    }
    //Un-castable immutability
    {
        static struct S2
        {
            int* p;
        }
        static assert(!is(immutable(S2) : S2));
        S2 sa = void;
        auto sb = immutable(S2)(null);
        assert(!__traits(compiles, emplace(&sa, sb)));
    }
}

//Context pointer
unittest
{
    int i = 0;
    {
        struct S1
        {
            void foo(){++i;}
        }
        S1 sa = void;
        S1 sb;
        emplace(&sa, sb);
        sa.foo();
        assert(i == 1);
    }
    {
        struct S2
        {
            void foo(){++i;}
            this(this){}
        }
        S2 sa = void;
        S2 sb;
        emplace(&sa, sb);
        sa.foo();
        assert(i == 2);
    }

    ////NOTE: THESE WILL COMPILE
    ////But will not correctly emplace the context pointer
    ////The problem lies with voldemort, and not emplace.
    //{
    //    struct S3
    //    {
    //        int k;
    //        void foo(){++i;}
    //    }
    //}
    //S3 s3 = void;
    //emplace(&s3);    //S3.init has no context pointer information
    //emplace(&s3, 1); //No way to obtain context pointer once inside emplace
}

//Alias this
unittest
{
    static struct S
    {
        int i;
    }
    //By Ref
    {
        static struct SS1
        {
            int j;
            S s;
            alias s this;
        }
        S s = void;
        SS1 ss = SS1(1, S(2));
        emplace(&s, ss);
        assert(s.i == 2);
    }
    //By Value
    {
        static struct SS2
        {
            int j;
            S s;
            S foo() @property{return s;}
            alias foo this;
        }
        S s = void;
        SS2 ss = SS2(1, S(2));
        emplace(&s, ss);
        assert(s.i == 2);
    }
}
version(unittest)
{
    //Ambiguity
    struct __std_conv_S
    {
        int i;
        this(__std_conv_SS ss)         {assert(0);}
        static opCall(__std_conv_SS ss)
        {
            __std_conv_S s; s.i = ss.j;
            return s;
        }
    }
    struct __std_conv_SS
    {
        int j;
        __std_conv_S s;
        ref __std_conv_S foo() @property {s.i = j; return s;}
        alias foo this;
    }
    static assert(is(__std_conv_SS : __std_conv_S));
    unittest
    {
        __std_conv_S s = void;
        __std_conv_SS ss = __std_conv_SS(1);

        __std_conv_S sTest1 = ss; //this calls "SS alias this" (and not "S.this(SS)")
        emplace(&s, ss); //"alias this" should take precedence in emplace over "opCall"
        assert(s.i == 1);
    }
}

//Nested classes
unittest
{
    class A{}
    static struct S
    {
        A a;
    }
    S s1 = void;
    S s2 = S(new A);
    emplace(&s1, s2);
    assert(s1.a is s2.a);
}

//safety & nothrow & CTFE
unittest
{
    //emplace should be safe for anything with no elaborate opassign
    static struct S1
    {
        int i;
    }
    static struct S2
    {
        int i;
        this(int j)@safe nothrow{i = j;}
    }

    int i;
    S1 s1 = void;
    S2 s2 = void;

    auto pi = &i;
    auto ps1 = &s1;
    auto ps2 = &s2;

    void foo() @safe nothrow
    {
        emplace(pi);
        emplace(pi, 5);
        emplace(ps1);
        emplace(ps1, 5);
        emplace(ps1, S1.init);
        emplace(ps2);
        emplace(ps2, 5);
        emplace(ps2, S2.init);
    }

    T bar(T)() @property
    {
        T t/+ = void+/; //CTFE void illegal
        emplace(&t, 5);
        return t;
    }
    enum a = bar!int;
    //enum b = bar!S1; //@@@9364@@@ Error: CTFE internal error painting S1*
    enum c = bar!S2;
}

//disable opAssign
unittest
{
    static struct S
    {
        @disable void opAssign(S);
    }
    S s;
    emplace(&s, S.init);
}

//opCall
unittest
{
    int i;
    //Without constructor
    {
        static struct S1
        {
            int i;
            static S1 opCall(int*){assert(0);}
        }
        S1 s = void;
        static assert(!__traits(compiles, emplace(&s,  1)));
        static assert( __traits(compiles, emplace(&s, &i))); //(works, but deprected)
    }
    //With constructor
    {
        static struct S2
        {
            int i = 0;
            static S2 opCall(int*){assert(0);}
            static S2 opCall(int){assert(0);}
            this(int i){this.i = i;}
        }
        S2 s = void;
        static assert( __traits(compiles, emplace(&s, 1)));  //(works, but deprected)
        static assert( __traits(compiles, emplace(&s, &i))); //(works, but deprected)
        emplace(&s,  1);
        assert(s.i == 1);
    }
    //With postblit ambiguity
    {
        static struct S3
        {
            int i = 0;
            static S3 opCall(ref S3){assert(0);}
        }
        S3 s = void;
        static assert( __traits(compiles, emplace(&s, S3.init)));
    }
}

unittest //@@@9559@@@
{
    alias Nullable!int I;
    auto ints = [0, 1, 2].map!(i => i & 1 ? I.init : I(i))();
    auto asArray = std.array.array(ints);
}

unittest //http://forum.dlang.org/thread/nxbdgtdlmwscocbiypjs@forum.dlang.org
{
    import std.datetime;
    static struct A
    {
        double i;
    }

    static struct B
    {
        invariant()
        {
            if(j == 0)
                assert(a.i.isNaN, "why is 'j' zero?? and i is not NaN?");
            else
                assert(!a.i.isNaN);
        }
        SysTime when; // comment this line avoid the breakage
        int j;
        A a;
    }

    B b1 = B.init;
    assert(&b1); // verify that default eyes invariants are ok;

    auto b2 = B(SysTime(0, UTC()), 1, A(1));
    assert(&b2);
    auto b3 = B(SysTime(0, UTC()), 1, A(1));
    assert(&b3);

    import std.array;
    auto arr = [b2, b3];

    assert(arr[0].j == 1);
    assert(arr[1].j == 1);
    auto a2 = arr.array(); // << bang, invariant is raised, also if b2 and b3 are good
}

private void testEmplaceChunk(void[] chunk, size_t typeSize, size_t typeAlignment, string typeName)
{
    enforceEx!ConvException(chunk.length >= typeSize,
        format("emplace: Chunk size too small: %s < %s size = %s",
        chunk.length, typeName, typeSize));
    enforceEx!ConvException((cast(size_t) chunk.ptr) % typeAlignment == 0,
        format("emplace: Misaligned memory block (0x%X): it must be %s-byte aligned for type %s",
        chunk.ptr, typeAlignment, typeName));
}

/**
Given a raw memory area $(D chunk), constructs an object of $(D class)
type $(D T) at that address. The constructor is passed the arguments
$(D Args). The $(D chunk) must be as least as large as $(D T) needs
and should have an alignment multiple of $(D T)'s alignment. (The size
of a $(D class) instance is obtained by using $(D
__traits(classInstanceSize, T))).

This function can be $(D @trusted) if the corresponding constructor of
$(D T) is $(D @safe).

Returns: A pointer to the newly constructed object.
 */
T emplace(T, Args...)(void[] chunk, auto ref Args args)
    if (is(T == class))
{
    enum classSize = __traits(classInstanceSize, T);
    testEmplaceChunk(chunk, classSize, classInstanceAlignment!T, T.stringof);
    auto result = cast(T) chunk.ptr;

    // Initialize the object in its pre-ctor state
    (cast(byte[]) chunk)[0 .. classSize] = typeid(T).init[];

    // Call the ctor if any
    static if (is(typeof(result.__ctor(args))))
    {
        // T defines a genuine constructor accepting args
        // Go the classic route: write .init first, then call ctor
        result.__ctor(args);
    }
    else
    {
        static assert(args.length == 0 && !is(typeof(&T.__ctor)),
                "Don't know how to initialize an object of type "
                ~ T.stringof ~ " with arguments " ~ Args.stringof);
    }
    return result;
}

unittest
{
    int var = 6;
    auto k = emplace!__conv_EmplaceTestClass(new void[__traits(classInstanceSize, __conv_EmplaceTestClass)], 5, var);
    assert(k.i == 5);
    assert(var == 7);
}

/**
Given a raw memory area $(D chunk), constructs an object of non-$(D
class) type $(D T) at that address. The constructor is passed the
arguments $(D args), if any. The $(D chunk) must be as least as large
as $(D T) needs and should have an alignment multiple of $(D T)'s
alignment.

This function can be $(D @trusted) if the corresponding constructor of
$(D T) is $(D @safe).

Returns: A pointer to the newly constructed object.
 */
T* emplace(T, Args...)(void[] chunk, auto ref Args args)
    if (!is(T == class))
{
    testEmplaceChunk(chunk, T.sizeof, T.alignof, T.stringof);
    return emplace(cast(T*) chunk.ptr, args);
}

unittest
{
    struct S
    {
        int a, b;
    }
    auto p = new void[S.sizeof];
    S s;
    s.a = 42;
    s.b = 43;
    auto s1 = emplace!S(p, s);
    assert(s1.a == 42 && s1.b == 43);
}

unittest
{
    int var = 6;
    auto k = emplace!__conv_EmplaceTest(new void[__conv_EmplaceTest.sizeof], 5, var);
    assert(k.i == 5);
    assert(var == 7);
}

unittest
{
    debug(conv) scope(success) writeln("unittest @", __FILE__, ":", __LINE__, " succeeded.");
    class A
    {
        int x = 5;
        int y = 42;
        this(int z)
        {
            assert(x == 5 && y == 42);
            x = y = z;
        }
    }
    void[] buf;

    static byte[__traits(classInstanceSize, A)] sbuf;
    buf = sbuf[];
    auto a = emplace!A(buf, 55);
    assert(a.x == 55 && a.y == 55);

    // emplace in bigger buffer
    buf = new byte[](__traits(classInstanceSize, A) + 10);
    a = emplace!A(buf, 55);
    assert(a.x == 55 && a.y == 55);

    // need ctor args
    static assert(!is(typeof(emplace!A(buf))));
}

unittest
{
    debug(conv) scope(success) writeln("unittest @", __FILE__, ":", __LINE__, " succeeded.");
    // Check fix for http://d.puremagic.com/issues/show_bug.cgi?id=2971
    assert(equal(map!(to!int)(["42", "34", "345"]), [42, 34, 345]));
}

// Undocumented for the time being
void toTextRange(T, W)(T value, W writer)
    if (isIntegral!T && isOutputRange!(W, char))
{
    char[value.sizeof * 4] buffer = void;
    uint i = cast(uint) (buffer.length - 1);

    bool negative = value < 0;
    Unqual!(Unsigned!T) v = negative ? -value : value;

    while (v >= 10)
    {
        auto c = cast(uint) (v % 10);
        v /= 10;
        buffer[i--] = cast(char) (c + '0');
    }

    buffer[i] = cast(char) (v + '0'); //hexDigits[cast(uint) v];
    if (negative)
        buffer[--i] = '-';
    put(writer, buffer[i .. $]);
}

unittest
{
    auto result = appender!(char[])();
    toTextRange(-1, result);
    assert(result.data == "-1");
}


/**
    Returns the corresponding unsigned value for $(D x) (e.g. if $(D x) has type
    $(D int), it returns $(D cast(uint) x)). The advantage compared to the cast
    is that you do not need to rewrite the cast if $(D x) later changes type
    (e.g from $(D int) to $(D long)).

    Note that the result is always mutable even if the original type was const
    or immutable. In order to retain the constness, use $(XREF traits, Unsigned).
 */
auto unsigned(T)(T x) if (isIntegral!T)
{
    return cast(Unqual!(Unsigned!T))x;
}

///
unittest
{
    uint s = 42;
    auto u1 = unsigned(s); //not qualified
    Unsigned!(typeof(s)) u2 = unsigned(s); //same qualification
    immutable u3 = unsigned(s); //totally qualified
}

unittest
{
    foreach(T; TypeTuple!(byte, ubyte))
    {
        static assert(is(typeof(unsigned(cast(T)1)) == ubyte));
        static assert(is(typeof(unsigned(cast(const T)1)) == ubyte));
        static assert(is(typeof(unsigned(cast(immutable T)1)) == ubyte));
    }

    foreach(T; TypeTuple!(short, ushort))
    {
        static assert(is(typeof(unsigned(cast(T)1)) == ushort));
        static assert(is(typeof(unsigned(cast(const T)1)) == ushort));
        static assert(is(typeof(unsigned(cast(immutable T)1)) == ushort));
    }

    foreach(T; TypeTuple!(int, uint))
    {
        static assert(is(typeof(unsigned(cast(T)1)) == uint));
        static assert(is(typeof(unsigned(cast(const T)1)) == uint));
        static assert(is(typeof(unsigned(cast(immutable T)1)) == uint));
    }

    foreach(T; TypeTuple!(long, ulong))
    {
        static assert(is(typeof(unsigned(cast(T)1)) == ulong));
        static assert(is(typeof(unsigned(cast(const T)1)) == ulong));
        static assert(is(typeof(unsigned(cast(immutable T)1)) == ulong));
    }
}

auto unsigned(T)(T x) if (isSomeChar!T)
{
    // All characters are unsigned
    static assert(T.min == 0);
    return cast(Unqual!T) x;
}

unittest
{
    foreach(T; TypeTuple!(char, wchar, dchar))
    {
        static assert(is(typeof(unsigned(cast(T)'A')) == T));
        static assert(is(typeof(unsigned(cast(const T)'A')) == T));
        static assert(is(typeof(unsigned(cast(immutable T)'A')) == T));
    }
}


/**
    Returns the corresponding signed value for $(D x) (e.g. if $(D x) has type
    $(D uint), it returns $(D cast(int) x)). The advantage compared to the cast
    is that you do not need to rewrite the cast if $(D x) later changes type
    (e.g from $(D uint) to $(D ulong)).

    Note that the result is always mutable even if the original type was const
    or immutable. In order to retain the constness, use $(XREF traits, Signed).
 */
auto signed(T)(T x) if (isIntegral!T)
{
    return cast(Unqual!(Signed!T))x;
}

///
unittest
{
    uint u = 42;
    auto s1 = unsigned(u); //not qualified
    Unsigned!(typeof(u)) s2 = unsigned(u); //same qualification
    immutable s3 = unsigned(u); //totally qualified
}

unittest
{
    foreach(T; TypeTuple!(byte, ubyte))
    {
        static assert(is(typeof(signed(cast(T)1)) == byte));
        static assert(is(typeof(signed(cast(const T)1)) == byte));
        static assert(is(typeof(signed(cast(immutable T)1)) == byte));
    }

    foreach(T; TypeTuple!(short, ushort))
    {
        static assert(is(typeof(signed(cast(T)1)) == short));
        static assert(is(typeof(signed(cast(const T)1)) == short));
        static assert(is(typeof(signed(cast(immutable T)1)) == short));
    }

    foreach(T; TypeTuple!(int, uint))
    {
        static assert(is(typeof(signed(cast(T)1)) == int));
        static assert(is(typeof(signed(cast(const T)1)) == int));
        static assert(is(typeof(signed(cast(immutable T)1)) == int));
    }

    foreach(T; TypeTuple!(long, ulong))
    {
        static assert(is(typeof(signed(cast(T)1)) == long));
        static assert(is(typeof(signed(cast(const T)1)) == long));
        static assert(is(typeof(signed(cast(immutable T)1)) == long));
    }
}

unittest
{
    // issue 10874
    enum Test { a = 0 }
    ulong l = 0;
    auto t = l.to!Test;
}<|MERGE_RESOLUTION|>--- conflicted
+++ resolved
@@ -2711,14 +2711,7 @@
         assert(to!Float("123.") == Literal!Float(123.0));
         assert(to!Float(".375") == Literal!Float(.375));
 
-<<<<<<< HEAD
-        version (LDC)
-            assert(feq(to!Float("1.23456E+2"), Literal!Float(1.23456E+2)));
-        else
-            assert(to!Float("1.23456E+2") == Literal!Float(1.23456E+2));
-=======
         assert(to!Float("1.23375E+2") == Literal!Float(1.23375E+2));
->>>>>>> b30e301e
 
         assert(to!Float("0") is 0.0);
         assert(to!Float("-0") is -0.0);
@@ -2813,15 +2806,8 @@
     assert(to!float("inf") == float.infinity);
     assert(to!float("-inf") == -float.infinity);
 
-<<<<<<< HEAD
-// Unittest for bug 6160
-unittest
-{
-    assert(1000_000_000e44L == to!real("1000_000_000_e44"));        // 1e43
-=======
     // Bugzilla 6160
     assert(6_5.536e3L == to!real("6_5.536e3"));                     // 2^16
->>>>>>> b30e301e
     assert(0x1000_000_000_p10 == to!real("0x1000_000_000_p10"));    // 7.03687e+13
 
     // Bugzilla 6258
