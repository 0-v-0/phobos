--- conflicted
+++ resolved
@@ -2853,7 +2853,6 @@
     void parseDigits(alias FloatFormat)()
     {
         static if (FloatFormat == hex)
-<<<<<<< HEAD
         {
             enum uint base = 16;
             enum ulong msscaleMax = 0x1000_0000_0000_0000UL; // largest power of 16 a ulong holds
@@ -2869,23 +2868,6 @@
         }
         else static if (FloatFormat == decimal)
         {
-=======
-        {
-            enum uint base = 16;
-            enum ulong msscaleMax = 0x1000_0000_0000_0000UL; // largest power of 16 a ulong holds
-            enum ubyte expIter = 4; // iterate the base-2 exponent by 4 for every hex digit
-            alias checkDigit = isHexDigit;
-            /*
-             * convert letter to binary representation: First clear bit
-             * to convert lower space chars to upperspace, then -('A'-10)
-             * converts letter A to 10, letter B to 11, ...
-             */
-            alias convertDigit = (int x) => isAlpha(x) ? ((x & ~0x20) - ('A' - 10)) : x - '0';
-            sawDigits = false;
-        }
-        else static if (FloatFormat == decimal)
-        {
->>>>>>> 8231e779
             enum uint base = 10;
             enum ulong msscaleMax = 10_000_000_000_000_000_000UL; // largest power of 10 a ulong holds
             enum ubyte expIter = 1; // iterate the base-10 exponent once for every decimal digit
