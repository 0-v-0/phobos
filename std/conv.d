// Written in the D programming language.

/**
A one-stop shop for converting values from one type to another.

Copyright: Copyright Digital Mars 2007-.

License:   $(WEB boost.org/LICENSE_1_0.txt, Boost License 1.0).

Authors:   $(WEB digitalmars.com, Walter Bright),
           $(WEB erdani.org, Andrei Alexandrescu),
           Shin Fujishiro,
           Adam D. Ruppe,
           Kenji Hara

Source:    $(PHOBOSSRC std/_conv.d)
*/
module std.conv;

import core.stdc.math : ldexpl;
import core.stdc.string;
import std.algorithm, std.array, std.ascii, std.exception, std.math, std.range,
    std.string, std.traits, std.typecons, std.typetuple, std.uni,
    std.utf;
import std.format;
import std.metastrings;

//debug=conv;           // uncomment to turn on debugging printf's

/* ************* Exceptions *************** */

/**
 * Thrown on conversion errors.
 */
class ConvException : Exception
{
    this(string s, string fn = __FILE__, size_t ln = __LINE__)
    {
        super(s, fn, ln);
    }
}

deprecated alias ConvException ConvError;   /// ditto

private void convError(S, T)(S source, string fn = __FILE__, size_t ln = __LINE__)
{
    throw new ConvException(
        text("Can't convert value `", source,
             "' of type "~S.stringof~" to type "~T.stringof), fn, ln);
}

private void convError(S, T)(S source, int radix, string fn = __FILE__, size_t ln = __LINE__)
{
    throw new ConvException(
        text("Can't convert value `", source,
             "' of type "~S.stringof~" base ", radix, " to type "~T.stringof), fn, ln);
}

private void parseError(lazy string msg, string fn = __FILE__, size_t ln = __LINE__)
{
    throw new ConvException(text("Can't parse string: ", msg), fn, ln);
}

private void parseCheck(alias source)(dchar c, string fn = __FILE__, size_t ln = __LINE__)
{
    if (source.front != c)
        parseError(text("\"", c, "\" is missing"), fn, ln);
    source.popFront();
}

private
{
    template isImaginary(T)
    {
        enum bool isImaginary = staticIndexOf!(Unqual!(T),
                ifloat, idouble, ireal) >= 0;
    }
    template isComplex(T)
    {
        enum bool isComplex = staticIndexOf!(Unqual!(T),
                cfloat, cdouble, creal) >= 0;
    }
    template isNarrowInteger(T)
    {
        enum bool isNarrowInteger = staticIndexOf!(Unqual!(T),
                byte, ubyte, short, ushort) >= 0;
    }

    T toStr(T, S)(S src)
        if (isSomeString!T)
    {
        auto w = appender!T();
        FormatSpec!(typeof(T.init[0])) f;
        formatValue(w, src, f);
        return w.data;
    }
}

/**
 * Thrown on conversion overflow errors.
 */
class ConvOverflowException : ConvException
{
    this(string s, string fn = __FILE__, size_t ln = __LINE__)
    {
        super(s, fn, ln);
    }
}

deprecated alias ConvOverflowException ConvOverflowError;   /// ditto

/* **************************************************************

The $(D_PARAM to) family of functions converts a value from type
$(D_PARAM Source) to type $(D_PARAM Target). The source type is
deduced and the target type must be specified, for example the
expression $(D_PARAM to!int(42.0)) converts the number 42 from
$(D_PARAM double) to $(D_PARAM int). The conversion is "safe", i.e.,
it checks for overflow; $(D_PARAM to!int(4.2e10)) would throw the
$(D_PARAM ConvOverflowException) exception. Overflow checks are only
inserted when necessary, e.g., $(D_PARAM to!double(42)) does not do
any checking because any int fits in a double.

Converting a value to its own type (useful mostly for generic code)
simply returns its argument.
Example:
-------------------------
int a = 42;
auto b = to!int(a); // b is int with value 42
auto c = to!double(3.14); // c is double with value 3.14
-------------------------
Converting among numeric types is a safe way to cast them around.
Conversions from floating-point types to integral types allow loss of
precision (the fractional part of a floating-point number). The
conversion is truncating towards zero, the same way a cast would
truncate. (To round a floating point value when casting to an
integral, use $(D_PARAM roundTo).)
Examples:
-------------------------
int a = 420;
auto b = to!long(a); // same as long b = a;
auto c = to!byte(a / 10); // fine, c = 42
auto d = to!byte(a); // throw ConvOverflowException
double e = 4.2e6;
auto f = to!int(e); // f == 4200000
e = -3.14;
auto g = to!uint(e); // fails: floating-to-integral negative overflow
e = 3.14;
auto h = to!uint(e); // h = 3
e = 3.99;
h = to!uint(a); // h = 3
e = -3.99;
f = to!int(a); // f = -3
-------------------------

Conversions from integral types to floating-point types always
succeed, but might lose accuracy. The largest integers with a
predecessor representable in floating-point format are 2^24-1 for
float, 2^53-1 for double, and 2^64-1 for $(D_PARAM real) (when
$(D_PARAM real) is 80-bit, e.g. on Intel machines).

Example:
-------------------------
int a = 16_777_215; // 2^24 - 1, largest proper integer representable as float
assert(to!int(to!float(a)) == a);
assert(to!int(to!float(-a)) == -a);
a += 2;
assert(to!int(to!float(a)) == a); // fails!
-------------------------

Conversions from string to numeric types differ from the C equivalents
$(D_PARAM atoi()) and $(D_PARAM atol()) by checking for overflow and
not allowing whitespace.

For conversion of strings to signed types, the grammar recognized is:
<pre>
$(I Integer): $(I Sign UnsignedInteger)
$(I UnsignedInteger)
$(I Sign):
    $(B +)
    $(B -)
</pre>
For conversion to unsigned types, the grammar recognized is:
<pre>
$(I UnsignedInteger):
    $(I DecimalDigit)
    $(I DecimalDigit) $(I UnsignedInteger)
</pre>

Converting an array to another array type works by converting each
element in turn. Associative arrays can be converted to associative
arrays as long as keys and values can in turn be converted.

Example:
-------------------------
int[] a = ([1, 2, 3]).dup;
auto b = to!(float[])(a);
assert(b == [1.0f, 2, 3]);
string str = "1 2 3 4 5 6";
auto numbers = to!(double[])(split(str));
assert(numbers == [1.0, 2, 3, 4, 5, 6]);
int[string] c;
c["a"] = 1;
c["b"] = 2;
auto d = to!(double[wstring])(c);
assert(d["a"w] == 1 && d["b"w] == 2);
-------------------------

Conversions operate transitively, meaning that they work on arrays and
associative arrays of any complexity:

-------------------------
int[string][double[int[]]] a;
...
auto b = to!(short[wstring][string[double[]]])(a);
-------------------------

This conversion works because $(D_PARAM to!short) applies to an
$(D_PARAM int), $(D_PARAM to!wstring) applies to a $(D_PARAM
string), $(D_PARAM to!string) applies to a $(D_PARAM double), and
$(D_PARAM to!(double[])) applies to an $(D_PARAM int[]). The
conversion might throw an exception because $(D_PARAM to!short)
might fail the range check.

Macros: WIKI=Phobos/StdConv
 */

/**
   Entry point that dispatches to the appropriate conversion
   primitive. Client code normally calls $(D _to!TargetType(value))
   (and not some variant of $(D toImpl)).
 */
template to(T)
{
    T to(A...)(A args)
    {
        return toImpl!T(args);
    }
}

/**
If the source type is implicitly convertible to the target type, $(D
to) simply performs the implicit conversion.
 */
T toImpl(T, S)(S value)
    if (isImplicitlyConvertible!(S, T))
{
    alias isUnsigned isUnsignedInt;

    // Conversion from integer to integer, and changing its sign
    static if (isUnsignedInt!S && isSignedInt!T && S.sizeof == T.sizeof)
    {   // unsigned to signed & same size
        enforce(value <= cast(S)T.max,
                new ConvOverflowException("Conversion positive overflow"));
    }
    else static if (isSignedInt!S && isUnsignedInt!T)
    {   // signed to unsigned
        enforce(0 <= value,
                new ConvOverflowException("Conversion negative overflow"));
    }

    return value;
}

private template isSignedInt(T)
{
    enum isSignedInt = isIntegral!T && isSigned!T;
}

unittest
{
    debug(conv) scope(success) writeln("unittest @", __FILE__, ":", __LINE__, " succeeded.");
    int a = 42;
    auto b = to!long(a);
    assert(a == b);
}

// Tests for issue 6377
unittest
{
    // Conversion between same size
    foreach (S; TypeTuple!(byte, short, int, long))
    {
        alias Unsigned!S U;

        foreach (Sint; TypeTuple!(S, const(S), immutable(S)))
        foreach (Uint; TypeTuple!(U, const(U), immutable(U)))
        {
            // positive overflow
            Uint un = Uint.max;
            assertThrown!ConvOverflowException(to!Sint(un), text(
                Sint.stringof, ' ', Uint.stringof, ' ', un));

            // negative overflow
            Sint sn = -1;
            assertThrown!ConvOverflowException(to!Uint(sn), text(
                Sint.stringof, ' ', Uint.stringof, ' ', un));
        }
    }

    // Conversion between different size
    foreach (i, S1; TypeTuple!(byte, short, int, long))
    foreach (   S2; TypeTuple!(byte, short, int, long)[i+1..$])
    {
        alias Unsigned!S1 U1;
        alias Unsigned!S2 U2;

        static assert(U1.sizeof < S2.sizeof);

        // small unsigned to big signed
        foreach (Uint; TypeTuple!(U1, const(U1), immutable(U1)))
        foreach (Sint; TypeTuple!(S2, const(S2), immutable(S2)))
        {
            Uint un = Uint.max;
            assertNotThrown(to!Sint(un));
            assert(to!Sint(un) == un);
        }

        // big unsigned to small signed
        foreach (Uint; TypeTuple!(U2, const(U2), immutable(U2)))
        foreach (Sint; TypeTuple!(S1, const(S1), immutable(S1)))
        {
            Uint un = Uint.max;
            assertThrown(to!Sint(un));
        }

        static assert(S1.sizeof < U2.sizeof);

        // small signed to big unsigned
        foreach (Sint; TypeTuple!(S1, const(S1), immutable(S1)))
        foreach (Uint; TypeTuple!(U2, const(U2), immutable(U2)))
        {
            Sint sn = -1;
            assertThrown!ConvOverflowException(to!Uint(sn));
        }

        // big signed to small unsigned
        foreach (Sint; TypeTuple!(S2, const(S2), immutable(S2)))
        foreach (Uint; TypeTuple!(U1, const(U1), immutable(U1)))
        {
            Sint sn = -1;
            assertThrown!ConvOverflowException(to!Uint(sn));
        }
    }
}

/*
  Converting static arrays forwards to their dynamic counterparts.
 */
T toImpl(T, S)(ref S s)
    if (isStaticArray!S)
{
    return toImpl!(T, typeof(s[0])[])(s);
}

unittest
{
    char[4] test = ['a', 'b', 'c', 'd'];
    static assert(!isInputRange!(Unqual!(char[4])));
    assert(to!string(test) == test);
}

/**
$(RED Scheduled for deprecation in January 2012. Please define $(D opCast)
      for user-defined types instead of a $(D to) function.
      $(LREF to) will now use $(D opCast).)

Object-_to-non-object conversions look for a method "to" of the source
object.

Example:
----
class Date
{
    T to(T)() if(is(T == long))
    {
        return timestamp;
    }
    ...
}

unittest
{
    debug(conv) scope(success) writeln("unittest @", __FILE__, ":", __LINE__, " succeeded.");
    auto d = new Date;
    auto ts = to!long(d); // same as d.to!long()
}
----
 */
T toImpl(T, S)(S value) if (is(S : Object) && !is(T : Object) && !isSomeString!T
        && is(typeof(S.init.to!T()) : T))
{
    return value.to!T();
}

unittest
{
    debug(conv) scope(success) writeln("unittest @", __FILE__, ":", __LINE__, " succeeded.");
    class B
    {
        T to(T)() { return 43; }
    }
    auto b = new B;
    assert(to!int(b) == 43);
}

/**
When source type supports member template function opCast, is is used.
*/
T toImpl(T, S)(S value)
    if (is(typeof(S.init.opCast!T()) : T) &&
        !isSomeString!T)
{
    return value.opCast!T();
}

unittest
{
    debug(conv) scope(success) writeln("unittest @", __FILE__, ":", __LINE__, " succeeded.");
    class B
    {
        T opCast(T)() { return 43; }
    }
    auto b = new B;
    assert(to!int(b) == 43);

    debug(conv) scope(success) writeln("unittest @", __FILE__, ":", __LINE__, " succeeded.");
    struct S
    {
        T opCast(T)() { return 43; }
    }
    auto s = S();
    assert(to!int(s) == 43);
}

/**
When target type supports 'converting construction', it is used.
$(UL $(LI If target type is struct, $(D T(src)) is used.)
     $(LI If target type is class, $(D new T(src)) is used.))
*/
T toImpl(T, S)(S src)
    if (!isImplicitlyConvertible!(S, T) &&
        is(T == struct) && is(typeof(T(src))))
{
    return T(src);
}

// Bugzilla 3961
unittest
{
    debug(conv) scope(success) writeln("unittest @", __FILE__, ":", __LINE__, " succeeded.");
    struct Int
    {
        int x;
    }
    Int i = to!Int(1);

    static struct Int2
    {
        int x;
        this(int x) { this.x = x; }
    }
    Int2 i2 = to!Int2(1);

    static struct Int3
    {
        int x;
        static Int3 opCall(int x)
        {
            Int3 i;
            i.x = x;
            return i;
        }
    }
    Int3 i3 = to!Int3(1);
}

// Bugzilla 6808
unittest
{
    static struct FakeBigInt
    {
        this(string s){}
    }

    string s = "101";
    auto i3 = to!FakeBigInt(s);
}

/// ditto
T toImpl(T, S)(S src)
    if (!isImplicitlyConvertible!(S, T) &&
        is(T : Object) && is(typeof(new T(src))))
{
    return new T(src);
}

unittest
{
    static struct S
    {
        int x;
    }
    static class C
    {
        int x;
        this(int x) { this.x = x; }
    }

    static class B
    {
        int value;
        this(S src) { value = src.x; }
        this(C src) { value = src.x; }
    }

    S s = S(1);
    auto b1 = to!B(s);  // == new B(s)
    assert(b1.value == 1);

    C c = new C(2);
    auto b2 = to!B(c);  // == new B(c)
    assert(b2.value == 2);

    auto c2 = to!C(3);   // == new C(3)
    assert(c2.x == 3);
}

version (unittest)
{
    class A
    {
        this(B b) {}
    }
    class B : A
    {
        this() { super(this); }
    }
}
unittest
{
    B b = new B();
    A a = to!A(b);      // == cast(A)b
                        // (do not run construction conversion like new A(b))
    assert(b is a);

    static class C : Object
    {
        this() {}
        this(Object o) {}
    }

    Object oc = new C();
    C a2 = to!C(oc);    // == new C(a)
                        // Construction conversion overrides down-casting conversion
    assert(a2 != a);    //
}

/**
Object-to-object conversions by dynamic casting throw exception when the source is
non-null and the target is null.
 */
T toImpl(T, S)(S value)
    if (!isImplicitlyConvertible!(S, T) &&
        (is(S == class) || is(S == interface)) && !is(typeof(value.opCast!T()) : T) &&
        (is(T == class) || is(T == interface)) && !is(typeof(new T(value))))
{
    static if (is(T == immutable))
    {
            // immutable <- immutable
            enum isModConvertible = is(S == immutable);
    }
    else static if (is(T == const))
    {
        static if (is(T == shared))
        {
            // shared const <- shared
            // shared const <- shared const
            // shared const <- immutable
            enum isModConvertible = is(S == shared) || is(S == immutable);
        }
        else
        {
            // const <- mutable
            // const <- immutable
            enum isModConvertible = !is(S == shared);
        }
    }
    else
    {
        static if (is(T == shared))
        {
            // shared <- shared mutable
            enum isModConvertible = is(S == shared) && !is(S == const);
        }
        else
        {
            // (mutable) <- (mutable)
            enum isModConvertible = is(Unqual!S == S);
        }
    }
    static assert(isModConvertible, "Bad modifier conversion: "~S.stringof~" to "~T.stringof);

    auto result = cast(T) value;
    if (!result && value)
    {
        throw new ConvException("Cannot convert object of static type "
                ~S.classinfo.name~" and dynamic type "~value.classinfo.name
                ~" to type "~T.classinfo.name);
    }
    return result;
}

unittest
{
    debug(conv) scope(success) writeln("unittest @", __FILE__, ":", __LINE__, " succeeded.");
    // Testing object conversions
    class A {}
    class B : A {}
    class C : A {}
    A a1 = new A, a2 = new B, a3 = new C;
    assert(to!B(a2) is a2);
    assert(to!C(a3) is a3);
    assertThrown!ConvException(to!B(a3));
}

// Unittest for 6288
version (unittest)
{
    private template Identity(T)        { alias              T   Identity; }
    private template toConst(T)         { alias        const(T)  toConst; }
    private template toShared(T)        { alias       shared(T)  toShared; }
    private template toSharedConst(T)   { alias shared(const(T)) toSharedConst; }
    private template toImmutable(T)     { alias    immutable(T)  toImmutable; }
    private template AddModifier(int n) if (0 <= n && n < 5)
    {
             static if (n == 0) alias Identity       AddModifier;
        else static if (n == 1) alias toConst        AddModifier;
        else static if (n == 2) alias toShared       AddModifier;
        else static if (n == 3) alias toSharedConst  AddModifier;
        else static if (n == 4) alias toImmutable    AddModifier;
    }
}
unittest
{
    interface I {}
    interface J {}

    class A {}
    class B : A {}
    class C : B, I, J {}
    class D : I {}

    foreach (m1; TypeTuple!(0,1,2,3,4)) // enumerate modifiers
    foreach (m2; TypeTuple!(0,1,2,3,4)) // ditto
    {
        alias AddModifier!m1 srcmod;
        alias AddModifier!m2 tgtmod;
        //pragma(msg, srcmod!Object, " -> ", tgtmod!Object, ", convertible = ",
        //            isImplicitlyConvertible!(srcmod!Object, tgtmod!Object));

        // Compile time convertible equals to modifier convertible.
        static if (isImplicitlyConvertible!(srcmod!Object, tgtmod!Object))
        {
            // Test runtime conversions: class to class, class to interface,
            // interface to class, and interface to interface

            // Check that the runtime conversion to succeed
            srcmod!A ac = new srcmod!C();
            srcmod!I ic = new srcmod!C();
            assert(to!(tgtmod!C)(ac) !is null); // A(c) to C
            assert(to!(tgtmod!I)(ac) !is null); // A(c) to I
            assert(to!(tgtmod!C)(ic) !is null); // I(c) to C
            assert(to!(tgtmod!J)(ic) !is null); // I(c) to J

            // Check that the runtime conversion fails
            srcmod!A ab = new srcmod!B();
            srcmod!I id = new srcmod!D();
            assertThrown(to!(tgtmod!C)(ab));    // A(b) to C
            assertThrown(to!(tgtmod!I)(ab));    // A(b) to I
            assertThrown(to!(tgtmod!C)(id));    // I(d) to C
            assertThrown(to!(tgtmod!J)(id));    // I(d) to J
        }
        else
        {
            // Check that the conversion is rejected statically
            static assert(!is(typeof(to!(tgtmod!C)(srcmod!A.init))));   // A to C
            static assert(!is(typeof(to!(tgtmod!I)(srcmod!A.init))));   // A to I
            static assert(!is(typeof(to!(tgtmod!C)(srcmod!I.init))));   // I to C
            static assert(!is(typeof(to!(tgtmod!J)(srcmod!I.init))));   // I to J
        }
    }
}

/**
Stringnize conversion from all types is supported.
$(UL
  $(LI String _to string conversion works for any two string types having
       ($(D char), $(D wchar), $(D dchar)) character widths and any
       combination of qualifiers (mutable, $(D const), or $(D immutable)).)
  $(LI Converts array (other than strings) to string. The left bracket,
       separator, and right bracket are configurable. Each element is
       converted by calling $(D to!T).)
  $(LI Associative array to string conversion. The left bracket, key-value
       separator, element separator, and right bracket are configurable.
       Each element is printed by calling $(D to!T).)
  $(LI Object to string conversion calls $(D toString) against the object or
       returns $(D nullstr) if the object is null.)
  $(LI Struct to string conversion calls $(D toString) against the struct if
       it is defined.)
  $(LI For structs that do not define $(D toString), the conversion to string
       produces the list of fields.)
  $(LI Enumerated types are converted to strings as their symbolic names.)
  $(LI A $(D typedef Type Symbol) is converted to string as $(D "Type(value)").)
  $(LI Boolean values are printed as $(D "true") or $(D "false").)
  $(LI $(D char), $(D wchar), $(D dchar) to a string type.)
  $(LI Unsigned or signed integers to strings.
       $(DL $(DT [special case])
            $(DD Convert inttegral value to string in $(D_PARAM radix) radix.
            radix must be a value from 2 to 36.
            value is treated as a signed value only if radix is 10.
            The characters A through Z are used to represent values 10 through 36.)))
  $(LI All floating point types to all string types.)
  $(LI Pointer to string conversions prints the pointer as a $(D size_t) value.
       If pointer is $(D char*), treat it as C-style strings.))
*/
T toImpl(T, S)(S s)
    if (!isImplicitlyConvertible!(S, T) &&
        isInputRange!(Unqual!S) && isSomeChar!(ElementType!S) &&
        isSomeString!T)
{
    static if (isSomeString!S && s[0].sizeof == T.init[0].sizeof)
    {
        // string-to-string with incompatible qualifier conversion
        static if (is(typeof(T.init[0]) == immutable))
        {
            // conversion (mutable|const) -> immutable
            return s.idup;
        }
        else
        {
            // conversion (immutable|const) -> mutable
            return s.dup;
        }
    }
    else
    {
        // other conversions always run decode/encode
        return toStr!T(s);
    }
}

unittest
{
    debug(conv) scope(success) writeln("unittest @", __FILE__, ":", __LINE__, " succeeded.");
    alias TypeTuple!(char, wchar, dchar) Chars;
    foreach (LhsC; Chars)
    {
        alias TypeTuple!(LhsC[], const(LhsC)[], immutable(LhsC)[]) LhStrings;
        foreach (Lhs; LhStrings)
        {
            foreach (RhsC; Chars)
            {
                alias TypeTuple!(RhsC[], const(RhsC)[], immutable(RhsC)[])
                    RhStrings;
                foreach (Rhs; RhStrings)
                {
                    Lhs s1 = to!Lhs("wyda");
                    Rhs s2 = to!Rhs(s1);
                    //writeln(Lhs.stringof, " -> ", Rhs.stringof);
                    assert(s1 == to!Lhs(s2));
                }
            }
        }
    }
}

unittest
{
    debug(conv) scope(success) writeln("unittest @", __FILE__, ":", __LINE__, " succeeded.");
    // string tests
    alias TypeTuple!(char, wchar, dchar) AllChars;
    foreach (T; AllChars)
    {
        foreach (U; AllChars)
        {
            T[] s1 = to!(T[])("Hello, world!");
            auto s2 = to!(U[])(s1);
            assert(s1 == to!(T[])(s2));
            auto s3 = to!(const(U)[])(s1);
            assert(s1 == to!(T[])(s3));
            auto s4 = to!(immutable(U)[])(s1);
            assert(s1 == to!(T[])(s4));
        }
    }
}

/// ditto
T toImpl(T, S)(S s)
    if (!isSomeChar!(ElementType!S) && (isInputRange!S || isInputRange!(Unqual!S)) &&
        isSomeString!T)
{
    return toStr!T(s);
}

T toImpl(T, S)(S s, in T leftBracket, in T separator = ", ", in T rightBracket = "]")
    if (!isSomeChar!(ElementType!S) && (isInputRange!S || isInputRange!(Unqual!S)) &&
        isSomeString!T)
{
    pragma(msg, softDeprec!("2.056", "May 2012", "std.conv.toImpl with extra parameters",
                                                 "std.format.formattedWrite"));

    static if (!isInputRange!S)
    {
        alias toImpl!(T, Unqual!S) ti;
        return ti(s, leftBracket, separator, rightBracket);
    }
    else
    {
        alias Unqual!(typeof(T.init[0])) Char;
        // array-to-string conversion
        auto result = appender!(Char[])();
        result.put(leftBracket);
        bool first = true;
        for (; !s.empty; s.popFront())
        {
            if (!first)
            {
                result.put(separator);
            }
            else
            {
                first = false;
            }
            result.put(to!T(s.front));
        }
        result.put(rightBracket);
        return cast(T) result.data;
    }
}

unittest
{
    debug(conv) scope(success) writeln("unittest @", __FILE__, ":", __LINE__, " succeeded.");
    long[] b = [ 1, 3, 5 ];
    auto s = to!string(b);
//printf("%d, |%*s|\n", s.length, s.length, s.ptr);
    assert(to!string(b) == "[1, 3, 5]", s);
    double[2] a = [ 1.5, 2.5 ];
//writeln(to!string(a));
    assert(to!string(a) == "[1.5, 2.5]");
}

// Converting arrays of void
T toImpl(T, S)(ref S s)
    if ((is(S == void[]) || is(S == const(void)[]) || is(S == immutable(void)[])) &&
        isSomeString!T)
{
    alias Unqual!(typeof(T.init[0])) Char;
    auto raw = cast(const(ubyte)[]) s;
    enforce(raw.length % Char.sizeof == 0,
            new ConvException("Alignment mismatch in converting a "
                    ~ S.stringof ~ " to a "
                    ~ T.stringof));
    auto result = new Char[raw.length / Char.sizeof];
    memcpy(result.ptr, s.ptr, s.length);
    return cast(T) result;
}

T toImpl(T, S)(ref S s, in T leftBracket, in T separator = " ", in T rightBracket = "]")
    if ((is(S == void[]) || is(S == const(void)[]) || is(S == immutable(void)[])) &&
        isSomeString!T)
{
    pragma(msg, softDeprec!("2.056", "May 2012", "std.conv.toImpl with extra parameters",
                                                 "std.format.formattedWrite"));

    return toImpl(s);
}

unittest
{
    debug(conv) scope(success) writeln("unittest @", __FILE__, ":", __LINE__, " succeeded.");
    auto a = "abcx"w;
    const(void)[] b = a;
    assert(b.length == 8);
    auto c = to!(wchar[])(b);
    assert(c == "abcx");
}

/// ditto
T toImpl(T, S)(S s)
    if (isAssociativeArray!S &&
        isSomeString!T)
{
    return toStr!T(s);
}

T toImpl(T, S)(S s, in T leftBracket, in T keyval = ":", in T separator = ", ", in T rightBracket = "]")
    if (isAssociativeArray!S &&
        isSomeString!T)
{
    pragma(msg, softDeprec!("2.056", "May 2012", "std.conv.toImpl with extra parameters",
                                                 "std.format.formattedWrite"));

    alias Unqual!(typeof(T.init[0])) Char;
    auto result = appender!(Char[])();
// hash-to-string conversion
    result.put(leftBracket);
    bool first = true;
    foreach (k, v; s)
    {
        if (!first)
            result.put(separator);
        else first = false;
        result.put(to!T(k));
        result.put(keyval);
        result.put(to!T(v));
    }
    result.put(rightBracket);
    return cast(T) result.data;
}

/// ditto
T toImpl(T, S)(S s)
    if (is(S : Object) &&
        isSomeString!T)
{
    return toStr!T(s);
}

T toImpl(T, S)(S s, in T nullstr)
    if (is(S : Object) &&
        isSomeString!T)
{
    pragma(msg, softDeprec!("2.056", "May 2012", "std.conv.toImpl with extra parameters",
                                                 "std.format.formattedWrite"));

    if (!s)
        return nullstr;
    return to!T(s.toString());
}

unittest
{
    debug(conv) scope(success) writeln("unittest @", __FILE__, ":", __LINE__, " succeeded.");
    class A
    {
        override string toString() { return "an A"; }
    }
    A a;
    assert(to!string(a) == "null");
    a = new A;
    assert(to!string(a) == "an A");
}

/// ditto
T toImpl(T, S)(S s)
    if (is(S == struct) && is(typeof(&S.init.toString)) &&
        isSomeString!T)
{
    return toStr!T(s);
}

unittest
{
    debug(conv) scope(success) writeln("unittest @", __FILE__, ":", __LINE__, " succeeded.");
    struct S
    {
        string toString() { return "wyda"; }
    }
    assert(to!string(S()) == "wyda");
}

/// ditto
T toImpl(T, S)(S s)
    if (is(S == struct) && !is(typeof(&S.init.toString)) && !isInputRange!S &&
        isSomeString!T)
{
    return toStr!T(s);
}

T toImpl(T, S)(S s, in T left, in T separator = ", ", in T right = ")")
    if (is(S == struct) && !is(typeof(&S.init.toString)) && !isInputRange!S &&
        isSomeString!T)
{
    pragma(msg, softDeprec!("2.056", "May 2012", "std.conv.toImpl with extra parameters",
                                                 "std.format.formattedWrite"));

    Tuple!(FieldTypeTuple!S) * t = void;
    static if ((*t).sizeof == S.sizeof)
    {
        // ok, attempt to forge the tuple
        t = cast(typeof(t)) &s;
        alias Unqual!(typeof(T.init[0])) Char;
        auto app = appender!(Char[])();
        app.put(left);
        foreach (i, e; t.field)
        {
            if (i > 0)
                app.put(to!T(separator));
            app.put(to!T(e));
        }
        app.put(right);
        return cast(T) app.data;
    }
    else
    {
        // struct with weird alignment
        return to!T(S.stringof);
    }
}

unittest
{
    debug(conv) scope(success) writeln("unittest @", __FILE__, ":", __LINE__, " succeeded.");
    struct S
    {
        int a = 42;
        float b = 43.5;
    }
    S s;
    assert(to!string(s) == "S(42, 43.5)");
}

/// ditto
T toImpl(T, S)(S s)
    if (!isImplicitlyConvertible!(S, T) &&
        is(S == enum) &&
        isSomeString!T)
{
    return toStr!T(s);
}

unittest
{
    debug(conv) scope(success) writeln("unittest @", __FILE__, ":", __LINE__, " succeeded.");
    enum E { a, b, c }
    assert(to! string(E.a) == "a"c);
    assert(to!wstring(E.b) == "b"w);
    assert(to!dstring(E.c) == "c"d);

    enum F : real { x = 1.414, y = 1.732, z = 2.236 }
    assert(to! string(F.x) == "x"c);
    assert(to!wstring(F.y) == "y"w);
    assert(to!dstring(F.z) == "z"d);

    // Test an value not corresponding to an enum member.
    auto o = cast(E)5;
    assert(to! string(o) == "cast(E)5"c);
    assert(to!wstring(o) == "cast(E)5"w);
    assert(to!dstring(o) == "cast(E)5"d);
}

/// ditto
deprecated T toImpl(T, S)(S s, in T left = to!T(S.stringof~"("), in T right = ")")
    if (is(S == typedef) &&
        isSomeString!T)
{
    static if (is(S Original == typedef))
    {
        // typedef
        return left ~ to!T(cast(Original) s) ~ right;
    }
}

/// ditto
T toImpl(T, S)(S b)
    if (is(Unqual!S == bool) &&
        isSomeString!T)
{
    return toStr!T(b);
}

unittest
{
    debug(conv) scope(success) writeln("unittest @", __FILE__, ":", __LINE__, " succeeded.");
    bool b;
    assert(to!string(b) == "false");
    b = true;
    assert(to!string(b) == "true");
}

/// ditto
T toImpl(T, S)(S c)
    if (isSomeChar!(Unqual!S) &&
        isSomeString!T)
{
    return toStr!T(c);
}

unittest
{
    debug(conv) scope(success) writeln("unittest @", __FILE__, ":", __LINE__, " succeeded.");
    alias TypeTuple!(
        char, wchar, dchar,
        const(char), const(wchar), const(dchar),
        immutable(char), immutable(wchar), immutable(dchar)) AllChars;
    foreach (Char1; AllChars)
    {
        foreach (Char2; AllChars)
        {
            Char1 c = 'a';
            assert(to!(Char2[])(c)[0] == c);
        }
        uint x = 4;
        assert(to!(Char1[])(x) == "4");
    }
}

unittest
{
    debug(conv) scope(success) writeln("unittest @", __FILE__, ":", __LINE__, " succeeded.");
    debug(conv) printf("string.to!string(char).unittest\n");

    string s = "foo";
    string s2;
    foreach (char c; s)
    {
        s2 ~= to!string(c);
    }
    //printf("%.*s", s2);
    assert(s2 == "foo");
}

/// ditto
T toImpl(T, S)(S input)
    if (isIntegral!S && isUnsigned!S &&
        isSomeString!T)
{
    return toStr!T(input);
}

unittest
{
    foreach (Int; TypeTuple!(ubyte, ushort, uint, ulong))
    {
        debug(conv) scope(success) writeln("unittest @", __FILE__, ":", __LINE__, " succeeded.");
        debug(conv) printf("string.to!string(%.*s).unittest\n", Int.stringof.length, Int.stringof.ptr);

        assert(to!string(to!Int(0)) == "0");
        assert(to!string(to!Int(9)) == "9");
        assert(to!string(to!Int(123)) == "123");
    }
}

/// ditto
T toImpl(T, S)(S value)
    if (isIntegral!S && isSigned!S &&
        isSomeString!T)
{
    return toStr!T(value);
}

unittest
{
    debug(conv) scope(success) writeln("unittest @", __FILE__, ":", __LINE__, " succeeded.");
    assert(wtext(int.max) == "2147483647"w);
    assert(wtext(int.min) == "-2147483648"w);
    assert(to!string(0L) == "0");
}

unittest
{
    foreach (Int; TypeTuple!(byte, short, int, long))
    {
        debug(conv) scope(success) writeln("unittest @", __FILE__, ":", __LINE__, " succeeded.");
        debug(conv) printf("string.to!string(%.*s).unittest\n", Int.stringof.length, Int.stringof.ptr);

        assert(to!string(to!Int(0)) == "0");
        assert(to!string(to!Int(9)) == "9");
        assert(to!string(to!Int(123)) == "123");
        assert(to!string(to!Int(-0)) == "0");
        assert(to!string(to!Int(-9)) == "-9");
        assert(to!string(to!Int(-123)) == "-123");
        assert(to!string(to!(const Int)(6)) == "6");
    }
}

/// ditto
T toImpl(T, S)(S value, uint radix)
    if (isIntegral!(Unqual!S) &&
        isSomeString!T)
in
{
    assert(radix >= 2 && radix <= 36);
}
body
{
    static if (!is(Unqual!S == ulong))
    {
        enforce(radix >= 2 && radix <= 36, new ConvException("Radix error"));
        if (radix == 10)
            return to!string(value);     // handle signed cases only for radix 10
        return to!string(cast(ulong) value, radix);
    }
    else
    {
        char[value.sizeof * 8] buffer;
        uint i = buffer.length;

        if (value < radix && value < hexDigits.length)
            return hexDigits[cast(size_t)value .. cast(size_t)value + 1];

        do
        {
            ubyte c;
            c = cast(ubyte)(value % radix);
            value = value / radix;
            i--;
            buffer[i] = cast(char)((c < 10) ? c + '0' : c + 'A' - 10);
        } while (value);
        return to!T(buffer[i .. $].dup);
    }
}

unittest
{
    foreach (Int; TypeTuple!(uint, ulong))
    {
        debug(conv) scope(success) writeln("unittest @", __FILE__, ":", __LINE__, " succeeded.");
        debug(conv) printf("string.to!string(%.*s, uint).unittest\n", Int.stringof.length, Int.stringof.ptr);

        assert(to!string(to!Int(16), 16) == "10");
        assert(to!string(to!Int(15), 2u) == "1111");
        assert(to!string(to!Int(1), 2u) == "1");
        assert(to!string(to!Int(0x1234AF), 16u) == "1234AF");
    }

    foreach (Int; TypeTuple!(int, long))
    {
        debug(conv) scope(success) writeln("unittest @", __FILE__, ":", __LINE__, " succeeded.");
        debug(conv) printf("string.to!string(%.*s, uint).unittest\n", Int.stringof.length, Int.stringof.ptr);

        assert(to!string(to!Int(-10), 10u) == "-10");
    }
}

/// ditto
T toImpl(T, S)(S value)
    if ((isFloatingPoint!S || isImaginary!S || isComplex!S) &&
        isSomeString!T)
{
<<<<<<< HEAD
    import core.stdc.stdio;// : sprintf;

    /// $(D float) to all string types.
    static if (is(Unqual!S == float))
    {
        return to!T(cast(double) value);
    }

    /// $(D double) to all string types.
    static if (is(Unqual!S == double))
    {
        //alias Unqual!(ElementType!T) Char;
        version (LDC) // FIXME: workaround for case when this function returns "-nan"
        {
            if (isnan(value))
                return "nan";
        }
        char[20] buffer;
        int len = sprintf(buffer.ptr, "%g", value);
        return to!T(buffer[0 .. len].dup);
    }

    /// $(D real) to all string types.
    static if (is(Unqual!S == real))
    {
        char[20] buffer;
        int len = sprintf(buffer.ptr, "%Lg", value);
        return to!T(buffer[0 .. len].dup);
    }

    /// $(D ifloat) to all string types.
    static if (is(Unqual!S == ifloat))
    {
        return to!T(cast(idouble) value);
    }

    /// $(D idouble) to all string types.
    static if (is(Unqual!S == idouble))
    {
        char[21] buffer;
        int len = sprintf(buffer.ptr, "%gi", value);
        return to!T(buffer[0 .. len].dup);
    }

    /// $(D ireal) to all string types.
    static if (is(Unqual!S == ireal))
    {
        char[21] buffer;
        int len = sprintf(buffer.ptr, "%Lgi", value);
        //assert(len < buffer.length); // written bytes is len + 1
        return to!T(buffer[0 .. len].dup);
    }

    /// $(D cfloat) to all string types.
    static if (is(Unqual!S == cfloat))
    {
        return to!string(cast(cdouble) value);
    }

    /// $(D cdouble) to all string types.
    static if (is(Unqual!S == cdouble))
    {
        char[20 + 1 + 20 + 1] buffer;

        int len = sprintf(buffer.ptr, "%g+%gi", value.re, value.im);
        return to!T(buffer[0 .. len]);
    }

    /// $(D creal) to all string types.
    static if (is(Unqual!S == creal))
    {
        char[20 + 1 + 20 + 1] buffer;
        int len = sprintf(buffer.ptr, "%Lg+%Lgi", value.re, value.im);
        return to!T(buffer[0 .. len].dup);
    }
=======
    return toStr!T(value);
>>>>>>> 97140435
}

/// ditto
T toImpl(T, S)(S value)
    if (isPointer!S && (!is(typeof(*S.init)) || !isSomeChar!(typeof(*S.init))) &&
        isSomeString!T)
{
    return toStr!T(cast(size_t) value);
}

/// ditto
T toImpl(T, S)(S s)
    if (isPointer!S && is(S : const(char)*) &&
        isSomeString!T)
{
    return s ? cast(T) s[0 .. strlen(s)].dup : cast(string)null;
}

unittest
{
    debug(conv) scope(success) writeln("unittest @", __FILE__, ":", __LINE__, " succeeded.");
    debug(conv) printf("string.to!string(char*).unittest\n");

    assert(to!string(cast(char*) null) == "");
    assert(to!string("foo\0".ptr) == "foo");
}


/**
Narrowing numeric-numeric conversions throw when the value does not
fit in the narrower type.
 */
T toImpl(T, S)(S value)
    if (!isImplicitlyConvertible!(S, T) &&
        (isNumeric!S || isSomeChar!S) &&
        (isNumeric!T || isSomeChar!T))
{
    enum sSmallest = mostNegative!S;
    enum tSmallest = mostNegative!T;
    static if (sSmallest < 0)
    {
        // possible underflow converting from a signed
        static if (tSmallest == 0)
        {
            immutable good = value >= 0;
        }
        else
        {
            static assert(tSmallest < 0);
            immutable good = value >= tSmallest;
        }
        if (!good)
            throw new ConvOverflowException("Conversion negative overflow");
    }
    static if (S.max > T.max)
    {
        // possible overflow
        if (value > T.max)
            throw new ConvOverflowException("Conversion positive overflow");
    }
    return cast(T) value;
}

unittest
{
    dchar a = ' ';
    assert(to!char(a) == ' ');
    a = 300;
    assert(collectException(to!char(a)));

    dchar from0 = 'A';
    char to0 = to!char(from0);

    wchar from1 = 'A';
    char to1 = to!char(from1);

    char from2 = 'A';
    char to2 = to!char(from2);

    char from3 = 'A';
    wchar to3 = to!wchar(from3);

    char from4 = 'A';
    dchar to4 = to!dchar(from4);
}

/**
Array-to-array conversion (except when target is a string type)
converts each element in turn by using $(D to).
 */
T toImpl(T, S)(S src)
    if (!isImplicitlyConvertible!(S, T) &&
        !isSomeString!S && isDynamicArray!S &&
        !isSomeString!T && isArray!T)
{
    alias typeof(T.init[0]) E;
    auto result = new E[src.length];
    foreach (i, e; src)
    {
        /* Temporarily cast to mutable type, so we can get it initialized,
         * this is ok because there are no other references to result[]
         */
        cast()(result[i]) = to!E(e);
    }
    return result;
}

unittest
{
    debug(conv) scope(success) writeln("unittest @", __FILE__, ":", __LINE__, " succeeded.");
    // array to array conversions
    uint[] a = ([ 1u, 2, 3 ]).dup;
    auto b = to!(float[])(a);
    assert(b == [ 1.0f, 2, 3 ]);
    auto c = to!(string[])(b);
    assert(c[0] == "1" && c[1] == "2" && c[2] == "3");
    immutable(int)[3] d = [ 1, 2, 3 ];
    b = to!(float[])(d);
    assert(b == [ 1.0f, 2, 3 ]);
    uint[][] e = [ a, a ];
    auto f = to!(float[][])(e);
    assert(f[0] == b && f[1] == b);
}

/**
Associative array to associative array conversion converts each key
and each value in turn.
 */
T toImpl(T, S)(S src)
    if (isAssociativeArray!S &&
        isAssociativeArray!T)
{
    alias typeof(T.keys[0]) K2;
    alias typeof(T.values[0]) V2;
    T result;
    foreach (k1, v1; src)
    {
        result[to!K2(k1)] = to!V2(v1);
    }
    return result;
}

unittest
{
    //hash to hash conversions
    int[string] a;
    a["0"] = 1;
    a["1"] = 2;
    auto b = to!(double[dstring])(a);
    assert(b["0"d] == 1 && b["1"d] == 2);
    //hash to string conversion
    assert(to!string(a) == `["0":1, "1":2]`);
}

private void testIntegralToFloating(Integral, Floating)()
{
    Integral a = 42;
    auto b = to!Floating(a);
    assert(a == b);
    assert(a == to!Integral(b));
}

private void testFloatingToIntegral(Floating, Integral)()
{
    bool convFails(Source, Target, E)(Source src)
    {
        try
            auto t = to!Target(src);
        catch (E)
            return true;
        return false;
    }

    // convert some value
    Floating a = 4.2e1;
    auto b = to!Integral(a);
    assert(is(typeof(b) == Integral) && b == 42);
    // convert some negative value (if applicable)
    a = -4.2e1;
    static if (Integral.min < 0)
    {
        b = to!Integral(a);
        assert(is(typeof(b) == Integral) && b == -42);
    }
    else
    {
        // no go for unsigned types
        assert(convFails!(Floating, Integral, ConvOverflowException)(a));
    }
    // convert to the smallest integral value
    a = 0.0 + Integral.min;
    static if (Integral.min < 0)
    {
        a = -a; // -Integral.min not representable as an Integral
        assert(convFails!(Floating, Integral, ConvOverflowException)(a)
                || Floating.sizeof <= Integral.sizeof);
    }
    a = 0.0 + Integral.min;
    assert(to!Integral(a) == Integral.min);
    --a; // no more representable as an Integral
    assert(convFails!(Floating, Integral, ConvOverflowException)(a)
            || Floating.sizeof <= Integral.sizeof);
    a = 0.0 + Integral.max;
//   fwritefln(stderr, "%s a=%g, %s conv=%s", Floating.stringof, a,
//             Integral.stringof, to!Integral(a));
    assert(to!Integral(a) == Integral.max || Floating.sizeof <= Integral.sizeof);
    ++a; // no more representable as an Integral
    assert(convFails!(Floating, Integral, ConvOverflowException)(a)
            || Floating.sizeof <= Integral.sizeof);
    // convert a value with a fractional part
    a = 3.14;
    assert(to!Integral(a) == 3);
    a = 3.99;
    assert(to!Integral(a) == 3);
    static if (Integral.min < 0)
    {
        a = -3.14;
        assert(to!Integral(a) == -3);
        a = -3.99;
        assert(to!Integral(a) == -3);
    }
}

unittest
{
    debug(conv) scope(success) writeln("unittest @", __FILE__, ":", __LINE__, " succeeded.");

    alias TypeTuple!(byte, ubyte, short, ushort, int, uint, long, ulong)
    AllInts;
    alias TypeTuple!(float, double, real) AllFloats;
    alias TypeTuple!(AllInts, AllFloats) AllNumerics;
    // test with same type
    {
        foreach (T; AllNumerics)
        {
            T a = 42;
            auto b = to!T(a);
            assert(is(typeof(a) == typeof(b)) && a == b);
        }
    }
    // test that floating-point numbers convert properly to largest ints
    // see http://oregonstate.edu/~peterseb/mth351/docs/351s2001_fp80x87.html
    // look for "largest fp integer with a predecessor"
    {
        // float
        int a = 16_777_215; // 2^24 - 1
        assert(to!int(to!float(a)) == a);
        assert(to!int(to!float(-a)) == -a);
        // double
        long b = 9_007_199_254_740_991; // 2^53 - 1
        assert(to!long(to!double(b)) == b);
        assert(to!long(to!double(-b)) == -b);
        // real
        // @@@ BUG IN COMPILER @@@
//     ulong c = 18_446_744_073_709_551_615UL; // 2^64 - 1
//     assert(to!ulong(to!real(c)) == c);
//     assert(to!ulong(-to!real(c)) == c);
    }
    // test conversions floating => integral
    {
        // AllInts[0 .. $ - 1] should be AllInts
        // @@@ BUG IN COMPILER @@@
        foreach (Integral; AllInts[0 .. $ - 1])
        {
            foreach (Floating; AllFloats)
            {
                testFloatingToIntegral!(Floating, Integral)();
            }
        }
    }
    // test conversion integral => floating
    {
        foreach (Integral; AllInts[0 .. $ - 1])
        {
            foreach (Floating; AllFloats)
            {
                testIntegralToFloating!(Integral, Floating)();
            }
        }
    }
    // test parsing
    {
        foreach (T; AllNumerics)
        {
            // from type immutable(char)[2]
            auto a = to!T("42");
            assert(a == 42);
            // from type char[]
            char[] s1 = "42".dup;
            a = to!T(s1);
            assert(a == 42);
            // from type char[2]
            char[2] s2;
            s2[] = "42";
            a = to!T(s2);
            assert(a == 42);
            // from type immutable(wchar)[2]
            a = to!T("42"w);
            assert(a == 42);
        }
    }
    // test conversions to string
    {
        foreach (T; AllNumerics)
        {
            T a = 42;
            assert(to!string(a) == "42");
            //assert(to!wstring(a) == "42"w);
            //assert(to!dstring(a) == "42"d);
            // array test
//       T[] b = new T[2];
//       b[0] = 42;
//       b[1] = 33;
//       assert(to!string(b) == "[42,33]");
        }
    }
    // test array to string conversion
    foreach (T ; AllNumerics)
    {
        auto a = [to!T(1), 2, 3];
        assert(to!string(a) == "[1, 2, 3]");
    }
    // test enum to int conversion
    // enum Testing { Test1, Test2 };
    // Testing t;
    // auto a = to!string(t);
    // assert(a == "0");
}


/**
String to non-string conversion runs parsing.
$(UL
  $(LI When the source is a wide string, it is first converted to a narrow
       string and then parsed.)
  $(LI When the source is a narrow string, normal text parsing occurs.))
*/
T toImpl(T, S)(S value)
    if (isDynamicArray!S && isSomeString!S &&
        !isSomeString!T && is(typeof({ ElementEncodingType!S[] v = value; parse!T(v); })))
{
    alias ElementEncodingType!S[] SV;
    static if (is(SV == S))
        alias value v;
    else
        SV v = value;   // e.g. convert const(char[]) to const(char)[]

    scope(exit)
    {
        if (v.length)
        {
            convError!(SV, T)(v);
        }
    }
    return parse!T(v);
}

unittest
{
    debug(conv) scope(success) writeln("unittest @", __FILE__, ":", __LINE__, " succeeded.");
    foreach (Char; TypeTuple!(char, wchar, dchar))
    {
        auto a = to!(Char[])("123");
        assert(to!int(a) == 123);
        assert(to!double(a) == 123);
    }
}

/***************************************************************
 Rounded conversion from floating point to integral.

Example:
---------------
assert(roundTo!int(3.14) == 3);
assert(roundTo!int(3.49) == 3);
assert(roundTo!int(3.5) == 4);
assert(roundTo!int(3.999) == 4);
assert(roundTo!int(-3.14) == -3);
assert(roundTo!int(-3.49) == -3);
assert(roundTo!int(-3.5) == -4);
assert(roundTo!int(-3.999) == -4);
---------------
Rounded conversions do not work with non-integral target types.
 */

template roundTo(Target)
{
    Target roundTo(Source)(Source value)
    {
        static assert(isFloatingPoint!Source);
        static assert(isIntegral!Target);
        return to!Target(trunc(value + (value < 0 ? -0.5L : 0.5L)));
    }
}

unittest
{
    debug(conv) scope(success) writeln("unittest @", __FILE__, ":", __LINE__, " succeeded.");
    assert(roundTo!int(3.14) == 3);
    assert(roundTo!int(3.49) == 3);
    assert(roundTo!int(3.5) == 4);
    assert(roundTo!int(3.999) == 4);
    assert(roundTo!int(-3.14) == -3);
    assert(roundTo!int(-3.49) == -3);
    assert(roundTo!int(-3.5) == -4);
    assert(roundTo!int(-3.999) == -4);
    assert(roundTo!(const int)(to!(const double)(-3.999)) == -4);

    // boundary values
    foreach (Int; TypeTuple!(byte, ubyte, short, ushort, int, uint))
    {
        assert(roundTo!Int(Int.min - 0.4L) == Int.min);
        assert(roundTo!Int(Int.max + 0.4L) == Int.max);
        assertThrown!ConvOverflowException(roundTo!Int(Int.min - 0.5L));
        assertThrown!ConvOverflowException(roundTo!Int(Int.max + 0.5L));
    }
}

/***************************************************************
 * The $(D_PARAM parse) family of functions works quite like the
 * $(D_PARAM to) family, except that (1) it only works with strings as
 * input, (2) takes the input string by reference and advances it to
 * the position following the conversion, and (3) does not throw if it
 * could not convert the entire string. It still throws if an overflow
 * occurred during conversion or if no character of the input string
 * was meaningfully converted.
 *
 * Example:
--------------
string test = "123 \t  76.14";
auto a = parse!uint(test);
assert(a == 123);
assert(test == " \t  76.14"); // parse bumps string
munch(test, " \t\n\r"); // skip ws
assert(test == "76.14");
auto b = parse!double(test);
assert(b == 76.14);
assert(test == "");
--------------
 */

Target parse(Target, Source)(ref Source s)
    if (isSomeChar!(ElementType!Source) &&
        isIntegral!Target)
{
    static if (Target.sizeof < int.sizeof)
    {
        // smaller types are handled like integers
        auto v = .parse!(Select!(Target.min < 0, int, uint))(s);
        auto result = cast(Target) v;
        if (result != v)
            goto Loverflow;
        return result;
    }
    else
    {
        // Larger than int types
        // immutable length = s.length;
        // if (!length)
        //     goto Lerr;
        if (s.empty)
            goto Lerr;

        static if (Target.min < 0)
            int sign = 0;
        else
            static const int sign = 0;
        Target v = 0;
        size_t i = 0;
        enum char maxLastDigit = Target.min < 0 ? '7' : '5';
        //for (; i < length; i++)
        for (; !s.empty; ++i)
        {
            //immutable c = s[i];
            immutable c = s.front;
            if (c >= '0' && c <= '9')
            {
                if (v >= Target.max/10 &&
                        (v != Target.max/10|| c + sign > maxLastDigit))
                    goto Loverflow;
                v = cast(Target) (v * 10 + (c - '0'));
                s.popFront();
            }
            else static if (Target.min < 0)
            {
                if (c == '-' && i == 0)
                {
                    s.popFront();
                    if (s.empty)
                        goto Lerr;
                    sign = -1;
                }
                else if (c == '+' && i == 0)
                {
                    s.popFront();
                    if (s.empty)
                        goto Lerr;
                }
                else
                    break;
            }
            else
                break;
        }
        if (i == 0)
            goto Lerr;
        //s = s[i .. $];
        static if (Target.min < 0)
        {
            if (sign == -1)
            {
                v = -v;
            }
        }
        return v;
    }

Loverflow:
    throw new ConvOverflowException("Overflow in integral conversion");
Lerr:
    convError!(Source, Target)(s);
    assert(0);
}

unittest
{
    debug(conv) scope(success) writeln("unittest @", __FILE__, ":", __LINE__, " succeeded.");
    string s = "123";
    auto a = parse!int(s);
}

unittest
{
    foreach (Int; TypeTuple!(byte, ubyte, short, ushort, int, uint, long, ulong))
    {
        debug(conv) scope(success) writeln("unittest @", __FILE__, ":", __LINE__, " succeeded.");
        debug(conv) printf("conv.to!%.*s.unittest\n", Int.stringof.length, Int.stringof.ptr);

        {
                assert(to!Int("0") == 0);

            static if (isSigned!Int)
            {
                assert(to!Int("+0") == 0);
                assert(to!Int("-0") == 0);
            }
        }

        static if (Int.sizeof >= byte.sizeof)
        {
                assert(to!Int("6") == 6);
                assert(to!Int("23") == 23);
                assert(to!Int("68") == 68);
                assert(to!Int("127") == 0x7F);

            static if (isUnsigned!Int)
            {
                assert(to!Int("255") == 0xFF);
            }
            static if (isSigned!Int)
            {
                assert(to!Int("+6") == 6);
                assert(to!Int("+23") == 23);
                assert(to!Int("+68") == 68);
                assert(to!Int("+127") == 0x7F);

                assert(to!Int("-6") == -6);
                assert(to!Int("-23") == -23);
                assert(to!Int("-68") == -68);
                assert(to!Int("-128") == -128);
            }
        }

        static if (Int.sizeof >= short.sizeof)
        {
                assert(to!Int("468") == 468);
                assert(to!Int("32767") == 0x7FFF);

            static if (isUnsigned!Int)
            {
                assert(to!Int("65535") == 0xFFFF);
            }
            static if (isSigned!Int)
            {
                assert(to!Int("+468") == 468);
                assert(to!Int("+32767") == 0x7FFF);

                assert(to!Int("-468") == -468);
                assert(to!Int("-32768") == -32768);
            }
        }

        static if (Int.sizeof >= int.sizeof)
        {
                assert(to!Int("2147483647") == 0x7FFFFFFF);

            static if (isUnsigned!Int)
            {
                assert(to!Int("4294967295") == 0xFFFFFFFF);
            }

            static if (isSigned!Int)
            {
                assert(to!Int("+2147483647") == 0x7FFFFFFF);

                assert(to!Int("-2147483648") == -2147483648);
            }
        }

        static if (Int.sizeof >= long.sizeof)
        {
                assert(to!Int("9223372036854775807") == 0x7FFFFFFFFFFFFFFF);

            static if (isUnsigned!Int)
            {
                assert(to!Int("18446744073709551615") == 0xFFFFFFFFFFFFFFFF);
            }

            static if (isSigned!Int)
            {
                assert(to!Int("+9223372036854775807") == 0x7FFFFFFFFFFFFFFF);

                assert(to!Int("-9223372036854775808") == 0x8000000000000000);
            }
        }
    }
}

unittest
{
    // parsing error check
    foreach (Int; TypeTuple!(byte, ubyte, short, ushort, int, uint, long, ulong))
    {
        debug(conv) scope(success) writeln("unittest @", __FILE__, ":", __LINE__, " succeeded.");
        debug(conv) printf("conv.to!%.*s.unittest (error)\n", Int.stringof.length, Int.stringof.ptr);

        {
            immutable string[] errors1 =
            [
                "",
                "-",
                "+",
                "-+",
                " ",
                " 0",
                "0 ",
                "- 0",
                "1-",
                "xx",
                "123h",
            ];
            foreach (j, s; errors1)
                assertThrown!ConvException(to!Int(s));
        }

        // parse!SomeUnsigned cannot parse head sign.
        static if (isUnsigned!Int)
        {
            immutable string[] errors2 =
            [
                "+5",
                "-78",
            ];
            foreach (j, s; errors2)
                assertThrown!ConvException(to!Int(s));
        }
    }

    // positive overflow check
    foreach (i, Int; TypeTuple!(byte, ubyte, short, ushort, int, uint, long, ulong))
    {
        debug(conv) scope(success) writeln("unittest @", __FILE__, ":", __LINE__, " succeeded.");
        debug(conv) printf("conv.to!%.*s.unittest (pos overflow)\n", Int.stringof.length, Int.stringof.ptr);

        immutable string[] errors =
        [
            "128",                  // > byte.max
            "256",                  // > ubyte.max
            "32768",                // > short.max
            "65536",                // > ushort.max
            "2147483648",           // > int.max
            "4294967296",           // > uint.max
            "9223372036854775808",  // > long.max
            "18446744073709551616", // > ulong.max
        ];
        foreach (j, s; errors[i..$])
            assertThrown!ConvOverflowException(to!Int(s));
    }

    // negative overflow check
    foreach (i, Int; TypeTuple!(byte, short, int, long))
    {
        debug(conv) scope(success) writeln("unittest @", __FILE__, ":", __LINE__, " succeeded.");
        debug(conv) printf("conv.to!%.*s.unittest (neg overflow)\n", Int.stringof.length, Int.stringof.ptr);

        immutable string[] errors =
        [
            "-129",                 // < byte.min
            "-32769",               // < short.min
            "-2147483649",          // < int.min
            "-9223372036854775809", // < long.min
        ];
        foreach (j, s; errors[i..$])
            assertThrown!ConvOverflowException(to!Int(s));
    }
}

/// ditto
Target parse(Target, Source)(ref Source s, uint radix)
    if (isSomeString!Source &&
        isIntegral!Target)
in
{
    assert(radix >= 2 && radix <= 36);
}
body
{
    if (radix == 10)
        return parse!Target(s);

    immutable length = s.length;
    immutable uint beyond = (radix < 10 ? '0' : 'a'-10) + radix;

    Target v = 0;
    size_t i = 0;
    for (; i < length; ++i)
    {
        uint c = s[i];
        if (c < '0')
            break;
        if (radix < 10)
        {
            if (c >= beyond)
                break;
        }
        else
        {
            if (c > '9')
            {
                c |= 0x20;//poorman's tolower
                if (c < 'a' || c >= beyond)
                    break;
                c -= 'a'-10-'0';
            }
        }
        auto blah = cast(Target) (v * radix + c - '0');
        if (blah < v)
            goto Loverflow;
        v = blah;
    }
    if (!i)
        goto Lerr;
    assert(i <= s.length);
    s = s[i .. $];
    return v;

Loverflow:
    throw new ConvOverflowException("Overflow in integral conversion");
Lerr:
    convError!(Source, Target)(s, radix);
    assert(0);
}

unittest
{
    debug(conv) scope(success) writeln("unittest @", __FILE__, ":", __LINE__, " succeeded.");
    // @@@BUG@@@ the size of China
        // foreach (i; 2..37)
        // {
        //      assert(parse!int("0",i) == 0);
        //      assert(parse!int("1",i) == 1);
        //      assert(parse!byte("10",i) == i);
        // }
        foreach (i; 2..37)
        {
            string s = "0";
                assert(parse!int(s,i) == 0);
            s = "1";
                assert(parse!int(s,i) == 1);
            s = "10";
                assert(parse!byte(s,i) == i);
        }
    // Same @@@BUG@@@ as above
        //assert(parse!int("0011001101101", 2) == 0b0011001101101);
        // assert(parse!int("765",8) == 0765);
        // assert(parse!int("fCDe",16) == 0xfcde);
    auto s = "0011001101101";
        assert(parse!int(s, 2) == 0b0011001101101);
    s = "765";
        assert(parse!int(s, 8) == octal!765);
    s = "fCDe";
        assert(parse!int(s, 16) == 0xfcde);

    // 6609
    s = "-42";
    assert(parse!int(s, 10) == -42);
}

Target parse(Target, Source)(ref Source s)
    if (isSomeString!Source &&
        is(Target == enum))
{
    // TODO: BUG4744
    foreach (i, e; EnumMembers!Target)
    {
        auto ident = __traits(allMembers, Target)[i];
        if (s.skipOver(ident))
            return e;
    }
    throw new ConvException(
        Target.stringof ~ " does not have a member named '"
        ~ to!string(s) ~ "'");
}

//@@@BUG4737@@@: typeid doesn't work for scoped enum with initializer
version(unittest)
{
    private enum F : real { x = 1.414, y = 1.732, z = 2.236 }
}
unittest
{
    debug(conv) scope(success) writeln("unittest @", __FILE__, ":", __LINE__, " succeeded.");
    enum E { a, b, c }
    assert(to!E("a"c) == E.a);
    assert(to!E("b"w) == E.b);
    assert(to!E("c"d) == E.c);

    assert(to!F("x"c) == F.x);
    assert(to!F("y"w) == F.y);
    assert(to!F("z"d) == F.z);

    assertThrown!ConvException(to!E("d"));
}

version (none)  // TODO: BUG4744
unittest
{
    enum A { member1, member11, member111 }
    assert(to!A("member1"  ) == A.member1  );
    assert(to!A("member11" ) == A.member11 );
    assert(to!A("member111") == A.member111);
    auto s = "member1111";
    assert(parse!A(s) == A.member111 && s == "1");
}

Target parse(Target, Source)(ref Source p)
    if (isInputRange!Source && isSomeChar!(ElementType!Source) &&
        isFloatingPoint!Target)
{
    static immutable real negtab[14] =
        [ 1e-4096L,1e-2048L,1e-1024L,1e-512L,1e-256L,1e-128L,1e-64L,1e-32L,
                1e-16L,1e-8L,1e-4L,1e-2L,1e-1L,1.0L ];
    static immutable real postab[13] =
        [ 1e+4096L,1e+2048L,1e+1024L,1e+512L,1e+256L,1e+128L,1e+64L,1e+32L,
                1e+16L,1e+8L,1e+4L,1e+2L,1e+1L ];
    // static immutable string infinity = "infinity";
    // static immutable string nans = "nans";

    ConvException bailOut(string fn = __FILE__, size_t ln = __LINE__)
        (string msg = null)
    {
        if (!msg)
            msg = "Floating point conversion error";
        return new ConvException(text(msg, " for input \"", p, "\"."), fn, ln);
    }

    for (;;)
    {
        enforce(!p.empty, bailOut());
        if (!std.uni.isWhite(p.front))
            break;
        p.popFront();
    }
    char sign = 0;                       /* indicating +                 */
    switch (p.front)
    {
    case '-':
        sign++;
        p.popFront();
        enforce(!p.empty, bailOut());
        if (std.ascii.toLower(p.front) == 'i')
            goto case 'i';
        enforce(!p.empty, bailOut());
        break;
    case '+':
        p.popFront();
        enforce(!p.empty, bailOut());
        break;
    case 'i': case 'I':
        p.popFront();
        enforce(!p.empty, bailOut());
        if (std.ascii.toLower(p.front) == 'n' &&
                (p.popFront(), enforce(!p.empty, bailOut()), std.ascii.toLower(p.front) == 'f'))
        {
            // 'inf'
            p.popFront();
            return sign ? -Target.infinity : Target.infinity;
        }
        goto default;
    default: {}
    }

    bool isHex = false;
    bool startsWithZero = p.front == '0';
    if(startsWithZero)
    {
        p.popFront();
        if(p.empty)
        {
            return (sign) ? -0.0 : 0.0;
        }

        isHex = p.front == 'x' || p.front == 'X';
    }

    real ldval = 0.0;
    char dot = 0;                        /* if decimal point has been seen */
    int exp = 0;
    long msdec = 0, lsdec = 0;
    ulong msscale = 1;

    if (isHex)
    {
        int guard = 0;
        int anydigits = 0;
        uint ndigits = 0;

        p.popFront();
        while (!p.empty)
        {
            int i = p.front;
            while (isHexDigit(i))
            {
                anydigits = 1;
                i = std.ascii.isAlpha(i) ? ((i & ~0x20) - ('A' - 10)) : i - '0';
                if (ndigits < 16)
                {
                    msdec = msdec * 16 + i;
                    if (msdec)
                        ndigits++;
                }
                else if (ndigits == 16)
                {
                    while (msdec >= 0)
                    {
                        exp--;
                        msdec <<= 1;
                        i <<= 1;
                        if (i & 0x10)
                            msdec |= 1;
                    }
                    guard = i << 4;
                    ndigits++;
                    exp += 4;
                }
                else
                {
                    guard |= i;
                    exp += 4;
                }
                exp -= dot;
                p.popFront();
                if (p.empty)
                    break;
                i = p.front;
                if (i == '_')
                {
                    p.popFront();
                    if (p.empty)
                        break;
                    i = p.front;
                }
            }
            if (i == '.' && !dot)
            {       p.popFront();
                dot = 4;
            }
            else
                break;
        }

        // Round up if (guard && (sticky || odd))
        if (guard & 0x80 && (guard & 0x7F || msdec & 1))
        {
            msdec++;
            if (msdec == 0)                 // overflow
            {   msdec = 0x8000000000000000L;
                exp++;
            }
        }

        enforce(anydigits, bailOut());
        enforce(!p.empty && (p.front == 'p' || p.front == 'P'),
                bailOut("Floating point parsing: exponent is required"));
        char sexp;
        int e;

        sexp = 0;
        p.popFront();
        if (!p.empty)
        {
            switch (p.front)
            {   case '-':    sexp++;
                             goto case;
                case '+':    p.popFront(); enforce(!p.empty,
                                new ConvException("Error converting input"
                                " to floating point"));
                             break;
                default: {}
            }
        }
        ndigits = 0;
        e = 0;
        while (!p.empty && isDigit(p.front))
        {
            if (e < 0x7FFFFFFF / 10 - 10) // prevent integer overflow
            {
                e = e * 10 + p.front - '0';
            }
            p.popFront();
            ndigits = 1;
        }
        exp += (sexp) ? -e : e;
        enforce(ndigits, new ConvException("Error converting input"
                        " to floating point"));

        if (msdec)
        {
            int e2 = 0x3FFF + 63;

            // left justify mantissa
            while (msdec >= 0)
            {   msdec <<= 1;
                e2--;
            }

            // Stuff mantissa directly into real
            *cast(long *)&ldval = msdec;
            (cast(ushort *)&ldval)[4] = cast(ushort) e2;

            // Exponent is power of 2, not power of 10
            ldval = ldexpl(ldval,exp);
        }
        goto L6;
    }
    else // not hex
    {
        if (std.ascii.toUpper(p.front) == 'N' && !startsWithZero)
        {
            // nan
            enforce((p.popFront(), !p.empty && std.ascii.toUpper(p.front) == 'A')
                    && (p.popFront(), !p.empty && std.ascii.toUpper(p.front) == 'N'),
                   new ConvException("error converting input to floating point"));
            // skip past the last 'n'
            p.popFront();
            return typeof(return).nan;
        }

        bool sawDigits = startsWithZero;

        while (!p.empty)
        {
            int i = p.front;
            while (isDigit(i))
            {
                sawDigits = true;        /* must have at least 1 digit   */
                if (msdec < (0x7FFFFFFFFFFFL-10)/10)
                    msdec = msdec * 10 + (i - '0');
                else if (msscale < (0xFFFFFFFF-10)/10)
                {   lsdec = lsdec * 10 + (i - '0');
                    msscale *= 10;
                }
                else
                {
                    exp++;
                }
                exp -= dot;
                p.popFront();
                if (p.empty)
                    break;
                i = p.front;
                if (i == '_')
                {
                    p.popFront();
                    if (p.empty)
                        break;
                    i = p.front;
                }
            }
            if (i == '.' && !dot)
            {
                p.popFront();
                dot++;
            }
            else
            {
                break;
            }
        }
        enforce(sawDigits, new ConvException("no digits seen"));
    }
    if (!p.empty && (p.front == 'e' || p.front == 'E'))
    {
        char sexp;
        int e;

        sexp = 0;
        p.popFront();
        enforce(!p.empty, new ConvException("Unexpected end of input"));
        switch (p.front)
        {   case '-':    sexp++;
                         goto case;
            case '+':    p.popFront();
                         break;
            default: {}
        }
        bool sawDigits = 0;
        e = 0;
        while (!p.empty && isDigit(p.front))
        {
            if (e < 0x7FFFFFFF / 10 - 10)   // prevent integer overflow
            {
                e = e * 10 + p.front - '0';
            }
            p.popFront();
            sawDigits = 1;
        }
        exp += (sexp) ? -e : e;
        enforce(sawDigits, new ConvException("No digits seen."));
    }

    ldval = msdec;
    if (msscale != 1)               /* if stuff was accumulated in lsdec */
        ldval = ldval * msscale + lsdec;
    if (ldval)
    {
        uint u = 0;
        int pow = 4096;

        while (exp > 0)
        {
            while (exp >= pow)
            {
                ldval *= postab[u];
                exp -= pow;
            }
            pow >>= 1;
            u++;
        }
        while (exp < 0)
        {
            while (exp <= -pow)
            {
                ldval *= negtab[u];
                enforce(ldval != 0, new ConvException("Range error"));
                exp += pow;
            }
            pow >>= 1;
            u++;
        }
    }
  L6: // if overflow occurred
    enforce(ldval != core.stdc.math.HUGE_VAL, new ConvException("Range error"));

  L1:
    return (sign) ? -ldval : ldval;
}

unittest
{
    // Compare reals with given precision
    bool feq(in real rx, in real ry, in real precision = 0.000001L)
    {
        if (rx == ry)
            return 1;

        if (isnan(rx))
            return cast(bool)isnan(ry);

        if (isnan(ry))
            return 0;

        return cast(bool)(fabs(rx - ry) <= precision);
    }

    // Make given typed literal
    F Literal(F)(F f)
    {
        return f;
    }

    foreach (Float; TypeTuple!(float, double, real))
    {
        debug(conv) scope(success) writeln("unittest @", __FILE__, ":", __LINE__, " succeeded.");
        debug(conv) printf("conv.to!%.*s.unittest\n", Float.stringof.length, Float.stringof.ptr);

        assert(to!Float("123") == Literal!Float(123));
        assert(to!Float("+123") == Literal!Float(+123));
        assert(to!Float("-123") == Literal!Float(-123));
        assert(to!Float("123e2") == Literal!Float(123e2));
        assert(to!Float("123e+2") == Literal!Float(123e+2));
        assert(to!Float("123e-2") == Literal!Float(123e-2));
        assert(to!Float("123.") == Literal!Float(123.));
        assert(to!Float(".456") == Literal!Float(.456));

        version (LDC)
            assert(feq(to!Float("1.23456E+2"), Literal!Float(1.23456E+2)));
        else
            assert(to!Float("1.23456E+2") == Literal!Float(1.23456E+2));

        assert(to!Float("0") is 0.0);
        assert(to!Float("-0") is -0.0);

        assert(isnan(to!Float("nan")));

        assertThrown!ConvException(to!Float("\x00"));
    }

    // min and max
    float f = to!float("1.17549e-38");
    assert(feq(cast(real)f, cast(real)1.17549e-38));
    assert(feq(cast(real)f, cast(real)float.min_normal));
    f = to!float("3.40282e+38");
    assert(to!string(f) == to!string(3.40282e+38));

    // min and max
    double d = to!double("2.22508e-308");
    assert(feq(cast(real)d, cast(real)2.22508e-308));
    assert(feq(cast(real)d, cast(real)double.min_normal));
    d = to!double("1.79769e+308");
    assert(to!string(d) == to!string(1.79769e+308));
    assert(to!string(d) == to!string(double.max));

    assert(to!string(to!real(to!string(real.max / 2L))) == to!string(real.max / 2L));

    // min and max
    real r = to!real(to!string(real.min_normal));
    assert(to!string(r) == to!string(real.min_normal));
    r = to!real(to!string(real.max));
    assert(to!string(r) == to!string(real.max));
}

unittest
{
    import core.stdc.errno;
    import core.stdc.stdlib;

    errno = 0;  // In case it was set by another unittest in a different module.
    debug(conv) scope(success) writeln("unittest @", __FILE__, ":", __LINE__, " succeeded.");
    struct longdouble
    {
        ushort value[5];
    }

    real ld;
    longdouble x;
    real ld1;
    longdouble x1;
    int i;

    string s = "0x1.FFFFFFFFFFFFFFFEp-16382";
    ld = parse!real(s);
    assert(s.empty);
    x = *cast(longdouble *)&ld;
    ld1 = strtold("0x1.FFFFFFFFFFFFFFFEp-16382", null);
    x1 = *cast(longdouble *)&ld1;
    assert(x1 == x && ld1 == ld);

    // for (i = 4; i >= 0; i--)
    // {
    //     printf("%04x ", x.value[i]);
    // }
    // printf("\n");
    assert(!errno);

    s = "1.0e5";
    ld = parse!real(s);
    assert(s.empty);
    x = *cast(longdouble *)&ld;
    ld1 = strtold("1.0e5", null);
    x1 = *cast(longdouble *)&ld1;

    // for (i = 4; i >= 0; i--)
    // {
    //     printf("%04x ", x.value[i]);
    // }
    // printf("\n");
}

// Unittest for bug 4959
unittest
{
    auto s = "0 ";
    auto x = parse!double(s);
    assert(s == " ");
    assert(x == 0.0);
}

// Unittest for bug 3369
unittest
{
    assert(to!float("inf") == float.infinity);
    assert(to!float("-inf") == -float.infinity);
}

// Unittest for bug 6160
unittest
{
    assert(1000_000_000e50L == to!real("1000_000_000_e50"));        // 1e59
    assert(0x1000_000_000_p10 == to!real("0x1000_000_000_p10"));    // 7.03687e+13
}

// Unittest for bug 6258
unittest
{
    assertThrown!ConvException(to!real("-"));
    assertThrown!ConvException(to!real("in"));
}

// Unittest for bug 7055
unittest
{
    assertThrown!ConvException(to!float("INF2"));
}

/**
Parsing one character off a string returns the character and bumps the
string up one position.
 */
Target parse(Target, Source)(ref Source s)
    if (isSomeString!Source &&
        staticIndexOf!(Unqual!Target, dchar, Unqual!(typeof(Source.init[0]))) >= 0)
{
    static if (is(Unqual!Target == dchar))
    {
        Target result = s.front;
        s.popFront();
        return result;
    }
    else
    {
        // Special case: okay so parse a Char off a Char[]
        Target result = s[0];
        s = s[1 .. $];
        return result;
    }
}

unittest
{
    foreach (Str; TypeTuple!(string, wstring, dstring))
    {
        foreach (Char; TypeTuple!(char, wchar, dchar))
        {
            static if (is(Unqual!Char == dchar) ||
                       Char.sizeof == Str.init[0].sizeof)
            {
                Str s = "aaa";
                assert(parse!Char(s) == 'a');
                assert(s == "aa");
            }
        }
    }
}

Target parse(Target, Source)(ref Source s)
    if (!isSomeString!Source && isInputRange!Source && isSomeChar!(ElementType!Source) &&
        isSomeChar!Target && Target.sizeof >= ElementType!Source.sizeof)
{
    Target result = s.front;
    s.popFront();
    return result;
}

// string to bool conversions
Target parse(Target, Source)(ref Source s)
    if (isSomeString!Source &&
        is(Unqual!Target == bool))
{
    if (s.length >= 4 && icmp(s[0 .. 4], "true")==0)
    {
        s = s[4 .. $];
        return true;
    }
    if (s.length >= 5 && icmp(s[0 .. 5], "false")==0)
    {
        s = s[5 .. $];
        return false;
    }
    parseError("bool should be case-insensive 'true' or 'false'");
    assert(0);
}

/*
    Tests for to!bool and parse!bool
*/
unittest
{
    debug(conv) scope(success) writeln("unittest @", __FILE__, ":", __LINE__, " succeeded.");
    debug(conv) printf("conv.to!bool.unittest\n");

    assert (to!bool("TruE") == true);
    assert (to!bool("faLse"d) == false);
    assertThrown!ConvException(to!bool("maybe"));

    auto t = "TrueType";
    assert (parse!bool(t) == true);
    assert (t == "Type");

    auto f = "False killer whale"d;
    assert (parse!bool(f) == false);
    assert (f == " killer whale"d);

    auto m = "maybe";
    assertThrown!ConvException(parse!bool(m));
    assert (m == "maybe");  // m shouldn't change on failure

    auto s = "true";
    auto b = parse!(const(bool))(s);
    assert(b == true);
}

// Parsing typedefs forwards to their host types
deprecated Target parse(Target, Source)(ref Source s)
    if (isSomeString!Source &&
        is(Target == typedef))
{
    static if (is(Target T == typedef))
        return cast(Target) parse!T(s);
    else
        static assert(0);
}

private void skipWS(R)(ref R r)
{
    skipAll(r, ' ', '\n', '\t', '\r');
}

/**
 * Parses an array from a string given the left bracket (default $(D
 * '[')), right bracket (default $(D ']')), and element seprator (by
 * default $(D ',')).
 */
Target parse(Target, Source)(ref Source s, dchar lbracket = '[', dchar rbracket = ']', dchar comma = ',')
    if (isSomeString!Source &&
        isDynamicArray!Target)
{
    Target result;

    parseCheck!s(lbracket);
    skipWS(s);
    if (s.front == rbracket)
    {
        s.popFront();
        return result;
    }
    for (;; s.popFront(), skipWS(s))
    {
        result ~= parseElement!(ElementType!Target)(s);
        skipWS(s);
        if (s.front != comma)
            break;
    }
    parseCheck!s(rbracket);

    return result;
}

unittest
{
    int[] a = [1, 2, 3, 4, 5];
    auto s = to!string(a);
    assert(to!(int[])(s) == a);
}

unittest
{
    int[][] a = [ [1, 2] , [3], [4, 5] ];
    auto s = to!string(a);
    assert(to!(int[][])(s) == a);
}

unittest
{
    int[][][] ia = [ [[1,2],[3,4],[5]] , [[6],[],[7,8,9]] , [[]] ];

    char[] s = to!(char[])(ia);
    int[][][] ia2;

    ia2 = to!(typeof(ia2))(s);
    assert( ia == ia2);
}

unittest
{
    auto s1 = `[['h', 'e', 'l', 'l', 'o'], "world"]`;
    auto a1 = parse!(string[])(s1);
    assert(a1 == ["hello", "world"]);

    auto s2 = `["aaa", "bbb", "ccc"]`;
    auto a2 = parse!(string[])(s2);
    assert(a2 == ["aaa", "bbb", "ccc"]);
}

/// ditto
Target parse(Target, Source)(ref Source s, dchar lbracket = '[', dchar rbracket = ']', dchar comma = ',')
    if (isSomeString!Source &&
        isStaticArray!Target)
{
    Target result = void;

    parseCheck!s(lbracket);
    skipWS(s);
    if (s.front == rbracket)
    {
        static if (result.length != 0)
            goto Lmanyerr;
        else
        {
            s.popFront();
            return result;
        }
    }
    for (size_t i = 0; ; s.popFront(), skipWS(s))
    {
        if (i == result.length)
            goto Lmanyerr;
        result[i++] = parseElement!(ElementType!Target)(s);
        skipWS(s);
        if (s.front != comma)
        {
            if (i != result.length)
                goto Lfewerr;
            break;
        }
    }
    parseCheck!s(rbracket);

    return result;

Lmanyerr:
    parseError(text("Too many elements in input, ", result.length, " elements expected."));
    assert(0);

Lfewerr:
    parseError(text("Too few elements in input, ", result.length, " elements expected."));
    assert(0);
}

unittest
{
    auto s1 = "[1,2,3,4]";
    auto sa1 = parse!(int[4])(s1);
    assert(sa1 == [1,2,3,4]);

    auto s2 = "[[1],[2,3],[4]]";
    auto sa2 = parse!(int[][3])(s2);
    assert(sa2 == [[1],[2,3],[4]]);

    auto s3 = "[1,2,3]";
    assertThrown!ConvException(parse!(int[4])(s3));

    auto s4 = "[1,2,3,4,5]";
    assertThrown!ConvException(parse!(int[4])(s4));
}

/**
 * Parses an associative array from a string given the left bracket (default $(D
 * '[')), right bracket (default $(D ']')), key-value separator (default $(D
 * ':')), and element seprator (by default $(D ',')).
 */
Target parse(Target, Source)(ref Source s, dchar lbracket = '[', dchar rbracket = ']', dchar keyval = ':', dchar comma = ',')
    if (isSomeString!Source &&
        isAssociativeArray!Target)
{
    alias typeof(Target.keys[0]) KeyType;
    alias typeof(Target.values[0]) ValueType;

    Target result;

    parseCheck!s(lbracket);
    skipWS(s);
    if (s.front == rbracket)
    {
        s.popFront();
        return result;
    }
    for (;; s.popFront(), skipWS(s))
    {
        auto key = parseElement!KeyType(s);
        skipWS(s);
        parseCheck!s(keyval);
        skipWS(s);
        auto val = parseElement!ValueType(s);
        skipWS(s);
        result[key] = val;
        if (s.front != comma) break;
    }
    parseCheck!s(rbracket);

    return result;
}

unittest
{
    auto s1 = "[1:10, 2:20, 3:30]";
    auto aa1 = parse!(int[int])(s1);
    assert(aa1 == [1:10, 2:20, 3:30]);

    auto s2 = `["aaa":10, "bbb":20, "ccc":30]`;
    auto aa2 = parse!(int[string])(s2);
    assert(aa2 == ["aaa":10, "bbb":20, "ccc":30]);

    auto s3 = `["aaa":[1], "bbb":[2,3], "ccc":[4,5,6]]`;
    auto aa3 = parse!(int[][string])(s3);
    assert(aa3 == ["aaa":[1], "bbb":[2,3], "ccc":[4,5,6]]);
}

private dchar parseEscape(Source)(ref Source s)
    if (isInputRange!Source && isSomeChar!(ElementType!Source))
{
    parseCheck!s('\\');

    dchar getHexDigit()
    {
        s.popFront();
        if (s.empty)
            parseError("Unterminated escape sequence");
        dchar c = s.front;
        if (!isHexDigit(c))
            parseError("Hex digit is missing");
        return std.ascii.isAlpha(c) ? ((c & ~0x20) - ('A' - 10)) : c - '0';
    }

    dchar result;

    switch (s.front)
    {
        case 'a':   result = '\a';  break;
        case 'b':   result = '\b';  break;
        case 'f':   result = '\f';  break;
        case 'n':   result = '\n';  break;
        case 'r':   result = '\r';  break;
        case 't':   result = '\t';  break;
        case 'v':   result = '\v';  break;
        case 'x':
            result  = getHexDigit() << 4;
            result |= getHexDigit();
            break;
        case 'u':
            result  = getHexDigit() << 12;
            result |= getHexDigit() << 8;
            result |= getHexDigit() << 4;
            result |= getHexDigit();
            break;
        case 'U':
            result  = getHexDigit() << 28;
            result |= getHexDigit() << 24;
            result |= getHexDigit() << 20;
            result |= getHexDigit() << 16;
            result |= getHexDigit() << 12;
            result |= getHexDigit() << 8;
            result |= getHexDigit() << 4;
            result |= getHexDigit();
            break;
        default:
            parseError("Unknown escape character " ~ to!string(s.front));
            break;
    }

    s.popFront();

    return result;
}

// Undocumented
Target parseElement(Target, Source)(ref Source s)
    if (isInputRange!Source && isSomeChar!(ElementType!Source) &&
        isSomeString!Target)
{
    auto result = appender!Target();

    // parse array of chars
    if (s.front == '[')
        return parse!Target(s);

    parseCheck!s('\"');
    if (s.front == '\"')
    {
        s.popFront();
        return result.data;
    }
    while (true)
    {
        if (s.empty)
            parseError("Unterminated quoted string");
        switch (s.front)
        {
            case '\"':
                s.popFront();
                return result.data;
            case '\\':
                result.put(parseEscape(s));
                break;
            default:
                result.put(s.front());
                s.popFront();
                break;
        }
    }
    assert(0);
}

// ditto
Target parseElement(Target, Source)(ref Source s)
    if (isInputRange!Source && isSomeChar!(ElementType!Source) &&
        isSomeChar!Target)
{
    Target c;

    parseCheck!s('\'');
    if (s.front != '\\')
    {
        c = s.front;
        s.popFront();
    }
    else
        c = parseEscape(s);
    parseCheck!s('\'');

    return c;
}

// ditto
Target parseElement(Target, Source)(ref Source s)
    if (isInputRange!Source && isSomeChar!(ElementType!Source) &&
        !isSomeString!Target && !isSomeChar!Target)
{
    return parse!Target(s);
}


/***************************************************************
   Convenience functions for converting any number and types of
   arguments into _text (the three character widths).

   Example:
----
assert(text(42, ' ', 1.5, ": xyz") == "42 1.5: xyz");
assert(wtext(42, ' ', 1.5, ": xyz") == "42 1.5: xyz"w);
assert(dtext(42, ' ', 1.5, ": xyz") == "42 1.5: xyz"d);
----
*/
string text(T...)(T args)
{
    return textImpl!string(args);
}
///ditto
wstring wtext(T...)(T args)
{
    return textImpl!wstring(args);
}
///ditto
dstring dtext(T...)(T args)
{
    return textImpl!dstring(args);
}

private S textImpl(S, U...)(U args)
{
    S result;
    foreach (i, arg; args)
    {
        result ~= to!S(args[i]);
    }
    return result;
}

unittest
{
    debug(conv) scope(success) writeln("unittest @", __FILE__, ":", __LINE__, " succeeded.");
    assert(text(42, ' ', 1.5, ": xyz") == "42 1.5: xyz");
    assert(wtext(42, ' ', 1.5, ": xyz") == "42 1.5: xyz"w);
    assert(dtext(42, ' ', 1.5, ": xyz") == "42 1.5: xyz"d);
}

/***************************************************************
The $(D octal) facility is intended as an experimental facility to
replace _octal literals starting with $(D '0'), which many find
confusing. Using $(D octal!177) or $(D octal!"177") instead of $(D
0177) as an _octal literal makes code clearer and the intent more
visible. If use of this facility becomes preponderent, a future
version of the language may deem old-style _octal literals deprecated.

The rules for strings are the usual for literals: If it can fit in an
$(D int), it is an $(D int). Otherwise, it is a $(D long). But, if the
user specifically asks for a $(D long) with the $(D L) suffix, always
give the $(D long). Give an unsigned iff it is asked for with the $(D
U) or $(D u) suffix. _Octals created from integers preserve the type
of the passed-in integral.

Example:
----
// same as 0177
auto x = octal!177;
// octal is a compile-time device
enum y = octal!160;
// Create an unsigned octal
auto z = octal!"1_000_000u";
----
 */
@property int octal(string num)()
    if((octalFitsInInt!(num) && !literalIsLong!(num)) && !literalIsUnsigned!(num))
{
    return octal!(int, num);
}

/// Ditto
@property long octal(string num)()
    if((!octalFitsInInt!(num) || literalIsLong!(num)) && !literalIsUnsigned!(num))
{
    return octal!(long, num);
}

/// Ditto
@property uint octal(string num)()
    if((octalFitsInInt!(num) && !literalIsLong!(num)) && literalIsUnsigned!(num))
{
    return octal!(int, num);
}

/// Ditto
@property ulong octal(string num)()
    if((!octalFitsInInt!(num) || literalIsLong!(num)) && literalIsUnsigned!(num))
{
    return octal!(long, num);
}

/// Ditto
template octal(alias s)
    if (isIntegral!(typeof(s)))
{
    enum auto octal = octal!(typeof(s), toStringNow!(s));
}

/*
    Takes a string, num, which is an octal literal, and returns its
    value, in the type T specified.

    So:

    int a = octal!(int, "10");

    assert(a == 8);
*/
@property T octal(T, string num)()
    if (isOctalLiteral!num)
{
    ulong pow = 1;
    T value = 0;

    for (int pos = num.length - 1; pos >= 0; pos--)
    {
        char s = num[pos];
        if (s < '0' || s > '7') // we only care about digits; skip the rest
        // safe to skip - this is checked out in the assert so these
        // are just suffixes
            continue;

        value += pow * (s - '0');
        pow *= 8;
    }

    return value;
}

/*
Take a look at int.max and int.max+1 in octal and the logic for this
function follows directly.
 */
template octalFitsInInt(string octalNum)
{
    // note it is important to strip the literal of all
    // non-numbers. kill the suffix and underscores lest they mess up
    // the number of digits here that we depend on.
    enum bool octalFitsInInt = strippedOctalLiteral(octalNum).length < 11 ||
        strippedOctalLiteral(octalNum).length == 11 &&
        strippedOctalLiteral(octalNum)[0] == '1';
}

string strippedOctalLiteral(string original)
{
    string stripped = "";
    foreach (c; original)
        if (c >= '0' && c <= '7')
            stripped ~= c;
    return stripped;
}

template literalIsLong(string num)
{
    static if (num.length > 1)
    // can be xxL or xxLu according to spec
        enum literalIsLong = (num[$-1] == 'L' || num[$-2] == 'L');
    else
        enum literalIsLong = false;
}

template literalIsUnsigned(string num)
{
    static if (num.length > 1)
    // can be xxU or xxUL according to spec
        enum literalIsUnsigned = (num[$-1] == 'u' || num[$-2] == 'u')
            // both cases are allowed too
            || (num[$-1] == 'U' || num[$-2] == 'U');
    else
        enum literalIsUnsigned = false;
}

/*
Returns if the given string is a correctly formatted octal literal.

The format is specified in lex.html. The leading zero is allowed, but
not required.
 */
bool isOctalLiteralString(string num)
{
    if (num.length == 0)
        return false;

    // Must start with a number. To avoid confusion, literals that
    // start with a '0' are not allowed
    if (num[0] == '0' && num.length > 1)
        return false;
    if (num[0] < '0' || num[0] > '7')
        return false;

    foreach (i, c; num)
    {
        if ((c < '0' || c > '7') && c != '_') // not a legal character
        {
            if (i < num.length - 2)
                    return false;
            else   // gotta check for those suffixes
            {
                if (c != 'U' && c != 'u' && c != 'L')
                        return false;
                if (i != num.length - 1)
                {
                    // if we're not the last one, the next one must
                    // also be a suffix to be valid
                    char c2 = num[$-1];
                    if (c2 != 'U' && c2 != 'u' && c2 != 'L')
                        return false; // spam at the end of the string
                    if (c2 == c)
                        return false; // repeats are disallowed
                }
            }
        }
    }

    return true;
}

/*
    Returns true if the given compile time string is an octal literal.
*/
template isOctalLiteral(string num)
{
    enum bool isOctalLiteral = isOctalLiteralString(num);
}

unittest
{
    debug(conv) scope(success) writeln("unittest @", __FILE__, ":", __LINE__, " succeeded.");
    // ensure that you get the right types, even with embedded underscores
    auto w = octal!"100_000_000_000";
    static assert(!is(typeof(w) == int));
    auto w2 = octal!"1_000_000_000";
    static assert(is(typeof(w2) == int));

    static assert(octal!"45" == 37);
    static assert(octal!"0" == 0);
    static assert(octal!"7" == 7);
    static assert(octal!"10" == 8);
    static assert(octal!"666" == 438);

    static assert(octal!45 == 37);
    static assert(octal!0 == 0);
    static assert(octal!7 == 7);
    static assert(octal!10 == 8);
    static assert(octal!666 == 438);

    static assert(octal!"66_6" == 438);

    static assert(octal!2520046213 == 356535435);
    static assert(octal!"2520046213" == 356535435);

    static assert(octal!17777777777 == int.max);

    static assert(!__traits(compiles, octal!823));

    static assert(!__traits(compiles, octal!"823"));

    static assert(!__traits(compiles, octal!"_823"));
    static assert(!__traits(compiles, octal!"spam"));
    static assert(!__traits(compiles, octal!"77%"));

    int a;
    long b;

    // biggest value that should fit in an it
    static assert(__traits(compiles,  a = octal!"17777777777"));
    // should not fit in the int
    static assert(!__traits(compiles, a = octal!"20000000000"));
    // ... but should fit in a long
    static assert(__traits(compiles, b = octal!"20000000000"));

    static assert(!__traits(compiles, a = octal!"1L"));

    // this should pass, but it doesn't, since the int converter
    // doesn't pass along its suffix to helper templates

    //static assert(!__traits(compiles, a = octal!1L));

    static assert(__traits(compiles, b = octal!"1L"));
    static assert(__traits(compiles, b = octal!1L));
}

// emplace
/**
Given a pointer $(D chunk) to uninitialized memory (but already typed
as $(D T)), constructs an object of non-$(D class) type $(D T) at that
address.

This function can be $(D @trusted) if the corresponding constructor of
$(D T) is $(D @safe).

Returns: A pointer to the newly constructed object (which is the same
as $(D chunk)).
 */
T* emplace(T)(T* chunk)
    if (!is(T == class))
{
    auto result = cast(typeof(return)) chunk;
    static T i;
    memcpy(result, &i, T.sizeof);
    return result;
}
///ditto
T* emplace(T)(T* chunk)
    if (is(T == class))
{
    *chunk = null;
    return chunk;
}


/**
Given a pointer $(D chunk) to uninitialized memory (but already typed
as a non-class type $(D T)), constructs an object of type $(D T) at
that address from arguments $(D args).

This function can be $(D @trusted) if the corresponding constructor of
$(D T) is $(D @safe).

Returns: A pointer to the newly constructed object (which is the same
as $(D chunk)).
 */
T* emplace(T, Args...)(T* chunk, Args args)
    if (!is(T == struct) && Args.length == 1)
{
    *chunk = args[0];
    return chunk;
}

// Specialization for struct
T* emplace(T, Args...)(T* chunk, Args args)
    if (is(T == struct))
{
    auto result = cast(typeof(return)) chunk;

    void initialize()
    {
        static T i;
        memcpy(chunk, &i, T.sizeof);
    }

    static if (is(typeof(result.__ctor(args))))
    {
        // T defines a genuine constructor accepting args
        // Go the classic route: write .init first, then call ctor
        initialize();
        result.__ctor(args);
    }
    else static if (is(typeof(T(args))))
    {
        // Struct without constructor that has one matching field for
        // each argument
        *result = T(args);
    }
    else //static if (Args.length == 1 && is(Args[0] : T))
    {
        static assert(Args.length == 1);
        //static assert(0, T.stringof ~ " " ~ Args.stringof);
        // initialize();
        *result = args[0];
    }
    return result;
}

/**
Given a raw memory area $(D chunk), constructs an object of $(D class)
type $(D T) at that address. The constructor is passed the arguments
$(D Args). The $(D chunk) must be as least as large as $(D T) needs
and should have an alignment multiple of $(D T)'s alignment. (The size
of a $(D class) instance is obtained by using $(D
__traits(classInstanceSize, T))).

This function can be $(D @trusted) if the corresponding constructor of
$(D T) is $(D @safe).

Returns: A pointer to the newly constructed object.
 */
T emplace(T, Args...)(void[] chunk, Args args) if (is(T == class))
{
    enum classSize = __traits(classInstanceSize, T);
    enforce(chunk.length >= classSize,
           new ConvException("emplace: chunk size too small"));
    auto a = cast(size_t) chunk.ptr;
    enforce(a % T.alignof == 0, text(a, " vs. ", T.alignof));
    auto result = cast(typeof(return)) chunk.ptr;

    // Initialize the object in its pre-ctor state
    (cast(byte[]) chunk)[0 .. classSize] = typeid(T).init[];

    // Call the ctor if any
    static if (is(typeof(result.__ctor(args))))
    {
        // T defines a genuine constructor accepting args
        // Go the classic route: write .init first, then call ctor
        result.__ctor(args);
    }
    else
    {
        static assert(args.length == 0 && !is(typeof(&T.__ctor)),
                "Don't know how to initialize an object of type "
                ~ T.stringof ~ " with arguments " ~ Args.stringof);
    }
    return result;
}

/**
Given a raw memory area $(D chunk), constructs an object of non-$(D
class) type $(D T) at that address. The constructor is passed the
arguments $(D args), if any. The $(D chunk) must be as least as large
as $(D T) needs and should have an alignment multiple of $(D T)'s
alignment.

This function can be $(D @trusted) if the corresponding constructor of
$(D T) is $(D @safe).

Returns: A pointer to the newly constructed object.
 */
T* emplace(T, Args...)(void[] chunk, Args args)
    if (!is(T == class))
{
    enforce(chunk.length >= T.sizeof,
           new ConvException("emplace: chunk size too small"));
    auto a = cast(size_t) chunk.ptr;
    enforce(a % T.alignof == 0, text(a, " vs. ", T.alignof));
    auto result = cast(typeof(return)) chunk.ptr;
    return emplace(result, args);
}

unittest
{
    struct S
    {
        int a, b;
    }
    auto p = new void[S.sizeof];
    S s;
    s.a = 42;
    s.b = 43;
    auto s1 = emplace!S(p, s);
    assert(s1.a == 42 && s1.b == 43);
}

unittest
{
    debug(conv) scope(success) writeln("unittest @", __FILE__, ":", __LINE__, " succeeded.");
    int a;
    int b = 42;
    assert(*emplace!int(&a, b) == 42);

    struct S
    {
        double x = 5, y = 6;
        this(int a, int b)
        {
            assert(x == 5 && y == 6);
            x = a;
            y = b;
        }
    }

    auto s1 = new void[S.sizeof];
    auto s2 = S(42, 43);
    assert(*emplace!S(cast(S*) s1.ptr, s2) == s2);
    assert(*emplace!S(cast(S*) s1, 44, 45) == S(44, 45));
}

unittest
{
    debug(conv) scope(success) writeln("unittest @", __FILE__, ":", __LINE__, " succeeded.");
    class A
    {
        int x = 5;
        int y = 42;
        this(int z)
        {
            assert(x == 5 && y == 42);
            x = y = z;
        }
    }
    void[] buf;

    static byte[__traits(classInstanceSize, A)] sbuf;
    buf = sbuf[];
    auto a = emplace!A(buf, 55);
    assert(a.x == 55 && a.y == 55);

    // emplace in bigger buffer
    buf = new byte[](__traits(classInstanceSize, A) + 10);
    a = emplace!A(buf, 55);
    assert(a.x == 55 && a.y == 55);

    // need ctor args
    static assert(!is(typeof(emplace!A(buf))));
}

unittest
{
    debug(conv) scope(success) writeln("unittest @", __FILE__, ":", __LINE__, " succeeded.");
    // Check fix for http://d.puremagic.com/issues/show_bug.cgi?id=2971
    assert(equal(map!(to!int)(["42", "34", "345"]), [42, 34, 345]));
}

unittest
{
    struct Foo
    {
        uint num;
    }

    Foo foo;
    emplace!Foo(&foo, 2U);
    assert(foo.num == 2);
}

unittest
{
    interface I {}
    class K : I {}

    K k = void;
    emplace!K(&k);
    assert(k is null);
    K k2 = new K;
    assert(k2 !is null);
    emplace!K(&k, k2);
    assert(k is k2);

    I i = void;
    emplace!I(&i);
    assert(i is null);
    emplace!I(&i, k);
    assert(i is k);
}

// Undocumented for the time being
void toTextRange(T, W)(T value, W writer)
    if (isIntegral!T && isOutputRange!(W, char))
{
    Unqual!(Unsigned!T) v = void;
    if (value < 0)
    {
        put(writer, '-');
        v = -value;
    }
    else
    {
        v = value;
    }

    if (v < 10 && v < hexDigits.length)
    {
        put(writer, hexDigits[cast(size_t) v]);
        return;
    }

    char[v.sizeof * 4] buffer = void;
    auto i = buffer.length;

    do
    {
        auto c = cast(ubyte) (v % 10);
        v = v / 10;
        i--;
        buffer[i] = cast(char) (c + '0');
    } while (v);

    put(writer, buffer[i .. $]);
}


template softDeprec(string vers, string date, string oldFunc, string newFunc)
{
    enum softDeprec = Format!("Notice: As of Phobos %s, %s has been scheduled " ~
                              "for deprecation in %s. Please use %s instead.",
                              vers, oldFunc, date, newFunc);
}<|MERGE_RESOLUTION|>--- conflicted
+++ resolved
@@ -1240,85 +1240,7 @@
     if ((isFloatingPoint!S || isImaginary!S || isComplex!S) &&
         isSomeString!T)
 {
-<<<<<<< HEAD
-    import core.stdc.stdio;// : sprintf;
-
-    /// $(D float) to all string types.
-    static if (is(Unqual!S == float))
-    {
-        return to!T(cast(double) value);
-    }
-
-    /// $(D double) to all string types.
-    static if (is(Unqual!S == double))
-    {
-        //alias Unqual!(ElementType!T) Char;
-        version (LDC) // FIXME: workaround for case when this function returns "-nan"
-        {
-            if (isnan(value))
-                return "nan";
-        }
-        char[20] buffer;
-        int len = sprintf(buffer.ptr, "%g", value);
-        return to!T(buffer[0 .. len].dup);
-    }
-
-    /// $(D real) to all string types.
-    static if (is(Unqual!S == real))
-    {
-        char[20] buffer;
-        int len = sprintf(buffer.ptr, "%Lg", value);
-        return to!T(buffer[0 .. len].dup);
-    }
-
-    /// $(D ifloat) to all string types.
-    static if (is(Unqual!S == ifloat))
-    {
-        return to!T(cast(idouble) value);
-    }
-
-    /// $(D idouble) to all string types.
-    static if (is(Unqual!S == idouble))
-    {
-        char[21] buffer;
-        int len = sprintf(buffer.ptr, "%gi", value);
-        return to!T(buffer[0 .. len].dup);
-    }
-
-    /// $(D ireal) to all string types.
-    static if (is(Unqual!S == ireal))
-    {
-        char[21] buffer;
-        int len = sprintf(buffer.ptr, "%Lgi", value);
-        //assert(len < buffer.length); // written bytes is len + 1
-        return to!T(buffer[0 .. len].dup);
-    }
-
-    /// $(D cfloat) to all string types.
-    static if (is(Unqual!S == cfloat))
-    {
-        return to!string(cast(cdouble) value);
-    }
-
-    /// $(D cdouble) to all string types.
-    static if (is(Unqual!S == cdouble))
-    {
-        char[20 + 1 + 20 + 1] buffer;
-
-        int len = sprintf(buffer.ptr, "%g+%gi", value.re, value.im);
-        return to!T(buffer[0 .. len]);
-    }
-
-    /// $(D creal) to all string types.
-    static if (is(Unqual!S == creal))
-    {
-        char[20 + 1 + 20 + 1] buffer;
-        int len = sprintf(buffer.ptr, "%Lg+%Lgi", value.re, value.im);
-        return to!T(buffer[0 .. len].dup);
-    }
-=======
     return toStr!T(value);
->>>>>>> 97140435
 }
 
 /// ditto
