// Written in the D programming language.

/** This module contains the $(LREF Complex) type, which is used to represent
    _complex numbers, along with related mathematical operations and functions.

    $(LREF Complex) will eventually $(LINK2 ../deprecate.html, replace)
    the built-in types $(D cfloat), $(D cdouble), $(D creal), $(D ifloat),
    $(D idouble), and $(D ireal).

    Authors:    Lars Tandle Kyllingstad, Don Clugston
    Copyright:  Copyright (c) 2010, Lars T. Kyllingstad.
    License:    $(WEB boost.org/LICENSE_1_0.txt, Boost License 1.0)
    Source:     $(PHOBOSSRC std/_complex.d)
*/
module std.complex;

import std.traits;

/** Helper function that returns a _complex number with the specified
    real and imaginary parts.

    If neither $(D re) nor $(D im) are floating-point numbers, this
    function returns a $(D Complex!double).  Otherwise, the return type
    is deduced using $(D std.traits.CommonType!(R, I)).

    Examples:
    ---
    auto c = complex(2.0);
    static assert (is(typeof(c) == Complex!double));
    assert (c.re == 2.0);
    assert (c.im == 0.0);

    auto w = complex(2);
    static assert (is(typeof(w) == Complex!double));
    assert (w == c);

    auto z = complex(1, 3.14L);
    static assert (is(typeof(z) == Complex!real));
    assert (z.re == 1.0L);
    assert (z.im == 3.14L);
    ---
*/
auto complex(T)(T re)  @safe pure nothrow @nogc  if (is(T : double))
{
    static if (isFloatingPoint!T)
        return Complex!T(re, 0);
    else
        return Complex!double(re, 0);
}

/// ditto
auto complex(R, I)(R re, I im)  @safe pure nothrow @nogc
    if (is(R : double) && is(I : double))
{
    static if (isFloatingPoint!R || isFloatingPoint!I)
        return Complex!(CommonType!(R, I))(re, im);
    else
        return Complex!double(re, im);
}

unittest
{
    auto a = complex(1.0);
    static assert (is(typeof(a) == Complex!double));
    assert (a.re == 1.0);
    assert (a.im == 0.0);

    auto b = complex(2.0L);
    static assert (is(typeof(b) == Complex!real));
    assert (b.re == 2.0L);
    assert (b.im == 0.0L);

    auto c = complex(1.0, 2.0);
    static assert (is(typeof(c) == Complex!double));
    assert (c.re == 1.0);
    assert (c.im == 2.0);

    auto d = complex(3.0, 4.0L);
    static assert (is(typeof(d) == Complex!real));
    assert (d.re == 3.0);
    assert (d.im == 4.0L);

    auto e = complex(1);
    static assert (is(typeof(e) == Complex!double));
    assert (e.re == 1);
    assert (e.im == 0);

    auto f = complex(1L, 2);
    static assert (is(typeof(f) == Complex!double));
    assert (f.re == 1L);
    assert (f.im == 2);

    auto g = complex(3, 4.0L);
    static assert (is(typeof(g) == Complex!real));
    assert (g.re == 3);
    assert (g.im == 4.0L);
}


/** A complex number parametrised by a type $(D T), which must be either
    $(D float), $(D double) or $(D real).
*/
struct Complex(T)  if (isFloatingPoint!T)
{
    import std.format : FormatSpec;

    /** The real part of the number. */
    T re;

    /** The imaginary part of the number. */
    T im;

    /** Converts the complex number to a string representation.

    The second form of this function is usually not called directly;
    instead, it is used via $(XREF string,format), as shown in the examples
    below.  Supported format characters are 'e', 'f', 'g', 'a', and 's'.

    See the $(LINK2 std_format.html, std.format) and $(XREF string, format)
    documentation for more information.
    */
    string toString() const /* TODO: @safe pure nothrow */
    {
        import std.exception : assumeUnique;
        char[] buf;
        buf.reserve(100);
        auto fmt = FormatSpec!char("%s");
        toString((const(char)[] s) { buf ~= s; }, fmt);
        return assumeUnique(buf);
    }

    static if (is(T == double))
    ///
    unittest
    {
        auto c = complex(1.2, 3.4);

        // Vanilla toString formatting:
        assert(c.toString() == "1.2+3.4i");

        // Formatting with std.string.format specs: the precision and width
        // specifiers apply to both the real and imaginary parts of the
        // complex number.
        import std.string : format;
        assert(format("%.2f", c)  == "1.20+3.40i");
        assert(format("%4.1f", c) == " 1.2+ 3.4i");
    }

    /// ditto
    void toString(Char)(scope void delegate(const(Char)[]) sink,
                        FormatSpec!Char formatSpec) const
    {
        import std.math : signbit;
        import std.format : formatValue;
        formatValue(sink, re, formatSpec);
        if (signbit(im) == 0) sink("+");
        formatValue(sink, im, formatSpec);
        sink("i");
    }

@safe pure nothrow @nogc:

    this(R : T)(Complex!R z)
    {
        re = z.re;
        im = z.im;
    }

    this(Rx : T, Ry : T)(Rx x, Ry y)
    {
        re = x;
        im = y;
    }

    this(R : T)(R r)
    {
        re = r;
        im = 0;
    }

    // ASSIGNMENT OPERATORS

    // this = complex
    ref Complex opAssign(R : T)(Complex!R z)
    {
        re = z.re;
        im = z.im;
        return this;
    }

    // this = numeric
    ref Complex opAssign(R : T)(R r)
    {
        re = r;
        im = 0;
        return this;
    }

    // COMPARISON OPERATORS

    // this == complex
    bool opEquals(R : T)(Complex!R z) const
    {
        return re == z.re && im == z.im;
    }

    // this == numeric
    bool opEquals(R : T)(R r) const
    {
        return re == r && im == 0;
    }

    // UNARY OPERATORS

    // +complex
    Complex opUnary(string op)() const
        if (op == "+")
    {
        return this;
    }

    // -complex
    Complex opUnary(string op)() const
        if (op == "-")
    {
        return Complex(-re, -im);
    }

    // BINARY OPERATORS

    // complex op complex
    Complex!(CommonType!(T,R)) opBinary(string op, R)(Complex!R z) const
    {
        alias C = typeof(return);
        auto w = C(this.re, this.im);
        return w.opOpAssign!(op)(z);
    }

    // complex op numeric
    Complex!(CommonType!(T,R)) opBinary(string op, R)(R r) const
        if (isNumeric!R)
    {
        alias C = typeof(return);
        auto w = C(this.re, this.im);
        return w.opOpAssign!(op)(r);
    }

    // numeric + complex,  numeric * complex
    Complex!(CommonType!(T, R)) opBinaryRight(string op, R)(R r) const
        if ((op == "+" || op == "*") && (isNumeric!R))
    {
        return opBinary!(op)(r);
    }

    // numeric - complex
    Complex!(CommonType!(T, R)) opBinaryRight(string op, R)(R r) const
        if (op == "-" && isNumeric!R)
    {
        return Complex(r - re, -im);
    }

    // numeric / complex
    Complex!(CommonType!(T, R)) opBinaryRight(string op, R)(R r) const
        if (op == "/" && isNumeric!R)
    {
        import std.math : fabs;
        typeof(return) w = void;
        if (fabs(re) < fabs(im))
        {
            immutable ratio = re/im;
            immutable rdivd = r/(re*ratio + im);

            w.re = rdivd*ratio;
            w.im = -rdivd;
        }
        else
        {
            immutable ratio = im/re;
            immutable rdivd = r/(re + im*ratio);

            w.re = rdivd;
            w.im = -rdivd*ratio;
        }

        return w;
    }

    // numeric ^^ complex
    Complex!(CommonType!(T, R)) opBinaryRight(string op, R)(R lhs) const
        if (op == "^^" && isNumeric!R)
    {
        import std.math : log, exp, PI;
        Unqual!(CommonType!(T, R)) ab = void, ar = void;

        if (lhs >= 0)
        {
            // r = lhs
            // theta = 0
            ab = lhs ^^ this.re;
            ar = log(lhs) * this.im;
        }
        else
        {
            // r = -lhs
            // theta = PI
            ab = (-lhs) ^^ this.re * exp(-PI * this.im);
            ar = PI * this.re + log(-lhs) * this.im;
        }

        return typeof(return)(ab * std.math.cos(ar), ab * std.math.sin(ar));
    }

    // OP-ASSIGN OPERATORS

    // complex += complex,  complex -= complex
    ref Complex opOpAssign(string op, C)(C z)
        if ((op == "+" || op == "-") && is(C R == Complex!R))
    {
        mixin ("re "~op~"= z.re;");
        mixin ("im "~op~"= z.im;");
        return this;
    }

    // complex *= complex
    ref Complex opOpAssign(string op, C)(C z)
        if (op == "*" && is(C R == Complex!R))
    {
        auto temp = re*z.re - im*z.im;
        im = im*z.re + re*z.im;
        re = temp;
        return this;
    }

    // complex /= complex
    ref Complex opOpAssign(string op, C)(C z)
        if (op == "/" && is(C R == Complex!R))
    {
        import std.math : fabs;
        if (fabs(z.re) < fabs(z.im))
        {
            immutable ratio = z.re/z.im;
            immutable denom = z.re*ratio + z.im;

            immutable temp = (re*ratio + im)/denom;
            im = (im*ratio - re)/denom;
            re = temp;
        }
        else
        {
            immutable ratio = z.im/z.re;
            immutable denom = z.re + z.im*ratio;

            immutable temp = (re + im*ratio)/denom;
            im = (im - re*ratio)/denom;
            re = temp;
        }
        return this;
    }

    // complex ^^= complex
    ref Complex opOpAssign(string op, C)(C z)
        if (op == "^^" && is(C R == Complex!R))
    {
        import std.math : exp, log;
        immutable r = abs(this);
        immutable t = arg(this);
        immutable ab = r^^z.re * exp(-t*z.im);
        immutable ar = t*z.re + log(r)*z.im;

        re = ab*std.math.cos(ar);
        im = ab*std.math.sin(ar);
        return this;
    }

    // complex += numeric,  complex -= numeric
    ref Complex opOpAssign(string op, U : T)(U a)
        if (op == "+" || op == "-")
    {
        mixin ("re "~op~"= a;");
        return this;
    }

    // complex *= numeric,  complex /= numeric
    ref Complex opOpAssign(string op, U : T)(U a)
        if (op == "*" || op == "/")
    {
        mixin ("re "~op~"= a;");
        mixin ("im "~op~"= a;");
        return this;
    }

    // complex ^^= real
    ref Complex opOpAssign(string op, R)(R r)
        if (op == "^^" && isFloatingPoint!R)
    {
        immutable ab = abs(this)^^r;
        immutable ar = arg(this)*r;
        re = ab*std.math.cos(ar);
        im = ab*std.math.sin(ar);
        return this;
    }

    // complex ^^= int
    ref Complex opOpAssign(string op, U)(U i)
        if (op == "^^" && isIntegral!U)
    {
        switch (i)
        {
        case 0:
            re = 1.0;
            im = 0.0;
            break;
        case 1:
            // identity; do nothing
            break;
        case 2:
            this *= this;
            break;
        case 3:
            auto z = this;
            this *= z;
            this *= z;
            break;
        default:
            this ^^= cast(real) i;
        }
        return this;
    }
}

unittest
{
    import std.math;
    import std.complex;

    enum EPS = double.epsilon;
    auto c1 = complex(1.0, 1.0);

    // Check unary operations.
    auto c2 = Complex!double(0.5, 2.0);

    assert (c2 == +c2);

    assert ((-c2).re == -(c2.re));
    assert ((-c2).im == -(c2.im));
    assert (c2 == -(-c2));

    // Check complex-complex operations.
    auto cpc = c1 + c2;
    assert (cpc.re == c1.re + c2.re);
    assert (cpc.im == c1.im + c2.im);

    auto cmc = c1 - c2;
    assert (cmc.re == c1.re - c2.re);
    assert (cmc.im == c1.im - c2.im);

    auto ctc = c1 * c2;
    assert (approxEqual(abs(ctc), abs(c1)*abs(c2), EPS));
    assert (approxEqual(arg(ctc), arg(c1)+arg(c2), EPS));

    auto cdc = c1 / c2;
    assert (approxEqual(abs(cdc), abs(c1)/abs(c2), EPS));
    assert (approxEqual(arg(cdc), arg(c1)-arg(c2), EPS));

    auto cec = c1^^c2;
    assert (approxEqual(cec.re, 0.11524131979943839881, EPS));
    assert (approxEqual(cec.im, 0.21870790452746026696, EPS));

    // Check complex-real operations.
    double a = 123.456;

    auto cpr = c1 + a;
    assert (cpr.re == c1.re + a);
    assert (cpr.im == c1.im);

    auto cmr = c1 - a;
    assert (cmr.re == c1.re - a);
    assert (cmr.im == c1.im);

    auto ctr = c1 * a;
    assert (ctr.re == c1.re*a);
    assert (ctr.im == c1.im*a);

    auto cdr = c1 / a;
    assert (approxEqual(abs(cdr), abs(c1)/a, EPS));
    assert (approxEqual(arg(cdr), arg(c1), EPS));

    auto cer = c1^^3.0;
    assert (approxEqual(abs(cer), abs(c1)^^3, EPS));
    assert (approxEqual(arg(cer), arg(c1)*3, EPS));

    auto rpc = a + c1;
    assert (rpc == cpr);

    auto rmc = a - c1;
    assert (rmc.re == a-c1.re);
    assert (rmc.im == -c1.im);

    auto rtc = a * c1;
    assert (rtc == ctr);

    auto rdc = a / c1;
    assert (approxEqual(abs(rdc), a/abs(c1), EPS));
    assert (approxEqual(arg(rdc), -arg(c1), EPS));

    auto rec1a = 1.0 ^^ c1;
    assert(rec1a.re == 1.0);
    assert(rec1a.im == 0.0);

    auto rec2a = 1.0 ^^ c2;
    assert(rec2a.re == 1.0);
    assert(rec2a.im == 0.0);

    auto rec1b = (-1.0) ^^ c1;
    assert(approxEqual(abs(rec1b), std.math.exp(-PI * c1.im), EPS));
    auto arg1b = arg(rec1b);
    /* The argument _should_ be PI, but floating-point rounding error
     * means that in fact the imaginary part is very slightly negative.
     */
    assert(approxEqual(arg1b, PI, EPS) || approxEqual(arg1b, -PI, EPS));

    auto rec2b = (-1.0) ^^ c2;
    assert(approxEqual(abs(rec2b), std.math.exp(-2 * PI), EPS));
    assert(approxEqual(arg(rec2b), PI_2, EPS));

    auto rec3a = 0.79 ^^ complex(6.8, 5.7);
    auto rec3b = complex(0.79, 0.0) ^^ complex(6.8, 5.7);
    assert(approxEqual(rec3a.re, rec3b.re, EPS));
    assert(approxEqual(rec3a.im, rec3b.im, EPS));

    auto rec4a = (-0.79) ^^ complex(6.8, 5.7);
    auto rec4b = complex(-0.79, 0.0) ^^ complex(6.8, 5.7);
    assert(approxEqual(rec4a.re, rec4b.re, EPS));
    assert(approxEqual(rec4a.im, rec4b.im, EPS));

    auto rer = a ^^ complex(2.0, 0.0);
    auto rcheck = a ^^ 2.0;
    static assert(is(typeof(rcheck) == double));
    assert(feqrel(rer.re, rcheck) == double.mant_dig);
    assert(isIdentical(rer.re, rcheck));
    assert(rer.im == 0.0);

    auto rer2 = (-a) ^^ complex(2.0, 0.0);
    rcheck = (-a) ^^ 2.0;
    assert(feqrel(rer2.re, rcheck) == double.mant_dig);
    assert(isIdentical(rer2.re, rcheck));
    assert(approxEqual(rer2.im, 0.0, EPS));

    auto rer3 = (-a) ^^ complex(-2.0, 0.0);
    rcheck = (-a) ^^ (-2.0);
    assert(feqrel(rer3.re, rcheck) == double.mant_dig);
    assert(isIdentical(rer3.re, rcheck));
    assert(approxEqual(rer3.im, 0.0, EPS));

    auto rer4 = a ^^ complex(-2.0, 0.0);
    rcheck = a ^^ (-2.0);
    assert(feqrel(rer4.re, rcheck) == double.mant_dig);
    assert(isIdentical(rer4.re, rcheck));
    assert(rer4.im == 0.0);

    // Check Complex-int operations.
    foreach (i; 0..6)
    {
        auto cei = c1^^i;
        assert (approxEqual(abs(cei), abs(c1)^^i, EPS));
        // Use cos() here to deal with arguments that go outside
        // the (-pi,pi] interval (only an issue for i>3).
        assert (approxEqual(std.math.cos(arg(cei)), std.math.cos(arg(c1)*i), EPS));
    }

    // Check operations between different complex types.
    auto cf = Complex!float(1.0, 1.0);
    auto cr = Complex!real(1.0, 1.0);
    auto c1pcf = c1 + cf;
    auto c1pcr = c1 + cr;
    static assert (is(typeof(c1pcf) == Complex!double));
    static assert (is(typeof(c1pcr) == Complex!real));
    assert (c1pcf.re == c1pcr.re);
    assert (c1pcf.im == c1pcr.im);
}

unittest
{
    // Initialization
    Complex!double a = 1;
    assert (a.re == 1 && a.im == 0);
    Complex!double b = 1.0;
    assert (b.re == 1.0 && b.im == 0);
    Complex!double c = Complex!real(1.0, 2);
    assert (c.re == 1.0 && c.im == 2);
}

unittest
{
    // Assignments and comparisons
    Complex!double z;

    z = 1;
    assert (z == 1);
    assert (z.re == 1.0  &&  z.im == 0.0);

    z = 2.0;
    assert (z == 2.0);
    assert (z.re == 2.0  &&  z.im == 0.0);

    z = 1.0L;
    assert (z == 1.0L);
    assert (z.re == 1.0  &&  z.im == 0.0);

    auto w = Complex!real(1.0, 1.0);
    z = w;
    assert (z == w);
    assert (z.re == 1.0  &&  z.im == 1.0);

    auto c = Complex!float(2.0, 2.0);
    z = c;
    assert (z == c);
    assert (z.re == 2.0  &&  z.im == 2.0);
}

<<<<<<< HEAD
deprecated unittest
{
    // Convert to string.

    // Using default format specifier
    auto z1 = Complex!real(0.123456789, 0.123456789);
    char[] s1;
    z1.toString((const(char)[] c) { s1 ~= c; });
    assert (s1 == "0.123457+0.123457i");
    assert (s1 == z1.toString());

    // Using custom format specifier
    auto z2 = conj(z1);
    char[] s2;
    z2.toString((const(char)[] c) { s2 ~= c; }, "%.8e");
    version (MinGW) assert (s2 == "1.23456789e-001-1.23456789e-001i");
    else assert (s2 == "1.23456789e-01-1.23456789e-01i");
    assert (s2 == z2.toString(null, "%.8e"));
}

=======
>>>>>>> a8ca4f79

/*  Makes Complex!(Complex!T) fold to Complex!T.

    The rationale for this is that just like the real line is a
    subspace of the complex plane, the complex plane is a subspace
    of itself.  Example of usage:
    ---
    Complex!T addI(T)(T x)
    {
        return x + Complex!T(0.0, 1.0);
    }
    ---
    The above will work if T is both real and complex.
*/
template Complex(T) if (is(T R == Complex!R))
{
    alias Complex = T;
}

unittest
{
    static assert (is(Complex!(Complex!real) == Complex!real));

    Complex!T addI(T)(T x)
    {
        return x + Complex!T(0.0, 1.0);
    }

    auto z1 = addI(1.0);
    assert (z1.re == 1.0 && z1.im == 1.0);

    enum one = Complex!double(1.0, 0.0);
    auto z2 = addI(one);
    assert (z1 == z2);
}


/** Calculates the absolute value (or modulus) of a complex number. */
T abs(T)(Complex!T z) @safe pure nothrow @nogc
{
    import std.math : hypot;
    return hypot(z.re, z.im);
}

unittest
{
    assert (abs(complex(1.0)) == 1.0);
    assert (abs(complex(0.0, 1.0)) == 1.0);
    assert (abs(complex(1.0L, -2.0L)) == std.math.sqrt(5.0L));
}


/++
   Calculates the squared modulus of a complex number.
   For genericity, if called on a real number, $(D sqAbs) returns its square.
+/
T sqAbs(T)(Complex!T z) @safe pure nothrow @nogc
{
	return z.re*z.re + z.im*z.im;
}

unittest
{
    import std.math;
	assert (sqAbs(complex(0.0)) == 0.0);
	assert (sqAbs(complex(1.0)) == 1.0);
	assert (sqAbs(complex(0.0, 1.0)) == 1.0);
	assert (approxEqual(sqAbs(complex(1.0L, -2.0L)), 5.0L));
	assert (approxEqual(sqAbs(complex(-3.0L, 1.0L)), 10.0L));
	assert (approxEqual(sqAbs(complex(1.0f,-1.0f)), 2.0f));
}

/// ditto
T sqAbs(T)(T x) @safe pure nothrow @nogc
	if (isFloatingPoint!T)
{
	return x*x;
}

unittest
{
    import std.math;
	assert (sqAbs(0.0) == 0.0);
	assert (sqAbs(-1.0) == 1.0);
	assert (approxEqual(sqAbs(-3.0L), 9.0L));
	assert (approxEqual(sqAbs(-5.0f), 25.0f));
}


/** Calculates the argument (or phase) of a complex number. */
T arg(T)(Complex!T z) @safe pure nothrow @nogc
{
    import std.math : atan2;
    return atan2(z.im, z.re);
}

unittest
{
    import std.math;
    assert (arg(complex(1.0)) == 0.0);
    assert (arg(complex(0.0L, 1.0L)) == PI_2);
    assert (arg(complex(1.0L, 1.0L)) == PI_4);
}


/** Returns the complex conjugate of a complex number. */
Complex!T conj(T)(Complex!T z) @safe pure nothrow @nogc
{
    return Complex!T(z.re, -z.im);
}

unittest
{
    assert (conj(complex(1.0)) == complex(1.0));
    assert (conj(complex(1.0, 2.0)) == complex(1.0, -2.0));
}


/** Constructs a complex number given its absolute value and argument. */
Complex!(CommonType!(T, U)) fromPolar(T, U)(T modulus, U argument)
    @safe pure nothrow @nogc
{
    return Complex!(CommonType!(T,U))
        (modulus*std.math.cos(argument), modulus*std.math.sin(argument));
}

unittest
{
    import std.math;
    auto z = fromPolar(std.math.sqrt(2.0), PI_4);
    assert (approxEqual(z.re, 1.0L, real.epsilon));
    assert (approxEqual(z.im, 1.0L, real.epsilon));
}


/** Trigonometric functions. */
Complex!T sin(T)(Complex!T z)  @safe pure nothrow @nogc
{
    import std.math : expi, coshisinh;
    auto cs = expi(z.re);
    auto csh = coshisinh(z.im);
    return typeof(return)(cs.im * csh.re, cs.re * csh.im);
}

unittest
{
  assert(sin(complex(0.0)) == 0.0);
  assert(sin(complex(2.0L, 0)) == std.math.sin(2.0L));
}


/// ditto
Complex!T cos(T)(Complex!T z)  @safe pure nothrow @nogc
{
    import std.math : expi, coshisinh;
    auto cs = expi(z.re);
    auto csh = coshisinh(z.im);
    return typeof(return)(cs.re * csh.re, - cs.im * csh.im);
}

unittest{
    import std.math;
    import std.complex;
    assert(cos(complex(0.0)) == 1.0);
    assert(cos(complex(1.3L)) == std.math.cos(1.3L));
    assert(cos(complex(0, 5.2L)) == cosh(5.2L));
}


/** Calculates cos(y) + i sin(y).

    Note:
    $(D expi) is included here for convenience and for easy migration of code
    that uses $(XREF math,_expi).  Unlike $(XREF math,_expi), which uses the
    x87 $(I fsincos) instruction when possible, this function is no faster
    than calculating cos(y) and sin(y) separately.
*/
Complex!real expi(real y)  @trusted pure nothrow @nogc
{
    return Complex!real(std.math.cos(y), std.math.sin(y));
}

unittest
{
    assert(expi(1.3e5L) == complex(std.math.cos(1.3e5L), std.math.sin(1.3e5L)));
    assert(expi(0.0L) == 1.0L);
    auto z1 = expi(1.234);
    auto z2 = std.math.expi(1.234);
    assert(z1.re == z2.re && z1.im == z2.im);
}


/** Square root. */
Complex!T sqrt(T)(Complex!T z)  @safe pure nothrow @nogc
{
    import std.math : fabs;
    typeof(return) c;
    real x,y,w,r;

    if (z == 0)
    {
        c = typeof(return)(0, 0);
    }
    else
    {
        real z_re = z.re;
        real z_im = z.im;

        x = fabs(z_re);
        y = fabs(z_im);
        if (x >= y)
        {
            r = y / x;
            w = std.math.sqrt(x)
                * std.math.sqrt(0.5 * (1 + std.math.sqrt(1 + r * r)));
        }
        else
        {
            r = x / y;
            w = std.math.sqrt(y)
                * std.math.sqrt(0.5 * (r + std.math.sqrt(1 + r * r)));
        }

        if (z_re >= 0)
        {
            c = typeof(return)(w, z_im / (w + w));
        }
        else
        {
            if (z_im < 0)
                w = -w;
            c = typeof(return)(z_im / (w + w), w);
        }
    }
    return c;
}

unittest
{
    assert (sqrt(complex(0.0)) == 0.0);
    assert (sqrt(complex(1.0L, 0)) == std.math.sqrt(1.0L));
    assert (sqrt(complex(-1.0L, 0)) == complex(0, 1.0L));
}

// Issue 10881: support %f formatting of complex numbers
unittest
{
    import std.string : format;

    auto x = complex(1.2, 3.4);
    assert(format("%.2f", x) == "1.20+3.40i");

    auto y = complex(1.2, -3.4);
    assert(format("%.2f", y) == "1.20-3.40i");
}

unittest
{
    // Test wide string formatting
    import std.format;
    wstring wformat(T)(string format, Complex!T c)
    {
        import std.array : appender;
        auto w = appender!wstring();
        auto n = formattedWrite(w, format, c);
        return w.data;
    }

    auto x = complex(1.2, 3.4);
    assert(wformat("%.2f", x) == "1.20+3.40i"w);
}

unittest
{
    // Test ease of use (vanilla toString() should be supported)
    assert(complex(1.2, 3.4).toString() == "1.2+3.4i");
}<|MERGE_RESOLUTION|>--- conflicted
+++ resolved
@@ -618,29 +618,6 @@
     assert (z.re == 2.0  &&  z.im == 2.0);
 }
 
-<<<<<<< HEAD
-deprecated unittest
-{
-    // Convert to string.
-
-    // Using default format specifier
-    auto z1 = Complex!real(0.123456789, 0.123456789);
-    char[] s1;
-    z1.toString((const(char)[] c) { s1 ~= c; });
-    assert (s1 == "0.123457+0.123457i");
-    assert (s1 == z1.toString());
-
-    // Using custom format specifier
-    auto z2 = conj(z1);
-    char[] s2;
-    z2.toString((const(char)[] c) { s2 ~= c; }, "%.8e");
-    version (MinGW) assert (s2 == "1.23456789e-001-1.23456789e-001i");
-    else assert (s2 == "1.23456789e-01-1.23456789e-01i");
-    assert (s2 == z2.toString(null, "%.8e"));
-}
-
-=======
->>>>>>> a8ca4f79
 
 /*  Makes Complex!(Complex!T) fold to Complex!T.
 
