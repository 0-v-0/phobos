--- conflicted
+++ resolved
@@ -3166,11 +3166,7 @@
                 size -= toxfer;
             }
             if (preserve)
-<<<<<<< HEAD
-                cenforce(fchmod(fdw, statbuf.st_mode) == 0, f, fromz);
-=======
                 cenforce(fchmod(fdw, std.conv.to!mode_t(statbuf.st_mode)) == 0, from);
->>>>>>> 1bb7eb7e
         }
 
         cenforce(core.sys.posix.unistd.close(fdw) != -1, f, fromz);
