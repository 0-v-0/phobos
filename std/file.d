// Written in the D programming language.

/**
Utilities for manipulating files and scanning directories. Functions
in this module handle files as a unit, e.g., read or write one _file
at a time. For opening files and manipulating them via handles refer
to module $(MREF std, stdio).

Copyright: Copyright Digital Mars 2007 - 2011.
See_Also:  The $(HTTP ddili.org/ders/d.en/files.html, official tutorial) for an
introduction to working with files in D, module
$(MREF std, stdio) for opening files and manipulating them via handles,
and module $(MREF std, path) for manipulating path strings.

License:   $(HTTP boost.org/LICENSE_1_0.txt, Boost License 1.0).
Authors:   $(HTTP digitalmars.com, Walter Bright),
           $(HTTP erdani.org, Andrei Alexandrescu),
           Jonathan M Davis
Source:    $(PHOBOSSRC std/_file.d)
 */
module std.file;

import core.stdc.stdlib, core.stdc.string, core.stdc.errno;

import std.datetime;
import std.meta;
import std.range.primitives;
import std.traits;
import std.typecons;
import std.internal.cstring;

version (Windows)
{
    import core.sys.windows.windows, std.windows.syserror;
}
else version (Posix)
{
    import core.sys.posix.dirent, core.sys.posix.fcntl, core.sys.posix.sys.stat,
        core.sys.posix.sys.time, core.sys.posix.unistd, core.sys.posix.utime;
}
else
    static assert(false, "Module " ~ .stringof ~ " not implemented for this OS.");

// Character type used for operating system filesystem APIs
version (Windows)
{
    private alias FSChar = wchar;
}
else version (Posix)
{
    private alias FSChar = char;
}
else
    static assert(0);

package @property string deleteme() @safe
{
    import std.conv : to;
    import std.path : buildPath;
    import std.process : thisProcessID;

    static _deleteme = "deleteme.dmd.unittest.pid";
    static _first = true;

    if (_first)
    {
        _deleteme = buildPath(tempDir(), _deleteme) ~ to!string(thisProcessID);
        _first = false;
    }

    return _deleteme;
}

version (unittest) private struct TestAliasedString
{
    string get() @safe @nogc pure nothrow { return _s; }
    alias get this;
    @disable this(this);
    string _s;
}

version(Android)
{
    package enum system_directory = "/system/etc";
    package enum system_file      = "/system/etc/hosts";
}
else version(Posix)
{
    package enum system_directory = "/usr/include";
    package enum system_file      = "/usr/include/assert.h";
}


/++
    Exception thrown for file I/O errors.
 +/
class FileException : Exception
{
    import std.conv : text, to;

    /++
        OS error code.
     +/
    immutable uint errno;

    /++
        Constructor which takes an error message.

        Params:
            name = Name of file for which the error occurred.
            msg  = Message describing the error.
            file = The file where the error occurred.
            line = The line where the error occurred.
     +/
    this(in char[] name, in char[] msg, string file = __FILE__, size_t line = __LINE__) @safe pure
    {
        if (msg.empty)
            super(name.idup, file, line);
        else
            super(text(name, ": ", msg), file, line);

        errno = 0;
    }

    /++
        Constructor which takes the error number ($(LUCKY GetLastError)
        in Windows, $(D_PARAM errno) in Posix).

        Params:
            name  = Name of file for which the error occurred.
            errno = The error number.
            file  = The file where the error occurred.
                    Defaults to $(D __FILE__).
            line  = The line where the error occurred.
                    Defaults to $(D __LINE__).
     +/
    version(Windows) this(in char[] name,
                          uint errno = .GetLastError(),
                          string file = __FILE__,
                          size_t line = __LINE__) @safe
    {
        this(name, sysErrorString(errno), file, line);
        this.errno = errno;
    }
    else version(Posix) this(in char[] name,
                             uint errno = .errno,
                             string file = __FILE__,
                             size_t line = __LINE__) @trusted
    {
        auto s = strerror(errno);
        this(name, to!string(s), file, line);
        this.errno = errno;
    }
}

private T cenforce(T)(T condition, lazy const(char)[] name, string file = __FILE__, size_t line = __LINE__)
{
    if (condition)
        return condition;
    version (Windows)
    {
        throw new FileException(name, .GetLastError(), file, line);
    }
    else version (Posix)
    {
        throw new FileException(name, .errno, file, line);
    }
}

version (Windows)
@trusted
private T cenforce(T)(T condition, const(char)[] name, const(FSChar)* namez,
    string file = __FILE__, size_t line = __LINE__)
{
    if (condition)
        return condition;
    if (!name)
    {
        import core.stdc.wchar_ : wcslen;
        import std.conv : to;

        auto len = wcslen(namez);
        name = to!string(namez[0 .. len]);
    }
    throw new FileException(name, .GetLastError(), file, line);
}

version (Posix)
@trusted
private T cenforce(T)(T condition, const(char)[] name, const(FSChar)* namez,
    string file = __FILE__, size_t line = __LINE__)
{
    if (condition)
        return condition;
    if (!name)
    {
        import core.stdc.string : strlen;

        auto len = strlen(namez);
        name = namez[0 .. len].idup;
    }
    throw new FileException(name, .errno, file, line);
}

/* **********************************
 * Basic File operations.
 */

/********************************************
Read entire contents of file $(D name) and returns it as an untyped
array. If the file size is larger than $(D upTo), only $(D upTo)
bytes are read.

Params:
    name = string or range of characters representing the file _name
    upTo = if present, the maximum number of bytes to read

Returns: Untyped array of bytes _read.

Throws: $(LREF FileException) on error.
 */

void[] read(R)(R name, size_t upTo = size_t.max)
    if (isInputRange!R && isSomeChar!(ElementEncodingType!R) &&
        !isConvertibleToString!R)
{
    static if (isNarrowString!R && is(Unqual!(ElementEncodingType!R) == char))
        return readImpl(name, name.tempCString!FSChar(), upTo);
    else
        return readImpl(null, name.tempCString!FSChar(), upTo);
}

///
@safe unittest
{
    import std.utf : byChar;
    scope(exit)
    {
        assert(exists(deleteme));
        remove(deleteme);
    }

    write(deleteme, "1234"); // deleteme is the name of a temporary file
    assert(read(deleteme, 2) == "12");
    assert(read(deleteme.byChar) == "1234");
<<<<<<< HEAD
    assert((cast(ubyte[])read(deleteme)).length == 4);
=======
    assert((cast(const(ubyte)[])read(deleteme)).length == 4);
>>>>>>> b4d21a87
}

void[] read(R)(auto ref R name, size_t upTo = size_t.max)
    if (isConvertibleToString!R)
{
    return read!(StringTypeOf!R)(name, upTo);
}

@safe unittest
{
    static assert(__traits(compiles, read(TestAliasedString(null))));
}

version (Posix) private void[] readImpl(const(char)[] name, const(FSChar)* namez, size_t upTo = size_t.max) @trusted
{
    import std.algorithm.comparison : min;
    import std.array : uninitializedArray;
    import core.memory : GC;
    import std.conv : to;

    // A few internal configuration parameters {
    enum size_t
        minInitialAlloc = 1024 * 4,
        maxInitialAlloc = size_t.max / 2,
        sizeIncrement = 1024 * 16,
        maxSlackMemoryAllowed = 1024;
    // }

    immutable fd = core.sys.posix.fcntl.open(namez,
            core.sys.posix.fcntl.O_RDONLY);
    cenforce(fd != -1, name);
    scope(exit) core.sys.posix.unistd.close(fd);

    stat_t statbuf = void;
    cenforce(fstat(fd, &statbuf) == 0, name, namez);

    immutable initialAlloc = min(upTo, to!size_t(statbuf.st_size
        ? min(statbuf.st_size + 1, maxInitialAlloc)
        : minInitialAlloc));
    void[] result = uninitializedArray!(ubyte[])(initialAlloc);
    scope(failure) delete result;
    size_t size = 0;

    for (;;)
    {
        immutable actual = core.sys.posix.unistd.read(fd, result.ptr + size,
                min(result.length, upTo) - size);
        cenforce(actual != -1, name, namez);
        if (actual == 0) break;
        size += actual;
        if (size >= upTo) break;
        if (size < result.length) continue;
        immutable newAlloc = size + sizeIncrement;
        result = GC.realloc(result.ptr, newAlloc, GC.BlkAttr.NO_SCAN)[0 .. newAlloc];
    }

    return result.length - size >= maxSlackMemoryAllowed
        ? GC.realloc(result.ptr, size, GC.BlkAttr.NO_SCAN)[0 .. size]
        : result[0 .. size];
}


version (Windows) private void[] readImpl(const(char)[] name, const(FSChar)* namez, size_t upTo = size_t.max) @safe
{
    import std.algorithm.comparison : min;
    import std.array : uninitializedArray;
    static trustedCreateFileW(const(wchar)* namez, DWORD dwDesiredAccess, DWORD dwShareMode,
                              SECURITY_ATTRIBUTES *lpSecurityAttributes, DWORD dwCreationDisposition,
                              DWORD dwFlagsAndAttributes, HANDLE hTemplateFile) @trusted
    {
        return CreateFileW(namez, dwDesiredAccess, dwShareMode,
                           lpSecurityAttributes, dwCreationDisposition,
                           dwFlagsAndAttributes, hTemplateFile);

    }
    static trustedCloseHandle(HANDLE hObject) @trusted
    {
        return CloseHandle(hObject);
    }
    static trustedGetFileSize(HANDLE hFile, out ulong fileSize) @trusted
    {
        DWORD sizeHigh;
        DWORD sizeLow = GetFileSize(hFile, &sizeHigh);
        const bool result = sizeLow != INVALID_FILE_SIZE;
        if (result)
            fileSize = makeUlong(sizeLow, sizeHigh);
        return result;
    }
    static trustedReadFile(HANDLE hFile, void *lpBuffer, ulong nNumberOfBytesToRead) @trusted
    {
        // Read by chunks of size < 4GB (Windows API limit)
        ulong totalNumRead = 0;
        while (totalNumRead != nNumberOfBytesToRead)
        {
            const uint chunkSize = min(nNumberOfBytesToRead - totalNumRead, 0xffff_0000);
            DWORD numRead = void;
            const result = ReadFile(hFile, lpBuffer + totalNumRead, chunkSize, &numRead, null);
            if (result == 0 || numRead != chunkSize)
                return false;
            totalNumRead += chunkSize;
        }
        return true;
    }

    alias defaults =
        AliasSeq!(GENERIC_READ,
            FILE_SHARE_READ | FILE_SHARE_WRITE, (SECURITY_ATTRIBUTES*).init,
            OPEN_EXISTING, FILE_ATTRIBUTE_NORMAL | FILE_FLAG_SEQUENTIAL_SCAN,
            HANDLE.init);
    auto h = trustedCreateFileW(namez, defaults);

    cenforce(h != INVALID_HANDLE_VALUE, name, namez);
    scope(exit) cenforce(trustedCloseHandle(h), name, namez);
    ulong fileSize = void;
    cenforce(trustedGetFileSize(h, fileSize), name, namez);
    size_t size = min(upTo, fileSize);
    auto buf = uninitializedArray!(ubyte[])(size);

    scope(failure)
    {
        () @trusted { delete buf; } ();
    }

    if (size)
        cenforce(trustedReadFile(h, &buf[0], size), name, namez);
    return buf[0 .. size];
}

version (linux) @safe unittest
{
    // A file with "zero" length that doesn't have 0 length at all
    auto s = std.file.readText("/proc/sys/kernel/osrelease");
    assert(s.length > 0);
    //writefln("'%s'", s);
}

@safe unittest
{
    scope(exit) if (exists(deleteme)) remove(deleteme);
    import std.stdio;
    auto f = File(deleteme, "w");
    f.write("abcd"); f.flush();
    assert(read(deleteme) == "abcd");
}

/********************************************
Read and validates (using $(REF validate, std,utf)) a text file. $(D S)
can be a type of array of characters of any width and constancy. No
width conversion is performed; if the width of the characters in file
$(D name) is different from the width of elements of $(D S),
validation will fail.

Params:
    name = string or range of characters representing the file _name

Returns: Array of characters read.

Throws: $(D FileException) on file error, $(D UTFException) on UTF
decoding error.
 */

S readText(S = string, R)(R name)
    if (isSomeString!S &&
        (isInputRange!R && isSomeChar!(ElementEncodingType!R) || isSomeString!R) &&
        !isConvertibleToString!R)
{
    import std.utf : validate;
    static auto trustedCast(void[] buf) @trusted { return cast(S)buf; }
    auto result = trustedCast(read(name));
    validate(result);
    return result;
}

///
@safe unittest
{
<<<<<<< HEAD
    import std.string;
    write(deleteme, "abc\n"); // deleteme is the name of a temporary file
    scope(exit)
    {
        assert(exists(deleteme));
        remove(deleteme);
    }
    enforce(chomp(readText(deleteme)) == "abc");
=======
    import std.exception : enforce;
    write(deleteme, "abc"); // deleteme is the name of a temporary file
    scope(exit) remove(deleteme);
    string content = readText(deleteme);
    enforce(content == "abc");
>>>>>>> b4d21a87
}

S readText(S = string, R)(auto ref R name)
    if (isConvertibleToString!R)
{
    return readText!(S, StringTypeOf!R)(name);
}

@safe unittest
{
    static assert(__traits(compiles, readText(TestAliasedString(null))));
}

/*********************************************
Write $(D buffer) to file $(D name).

Params:
    name = string or range of characters representing the file _name
    buffer = data to be written to file

Throws: $(D FileException) on error.

See_also: $(REF toFile, std,stdio)
 */
void write(R)(R name, const void[] buffer)
    if ((isInputRange!R && isSomeChar!(ElementEncodingType!R) || isSomeString!R) &&
        !isConvertibleToString!R)
{
    static if (isNarrowString!R && is(Unqual!(ElementEncodingType!R) == char))
        writeImpl(name, name.tempCString!FSChar(), buffer, false);
    else
        writeImpl(null, name.tempCString!FSChar(), buffer, false);
}

///
@system unittest
{
   scope(exit)
   {
       assert(exists(deleteme));
       remove(deleteme);
   }

   int[] a = [ 0, 1, 1, 2, 3, 5, 8 ];
   write(deleteme, a); // deleteme is the name of a temporary file
   assert(cast(int[]) read(deleteme) == a);
}

void write(R)(auto ref R name, const void[] buffer)
    if (isConvertibleToString!R)
{
    write!(StringTypeOf!R)(name, buffer);
}

@safe unittest
{
    static assert(__traits(compiles, write(TestAliasedString(null), null)));
}

/*********************************************
Appends $(D buffer) to file $(D name).

Params:
    name = string or range of characters representing the file _name
    buffer = data to be appended to file

Throws: $(D FileException) on error.
 */
void append(R)(R name, const void[] buffer)
    if ((isInputRange!R && isSomeChar!(ElementEncodingType!R) || isSomeString!R) &&
        !isConvertibleToString!R)
{
    static if (isNarrowString!R && is(Unqual!(ElementEncodingType!R) == char))
        writeImpl(name, name.tempCString!FSChar(), buffer, true);
    else
        writeImpl(null, name.tempCString!FSChar(), buffer, true);
}

///
@system unittest
{
   scope(exit)
   {
       assert(exists(deleteme));
       remove(deleteme);
   }

   int[] a = [ 0, 1, 1, 2, 3, 5, 8 ];
   write(deleteme, a); // deleteme is the name of a temporary file
   int[] b = [ 13, 21 ];
   append(deleteme, b);
   assert(cast(int[]) read(deleteme) == a ~ b);
}

void append(R)(auto ref R name, const void[] buffer)
    if (isConvertibleToString!R)
{
    append!(StringTypeOf!R)(name, buffer);
}

@safe unittest
{
    static assert(__traits(compiles, append(TestAliasedString("foo"), [0, 1, 2, 3])));
}

// Posix implementation helper for write and append

version(Posix) private void writeImpl(const(char)[] name, const(FSChar)* namez,
        in void[] buffer, bool append) @trusted
{
    import std.conv : octal;

    // append or write
    auto mode = append ? O_CREAT | O_WRONLY | O_APPEND
                       : O_CREAT | O_WRONLY | O_TRUNC;

    immutable fd = core.sys.posix.fcntl.open(namez, mode, octal!666);
    cenforce(fd != -1, name, namez);
    {
        scope(failure) core.sys.posix.unistd.close(fd);

        immutable size = buffer.length;
        size_t sum, cnt = void;
        while (sum != size)
        {
            cnt = (size - sum < 2^^30) ? (size - sum) : 2^^30;
            const numwritten = core.sys.posix.unistd.write(fd, buffer.ptr + sum, cnt);
            if (numwritten != cnt)
                break;
            sum += numwritten;
        }
        cenforce(sum == size, name, namez);
    }
    cenforce(core.sys.posix.unistd.close(fd) == 0, name, namez);
}

// Windows implementation helper for write and append

version(Windows) private void writeImpl(const(char)[] name, const(FSChar)* namez,
        in void[] buffer, bool append) @trusted
{
    HANDLE h;
    if (append)
    {
        alias defaults =
            AliasSeq!(GENERIC_WRITE, 0, null, OPEN_ALWAYS,
                FILE_ATTRIBUTE_NORMAL | FILE_FLAG_SEQUENTIAL_SCAN,
                HANDLE.init);

        h = CreateFileW(namez, defaults);
        cenforce(h != INVALID_HANDLE_VALUE, name, namez);
        cenforce(SetFilePointer(h, 0, null, FILE_END) != INVALID_SET_FILE_POINTER,
            name, namez);
    }
    else // write
    {
        alias defaults =
            AliasSeq!(GENERIC_WRITE, 0, null, CREATE_ALWAYS,
                FILE_ATTRIBUTE_NORMAL | FILE_FLAG_SEQUENTIAL_SCAN,
                HANDLE.init);

        h = CreateFileW(namez, defaults);
        cenforce(h != INVALID_HANDLE_VALUE, name, namez);
    }
    immutable size = buffer.length;
    size_t sum, cnt = void;
    DWORD numwritten = void;
    while (sum != size)
    {
        cnt = (size - sum < 2^^30) ? (size - sum) : 2^^30;
        WriteFile(h, buffer.ptr + sum, cast(uint) cnt, &numwritten, null);
        if (numwritten != cnt)
            break;
        sum += numwritten;
    }
    cenforce(sum == size && CloseHandle(h), name, namez);
}

/***************************************************
 * Rename file $(D from) to $(D to).
 * If the target file exists, it is overwritten.
 * Params:
 *    from = string or range of characters representing the existing file name
 *    to = string or range of characters representing the target file name
 * Throws: $(D FileException) on error.
 */
void rename(RF, RT)(RF from, RT to)
    if ((isInputRange!RF && isSomeChar!(ElementEncodingType!RF) || isSomeString!RF) && !isConvertibleToString!RF &&
        (isInputRange!RT && isSomeChar!(ElementEncodingType!RT) || isSomeString!RT) && !isConvertibleToString!RT)
{
    // Place outside of @trusted block
    auto fromz = from.tempCString!FSChar();
    auto toz = to.tempCString!FSChar();

    static if (isNarrowString!RF && is(Unqual!(ElementEncodingType!RF) == char))
        alias f = from;
    else
        enum string f = null;

    static if (isNarrowString!RT && is(Unqual!(ElementEncodingType!RT) == char))
        alias t = to;
    else
        enum string t = null;

    renameImpl(f, t, fromz, toz);
}

void rename(RF, RT)(auto ref RF from, auto ref RT to)
    if (isConvertibleToString!RF || isConvertibleToString!RT)
{
    import std.meta : staticMap;
    alias Types = staticMap!(convertToString, RF, RT);
    rename!Types(from, to);
}

@safe unittest
{
    static assert(__traits(compiles, rename(TestAliasedString(null), TestAliasedString(null))));
    static assert(__traits(compiles, rename("", TestAliasedString(null))));
    static assert(__traits(compiles, rename(TestAliasedString(null), "")));
    import std.utf : byChar;
    static assert(__traits(compiles, rename(TestAliasedString(null), "".byChar)));
}

private void renameImpl(const(char)[] f, const(char)[] t, const(FSChar)* fromz, const(FSChar)* toz) @trusted
{
    version(Windows)
    {
        import std.exception : enforce;

        const result = MoveFileExW(fromz, toz, MOVEFILE_REPLACE_EXISTING);
        if (!result)
        {
            import core.stdc.wchar_ : wcslen;
            import std.conv : to, text;

            if (!f)
                f = to!(typeof(f))(fromz[0 .. wcslen(fromz)]);

            if (!t)
                t = to!(typeof(t))(toz[0 .. wcslen(toz)]);

            enforce(false,
                new FileException(
                    text("Attempting to rename file ", f, " to ", t)));
        }
    }
    else version(Posix)
    {
        static import core.stdc.stdio;

        cenforce(core.stdc.stdio.rename(fromz, toz) == 0, t, toz);
    }
}

@safe unittest
{
    import std.utf : byWchar;

    auto t1 = deleteme, t2 = deleteme~"2";
    scope(exit) foreach (t; [t1, t2]) if (t.exists) t.remove();
    write(t1, "1");
    rename(t1, t2);
    assert(readText(t2) == "1");
    write(t1, "2");
    rename(t1, t2.byWchar);
    assert(readText(t2) == "2");
}


/***************************************************
Delete file $(D name).

Params:
    name = string or range of characters representing the file name

Throws: $(D FileException) on error.
 */
void remove(R)(R name)
    if (isInputRange!R && isSomeChar!(ElementEncodingType!R) &&
        !isConvertibleToString!R)
{
    static if (isNarrowString!R && is(Unqual!(ElementEncodingType!R) == char))
        removeImpl(name, name.tempCString!FSChar());
    else
        removeImpl(null, name.tempCString!FSChar());
}

void remove(R)(auto ref R name)
    if (isConvertibleToString!R)
{
    remove!(StringTypeOf!R)(name);
}

@safe unittest
{
    static assert(__traits(compiles, remove(TestAliasedString("foo"))));
}

private void removeImpl(const(char)[] name, const(FSChar)* namez) @trusted
{
    version(Windows)
    {
        cenforce(DeleteFileW(namez), name, namez);
    }
    else version(Posix)
    {
        static import core.stdc.stdio;

        if (!name)
        {
            import core.stdc.string : strlen;
            auto len = strlen(namez);
            name = namez[0 .. len];
        }
        cenforce(core.stdc.stdio.remove(namez) == 0,
            "Failed to remove file " ~ name);
    }
}

version(Windows) private WIN32_FILE_ATTRIBUTE_DATA getFileAttributesWin(R)(R name)
    if (isInputRange!R && isSomeChar!(ElementEncodingType!R))
{
    auto namez = name.tempCString!FSChar();

    WIN32_FILE_ATTRIBUTE_DATA fad = void;

    static if (isNarrowString!R && is(Unqual!(ElementEncodingType!R) == char))
    {
        static void getFA(const(char)[] name, const(FSChar)* namez, out WIN32_FILE_ATTRIBUTE_DATA fad) @trusted
        {
            import std.exception : enforce;
            enforce(GetFileAttributesExW(namez, GET_FILEEX_INFO_LEVELS.GetFileExInfoStandard, &fad),
                new FileException(name.idup));
        }
        getFA(name, namez, fad);
    }
    else
    {
        static void getFA(const(FSChar)* namez, out WIN32_FILE_ATTRIBUTE_DATA fad) @trusted
        {
            import core.stdc.wchar_ : wcslen;
            import std.conv : to;
            import std.exception : enforce;

            enforce(GetFileAttributesExW(namez, GET_FILEEX_INFO_LEVELS.GetFileExInfoStandard, &fad),
                new FileException(namez[0 .. wcslen(namez)].to!string));
        }
        getFA(namez, fad);
    }
    return fad;
}

version(Windows) private ulong makeUlong(DWORD dwLow, DWORD dwHigh) @safe pure nothrow @nogc
{
    ULARGE_INTEGER li;
    li.LowPart  = dwLow;
    li.HighPart = dwHigh;
    return li.QuadPart;
}

/***************************************************
Get size of file $(D name) in bytes.

Params:
    name = string or range of characters representing the file name

Throws: $(D FileException) on error (e.g., file not found).
 */
ulong getSize(R)(R name)
    if (isInputRange!R && isSomeChar!(ElementEncodingType!R) &&
        !isConvertibleToString!R)
{
    version(Windows)
    {
        with (getFileAttributesWin(name))
            return makeUlong(nFileSizeLow, nFileSizeHigh);
    }
    else version(Posix)
    {
        auto namez = name.tempCString();

        static trustedStat(const(FSChar)* namez, out stat_t buf) @trusted
        {
            return stat(namez, &buf);
        }
        static if (isNarrowString!R && is(Unqual!(ElementEncodingType!R) == char))
            alias names = name;
        else
            string names = null;
        stat_t statbuf = void;
        cenforce(trustedStat(namez, statbuf) == 0, names, namez);
        return statbuf.st_size;
    }
}

ulong getSize(R)(auto ref R name)
    if (isConvertibleToString!R)
{
    return getSize!(StringTypeOf!R)(name);
}

@safe unittest
{
    static assert(__traits(compiles, getSize(TestAliasedString("foo"))));
}

@safe unittest
{
    // create a file of size 1
    write(deleteme, "a");
    scope(exit) { assert(exists(deleteme)); remove(deleteme); }
    assert(getSize(deleteme) == 1);
    // create a file of size 3
    write(deleteme, "abc");
    import std.utf : byChar;
    assert(getSize(deleteme.byChar) == 3);
}


// Reads a time field from a stat_t with full precision.
version(Posix)
private SysTime statTimeToStdTime(char which)(ref stat_t statbuf)
{
    auto unixTime = mixin(`statbuf.st_` ~ which ~ `time`);
    long stdTime = unixTimeToStdTime(unixTime);

    static if (is(typeof(mixin(`statbuf.st_` ~ which ~ `tim`))))
        stdTime += mixin(`statbuf.st_` ~ which ~ `tim.tv_nsec`) / 100;
    else
    static if (is(typeof(mixin(`statbuf.st_` ~ which ~ `timensec`))))
        stdTime += mixin(`statbuf.st_` ~ which ~ `timensec`) / 100;
    else
    static if (is(typeof(mixin(`statbuf.st_` ~ which ~ `time_nsec`))))
        stdTime += mixin(`statbuf.st_` ~ which ~ `time_nsec`) / 100;
    else
    static if (is(typeof(mixin(`statbuf.__st_` ~ which ~ `timensec`))))
        stdTime += mixin(`statbuf.__st_` ~ which ~ `timensec`) / 100;

    return SysTime(stdTime);
}

/++
    Get the access and modified times of file or folder $(D name).

    Params:
        name             = File/Folder name to get times for.
        accessTime       = Time the file/folder was last accessed.
        modificationTime = Time the file/folder was last modified.

    Throws:
        $(D FileException) on error.
 +/
void getTimes(R)(R name,
              out SysTime accessTime,
              out SysTime modificationTime)
    if (isInputRange!R && isSomeChar!(ElementEncodingType!R) &&
        !isConvertibleToString!R)
{
    version(Windows)
    {
        with (getFileAttributesWin(name))
        {
            accessTime = FILETIMEToSysTime(&ftLastAccessTime);
            modificationTime = FILETIMEToSysTime(&ftLastWriteTime);
        }
    }
    else version(Posix)
    {
        auto namez = name.tempCString();

        static auto trustedStat(const(FSChar)* namez, ref stat_t buf) @trusted
        {
            return stat(namez, &buf);
        }
        stat_t statbuf = void;

        static if (isNarrowString!R && is(Unqual!(ElementEncodingType!R) == char))
            alias names = name;
        else
            string names = null;
        cenforce(trustedStat(namez, statbuf) == 0, names, namez);

        accessTime = statTimeToStdTime!'a'(statbuf);
        modificationTime = statTimeToStdTime!'m'(statbuf);
    }
}

void getTimes(R)(auto ref R name,
              out SysTime accessTime,
              out SysTime modificationTime)
    if (isConvertibleToString!R)
{
    return getTimes!(StringTypeOf!R)(name, accessTime, modificationTime);
}

@safe unittest
{
    SysTime atime, mtime;
    static assert(__traits(compiles, getTimes(TestAliasedString("foo"), atime, mtime)));
}

@system unittest
{
    import std.stdio : writefln;

    auto currTime = Clock.currTime();

    write(deleteme, "a");
    scope(exit) { assert(exists(deleteme)); remove(deleteme); }

    SysTime accessTime1 = void;
    SysTime modificationTime1 = void;

    getTimes(deleteme, accessTime1, modificationTime1);

    enum leeway = dur!"seconds"(5);

    {
        auto diffa = accessTime1 - currTime;
        auto diffm = modificationTime1 - currTime;
        scope(failure) writefln("[%s] [%s] [%s] [%s] [%s]", accessTime1, modificationTime1, currTime, diffa, diffm);

        assert(abs(diffa) <= leeway);
        assert(abs(diffm) <= leeway);
    }

    version(fullFileTests)
    {
        import core.thread;
        enum sleepTime = dur!"seconds"(2);
        Thread.sleep(sleepTime);

        currTime = Clock.currTime();
        write(deleteme, "b");

        SysTime accessTime2 = void;
        SysTime modificationTime2 = void;

        getTimes(deleteme, accessTime2, modificationTime2);

        {
            auto diffa = accessTime2 - currTime;
            auto diffm = modificationTime2 - currTime;
            scope(failure) writefln("[%s] [%s] [%s] [%s] [%s]", accessTime2, modificationTime2, currTime, diffa, diffm);

            //There is no guarantee that the access time will be updated.
            assert(abs(diffa) <= leeway + sleepTime);
            assert(abs(diffm) <= leeway);
        }

        assert(accessTime1 <= accessTime2);
        assert(modificationTime1 <= modificationTime2);
    }
}


version(StdDdoc)
{
    /++
     $(BLUE This function is Windows-Only.)

     Get creation/access/modified times of file $(D name).

     This is the same as $(D getTimes) except that it also gives you the file
     creation time - which isn't possible on Posix systems.

     Params:
     name                 = File name to get times for.
     fileCreationTime     = Time the file was created.
     fileAccessTime       = Time the file was last accessed.
     fileModificationTime = Time the file was last modified.

     Throws:
     $(D FileException) on error.
     +/
    void getTimesWin(R)(R name,
                        out SysTime fileCreationTime,
                        out SysTime fileAccessTime,
                        out SysTime fileModificationTime)
        if (isInputRange!R && isSomeChar!(ElementEncodingType!R) &&
            !isConvertibleToString!R);
}
else version(Windows)
{
    void getTimesWin(R)(R name,
                        out SysTime fileCreationTime,
                        out SysTime fileAccessTime,
                        out SysTime fileModificationTime)
        if (isInputRange!R && isSomeChar!(ElementEncodingType!R) &&
            !isConvertibleToString!R)
    {
        with (getFileAttributesWin(name))
        {
            fileCreationTime = std.datetime.FILETIMEToSysTime(&ftCreationTime);
            fileAccessTime = std.datetime.FILETIMEToSysTime(&ftLastAccessTime);
            fileModificationTime = std.datetime.FILETIMEToSysTime(&ftLastWriteTime);
        }
    }

    void getTimesWin(R)(auto ref R name,
                        out SysTime fileCreationTime,
                        out SysTime fileAccessTime,
                        out SysTime fileModificationTime)
        if (isConvertibleToString!R)
    {
        getTimesWin!(StringTypeOf!R)(name, fileCreationTime, fileAccessTime, fileModificationTime);
    }
}

version(Windows) @system unittest
{
    import std.stdio : writefln;
    auto currTime = Clock.currTime();

    write(deleteme, "a");
    scope(exit) { assert(exists(deleteme)); remove(deleteme); }

    SysTime creationTime1 = void;
    SysTime accessTime1 = void;
    SysTime modificationTime1 = void;

    getTimesWin(deleteme, creationTime1, accessTime1, modificationTime1);

    enum leeway = dur!"seconds"(5);

    {
        auto diffc = creationTime1 - currTime;
        auto diffa = accessTime1 - currTime;
        auto diffm = modificationTime1 - currTime;
        scope(failure)
        {
            writefln("[%s] [%s] [%s] [%s] [%s] [%s] [%s]",
                     creationTime1, accessTime1, modificationTime1, currTime, diffc, diffa, diffm);
        }

        // Deleting and recreating a file doesn't seem to always reset the "file creation time"
        //assert(abs(diffc) <= leeway);
        assert(abs(diffa) <= leeway);
        assert(abs(diffm) <= leeway);
    }

    version(fullFileTests)
    {
        import core.thread;
        Thread.sleep(dur!"seconds"(2));

        currTime = Clock.currTime();
        write(deleteme, "b");

        SysTime creationTime2 = void;
        SysTime accessTime2 = void;
        SysTime modificationTime2 = void;

        getTimesWin(deleteme, creationTime2, accessTime2, modificationTime2);

        {
            auto diffa = accessTime2 - currTime;
            auto diffm = modificationTime2 - currTime;
            scope(failure)
            {
                writefln("[%s] [%s] [%s] [%s] [%s]",
                         accessTime2, modificationTime2, currTime, diffa, diffm);
            }

            assert(abs(diffa) <= leeway);
            assert(abs(diffm) <= leeway);
        }

        assert(creationTime1 == creationTime2);
        assert(accessTime1 <= accessTime2);
        assert(modificationTime1 <= modificationTime2);
    }

    {
        SysTime ctime, atime, mtime;
        static assert(__traits(compiles, getTimesWin(TestAliasedString("foo"), ctime, atime, mtime)));
    }
}


/++
    Set access/modified times of file or folder $(D name).

    Params:
        name             = File/Folder name to get times for.
        accessTime       = Time the file/folder was last accessed.
        modificationTime = Time the file/folder was last modified.

    Throws:
        $(D FileException) on error.
 +/
void setTimes(R)(R name,
              SysTime accessTime,
              SysTime modificationTime)
    if (isInputRange!R && isSomeChar!(ElementEncodingType!R) &&
        !isConvertibleToString!R)
{
    version(Windows)
    {
        auto namez = name.tempCString!FSChar();
        static auto trustedCreateFileW(const(FSChar)* namez, DWORD dwDesiredAccess, DWORD dwShareMode,
                                       SECURITY_ATTRIBUTES *lpSecurityAttributes, DWORD dwCreationDisposition,
                                       DWORD dwFlagsAndAttributes, HANDLE hTemplateFile) @trusted
        {
            return CreateFileW(namez, dwDesiredAccess, dwShareMode,
                               lpSecurityAttributes, dwCreationDisposition,
                               dwFlagsAndAttributes, hTemplateFile);

        }
        static auto trustedCloseHandle(HANDLE hObject) @trusted
        {
            return CloseHandle(hObject);
        }
        static auto trustedSetFileTime(HANDLE hFile, in FILETIME *lpCreationTime,
                                       in ref FILETIME lpLastAccessTime, in ref FILETIME lpLastWriteTime) @trusted
        {
            return SetFileTime(hFile, lpCreationTime, &lpLastAccessTime, &lpLastWriteTime);
        }

        const ta = SysTimeToFILETIME(accessTime);
        const tm = SysTimeToFILETIME(modificationTime);
        alias defaults =
            AliasSeq!(GENERIC_WRITE,
                      0,
                      null,
                      OPEN_EXISTING,
                      FILE_ATTRIBUTE_NORMAL |
                      FILE_ATTRIBUTE_DIRECTORY |
                      FILE_FLAG_BACKUP_SEMANTICS,
                      HANDLE.init);
        auto h = trustedCreateFileW(namez, defaults);

        static if (isNarrowString!R && is(Unqual!(ElementEncodingType!R) == char))
            alias names = name;
        else
            string names = null;
        cenforce(h != INVALID_HANDLE_VALUE, names, namez);

        scope(exit)
            cenforce(trustedCloseHandle(h), names, namez);

        cenforce(trustedSetFileTime(h, null, ta, tm), names, namez);
    }
    else version(Posix)
    {
        auto namez = name.tempCString!FSChar();
        static if (is(typeof(&utimensat)))
        {
            static auto trustedUtimensat(int fd, const(FSChar)* namez, const ref timespec[2] times, int flags) @trusted
            {
                return utimensat(fd, namez, times, flags);
            }
            timespec[2] t = void;

            t[0] = accessTime.toTimeSpec();
            t[1] = modificationTime.toTimeSpec();

            static if (isNarrowString!R && is(Unqual!(ElementEncodingType!R) == char))
                alias names = name;
            else
                string names = null;
            cenforce(trustedUtimensat(AT_FDCWD, namez, t, 0) == 0, names, namez);
        }
        else
        {
            static auto trustedUtimes(const(FSChar)* namez, const ref timeval[2] times) @trusted
            {
                return utimes(namez, times);
            }
            timeval[2] t = void;

            t[0] = accessTime.toTimeVal();
            t[1] = modificationTime.toTimeVal();

            static if (isNarrowString!R && is(Unqual!(ElementEncodingType!R) == char))
                alias names = name;
            else
                string names = null;
            cenforce(trustedUtimes(namez, t) == 0, names, namez);
        }
    }
}

void setTimes(R)(auto ref R name,
              SysTime accessTime,
              SysTime modificationTime)
    if (isConvertibleToString!R)
{
    setTimes!(StringTypeOf!R)(name, accessTime, modificationTime);
}

@safe unittest
{
    if (false) // Test instatiation
        setTimes(TestAliasedString("foo"), SysTime.init, SysTime.init);
}

@system unittest
{
    import std.stdio : File;
    string newdir = deleteme ~ r".dir";
    string dir = newdir ~ r"/a/b/c";
    string file = dir ~ "/file";

    if (!exists(dir)) mkdirRecurse(dir);
    { auto f = File(file, "w"); }

    void testTimes(int hnsecValue)
    {
        foreach (path; [file, dir])  // test file and dir
        {
            SysTime atime = SysTime(DateTime(2010, 10, 4, 0, 0, 30), hnsecs(hnsecValue));
            SysTime mtime = SysTime(DateTime(2011, 10, 4, 0, 0, 30), hnsecs(hnsecValue));
            setTimes(path, atime, mtime);

            SysTime atime_res;
            SysTime mtime_res;
            getTimes(path, atime_res, mtime_res);
            assert(atime == atime_res);
            assert(mtime == mtime_res);
        }
    }

    testTimes(0);
    version (linux)
        testTimes(123_456_7);

    rmdirRecurse(newdir);
}

/++
    Returns the time that the given file was last modified.

    Throws:
        $(D FileException) if the given file does not exist.
+/
SysTime timeLastModified(R)(R name)
    if (isInputRange!R && isSomeChar!(ElementEncodingType!R) &&
        !isConvertibleToString!R)
{
    version(Windows)
    {
        SysTime dummy;
        SysTime ftm;

        getTimesWin(name, dummy, dummy, ftm);

        return ftm;
    }
    else version(Posix)
    {
        auto namez = name.tempCString!FSChar();
        static auto trustedStat(const(FSChar)* namez, ref stat_t buf) @trusted
        {
            return stat(namez, &buf);
        }
        stat_t statbuf = void;

        static if (isNarrowString!R && is(Unqual!(ElementEncodingType!R) == char))
            alias names = name;
        else
            string names = null;
        cenforce(trustedStat(namez, statbuf) == 0, names, namez);

        return statTimeToStdTime!'m'(statbuf);
    }
}

SysTime timeLastModified(R)(auto ref R name)
    if (isConvertibleToString!R)
{
    return timeLastModified!(StringTypeOf!R)(name);
}

@safe unittest
{
    static assert(__traits(compiles, timeLastModified(TestAliasedString("foo"))));
}

/++
    Returns the time that the given file was last modified. If the
    file does not exist, returns $(D returnIfMissing).

    A frequent usage pattern occurs in build automation tools such as
    $(HTTP gnu.org/software/make, make) or $(HTTP
    en.wikipedia.org/wiki/Apache_Ant, ant). To check whether file $(D
    target) must be rebuilt from file $(D source) (i.e., $(D target) is
    older than $(D source) or does not exist), use the comparison
    below. The code throws a $(D FileException) if $(D source) does not
    exist (as it should). On the other hand, the $(D SysTime.min) default
    makes a non-existing $(D target) seem infinitely old so the test
    correctly prompts building it.

    Params:
        name            = The name of the file to get the modification time for.
        returnIfMissing = The time to return if the given file does not exist.

Example:
--------------------
if (timeLastModified(source) >= timeLastModified(target, SysTime.min))
{
    // must (re)build
}
else
{
    // target is up-to-date
}
--------------------
+/
SysTime timeLastModified(R)(R name, SysTime returnIfMissing)
    if (isInputRange!R && isSomeChar!(ElementEncodingType!R))
{
    version(Windows)
    {
        if (!exists(name))
            return returnIfMissing;

        SysTime dummy;
        SysTime ftm;

        getTimesWin(name, dummy, dummy, ftm);

        return ftm;
    }
    else version(Posix)
    {
        auto namez = name.tempCString!FSChar();
        static auto trustedStat(const(FSChar)* namez, ref stat_t buf) @trusted
        {
            return stat(namez, &buf);
        }
        stat_t statbuf = void;

        return trustedStat(namez, statbuf) != 0 ?
               returnIfMissing :
               statTimeToStdTime!'m'(statbuf);
    }
}

@safe unittest
{
    //std.process.system("echo a > deleteme") == 0 || assert(false);
    if (exists(deleteme))
        remove(deleteme);

    write(deleteme, "a\n");

    scope(exit)
    {
        assert(exists(deleteme));
        remove(deleteme);
    }

    // assert(lastModified("deleteme") >
    //         lastModified("this file does not exist", SysTime.min));
    //assert(lastModified("deleteme") > lastModified(__FILE__));
}


// Tests sub-second precision of querying file times.
// Should pass on most modern systems running on modern filesystems.
// Exceptions:
// - FreeBSD, where one would need to first set the
//   vfs.timestamp_precision sysctl to a value greater than zero.
// - OS X, where the native filesystem (HFS+) stores filesystem
//   timestamps with 1-second precision.
version (FreeBSD) {} else
version (OSX) {} else
@system unittest
{
    import core.thread;

    if (exists(deleteme))
        remove(deleteme);

    SysTime lastTime;
    foreach (n; 0..3)
    {
        write(deleteme, "a");
        auto time = timeLastModified(deleteme);
        remove(deleteme);
        assert(time != lastTime);
        lastTime = time;
        Thread.sleep(10.msecs);
    }
}


/**
 * Determine whether the given file (or directory) exists.
 * Params:
 *    name = string or range of characters representing the file name
 * Returns:
 *    true if the filename specified as input exists
 */
bool exists(R)(R name)
    if (isInputRange!R && isSomeChar!(ElementEncodingType!R) &&
        !isConvertibleToString!R)
{
    return existsImpl(name.tempCString!FSChar());
}

bool exists(R)(auto ref R name)
    if (isConvertibleToString!R)
{
    return exists!(StringTypeOf!R)(name);
}

private bool existsImpl(const(FSChar)* namez) @trusted nothrow @nogc
{
    version(Windows)
    {
        // http://msdn.microsoft.com/library/default.asp?url=/library/en-us/
        // fileio/base/getfileattributes.asp
        return GetFileAttributesW(namez) != 0xFFFFFFFF;
    }
    else version(Posix)
    {
        /*
            The reason why we use stat (and not access) here is
            the quirky behavior of access for SUID programs: if
            we used access, a file may not appear to "exist",
            despite that the program would be able to open it
            just fine. The behavior in question is described as
            follows in the access man page:

            > The check is done using the calling process's real
            > UID and GID, rather than the effective IDs as is
            > done when actually attempting an operation (e.g.,
            > open(2)) on the file. This allows set-user-ID
            > programs to easily determine the invoking user's
            > authority.

            While various operating systems provide eaccess or
            euidaccess functions, these are not part of POSIX -
            so it's safer to use stat instead.
        */

        stat_t statbuf = void;
        return lstat(namez, &statbuf) == 0;
    }
    else
        static assert(0);
}

@safe unittest
{
    assert(exists("."));
    assert(!exists("this file does not exist"));
    write(deleteme, "a\n");
    scope(exit) { assert(exists(deleteme)); remove(deleteme); }
    assert(exists(deleteme));
}


/++
 Returns the attributes of the given file.

 Note that the file attributes on Windows and Posix systems are
 completely different. On Windows, they're what is returned by
 $(HTTP msdn.microsoft.com/en-us/library/aa364944(v=vs.85).aspx,
 GetFileAttributes), whereas on Posix systems, they're the $(LUCKY
 st_mode) value which is part of the $(D stat struct) gotten by
 calling the $(HTTP en.wikipedia.org/wiki/Stat_%28Unix%29, $(D stat))
 function.

 On Posix systems, if the given file is a symbolic link, then
 attributes are the attributes of the file pointed to by the symbolic
 link.

 Params:
 name = The file to get the attributes of.

 Throws: $(D FileException) on error.
  +/
uint getAttributes(R)(R name)
    if (isInputRange!R && isSomeChar!(ElementEncodingType!R) &&
        !isConvertibleToString!R)
{
    version(Windows)
    {
        auto namez = name.tempCString!FSChar();
        static auto trustedGetFileAttributesW(const(FSChar)* namez) @trusted
        {
            return GetFileAttributesW(namez);
        }
        immutable result = trustedGetFileAttributesW(namez);

        static if (isNarrowString!R && is(Unqual!(ElementEncodingType!R) == char))
            alias names = name;
        else
            string names = null;
        cenforce(result != INVALID_FILE_ATTRIBUTES, names, namez);

        return result;
    }
    else version(Posix)
    {
        auto namez = name.tempCString!FSChar();
        static auto trustedStat(const(FSChar)* namez, ref stat_t buf) @trusted
        {
            return stat(namez, &buf);
        }
        stat_t statbuf = void;

        static if (isNarrowString!R && is(Unqual!(ElementEncodingType!R) == char))
            alias names = name;
        else
            string names = null;
        cenforce(trustedStat(namez, statbuf) == 0, names, namez);

        return statbuf.st_mode;
    }
}

uint getAttributes(R)(auto ref R name)
    if (isConvertibleToString!R)
{
    return getAttributes!(StringTypeOf!R)(name);
}

@safe unittest
{
    static assert(__traits(compiles, getAttributes(TestAliasedString(null))));
}

/++
    If the given file is a symbolic link, then this returns the attributes of the
    symbolic link itself rather than file that it points to. If the given file
    is $(I not) a symbolic link, then this function returns the same result
    as getAttributes.

    On Windows, getLinkAttributes is identical to getAttributes. It exists on
    Windows so that you don't have to special-case code for Windows when dealing
    with symbolic links.

    Params:
        name = The file to get the symbolic link attributes of.

    Returns:
        the attributes

    Throws:
        $(D FileException) on error.
 +/
uint getLinkAttributes(R)(R name)
    if (isInputRange!R && isSomeChar!(ElementEncodingType!R) &&
        !isConvertibleToString!R)
{
    version(Windows)
    {
        return getAttributes(name);
    }
    else version(Posix)
    {
        auto namez = name.tempCString!FSChar();
        static auto trustedLstat(const(FSChar)* namez, ref stat_t buf) @trusted
        {
            return lstat(namez, &buf);
        }
        stat_t lstatbuf = void;
        static if (isNarrowString!R && is(Unqual!(ElementEncodingType!R) == char))
            alias names = name;
        else
            string names = null;
        cenforce(trustedLstat(namez, lstatbuf) == 0, names, namez);
        return lstatbuf.st_mode;
    }
}

uint getLinkAttributes(R)(auto ref R name)
    if (isConvertibleToString!R)
{
    return getLinkAttributes!(StringTypeOf!R)(name);
}

@safe unittest
{
    static assert(__traits(compiles, getLinkAttributes(TestAliasedString(null))));
}

/++
    Set the attributes of the given file.

    Params:
        name = the file name
        attributes = the attributes to set the file to

    Throws:
        $(D FileException) if the given file does not exist.
 +/
void setAttributes(R)(R name, uint attributes)
    if (isInputRange!R && isSomeChar!(ElementEncodingType!R) &&
        !isConvertibleToString!R)
{
    version (Windows)
    {
        auto namez = name.tempCString!FSChar();
        static auto trustedSetFileAttributesW(const(FSChar)* namez, uint dwFileAttributes) @trusted
        {
            return SetFileAttributesW(namez, dwFileAttributes);
        }
        static if (isNarrowString!R && is(Unqual!(ElementEncodingType!R) == char))
            alias names = name;
        else
            string names = null;
        cenforce(trustedSetFileAttributesW(namez, attributes), names, namez);
    }
    else version (Posix)
    {
        auto namez = name.tempCString!FSChar();
        static auto trustedChmod(const(FSChar)* namez, mode_t mode) @trusted
        {
            return chmod(namez, mode);
        }
        assert(attributes <= mode_t.max);
        static if (isNarrowString!R && is(Unqual!(ElementEncodingType!R) == char))
            alias names = name;
        else
            string names = null;
        cenforce(!trustedChmod(namez, cast(mode_t)attributes), names, namez);
    }
}

void setAttributes(R)(auto ref R name, uint attributes)
    if (isConvertibleToString!R)
{
    return setAttributes!(StringTypeOf!R)(name, attributes);
}

@safe unittest
{
    static assert(__traits(compiles, setAttributes(TestAliasedString(null), 0)));
}

/++
    Returns whether the given file is a directory.

    Params:
        name = The path to the file.

    Returns:
        true if the name specifies a directory

    Throws:
        $(D FileException) if the given file does not exist.

Example:
--------------------
assert(!"/etc/fonts/fonts.conf".isDir);
assert("/usr/share/include".isDir);
--------------------
  +/
@property bool isDir(R)(R name)
    if (isInputRange!R && isSomeChar!(ElementEncodingType!R) &&
        !isConvertibleToString!R)
{
    version(Windows)
    {
        return (getAttributes(name) & FILE_ATTRIBUTE_DIRECTORY) != 0;
    }
    else version(Posix)
    {
        return (getAttributes(name) & S_IFMT) == S_IFDIR;
    }
}

@property bool isDir(R)(auto ref R name)
    if (isConvertibleToString!R)
{
    return name.isDir!(StringTypeOf!R);
}

@safe unittest
{
    static assert(__traits(compiles, TestAliasedString(null).isDir));
}

@safe unittest
{
    version(Windows)
    {
        if ("C:\\Program Files\\".exists)
            assert("C:\\Program Files\\".isDir);

        if ("C:\\Windows\\system.ini".exists)
            assert(!"C:\\Windows\\system.ini".isDir);
    }
    else version(Posix)
    {
        if (system_directory.exists)
            assert(system_directory.isDir);

        if (system_file.exists)
            assert(!system_file.isDir);
    }
}

@system unittest
{
    version(Windows)
        enum dir = "C:\\Program Files\\";
    else version(Posix)
        enum dir = system_directory;

    if (dir.exists)
    {
        DirEntry de = DirEntry(dir);
        assert(de.isDir);
        assert(DirEntry(dir).isDir);
    }
}

/++
    Returns whether the given file attributes are for a directory.

    Params:
        attributes = The file attributes.

    Returns:
        true if attibutes specifies a directory

Example:
--------------------
assert(!attrIsDir(getAttributes("/etc/fonts/fonts.conf")));
assert(!attrIsDir(getLinkAttributes("/etc/fonts/fonts.conf")));
--------------------
  +/
bool attrIsDir(uint attributes) @safe pure nothrow @nogc
{
    version(Windows)
    {
        return (attributes & FILE_ATTRIBUTE_DIRECTORY) != 0;
    }
    else version(Posix)
    {
        return (attributes & S_IFMT) == S_IFDIR;
    }
}

@safe unittest
{
    version(Windows)
    {
        if ("C:\\Program Files\\".exists)
        {
            assert(attrIsDir(getAttributes("C:\\Program Files\\")));
            assert(attrIsDir(getLinkAttributes("C:\\Program Files\\")));
        }

        if ("C:\\Windows\\system.ini".exists)
        {
            assert(!attrIsDir(getAttributes("C:\\Windows\\system.ini")));
            assert(!attrIsDir(getLinkAttributes("C:\\Windows\\system.ini")));
        }
    }
    else version(Posix)
    {
        if (system_directory.exists)
        {
            assert(attrIsDir(getAttributes(system_directory)));
            assert(attrIsDir(getLinkAttributes(system_directory)));
        }

        if (system_file.exists)
        {
            assert(!attrIsDir(getAttributes(system_file)));
            assert(!attrIsDir(getLinkAttributes(system_file)));
        }
    }
}


/++
    Returns whether the given file (or directory) is a file.

    On Windows, if a file is not a directory, then it's a file. So,
    either $(D isFile) or $(D isDir) will return true for any given file.

    On Posix systems, if $(D isFile) is $(D true), that indicates that the file
    is a regular file (e.g. not a block not device). So, on Posix systems, it's
    possible for both $(D isFile) and $(D isDir) to be $(D false) for a
    particular file (in which case, it's a special file). You can use
    $(D getAttributes) to get the attributes to figure out what type of special
    it is, or you can use $(D DirEntry) to get at its $(D statBuf), which is the
    result from $(D stat). In either case, see the man page for $(D stat) for
    more information.

    Params:
        name = The path to the file.

    Returns:
        true if name specifies a file

    Throws:
        $(D FileException) if the given file does not exist.

Example:
--------------------
assert("/etc/fonts/fonts.conf".isFile);
assert(!"/usr/share/include".isFile);
--------------------
  +/
@property bool isFile(R)(R name)
    if (isInputRange!R && isSomeChar!(ElementEncodingType!R) &&
        !isConvertibleToString!R)
{
    version(Windows)
        return !name.isDir;
    else version(Posix)
        return (getAttributes(name) & S_IFMT) == S_IFREG;
}

@property bool isFile(R)(auto ref R name)
    if (isConvertibleToString!R)
{
    return isFile!(StringTypeOf!R)(name);
}

@system unittest // bugzilla 15658
{
    DirEntry e = DirEntry(".");
    static assert(is(typeof(isFile(e))));
}

@safe unittest
{
    static assert(__traits(compiles, TestAliasedString(null).isFile));
}

@safe unittest
{
    version(Windows)
    {
        if ("C:\\Program Files\\".exists)
            assert(!"C:\\Program Files\\".isFile);

        if ("C:\\Windows\\system.ini".exists)
            assert("C:\\Windows\\system.ini".isFile);
    }
    else version(Posix)
    {
        if (system_directory.exists)
            assert(!system_directory.isFile);

        if (system_file.exists)
            assert(system_file.isFile);
    }
}


/++
    Returns whether the given file attributes are for a file.

    On Windows, if a file is not a directory, it's a file. So, either
    $(D attrIsFile) or $(D attrIsDir) will return $(D true) for the
    attributes of any given file.

    On Posix systems, if $(D attrIsFile) is $(D true), that indicates that the
    file is a regular file (e.g. not a block not device). So, on Posix systems,
    it's possible for both $(D attrIsFile) and $(D attrIsDir) to be $(D false)
    for a particular file (in which case, it's a special file). If a file is a
    special file, you can use the attributes to check what type of special file
    it is (see the man page for $(D stat) for more information).

    Params:
        attributes = The file attributes.

    Returns:
        true if the given file attributes are for a file

Example:
--------------------
assert(attrIsFile(getAttributes("/etc/fonts/fonts.conf")));
assert(attrIsFile(getLinkAttributes("/etc/fonts/fonts.conf")));
--------------------
  +/
bool attrIsFile(uint attributes) @safe pure nothrow @nogc
{
    version(Windows)
    {
        return (attributes & FILE_ATTRIBUTE_DIRECTORY) == 0;
    }
    else version(Posix)
    {
        return (attributes & S_IFMT) == S_IFREG;
    }
}

@safe unittest
{
    version(Windows)
    {
        if ("C:\\Program Files\\".exists)
        {
            assert(!attrIsFile(getAttributes("C:\\Program Files\\")));
            assert(!attrIsFile(getLinkAttributes("C:\\Program Files\\")));
        }

        if ("C:\\Windows\\system.ini".exists)
        {
            assert(attrIsFile(getAttributes("C:\\Windows\\system.ini")));
            assert(attrIsFile(getLinkAttributes("C:\\Windows\\system.ini")));
        }
    }
    else version(Posix)
    {
        if (system_directory.exists)
        {
            assert(!attrIsFile(getAttributes(system_directory)));
            assert(!attrIsFile(getLinkAttributes(system_directory)));
        }

        if (system_file.exists)
        {
            assert(attrIsFile(getAttributes(system_file)));
            assert(attrIsFile(getLinkAttributes(system_file)));
        }
    }
}


/++
    Returns whether the given file is a symbolic link.

    On Windows, returns $(D true) when the file is either a symbolic link or a
    junction point.

    Params:
        name = The path to the file.

    Returns:
        true if name is a symbolic link

    Throws:
        $(D FileException) if the given file does not exist.
  +/
@property bool isSymlink(R)(R name)
    if (isInputRange!R && isSomeChar!(ElementEncodingType!R) &&
        !isConvertibleToString!R)
{
    version(Windows)
        return (getAttributes(name) & FILE_ATTRIBUTE_REPARSE_POINT) != 0;
    else version(Posix)
        return (getLinkAttributes(name) & S_IFMT) == S_IFLNK;
}

@property bool isSymlink(R)(auto ref R name)
    if (isConvertibleToString!R)
{
    return name.isSymlink!(StringTypeOf!R);
}

@safe unittest
{
    static assert(__traits(compiles, TestAliasedString(null).isSymlink));
}

@system unittest
{
    version(Windows)
    {
        if ("C:\\Program Files\\".exists)
            assert(!"C:\\Program Files\\".isSymlink);

        if ("C:\\Users\\".exists && "C:\\Documents and Settings\\".exists)
            assert("C:\\Documents and Settings\\".isSymlink);

        enum fakeSymFile = "C:\\Windows\\system.ini";
        if (fakeSymFile.exists)
        {
            assert(!fakeSymFile.isSymlink);

            assert(!fakeSymFile.isSymlink);
            assert(!attrIsSymlink(getAttributes(fakeSymFile)));
            assert(!attrIsSymlink(getLinkAttributes(fakeSymFile)));

            assert(attrIsFile(getAttributes(fakeSymFile)));
            assert(attrIsFile(getLinkAttributes(fakeSymFile)));
            assert(!attrIsDir(getAttributes(fakeSymFile)));
            assert(!attrIsDir(getLinkAttributes(fakeSymFile)));

            assert(getAttributes(fakeSymFile) == getLinkAttributes(fakeSymFile));
        }
    }
    else version(Posix)
    {
        if (system_directory.exists)
        {
            assert(!system_directory.isSymlink);

            immutable symfile = deleteme ~ "_slink\0";
            scope(exit) if (symfile.exists) symfile.remove();

            core.sys.posix.unistd.symlink(system_directory, symfile.ptr);

            assert(symfile.isSymlink);
            assert(!attrIsSymlink(getAttributes(symfile)));
            assert(attrIsSymlink(getLinkAttributes(symfile)));

            assert(attrIsDir(getAttributes(symfile)));
            assert(!attrIsDir(getLinkAttributes(symfile)));

            assert(!attrIsFile(getAttributes(symfile)));
            assert(!attrIsFile(getLinkAttributes(symfile)));
        }

        if (system_file.exists)
        {
            assert(!system_file.isSymlink);

            immutable symfile = deleteme ~ "_slink\0";
            scope(exit) if (symfile.exists) symfile.remove();

            core.sys.posix.unistd.symlink(system_file, symfile.ptr);

            assert(symfile.isSymlink);
            assert(!attrIsSymlink(getAttributes(symfile)));
            assert(attrIsSymlink(getLinkAttributes(symfile)));

            assert(!attrIsDir(getAttributes(symfile)));
            assert(!attrIsDir(getLinkAttributes(symfile)));

            assert(attrIsFile(getAttributes(symfile)));
            assert(!attrIsFile(getLinkAttributes(symfile)));
        }
    }

    static assert(__traits(compiles, () @safe { return "dummy".isSymlink; }));
}


/++
    Returns whether the given file attributes are for a symbolic link.

    On Windows, return $(D true) when the file is either a symbolic link or a
    junction point.

    Params:
        attributes = The file attributes.

    Returns:
        true if attributes are for a symbolic link

Example:
--------------------
core.sys.posix.unistd.symlink("/etc/fonts/fonts.conf", "/tmp/alink");

assert(!getAttributes("/tmp/alink").isSymlink);
assert(getLinkAttributes("/tmp/alink").isSymlink);
--------------------
  +/
bool attrIsSymlink(uint attributes) @safe pure nothrow @nogc
{
    version(Windows)
        return (attributes & FILE_ATTRIBUTE_REPARSE_POINT) != 0;
    else version(Posix)
        return (attributes & S_IFMT) == S_IFLNK;
}


/****************************************************
 * Change directory to $(D pathname).
 * Throws: $(D FileException) on error.
 */
void chdir(R)(R pathname)
    if (isInputRange!R && isSomeChar!(ElementEncodingType!R) &&
        !isConvertibleToString!R)
{
    // Place outside of @trusted block
    auto pathz = pathname.tempCString!FSChar();

    version(Windows)
    {
        static auto trustedChdir(const(FSChar)* pathz) @trusted
        {
            return SetCurrentDirectoryW(pathz);
        }
    }
    else version(Posix)
    {
        static auto trustedChdir(const(FSChar)* pathz) @trusted
        {
            return core.sys.posix.unistd.chdir(pathz) == 0;
        }
    }
    static if (isNarrowString!R && is(Unqual!(ElementEncodingType!R) == char))
        alias pathStr = pathname;
    else
        string pathStr = null;
    cenforce(trustedChdir(pathz), pathStr, pathz);
}

void chdir(R)(auto ref R pathname)
    if (isConvertibleToString!R)
{
    return chdir!(StringTypeOf!R)(pathname);
}

@safe unittest
{
    static assert(__traits(compiles, chdir(TestAliasedString(null))));
}

/****************************************************
Make directory $(D pathname).

Throws: $(D FileException) on Posix or $(D WindowsException) on Windows
        if an error occured.
 */
void mkdir(R)(R pathname)
    if (isInputRange!R && isSomeChar!(ElementEncodingType!R) &&
        !isConvertibleToString!R)
{
    // Place outside of @trusted block
    auto pathz = pathname.tempCString!FSChar();

    version(Windows)
    {
        static auto trustedCreateDirectoryW(const(FSChar)* pathz) @trusted
        {
            return CreateDirectoryW(pathz, null);
        }
        static if (isNarrowString!R && is(Unqual!(ElementEncodingType!R) == char))
            alias pathStr = pathname;
        else
            string pathStr = null;
        wenforce(trustedCreateDirectoryW(pathz), pathStr, pathz);
    }
    else version(Posix)
    {
        import std.conv : octal;

        static auto trustedMkdir(const(FSChar)* pathz, mode_t mode) @trusted
        {
            return core.sys.posix.sys.stat.mkdir(pathz, mode);
        }
        static if (isNarrowString!R && is(Unqual!(ElementEncodingType!R) == char))
            alias pathStr = pathname;
        else
            string pathStr = null;
        cenforce(trustedMkdir(pathz, octal!777) == 0, pathStr, pathz);
    }
}

void mkdir(R)(auto ref R pathname)
    if (isConvertibleToString!R)
{
    return mkdir!(StringTypeOf!R)(pathname);
}

@safe unittest
{
    import std.path : mkdir;
    static assert(__traits(compiles, mkdir(TestAliasedString(null))));
}

// Same as mkdir but ignores "already exists" errors.
// Returns: "true" if the directory was created,
//   "false" if it already existed.
private bool ensureDirExists(in char[] pathname)
{
    import std.exception : enforce;

    version(Windows)
    {
        if (CreateDirectoryW(pathname.tempCStringW(), null))
            return true;
        cenforce(GetLastError() == ERROR_ALREADY_EXISTS, pathname.idup);
    }
    else version(Posix)
    {
        import std.conv : octal;

        if (core.sys.posix.sys.stat.mkdir(pathname.tempCString(), octal!777) == 0)
            return true;
        cenforce(errno == EEXIST || errno == EISDIR, pathname);
    }
    enforce(pathname.isDir, new FileException(pathname.idup));
    return false;
}

/****************************************************
 * Make directory and all parent directories as needed.
 *
 * Does nothing if the directory specified by
 * $(D pathname) already exists.
 *
 * Throws: $(D FileException) on error.
 */

void mkdirRecurse(in char[] pathname)
{
    import std.path : dirName, baseName;

    const left = dirName(pathname);
    if (left.length != pathname.length && !exists(left))
    {
        mkdirRecurse(left);
    }
    if (!baseName(pathname).empty)
    {
        ensureDirExists(pathname);
    }
}

@system unittest
{
    import std.exception : assertThrown;
    {
        import std.path : buildPath, buildNormalizedPath;

        immutable basepath = deleteme ~ "_dir";
        scope(exit) rmdirRecurse(basepath);

        auto path = buildPath(basepath, "a", "..", "b");
        mkdirRecurse(path);
        path = path.buildNormalizedPath;
        assert(path.isDir);

        path = buildPath(basepath, "c");
        write(path, "");
        assertThrown!FileException(mkdirRecurse(path));

        path = buildPath(basepath, "d");
        mkdirRecurse(path);
        mkdirRecurse(path); // should not throw
    }

    version(Windows)
    {
        assertThrown!FileException(mkdirRecurse(`1:\foobar`));
    }

    // bug3570
    {
        immutable basepath = deleteme ~ "_dir";
        version (Windows)
        {
            immutable path = basepath ~ "\\fake\\here\\";
        }
        else version (Posix)
        {
            immutable path = basepath ~ `/fake/here/`;
        }

        mkdirRecurse(path);
        assert(basepath.exists && basepath.isDir);
        scope(exit) rmdirRecurse(basepath);
        assert(path.exists && path.isDir);
    }
}

/****************************************************
Remove directory $(D pathname).

Params:
    pathname = Range or string specifying the directory name

Throws: $(D FileException) on error.
 */
void rmdir(R)(R pathname)
    if (isInputRange!R && isSomeChar!(ElementEncodingType!R) &&
        !isConvertibleToString!R)
{
    // Place outside of @trusted block
    auto pathz = pathname.tempCString!FSChar();

    version(Windows)
    {
        static auto trustedRmdir(const(FSChar)* pathz) @trusted
        {
            return RemoveDirectoryW(pathz);
        }
    }
    else version(Posix)
    {
        static auto trustedRmdir(const(FSChar)* pathz) @trusted
        {
            return core.sys.posix.unistd.rmdir(pathz) == 0;
        }
    }
    static if (isNarrowString!R && is(Unqual!(ElementEncodingType!R) == char))
        alias pathStr = pathname;
    else
        string pathStr = null;
    cenforce(trustedRmdir(pathz), pathStr, pathz);
}

void rmdir(R)(auto ref R pathname)
    if (isConvertibleToString!R)
{
    rmdir!(StringTypeOf!R)(pathname);
}

@safe unittest
{
    static assert(__traits(compiles, rmdir(TestAliasedString(null))));
}

/++
    $(BLUE This function is Posix-Only.)

    Creates a symbolic _link (_symlink).

    Params:
        original = The file that is being linked. This is the target path that's
            stored in the _symlink. A relative path is relative to the created
            _symlink.
        link = The _symlink to create. A relative path is relative to the
            current working directory.

    Throws:
        $(D FileException) on error (which includes if the _symlink already
        exists).
  +/
version(StdDdoc) void symlink(RO, RL)(RO original, RL link)
    if ((isInputRange!RO && isSomeChar!(ElementEncodingType!RO) ||
            isConvertibleToString!RO) &&
        (isInputRange!RL && isSomeChar!(ElementEncodingType!RL) ||
            isConvertibleToString!RL));
else version(Posix) void symlink(RO, RL)(RO original, RL link)
    if ((isInputRange!RO && isSomeChar!(ElementEncodingType!RO) ||
            isConvertibleToString!RO) &&
        (isInputRange!RL && isSomeChar!(ElementEncodingType!RL) ||
            isConvertibleToString!RL))
{
    static if (isConvertibleToString!RO || isConvertibleToString!RL)
    {
        import std.meta : staticMap;
        alias Types = staticMap!(convertToString, RO, RL);
        symlink!Types(original, link);
    }
    else
    {
        import std.conv : text;
        auto oz = original.tempCString();
        auto lz = link.tempCString();
        alias posixSymlink = core.sys.posix.unistd.symlink;
        immutable int result = () @trusted { return posixSymlink(oz, lz); } ();
        cenforce(result == 0, text(link));
    }
}

version(Posix) @safe unittest
{
    if (system_directory.exists)
    {
        immutable symfile = deleteme ~ "_slink\0";
        scope(exit) if (symfile.exists) symfile.remove();

        symlink(system_directory, symfile);

        assert(symfile.exists);
        assert(symfile.isSymlink);
        assert(!attrIsSymlink(getAttributes(symfile)));
        assert(attrIsSymlink(getLinkAttributes(symfile)));

        assert(attrIsDir(getAttributes(symfile)));
        assert(!attrIsDir(getLinkAttributes(symfile)));

        assert(!attrIsFile(getAttributes(symfile)));
        assert(!attrIsFile(getLinkAttributes(symfile)));
    }

    if (system_file.exists)
    {
        assert(!system_file.isSymlink);

        immutable symfile = deleteme ~ "_slink\0";
        scope(exit) if (symfile.exists) symfile.remove();

        symlink(system_file, symfile);

        assert(symfile.exists);
        assert(symfile.isSymlink);
        assert(!attrIsSymlink(getAttributes(symfile)));
        assert(attrIsSymlink(getLinkAttributes(symfile)));

        assert(!attrIsDir(getAttributes(symfile)));
        assert(!attrIsDir(getLinkAttributes(symfile)));

        assert(attrIsFile(getAttributes(symfile)));
        assert(!attrIsFile(getLinkAttributes(symfile)));
    }
}

version(Posix) @safe unittest
{
    static assert(__traits(compiles,
        symlink(TestAliasedString(null), TestAliasedString(null))));
}


/++
    $(BLUE This function is Posix-Only.)

    Returns the path to the file pointed to by a symlink. Note that the
    path could be either relative or absolute depending on the symlink.
    If the path is relative, it's relative to the symlink, not the current
    working directory.

    Throws:
        $(D FileException) on error.
  +/
version(StdDdoc) string readLink(R)(R link)
    if (isInputRange!R && isSomeChar!(ElementEncodingType!R) ||
        isConvertibleToString!R);
else version(Posix) string readLink(R)(R link)
    if (isInputRange!R && isSomeChar!(ElementEncodingType!R) ||
        isConvertibleToString!R)
{
    static if (isConvertibleToString!R)
    {
        return readLink!(convertToString!R)(link);
    }
    else
    {
        import std.conv : to;
        import std.exception : assumeUnique;
        alias posixReadlink = core.sys.posix.unistd.readlink;
        enum bufferLen = 2048;
        enum maxCodeUnits = 6;
        char[bufferLen] buffer;
        const linkz = link.tempCString();
        auto size = () @trusted {
            return posixReadlink(linkz, buffer.ptr, buffer.length);
        } ();
        cenforce(size != -1, to!string(link));

        if (size <= bufferLen - maxCodeUnits)
            return to!string(buffer[0 .. size]);

        auto dynamicBuffer = new char[](bufferLen * 3 / 2);

        foreach (i; 0 .. 10)
        {
            size = () @trusted {
                return posixReadlink(linkz, dynamicBuffer.ptr,
                    dynamicBuffer.length);
            } ();
            cenforce(size != -1, to!string(link));

            if (size <= dynamicBuffer.length - maxCodeUnits)
            {
                dynamicBuffer.length = size;
                return () @trusted {
                    return assumeUnique(dynamicBuffer);
                } ();
            }

            dynamicBuffer.length = dynamicBuffer.length * 3 / 2;
        }

        throw new FileException(to!string(link), "Path is too long to read.");
    }
}

version(Posix) @safe unittest
{
    import std.exception : assertThrown;
    import std.string;

    foreach (file; [system_directory, system_file])
    {
        if (file.exists)
        {
            immutable symfile = deleteme ~ "_slink\0";
            scope(exit) if (symfile.exists) symfile.remove();

            symlink(file, symfile);
            assert(readLink(symfile) == file, format("Failed file: %s", file));
        }
    }

    assertThrown!FileException(readLink("/doesnotexist"));
}

version(Posix) @safe unittest
{
    static assert(__traits(compiles, readLink(TestAliasedString("foo"))));
}

version(Posix) @system unittest // input range of dchars
{
    mkdirRecurse(deleteme);
    scope(exit) if (deleteme.exists) rmdirRecurse(deleteme);
    write(deleteme ~ "/f", "");
    import std.range.interfaces : InputRange, inputRangeObject;
    import std.utf : byChar;
    immutable string link = deleteme ~ "/l";
    symlink("f", link);
    InputRange!dchar linkr = inputRangeObject(link);
    alias R = typeof(linkr);
    static assert(isInputRange!R);
    static assert(!isForwardRange!R);
    assert(readLink(linkr) == "f");
}


/****************************************************
 * Get the current working directory.
 * Throws: $(D FileException) on error.
 */
version(Windows) string getcwd()
{
    import std.conv : to;
    import std.utf : toUTF8;
    /* GetCurrentDirectory's return value:
        1. function succeeds: the number of characters that are written to
    the buffer, not including the terminating null character.
        2. function fails: zero
        3. the buffer (lpBuffer) is not large enough: the required size of
    the buffer, in characters, including the null-terminating character.
    */
    wchar[4096] buffW = void; //enough for most common case
    immutable n = cenforce(GetCurrentDirectoryW(to!DWORD(buffW.length), buffW.ptr),
            "getcwd");
    // we can do it because toUTFX always produces a fresh string
    if (n < buffW.length)
    {
        return toUTF8(buffW[0 .. n]);
    }
    else //staticBuff isn't enough
    {
        auto ptr = cast(wchar*) malloc(wchar.sizeof * n);
        scope(exit) free(ptr);
        immutable n2 = GetCurrentDirectoryW(n, ptr);
        cenforce(n2 && n2 < n, "getcwd");
        return toUTF8(ptr[0 .. n2]);
    }
}
else version (Solaris) string getcwd()
{
    /* BUF_SIZE >= PATH_MAX */
    enum BUF_SIZE = 4096;
    /* The user should be able to specify any size buffer > 0 */
    auto p = cenforce(core.sys.posix.unistd.getcwd(null, BUF_SIZE),
            "cannot get cwd");
    scope(exit) core.stdc.stdlib.free(p);
    return p[0 .. core.stdc.string.strlen(p)].idup;
}
else version (Posix) string getcwd()
{
    auto p = cenforce(core.sys.posix.unistd.getcwd(null, 0),
            "cannot get cwd");
    scope(exit) core.stdc.stdlib.free(p);
    return p[0 .. core.stdc.string.strlen(p)].idup;
}

@system unittest
{
    auto s = getcwd();
    assert(s.length);
}

version (OSX)
    private extern (C) int _NSGetExecutablePath(char* buf, uint* bufsize);
else version (FreeBSD)
    private extern (C) int sysctl (const int* name, uint namelen, void* oldp,
        size_t* oldlenp, const void* newp, size_t newlen);
else version (NetBSD)
    private extern (C) int sysctl (const int* name, uint namelen, void* oldp,
        size_t* oldlenp, const void* newp, size_t newlen);

/**
 * Returns the full path of the current executable.
 *
 * Throws:
 * $(REF Exception, std,object)
 */
@trusted string thisExePath ()
{
    version (OSX)
    {
        import core.sys.posix.stdlib : realpath;
        import std.conv : to;
        import std.exception : errnoEnforce;

        uint size;

        _NSGetExecutablePath(null, &size); // get the length of the path
        auto buffer = new char[size];
        _NSGetExecutablePath(buffer.ptr, &size);

        auto absolutePath = realpath(buffer.ptr, null); // let the function allocate

        scope (exit)
        {
            if (absolutePath)
                free(absolutePath);
        }

        errnoEnforce(absolutePath);
        return to!(string)(absolutePath);
    }
    else version (linux)
    {
        return readLink("/proc/self/exe");
    }
    else version (Windows)
    {
        import std.conv : to;
        import std.exception : enforce;

        wchar[MAX_PATH] buf;
        wchar[] buffer = buf[];

        while (true)
        {
            auto len = GetModuleFileNameW(null, buffer.ptr, cast(DWORD) buffer.length);
            enforce(len, sysErrorString(GetLastError()));
            if (len != buffer.length)
                return to!(string)(buffer[0 .. len]);
            buffer.length *= 2;
        }
    }
    else version (FreeBSD)
    {
        import std.exception : errnoEnforce, assumeUnique;
        enum
        {
            CTL_KERN = 1,
            KERN_PROC = 14,
            KERN_PROC_PATHNAME = 12
        }

        int[4] mib = [CTL_KERN, KERN_PROC, KERN_PROC_PATHNAME, -1];
        size_t len;

        auto result = sysctl(mib.ptr, mib.length, null, &len, null, 0); // get the length of the path
        errnoEnforce(result == 0);

        auto buffer = new char[len - 1];
        result = sysctl(mib.ptr, mib.length, buffer.ptr, &len, null, 0);
        errnoEnforce(result == 0);

        return buffer.assumeUnique;
    }
    else version (NetBSD)
    {
        return readLink("/proc/self/exe");
    }
    else version (Solaris)
    {
        import core.sys.posix.unistd : getpid;
        import std.string : format;

        // Only Solaris 10 and later
        return readLink(format("/proc/%d/path/a.out", getpid()));
    }
    else
        static assert(0, "thisExePath is not supported on this platform");
}

@safe unittest
{
    import std.path : isAbsolute;
    auto path = thisExePath();

    assert(path.exists);
    assert(path.isAbsolute);
    assert(path.isFile);
}

version(StdDdoc)
{
    /++
        Info on a file, similar to what you'd get from stat on a Posix system.
      +/
    struct DirEntry
    {
        /++
            Constructs a DirEntry for the given file (or directory).

            Params:
                path = The file (or directory) to get a DirEntry for.

            Throws:
                $(D FileException) if the file does not exist.
        +/
        this(string path);

        version (Windows)
        {
            private this(string path, in WIN32_FIND_DATAW *fd);
        }
        else version (Posix)
        {
            private this(string path, core.sys.posix.dirent.dirent* fd);
        }

        /++
            Returns the path to the file represented by this $(D DirEntry).

Example:
--------------------
auto de1 = DirEntry("/etc/fonts/fonts.conf");
assert(de1.name == "/etc/fonts/fonts.conf");

auto de2 = DirEntry("/usr/share/include");
assert(de2.name == "/usr/share/include");
--------------------
          +/
        @property string name() const;


        /++
            Returns whether the file represented by this $(D DirEntry) is a
            directory.

Example:
--------------------
auto de1 = DirEntry("/etc/fonts/fonts.conf");
assert(!de1.isDir);

auto de2 = DirEntry("/usr/share/include");
assert(de2.isDir);
--------------------
          +/
        @property bool isDir();


        /++
            Returns whether the file represented by this $(D DirEntry) is a file.

            On Windows, if a file is not a directory, then it's a file. So,
            either $(D isFile) or $(D isDir) will return $(D true).

            On Posix systems, if $(D isFile) is $(D true), that indicates that
            the file is a regular file (e.g. not a block not device). So, on
            Posix systems, it's possible for both $(D isFile) and $(D isDir) to
            be $(D false) for a particular file (in which case, it's a special
            file). You can use $(D attributes) or $(D statBuf) to get more
            information about a special file (see the stat man page for more
            details).

Example:
--------------------
auto de1 = DirEntry("/etc/fonts/fonts.conf");
assert(de1.isFile);

auto de2 = DirEntry("/usr/share/include");
assert(!de2.isFile);
--------------------
          +/
        @property bool isFile();

        /++
            Returns whether the file represented by this $(D DirEntry) is a
            symbolic link.

            On Windows, return $(D true) when the file is either a symbolic
            link or a junction point.
          +/
        @property bool isSymlink();

        /++
            Returns the size of the the file represented by this $(D DirEntry)
            in bytes.
          +/
        @property ulong size();

        /++
            $(BLUE This function is Windows-Only.)

            Returns the creation time of the file represented by this
            $(D DirEntry).
          +/
        @property SysTime timeCreated() const;

        /++
            Returns the time that the file represented by this $(D DirEntry) was
            last accessed.

            Note that many file systems do not update the access time for files
            (generally for performance reasons), so there's a good chance that
            $(D timeLastAccessed) will return the same value as
            $(D timeLastModified).
          +/
        @property SysTime timeLastAccessed();

        /++
            Returns the time that the file represented by this $(D DirEntry) was
            last modified.
          +/
        @property SysTime timeLastModified();

        /++
            Returns the attributes of the file represented by this $(D DirEntry).

            Note that the file attributes on Windows and Posix systems are
            completely different. On, Windows, they're what is returned by
            $(D GetFileAttributes)
            $(HTTP msdn.microsoft.com/en-us/library/aa364944(v=vs.85).aspx, GetFileAttributes)
            Whereas, an Posix systems, they're the $(D st_mode) value which is
            part of the $(D stat) struct gotten by calling $(D stat).

            On Posix systems, if the file represented by this $(D DirEntry) is a
            symbolic link, then attributes are the attributes of the file
            pointed to by the symbolic link.
          +/
        @property uint attributes();

        /++
            On Posix systems, if the file represented by this $(D DirEntry) is a
            symbolic link, then $(D linkAttributes) are the attributes of the
            symbolic link itself. Otherwise, $(D linkAttributes) is identical to
            $(D attributes).

            On Windows, $(D linkAttributes) is identical to $(D attributes). It
            exists on Windows so that you don't have to special-case code for
            Windows when dealing with symbolic links.
          +/
        @property uint linkAttributes();

        version(Windows)
            alias stat_t = void*;

        /++
            $(BLUE This function is Posix-Only.)

            The $(D stat) struct gotten from calling $(D stat).
          +/
        @property stat_t statBuf();
    }
}
else version(Windows)
{
    struct DirEntry
    {
        import std.utf : toUTF8;
    public:
        alias name this;

        this(string path)
        {
            if (!path.exists())
                throw new FileException(path, "File does not exist");

            _name = path;

            with (getFileAttributesWin(path))
            {
                _size = makeUlong(nFileSizeLow, nFileSizeHigh);
                _timeCreated = std.datetime.FILETIMEToSysTime(&ftCreationTime);
                _timeLastAccessed = std.datetime.FILETIMEToSysTime(&ftLastAccessTime);
                _timeLastModified = std.datetime.FILETIMEToSysTime(&ftLastWriteTime);
                _attributes = dwFileAttributes;
            }
        }

        private this(string path, in WIN32_FIND_DATAW *fd)
        {
            import core.stdc.wchar_ : wcslen;
            import std.path : buildPath;

            size_t clength = wcslen(fd.cFileName.ptr);
            _name = toUTF8(fd.cFileName[0 .. clength]);
            _name = buildPath(path, toUTF8(fd.cFileName[0 .. clength]));
            _size = (cast(ulong)fd.nFileSizeHigh << 32) | fd.nFileSizeLow;
            _timeCreated = std.datetime.FILETIMEToSysTime(&fd.ftCreationTime);
            _timeLastAccessed = std.datetime.FILETIMEToSysTime(&fd.ftLastAccessTime);
            _timeLastModified = std.datetime.FILETIMEToSysTime(&fd.ftLastWriteTime);
            _attributes = fd.dwFileAttributes;
        }

        @property string name() const pure nothrow
        {
            return _name;
        }

        @property bool isDir() const pure nothrow
        {
            return (attributes & FILE_ATTRIBUTE_DIRECTORY) != 0;
        }

        @property bool isFile() const pure nothrow
        {
            //Are there no options in Windows other than directory and file?
            //If there are, then this probably isn't the best way to determine
            //whether this DirEntry is a file or not.
            return !isDir;
        }

        @property bool isSymlink() const pure nothrow
        {
            return (attributes & FILE_ATTRIBUTE_REPARSE_POINT) != 0;
        }

        @property ulong size() const pure nothrow
        {
            return _size;
        }

        @property SysTime timeCreated() const pure nothrow
        {
            return cast(SysTime)_timeCreated;
        }

        @property SysTime timeLastAccessed() const pure nothrow
        {
            return cast(SysTime)_timeLastAccessed;
        }

        @property SysTime timeLastModified() const pure nothrow
        {
            return cast(SysTime)_timeLastModified;
        }

        @property uint attributes() const pure nothrow
        {
            return _attributes;
        }

        @property uint linkAttributes() const pure nothrow
        {
            return _attributes;
        }

    private:
        string _name; /// The file or directory represented by this DirEntry.

        SysTime _timeCreated;      /// The time when the file was created.
        SysTime _timeLastAccessed; /// The time when the file was last accessed.
        SysTime _timeLastModified; /// The time when the file was last modified.

        ulong _size;       /// The size of the file in bytes.
        uint  _attributes; /// The file attributes from WIN32_FIND_DATAW.
    }
}
else version(Posix)
{
    struct DirEntry
    {
    public:
        alias name this;

        this(string path)
        {
            if (!path.exists)
                throw new FileException(path, "File does not exist");

            _name = path;

            _didLStat = false;
            _didStat = false;
            _dTypeSet = false;
        }

        private this(string path, core.sys.posix.dirent.dirent* fd)
        {
            import std.path : buildPath;

            immutable len = core.stdc.string.strlen(fd.d_name.ptr);
            _name = buildPath(path, fd.d_name[0 .. len]);

            _didLStat = false;
            _didStat = false;

            //fd_d_type doesn't work for all file systems,
            //in which case the result is DT_UNKOWN. But we
            //can determine the correct type from lstat, so
            //we'll only set the dtype here if we could
            //correctly determine it (not lstat in the case
            //of DT_UNKNOWN in case we don't ever actually
            //need the dtype, thus potentially avoiding the
            //cost of calling lstat).
            static if (__traits(compiles, fd.d_type != DT_UNKNOWN))
            {
                if (fd.d_type != DT_UNKNOWN)
                {
                    _dType = fd.d_type;
                    _dTypeSet = true;
                }
                else
                    _dTypeSet = false;
            }
            else
            {
                // e.g. Solaris does not have the d_type member
                _dTypeSet = false;
            }
        }

        @property string name() const pure nothrow
        {
            return _name;
        }

        @property bool isDir()
        {
            _ensureStatOrLStatDone();

            return (_statBuf.st_mode & S_IFMT) == S_IFDIR;
        }

        @property bool isFile()
        {
            _ensureStatOrLStatDone();

            return (_statBuf.st_mode & S_IFMT) == S_IFREG;
        }

        @property bool isSymlink()
        {
            _ensureLStatDone();

            return (_lstatMode & S_IFMT) == S_IFLNK;
        }

        @property ulong size()
        {
            _ensureStatDone();
            return _statBuf.st_size;
        }

        @property SysTime timeStatusChanged()
        {
            _ensureStatDone();

            return statTimeToStdTime!'c'(_statBuf);
        }

        @property SysTime timeLastAccessed()
        {
            _ensureStatDone();

            return statTimeToStdTime!'a'(_statBuf);
        }

        @property SysTime timeLastModified()
        {
            _ensureStatDone();

            return statTimeToStdTime!'m'(_statBuf);
        }

        @property uint attributes()
        {
            _ensureStatDone();

            return _statBuf.st_mode;
        }

        @property uint linkAttributes()
        {
            _ensureLStatDone();

            return _lstatMode;
        }

        @property stat_t statBuf()
        {
            _ensureStatDone();

            return _statBuf;
        }

    private:
        /++
            This is to support lazy evaluation, because doing stat's is
            expensive and not always needed.
         +/
        void _ensureStatDone() @safe
        {
            import std.exception : enforce;

            static auto trustedStat(in char[] path, stat_t* buf) @trusted
            {
                return stat(path.tempCString(), buf);
            }
            if (_didStat)
                return;

            enforce(trustedStat(_name, &_statBuf) == 0,
                    "Failed to stat file `" ~ _name ~ "'");

            _didStat = true;
        }

        /++
            This is to support lazy evaluation, because doing stat's is
            expensive and not always needed.

            Try both stat and lstat for isFile and isDir
            to detect broken symlinks.
         +/
        void _ensureStatOrLStatDone()
        {
            if (_didStat)
                return;

            if ( stat(_name.tempCString(), &_statBuf) != 0 )
            {
                _ensureLStatDone();

                _statBuf = stat_t.init;
                _statBuf.st_mode = S_IFLNK;
            }
            else
            {
                _didStat = true;
            }
        }

        /++
            This is to support lazy evaluation, because doing stat's is
            expensive and not always needed.
         +/
        void _ensureLStatDone()
        {
            import std.exception : enforce;

            if (_didLStat)
                return;

            stat_t statbuf = void;

            enforce(lstat(_name.tempCString(), &statbuf) == 0,
                "Failed to stat file `" ~ _name ~ "'");

            _lstatMode = statbuf.st_mode;

            _dTypeSet = true;
            _didLStat = true;
        }

        string _name; /// The file or directory represented by this DirEntry.

        stat_t _statBuf = void;  /// The result of stat().
        uint  _lstatMode;               /// The stat mode from lstat().
        ubyte _dType;                   /// The type of the file.

        bool _didLStat = false;   /// Whether lstat() has been called for this DirEntry.
        bool _didStat = false;    /// Whether stat() has been called for this DirEntry.
        bool _dTypeSet = false;   /// Whether the dType of the file has been set.
    }
}

@system unittest
{
    version(Windows)
    {
        if ("C:\\Program Files\\".exists)
        {
            auto de = DirEntry("C:\\Program Files\\");
            assert(!de.isFile);
            assert(de.isDir);
            assert(!de.isSymlink);
        }

        if ("C:\\Users\\".exists && "C:\\Documents and Settings\\".exists)
        {
            auto de = DirEntry("C:\\Documents and Settings\\");
            assert(de.isSymlink);
        }

        if ("C:\\Windows\\system.ini".exists)
        {
            auto de = DirEntry("C:\\Windows\\system.ini");
            assert(de.isFile);
            assert(!de.isDir);
            assert(!de.isSymlink);
        }
    }
    else version(Posix)
    {
        import std.exception : assertThrown;

        if (system_directory.exists)
        {
            {
                auto de = DirEntry(system_directory);
                assert(!de.isFile);
                assert(de.isDir);
                assert(!de.isSymlink);
            }

            immutable symfile = deleteme ~ "_slink\0";
            scope(exit) if (symfile.exists) symfile.remove();

            core.sys.posix.unistd.symlink(system_directory, symfile.ptr);

            {
                auto de = DirEntry(symfile);
                assert(!de.isFile);
                assert(de.isDir);
                assert(de.isSymlink);
            }

            symfile.remove();
            core.sys.posix.unistd.symlink((deleteme ~ "_broken_symlink\0").ptr, symfile.ptr);

            {
                //Issue 8298
                DirEntry de = DirEntry(symfile);

                assert(!de.isFile);
                assert(!de.isDir);
                assert(de.isSymlink);
                assertThrown(de.size);
                assertThrown(de.timeStatusChanged);
                assertThrown(de.timeLastAccessed);
                assertThrown(de.timeLastModified);
                assertThrown(de.attributes);
                assertThrown(de.statBuf);
                assert(symfile.exists);
                symfile.remove();
            }
        }

        if (system_file.exists)
        {
            auto de = DirEntry(system_file);
            assert(de.isFile);
            assert(!de.isDir);
            assert(!de.isSymlink);
        }
    }
}

alias PreserveAttributes = Flag!"preserveAttributes";

version (StdDdoc)
{
    /// Defaults to $(D Yes.preserveAttributes) on Windows, and the opposite on all other platforms.
    PreserveAttributes preserveAttributesDefault;
}
else version(Windows)
{
    enum preserveAttributesDefault = Yes.preserveAttributes;
}
else
{
    enum preserveAttributesDefault = No.preserveAttributes;
}

/***************************************************
Copy file $(D from) to file $(D to). File timestamps are preserved.
File attributes are preserved, if $(D preserve) equals $(D Yes.preserveAttributes).
On Windows only $(D Yes.preserveAttributes) (the default on Windows) is supported.
If the target file exists, it is overwritten.

Params:
    from = string or range of characters representing the existing file name
    to = string or range of characters representing the target file name
    preserve = whether to preserve the file attributes

Throws: $(D FileException) on error.
 */
void copy(RF, RT)(RF from, RT to, PreserveAttributes preserve = preserveAttributesDefault)
    if (isInputRange!RF && isSomeChar!(ElementEncodingType!RF) && !isConvertibleToString!RF &&
        isInputRange!RT && isSomeChar!(ElementEncodingType!RT) && !isConvertibleToString!RT)
{
    // Place outside of @trusted block
    auto fromz = from.tempCString!FSChar();
    auto toz = to.tempCString!FSChar();

    static if (isNarrowString!RF && is(Unqual!(ElementEncodingType!RF) == char))
        alias f = from;
    else
        enum string f = null;

    static if (isNarrowString!RT && is(Unqual!(ElementEncodingType!RT) == char))
        alias t = to;
    else
        enum string t = null;

    copyImpl(f, t, fromz, toz, preserve);
}

void copy(RF, RT)(auto ref RF from, auto ref RT to, PreserveAttributes preserve = preserveAttributesDefault)
    if (isConvertibleToString!RF || isConvertibleToString!RT)
{
    import std.meta : staticMap;
    alias Types = staticMap!(convertToString, RF, RT);
    copy!Types(from, to, preserve);
}

@system unittest // issue 15319
{
    import std.file : dirEntries;
    auto fs = dirEntries(tempDir(), SpanMode.depth);
    assert(__traits(compiles, copy(fs.front, fs.front)));
}

private void copyImpl(const(char)[] f, const(char)[] t, const(FSChar)* fromz, const(FSChar)* toz,
        PreserveAttributes preserve) @trusted
{
    version(Windows)
    {
        assert(preserve == Yes.preserve);
        immutable result = CopyFileW(fromz, toz, false);
        if (!result)
        {
            import core.stdc.wchar_ : wcslen;
            import std.conv : to;

            if (!t)
                t = to!(typeof(t))(toz[0 .. wcslen(toz)]);

            throw new FileException(t);
        }
    }
    else version(Posix)
    {
        static import core.stdc.stdio;
        import std.conv : to, octal;

        immutable fdr = core.sys.posix.fcntl.open(fromz, O_RDONLY);
        cenforce(fdr != -1, f, fromz);
        scope(exit) core.sys.posix.unistd.close(fdr);

        stat_t statbufr = void;
        cenforce(fstat(fdr, &statbufr) == 0, f, fromz);
        //cenforce(core.sys.posix.sys.stat.fstat(fdr, &statbufr) == 0, f, fromz);

        immutable fdw = core.sys.posix.fcntl.open(toz,
                O_CREAT | O_WRONLY, octal!666);
        cenforce(fdw != -1, t, toz);
        {
            scope(failure) core.sys.posix.unistd.close(fdw);

            stat_t statbufw = void;
            cenforce(fstat(fdw, &statbufw) == 0, t, toz);
            if (statbufr.st_dev == statbufw.st_dev && statbufr.st_ino == statbufw.st_ino)
                throw new FileException(t, "Source and destination are the same file");
        }

        scope(failure) core.stdc.stdio.remove(toz);
        {
            scope(failure) core.sys.posix.unistd.close(fdw);
            cenforce(ftruncate(fdw, 0) == 0, t, toz);

            auto BUFSIZ = 4096u * 16;
            auto buf = core.stdc.stdlib.malloc(BUFSIZ);
            if (!buf)
            {
                BUFSIZ = 4096;
                buf = core.stdc.stdlib.malloc(BUFSIZ);
                if (!buf)
                {
                    import core.exception : onOutOfMemoryError;
                    onOutOfMemoryError();
                }
            }
            scope(exit) core.stdc.stdlib.free(buf);

            for (auto size = statbufr.st_size; size; )
            {
                immutable toxfer = (size > BUFSIZ) ? BUFSIZ : cast(size_t) size;
                cenforce(
                    core.sys.posix.unistd.read(fdr, buf, toxfer) == toxfer
                    && core.sys.posix.unistd.write(fdw, buf, toxfer) == toxfer,
                    f, fromz);
                assert(size >= toxfer);
                size -= toxfer;
            }
            if (preserve)
                cenforce(fchmod(fdw, to!mode_t(statbufr.st_mode)) == 0, f, fromz);
        }

        cenforce(core.sys.posix.unistd.close(fdw) != -1, f, fromz);

        utimbuf utim = void;
        utim.actime = cast(time_t)statbufr.st_atime;
        utim.modtime = cast(time_t)statbufr.st_mtime;

        cenforce(utime(toz, &utim) != -1, f, fromz);
    }
}

@safe unittest
{
    import std.algorithm, std.file; // issue 14817
    auto t1 = deleteme, t2 = deleteme~"2";
    scope(exit) foreach (t; [t1, t2]) if (t.exists) t.remove();
    write(t1, "11");
    copy(t1, t2);
    assert(readText(t2) == "11");
    write(t1, "2");
    copy(t1, t2);
    assert(readText(t2) == "2");

    import std.utf : byChar;
    copy(t1.byChar, t2.byChar);
    assert(readText(t2.byChar) == "2");
}

@safe version(Posix) unittest //issue 11434
{
    import std.conv : octal;
    auto t1 = deleteme, t2 = deleteme~"2";
    scope(exit) foreach (t; [t1, t2]) if (t.exists) t.remove();
    write(t1, "1");
    setAttributes(t1, octal!767);
    copy(t1, t2, Yes.preserveAttributes);
    assert(readText(t2) == "1");
    assert(getAttributes(t2) == octal!100767);
}

@safe unittest // issue 15865
{
    import std.exception : assertThrown;
    auto t = deleteme;
    write(t, "a");
    scope(exit) t.remove();
    assertThrown!FileException(copy(t, t));
    assert(readText(t) == "a");
}

/++
    Remove directory and all of its content and subdirectories,
    recursively.

    Throws:
        $(D FileException) if there is an error (including if the given
        file is not a directory).
 +/
void rmdirRecurse(in char[] pathname)
{
    //No references to pathname will be kept after rmdirRecurse,
    //so the cast is safe
    rmdirRecurse(DirEntry(cast(string)pathname));
}

/++
    Remove directory and all of its content and subdirectories,
    recursively.

    Throws:
        $(D FileException) if there is an error (including if the given
        file is not a directory).
 +/
void rmdirRecurse(ref DirEntry de)
{
    if (!de.isDir)
        throw new FileException(de.name, "Not a directory");

    if (de.isSymlink)
    {
        version (Windows)
            rmdir(de.name);
        else
            remove(de.name);
    }
    else
    {
        // all children, recursively depth-first
        foreach (DirEntry e; dirEntries(de.name, SpanMode.depth, false))
        {
            attrIsDir(e.linkAttributes) ? rmdir(e.name) : remove(e.name);
        }

        // the dir itself
        rmdir(de.name);
    }
}
///ditto
//Note, without this overload, passing an RValue DirEntry still works, but
//actually fully reconstructs a DirEntry inside the
//"rmdirRecurse(in char[] pathname)" implementation. That is needlessly
//expensive.
//A DirEntry is a bit big (72B), so keeping the "by ref" signature is desirable.
void rmdirRecurse(DirEntry de)
{
    rmdirRecurse(de);
}

version(Windows) @system unittest
{
    import std.exception : enforce;
    auto d = deleteme ~ r".dir\a\b\c\d\e\f\g";
    mkdirRecurse(d);
    rmdirRecurse(deleteme ~ ".dir");
    enforce(!exists(deleteme ~ ".dir"));
}

version(Posix) @system unittest
{
    import std.exception : enforce, collectException;
    import std.process : executeShell;
    collectException(rmdirRecurse(deleteme));
    auto d = deleteme~"/a/b/c/d/e/f/g";
    enforce(collectException(mkdir(d)));
    mkdirRecurse(d);
    core.sys.posix.unistd.symlink((deleteme~"/a/b/c\0").ptr,
            (deleteme~"/link\0").ptr);
    rmdirRecurse(deleteme~"/link");
    enforce(exists(d));
    rmdirRecurse(deleteme);
    enforce(!exists(deleteme));

    d = deleteme~"/a/b/c/d/e/f/g";
    mkdirRecurse(d);
    version(Android) string link_cmd = "ln -s ";
    else string link_cmd = "ln -sf ";
    executeShell(link_cmd~deleteme~"/a/b/c "~deleteme~"/link");
    rmdirRecurse(deleteme);
    enforce(!exists(deleteme));
}

@system unittest
{
    void[] buf;

    buf = new void[10];
    (cast(byte[])buf)[] = 3;
    string unit_file = deleteme ~ "-unittest_write.tmp";
    if (exists(unit_file)) remove(unit_file);
    write(unit_file, buf);
    void[] buf2 = read(unit_file);
    assert(buf == buf2);

    string unit2_file = deleteme ~ "-unittest_write2.tmp";
    copy(unit_file, unit2_file);
    buf2 = read(unit2_file);
    assert(buf == buf2);

    remove(unit_file);
    assert(!exists(unit_file));
    remove(unit2_file);
    assert(!exists(unit2_file));
}

/**
 * Dictates directory spanning policy for $(D_PARAM dirEntries) (see below).
 */
enum SpanMode
{
    /** Only spans one directory. */
    shallow,
    /** Spans the directory depth-first, i.e. the content of any
     subdirectory is spanned before that subdirectory itself. Useful
     e.g. when recursively deleting files.  */
    depth,
    /** Spans the directory breadth-first, i.e. the content of any
     subdirectory is spanned right after that subdirectory itself. */
    breadth,
}

private struct DirIteratorImpl
{
    import std.array : Appender, appender;
    SpanMode _mode;
    // Whether we should follow symlinked directories while iterating.
    // It also indicates whether we should avoid functions which call
    // stat (since we should only need lstat in this case and it would
    // be more efficient to not call stat in addition to lstat).
    bool _followSymlink;
    DirEntry _cur;
    Appender!(DirHandle[]) _stack;
    Appender!(DirEntry[]) _stashed; //used in depth first mode
    //stack helpers
    void pushExtra(DirEntry de){ _stashed.put(de); }
    //ditto
    bool hasExtra(){ return !_stashed.data.empty; }
    //ditto
    DirEntry popExtra()
    {
        DirEntry de;
        de = _stashed.data[$-1];
        _stashed.shrinkTo(_stashed.data.length - 1);
        return de;

    }
    version(Windows)
    {
        struct DirHandle
        {
            string dirpath;
            HANDLE h;
        }

        bool stepIn(string directory)
        {
            import std.path : chainPath;

            auto search_pattern = chainPath(directory, "*.*");
            WIN32_FIND_DATAW findinfo;
            HANDLE h = FindFirstFileW(search_pattern.tempCString!FSChar(), &findinfo);
            cenforce(h != INVALID_HANDLE_VALUE, directory);
            _stack.put(DirHandle(directory, h));
            return toNext(false, &findinfo);
        }

        bool next()
        {
            if (_stack.data.empty)
                return false;
            WIN32_FIND_DATAW findinfo;
            return toNext(true, &findinfo);
        }

        bool toNext(bool fetch, WIN32_FIND_DATAW* findinfo)
        {
            import core.stdc.wchar_ : wcscmp;

            if (fetch)
            {
                if (FindNextFileW(_stack.data[$-1].h, findinfo) == FALSE)
                {
                    popDirStack();
                    return false;
                }
            }
            while ( wcscmp(findinfo.cFileName.ptr, ".") == 0
                    || wcscmp(findinfo.cFileName.ptr, "..") == 0)
                if (FindNextFileW(_stack.data[$-1].h, findinfo) == FALSE)
                {
                    popDirStack();
                    return false;
                }
            _cur = DirEntry(_stack.data[$-1].dirpath, findinfo);
            return true;
        }

        void popDirStack()
        {
            assert(!_stack.data.empty);
            FindClose(_stack.data[$-1].h);
            _stack.shrinkTo(_stack.data.length-1);
        }

        void releaseDirStack()
        {
            foreach ( d;  _stack.data)
                FindClose(d.h);
        }

        bool mayStepIn()
        {
            return _followSymlink ? _cur.isDir : _cur.isDir && !_cur.isSymlink;
        }
    }
    else version(Posix)
    {
        struct DirHandle
        {
            string dirpath;
            DIR*   h;
        }

        bool stepIn(string directory)
        {
            auto h = directory.length ? opendir(directory.tempCString()) : opendir(".");
            cenforce(h, directory);
            _stack.put(DirHandle(directory, h));
            return next();
        }

        bool next()
        {
            if (_stack.data.empty)
                return false;
            for (dirent* fdata; (fdata = readdir(_stack.data[$-1].h)) != null; )
            {
                // Skip "." and ".."
                if (core.stdc.string.strcmp(fdata.d_name.ptr, ".")  &&
                   core.stdc.string.strcmp(fdata.d_name.ptr, "..") )
                {
                    _cur = DirEntry(_stack.data[$-1].dirpath, fdata);
                    return true;
                }
            }
            popDirStack();
            return false;
        }

        void popDirStack()
        {
            assert(!_stack.data.empty);
            closedir(_stack.data[$-1].h);
            _stack.shrinkTo(_stack.data.length-1);
        }

        void releaseDirStack()
        {
            foreach ( d;  _stack.data)
                closedir(d.h);
        }

        bool mayStepIn()
        {
            return _followSymlink ? _cur.isDir : attrIsDir(_cur.linkAttributes);
        }
    }

    this(R)(R pathname, SpanMode mode, bool followSymlink)
        if (isInputRange!R && isSomeChar!(ElementEncodingType!R))
    {
        _mode = mode;
        _followSymlink = followSymlink;
        _stack = appender(cast(DirHandle[])[]);
        if (_mode == SpanMode.depth)
            _stashed = appender(cast(DirEntry[])[]);

        static if (isNarrowString!R && is(Unqual!(ElementEncodingType!R) == char))
            alias pathnameStr = pathname;
        else
        {
            import std.array : array;
            string pathnameStr = pathname.array;
        }
        if (stepIn(pathnameStr))
        {
            if (_mode == SpanMode.depth)
                while (mayStepIn())
                {
                    auto thisDir = _cur;
                    if (stepIn(_cur.name))
                    {
                        pushExtra(thisDir);
                    }
                    else
                        break;
                }
        }
    }
    @property bool empty(){ return _stashed.data.empty && _stack.data.empty; }
    @property DirEntry front(){ return _cur; }
    void popFront()
    {
        switch (_mode)
        {
        case SpanMode.depth:
            if (next())
            {
                while (mayStepIn())
                {
                    auto thisDir = _cur;
                    if (stepIn(_cur.name))
                    {
                        pushExtra(thisDir);
                    }
                    else
                        break;
                }
            }
            else if (hasExtra())
                _cur = popExtra();
            break;
        case SpanMode.breadth:
            if (mayStepIn())
            {
                if (!stepIn(_cur.name))
                    while (!empty && !next()){}
            }
            else
                while (!empty && !next()){}
            break;
        default:
            next();
        }
    }

    ~this()
    {
        releaseDirStack();
    }
}

struct DirIterator
{
private:
    RefCounted!(DirIteratorImpl, RefCountedAutoInitialize.no) impl;
    this(string pathname, SpanMode mode, bool followSymlink)
    {
        impl = typeof(impl)(pathname, mode, followSymlink);
    }
public:
    @property bool empty(){ return impl.empty; }
    @property DirEntry front(){ return impl.front; }
    void popFront(){ impl.popFront(); }

}
/++
    Returns an input range of DirEntry that lazily iterates a given directory,
    also provides two ways of foreach iteration. The iteration variable can be of
    type $(D_PARAM string) if only the name is needed, or $(D_PARAM DirEntry)
    if additional details are needed. The span mode dictates the how the
    directory is traversed. The name of the each directory entry iterated
    contains the absolute path.

    Params:
        path = The directory to iterate over.
               If empty, the current directory will be iterated.
        mode = Whether the directory's sub-directories should be iterated
               over depth-first ($(D_PARAM depth)), breadth-first
               ($(D_PARAM breadth)), or not at all ($(D_PARAM shallow)).
        followSymlink = Whether symbolic links which point to directories
                         should be treated as directories and their contents
                         iterated over.

    Throws:
        $(D FileException) if the directory does not exist.

Example:
--------------------
// Iterate a directory in depth
foreach (string name; dirEntries("destroy/me", SpanMode.depth))
{
    remove(name);
}

// Iterate the current directory in breadth
foreach (string name; dirEntries("", SpanMode.breadth))
{
    writeln(name);
}

// Iterate a directory and get detailed info about it
foreach (DirEntry e; dirEntries("dmd-testing", SpanMode.breadth))
{
    writeln(e.name, "\t", e.size);
}

// Iterate over all *.d files in current directory and all its subdirectories
auto dFiles = dirEntries("", SpanMode.depth).filter!(f => f.name.endsWith(".d"));
foreach (d; dFiles)
    writeln(d.name);

// Hook it up with std.parallelism to compile them all in parallel:
foreach (d; parallel(dFiles, 1)) //passes by 1 file to each thread
{
    string cmd = "dmd -c "  ~ d.name;
    writeln(cmd);
    std.process.system(cmd);
}
--------------------
 +/
auto dirEntries(string path, SpanMode mode, bool followSymlink = true)
{
    return DirIterator(path, mode, followSymlink);
}

/// Duplicate functionality of D1's $(D std.file.listdir()):
@safe unittest
{
    string[] listdir(string pathname)
    {
        import std.file;
        import std.path;
        import std.algorithm;
        import std.array;

        return std.file.dirEntries(pathname, SpanMode.shallow)
            .filter!(a => a.isFile)
            .map!(a => std.path.baseName(a.name))
            .array;
    }

    void main(string[] args)
    {
        import std.stdio;

        string[] files = listdir(args[1]);
        writefln("%s", files);
     }
}

@system unittest
{
    import std.algorithm.comparison : equal;
    import std.algorithm.iteration : map;
    import std.algorithm.searching : startsWith;
    import std.array : array;
    import std.conv : to;
    import std.path : dirEntries, buildPath, absolutePath;
    import std.process : thisProcessID;
    import std.range.primitives : walkLength;

    version(Android)
        string testdir = deleteme; // This has to be an absolute path when
                                   // called from a shared library on Android,
                                   // ie an apk
    else
        string testdir = "deleteme.dmd.unittest.std.file" ~ to!string(thisProcessID); // needs to be relative
    mkdirRecurse(buildPath(testdir, "somedir"));
    scope(exit) rmdirRecurse(testdir);
    write(buildPath(testdir, "somefile"), null);
    write(buildPath(testdir, "somedir", "somedeepfile"), null);

    // testing range interface
    size_t equalEntries(string relpath, SpanMode mode)
    {
        import std.exception : enforce;
        auto len = enforce(walkLength(dirEntries(absolutePath(relpath), mode)));
        assert(walkLength(dirEntries(relpath, mode)) == len);
        assert(equal(
                   map!(a => absolutePath(a.name))(dirEntries(relpath, mode)),
                   map!(a => a.name)(dirEntries(absolutePath(relpath), mode))));
        return len;
    }

    assert(equalEntries(testdir, SpanMode.shallow) == 2);
    assert(equalEntries(testdir, SpanMode.depth) == 3);
    assert(equalEntries(testdir, SpanMode.breadth) == 3);

    // testing opApply
    foreach (string name; dirEntries(testdir, SpanMode.breadth))
    {
        //writeln(name);
        assert(name.startsWith(testdir));
    }
    foreach (DirEntry e; dirEntries(absolutePath(testdir), SpanMode.breadth))
    {
        //writeln(name);
        assert(e.isFile || e.isDir, e.name);
    }

    //issue 7264
    foreach (string name; dirEntries(testdir, "*.d", SpanMode.breadth))
    {

    }
    foreach (entry; dirEntries(testdir, SpanMode.breadth))
    {
        static assert(is(typeof(entry) == DirEntry));
    }
    //issue 7138
    auto a = array(dirEntries(testdir, SpanMode.shallow));

    // issue 11392
    auto dFiles = dirEntries(testdir, SpanMode.shallow);
    foreach (d; dFiles){}

    // issue 15146
    dirEntries("", SpanMode.shallow).walkLength();
}

/++
    Convenience wrapper for filtering file names with a glob pattern.

    Params:
        path = The directory to iterate over.
        pattern  = String with wildcards, such as $(RED "*.d"). The supported
                   wildcard strings are described under
                   $(REF globMatch, std,_path).
        mode = Whether the directory's sub-directories should be iterated
               over depth-first ($(D_PARAM depth)), breadth-first
               ($(D_PARAM breadth)), or not at all ($(D_PARAM shallow)).
        followSymlink = Whether symbolic links which point to directories
                         should be treated as directories and their contents
                         iterated over.

    Throws:
        $(D FileException) if the directory does not exist.

Example:
--------------------
// Iterate over all D source files in current directory and all its
// subdirectories
auto dFiles = dirEntries("","*.{d,di}",SpanMode.depth);
foreach (d; dFiles)
    writeln(d.name);
--------------------
 +/
auto dirEntries(string path, string pattern, SpanMode mode,
    bool followSymlink = true)
{
    import std.algorithm.iteration : filter;
    import std.path : globMatch, baseName;

    bool f(DirEntry de) { return globMatch(baseName(de.name), pattern); }
    return filter!f(DirIterator(path, mode, followSymlink));
}

@system unittest
{
    import std.stdio : writefln;
    immutable dpath = deleteme ~ "_dir";
    immutable fpath = deleteme ~ "_file";
    immutable sdpath = deleteme ~ "_sdir";
    immutable sfpath = deleteme ~ "_sfile";
    scope(exit)
    {
        if (dpath.exists) rmdirRecurse(dpath);
        if (fpath.exists) remove(fpath);
        if (sdpath.exists) remove(sdpath);
        if (sfpath.exists) remove(sfpath);
    }

    mkdir(dpath);
    write(fpath, "hello world");
    version (Posix)
    {
        core.sys.posix.unistd.symlink((dpath ~ '\0').ptr, (sdpath ~ '\0').ptr);
        core.sys.posix.unistd.symlink((fpath ~ '\0').ptr, (sfpath ~ '\0').ptr);
    }

    static struct Flags { bool dir, file, link; }
    auto tests = [dpath : Flags(true), fpath : Flags(false, true)];
    version (Posix)
    {
        tests[sdpath] = Flags(true, false, true);
        tests[sfpath] = Flags(false, true, true);
    }

    auto past = Clock.currTime() - 2.seconds;
    auto future = past + 4.seconds;

    foreach (path, flags; tests)
    {
        auto de = DirEntry(path);
        assert(de.name == path);
        assert(de.isDir == flags.dir);
        assert(de.isFile == flags.file);
        assert(de.isSymlink == flags.link);

        assert(de.isDir == path.isDir);
        assert(de.isFile == path.isFile);
        assert(de.isSymlink == path.isSymlink);
        assert(de.size == path.getSize());
        assert(de.attributes == getAttributes(path));
        assert(de.linkAttributes == getLinkAttributes(path));

        scope(failure) writefln("[%s] [%s] [%s] [%s]", past, de.timeLastAccessed, de.timeLastModified, future);
        assert(de.timeLastAccessed > past);
        assert(de.timeLastAccessed < future);
        assert(de.timeLastModified > past);
        assert(de.timeLastModified < future);

        assert(attrIsDir(de.attributes) == flags.dir);
        assert(attrIsDir(de.linkAttributes) == (flags.dir && !flags.link));
        assert(attrIsFile(de.attributes) == flags.file);
        assert(attrIsFile(de.linkAttributes) == (flags.file && !flags.link));
        assert(!attrIsSymlink(de.attributes));
        assert(attrIsSymlink(de.linkAttributes) == flags.link);

        version(Windows)
        {
            assert(de.timeCreated > past);
            assert(de.timeCreated < future);
        }
        else version(Posix)
        {
            assert(de.timeStatusChanged > past);
            assert(de.timeStatusChanged < future);
            assert(de.attributes == de.statBuf.st_mode);
        }
    }
}


/**
 * Reads a file line by line and parses the line into a single value or a
 * $(REF Tuple, std,typecons) of values depending on the length of `Types`.
 * The lines are parsed using the specified format string. The format string is
 * passed to $(REF formattedRead, std,format), and therefore must conform to the
 * format string specification outlined in $(MREF format).
 *
 * Params:
 *     Types = the types that each of the elements in the line should be returned as
 *     filename = the name of the file to read
 *     format = the format string to use when reading
 *
 * Returns:
 *     If only one type is passed, then an array of that type. Otherwise, an
 *     array of $(REF Tuple, std,typecons)s.
 *
 * Throws:
 *     `Exception` if the format string is malformed. Also, throws `Exception`
 *     if any of the lines in the file are not fully consumed by the call
 *     to $(REF formattedRead, std,format). Meaning that no empty lines or lines
 *     with extra characters are allowed.
 */
Select!(Types.length == 1, Types[0][], Tuple!(Types)[])
slurp(Types...)(string filename, in char[] format)
{
    import std.stdio : File;
    import std.format : formattedRead;
    import std.array : appender;
    import std.conv : text;
    import std.exception : enforce;

    auto app = appender!(typeof(return))();
    ElementType!(typeof(return)) toAdd;
    auto f = File(filename);
    scope(exit) f.close();
    foreach (line; f.byLine())
    {
        formattedRead(line, format, &toAdd);
        enforce(line.empty,
                text("Trailing characters at the end of line: `", line,
                        "'"));
        app.put(toAdd);
    }
    return app.data;
}

///
@system unittest
{
    scope(exit)
    {
        assert(exists(deleteme));
        remove(deleteme);
    }

    write(deleteme, "12 12.25\n345 1.125"); // deleteme is the name of a temporary file

    // Load file; each line is an int followed by comma, whitespace and a
    // double.
    auto a = slurp!(int, double)(deleteme, "%s %s");
    assert(a.length == 2);
    assert(a[0] == tuple(12, 12.25));
    assert(a[1] == tuple(345, 1.125));
}


/**
Returns the path to a directory for temporary files.

On Windows, this function returns the result of calling the Windows API function
$(LINK2 http://msdn.microsoft.com/en-us/library/windows/desktop/aa364992.aspx, $(D GetTempPath)).

On POSIX platforms, it searches through the following list of directories
and returns the first one which is found to exist:
$(OL
    $(LI The directory given by the $(D TMPDIR) environment variable.)
    $(LI The directory given by the $(D TEMP) environment variable.)
    $(LI The directory given by the $(D TMP) environment variable.)
    $(LI $(D /tmp))
    $(LI $(D /var/tmp))
    $(LI $(D /usr/tmp))
)

On all platforms, $(D tempDir) returns $(D ".") on failure, representing
the current working directory.

The return value of the function is cached, so the procedures described
above will only be performed the first time the function is called.  All
subsequent runs will return the same string, regardless of whether
environment variables and directory structures have changed in the
meantime.

The POSIX $(D tempDir) algorithm is inspired by Python's
$(LINK2 http://docs.python.org/library/tempfile.html#tempfile.tempdir, $(D tempfile.tempdir)).
*/
string tempDir() @trusted
{
    static string cache;
    if (cache is null)
    {
        version(Windows)
        {
            import std.utf : toUTF8;
            // http://msdn.microsoft.com/en-us/library/windows/desktop/aa364992(v=vs.85).aspx
            wchar[MAX_PATH + 2] buf;
            DWORD len = GetTempPathW(buf.length, buf.ptr);
            if (len) cache = toUTF8(buf[0 .. len]);
        }
        else version(Android)
        {
            // Don't check for a global temporary directory as
            // Android doesn't have one.
        }
        else version(Posix)
        {
            import std.process : environment;
            // This function looks through the list of alternative directories
            // and returns the first one which exists and is a directory.
            static string findExistingDir(T...)(lazy T alternatives)
            {
                foreach (dir; alternatives)
                    if (!dir.empty && exists(dir)) return dir;
                return null;
            }

            cache = findExistingDir(environment.get("TMPDIR"),
                                    environment.get("TEMP"),
                                    environment.get("TMP"),
                                    "/tmp",
                                    "/var/tmp",
                                    "/usr/tmp");
        }
        else static assert (false, "Unsupported platform");

        if (cache is null) cache = getcwd();
    }
    return cache;
}<|MERGE_RESOLUTION|>--- conflicted
+++ resolved
@@ -243,11 +243,7 @@
     write(deleteme, "1234"); // deleteme is the name of a temporary file
     assert(read(deleteme, 2) == "12");
     assert(read(deleteme.byChar) == "1234");
-<<<<<<< HEAD
-    assert((cast(ubyte[])read(deleteme)).length == 4);
-=======
     assert((cast(const(ubyte)[])read(deleteme)).length == 4);
->>>>>>> b4d21a87
 }
 
 void[] read(R)(auto ref R name, size_t upTo = size_t.max)
@@ -424,22 +420,11 @@
 ///
 @safe unittest
 {
-<<<<<<< HEAD
-    import std.string;
-    write(deleteme, "abc\n"); // deleteme is the name of a temporary file
-    scope(exit)
-    {
-        assert(exists(deleteme));
-        remove(deleteme);
-    }
-    enforce(chomp(readText(deleteme)) == "abc");
-=======
     import std.exception : enforce;
     write(deleteme, "abc"); // deleteme is the name of a temporary file
     scope(exit) remove(deleteme);
     string content = readText(deleteme);
     enforce(content == "abc");
->>>>>>> b4d21a87
 }
 
 S readText(S = string, R)(auto ref R name)
