// Written in the D programming language.

/**
Utilities for manipulating files and scanning directories. Functions
in this module handle files as a unit, e.g., read or write one _file
at a time. For opening files and manipulating them via handles refer
to module $(LINK2 std_stdio.html,$(D std.stdio)).

Macros:
WIKI = Phobos/StdFile

Copyright: Copyright Digital Mars 2007 - 2011.
License:   $(WEB boost.org/LICENSE_1_0.txt, Boost License 1.0).
Authors:   $(WEB digitalmars.com, Walter Bright),
           $(WEB erdani.org, Andrei Alexandrescu),
           Jonathan M Davis
Source:    $(PHOBOSSRC std/_file.d)
 */
module std.file;

import core.memory;
import core.stdc.stdio, core.stdc.stdlib, core.stdc.string,
       core.stdc.errno, std.algorithm, std.array, std.conv,
       std.datetime, std.exception, std.format, std.path, std.process,
       std.range, std.stdio, std.string, std.traits,
       std.typecons, std.typetuple, std.utf;


version (Windows)
{
    import core.sys.windows.windows, std.windows.syserror;
}
else version (Posix)
{
    import core.sys.posix.dirent, core.sys.posix.fcntl, core.sys.posix.sys.stat,
        core.sys.posix.sys.time, core.sys.posix.unistd, core.sys.posix.utime;
}
else
    static assert(false, "Module " ~ .stringof ~ " not implemented for this OS.");

version (unittest)
{
    import core.thread;

    private @property string deleteme() @safe
    {
        static _deleteme = "deleteme.dmd.unittest.pid";
        static _first = true;

        if(_first)
        {
            _deleteme = buildPath(tempDir(), _deleteme) ~ to!string(thisProcessID);
            _first = false;
        }

        return _deleteme;
    }
}


// @@@@ TEMPORARY - THIS SHOULD BE IN THE CORE @@@
// {{{
version (Windows)
{
    enum FILE_ATTRIBUTE_REPARSE_POINT = 0x400;

    // Required by tempPath():
    private extern(Windows) DWORD GetTempPathW(DWORD nBufferLength,
                                               LPWSTR lpBuffer);
    // Required by rename():
    enum MOVEFILE_REPLACE_EXISTING = 1;
    private extern(Windows) DWORD MoveFileExW(LPCWSTR lpExistingFileName,
                                              LPCWSTR lpNewFileName,
                                              DWORD dwFlags);
}
else version (Posix)
{
    deprecated alias stat_t struct_stat64;
}
// }}}


/++
    Exception thrown for file I/O errors.
 +/
class FileException : Exception
{
    /++
        OS error code.
     +/
    immutable uint errno;

    /++
        Constructor which takes an error message.

        Params:
            name = Name of file for which the error occurred.
            msg  = Message describing the error.
            file = The file where the error occurred.
            line = The line where the error occurred.
     +/
    this(in char[] name, in char[] msg, string file = __FILE__, size_t line = __LINE__) @safe pure
    {
        if(msg.empty)
            super(name.idup, file, line);
        else
            super(text(name, ": ", msg), file, line);

        errno = 0;
    }

    /++
        Constructor which takes the error number ($(LUCKY GetLastError)
        in Windows, $(D_PARAM errno) in Posix).

        Params:
            name  = Name of file for which the error occurred.
            errno = The error number.
            file  = The file where the error occurred.
                    Defaults to $(D __FILE__).
            line  = The line where the error occurred.
                    Defaults to $(D __LINE__).
     +/
    version(Windows) this(in char[] name,
                          uint errno = .GetLastError(),
                          string file = __FILE__,
                          size_t line = __LINE__) @safe
    {
        this(name, sysErrorString(errno), file, line);
        this.errno = errno;
    }
    else version(Posix) this(in char[] name,
                             uint errno = .errno,
                             string file = __FILE__,
                             size_t line = __LINE__) @trusted
    {
        auto s = strerror(errno);
        this(name, to!string(s), file, line);
        this.errno = errno;
    }
}

private T cenforce(T)(T condition, lazy const(char)[] name, string file = __FILE__, size_t line = __LINE__)
{
    if (!condition)
    {
      version (Windows)
      {
        throw new FileException(name, .GetLastError(), file, line);
      }
      else version (Posix)
      {
        throw new FileException(name, .errno, file, line);
      }
    }
    return condition;
}

/* **********************************
 * Basic File operations.
 */

/********************************************
Read entire contents of file $(D name) and returns it as an untyped
array. If the file size is larger than $(D upTo), only $(D upTo)
bytes are read.

Example:

----
import std.file, std.stdio;
void main()
{
   auto bytes = cast(ubyte[]) read("filename", 5);
   if (bytes.length == 5)
       writefln("The fifth byte of the file is 0x%x", bytes[4]);
}
----

Returns: Untyped array of bytes _read.

Throws: $(D FileException) on error.
 */
void[] read(in char[] name, size_t upTo = size_t.max)
{
    version(Windows)
    {
        alias TypeTuple!(GENERIC_READ,
                FILE_SHARE_READ, (SECURITY_ATTRIBUTES*).init, OPEN_EXISTING,
                FILE_ATTRIBUTE_NORMAL | FILE_FLAG_SEQUENTIAL_SCAN,
                HANDLE.init)
            defaults;
        auto h = CreateFileW(std.utf.toUTF16z(name), defaults);

        cenforce(h != INVALID_HANDLE_VALUE, name);
        scope(exit) cenforce(CloseHandle(h), name);
        auto size = GetFileSize(h, null);
        cenforce(size != INVALID_FILE_SIZE, name);
        size = min(upTo, size);
        auto buf = uninitializedArray!(ubyte[])(size);
        scope(failure) delete buf;

        DWORD numread = void;
        cenforce(ReadFile(h,buf.ptr, size, &numread, null) == 1
                && numread == size, name);
        return buf[0 .. size];
    }
    else version(Posix)
    {
        // A few internal configuration parameters {
        enum size_t
            minInitialAlloc = 1024 * 4,
            maxInitialAlloc = size_t.max / 2,
            sizeIncrement = 1024 * 16,
            maxSlackMemoryAllowed = 1024;
        // }

        immutable fd = core.sys.posix.fcntl.open(toStringz(name),
                core.sys.posix.fcntl.O_RDONLY);
        cenforce(fd != -1, name);
        scope(exit) core.sys.posix.unistd.close(fd);

        stat_t statbuf = void;
        cenforce(fstat(fd, &statbuf) == 0, name);

        immutable initialAlloc = to!size_t(statbuf.st_size
            ? min(statbuf.st_size + 1, maxInitialAlloc)
            : minInitialAlloc);
        void[] result = uninitializedArray!(ubyte[])(initialAlloc);
        scope(failure) delete result;
        size_t size = 0;

        for (;;)
        {
            immutable actual = core.sys.posix.unistd.read(fd, result.ptr + size,
                    min(result.length, upTo) - size);
            cenforce(actual != -1, name);
            if (actual == 0) break;
            size += actual;
            if (size < result.length) continue;
            immutable newAlloc = size + sizeIncrement;
            result = GC.realloc(result.ptr, newAlloc, GC.BlkAttr.NO_SCAN)
                [0 .. newAlloc];
        }

        return result.length - size >= maxSlackMemoryAllowed
            ? GC.realloc(result.ptr, size, GC.BlkAttr.NO_SCAN)[0 .. size]
            : result[0 .. size];
    }
}

unittest
{
    write(deleteme, "1234");
    scope(exit) { assert(exists(deleteme)); remove(deleteme); }
    assert(read(deleteme, 2) == "12");
    assert(read(deleteme) == "1234");
}

version (linux) unittest
{
    // A file with "zero" length that doesn't have 0 length at all
    auto s = std.file.readText("/proc/sys/kernel/osrelease");
    assert(s.length > 0);
    //writefln("'%s'", s);
}

/********************************************
Read and validates (using $(XREF utf, validate)) a text file. $(D S)
can be a type of array of characters of any width and constancy. No
width conversion is performed; if the width of the characters in file
$(D name) is different from the width of elements of $(D S),
validation will fail.

Returns: Array of characters read.

Throws: $(D FileException) on file error, $(D UTFException) on UTF
decoding error.

Example:

----
enforce(system("echo abc>deleteme") == 0);
scope(exit) remove("deleteme");
enforce(chomp(readText("deleteme")) == "abc");
----
 */

S readText(S = string)(in char[] name)
{
    auto result = cast(S) read(name);
    std.utf.validate(result);
    return result;
}

unittest
{
    write(deleteme, "abc\n");
    scope(exit) { assert(exists(deleteme)); remove(deleteme); }
    enforce(chomp(readText(deleteme)) == "abc");
}

/*********************************************
Write $(D buffer) to file $(D name).
Throws: $(D FileException) on error.

Example:

----
import std.file;
void main()
{
   int[] a = [ 0, 1, 1, 2, 3, 5, 8 ];
   write("filename", a);
   assert(cast(int[]) read("filename") == a);
}
----
 */
void write(in char[] name, const void[] buffer)
{
    version(Windows)
    {
        alias TypeTuple!(GENERIC_WRITE, 0, null, CREATE_ALWAYS,
                FILE_ATTRIBUTE_NORMAL | FILE_FLAG_SEQUENTIAL_SCAN,
                HANDLE.init)
            defaults;
        auto h = CreateFileW(std.utf.toUTF16z(name), defaults);

        cenforce(h != INVALID_HANDLE_VALUE, name);
        scope(exit) cenforce(CloseHandle(h), name);
        DWORD numwritten;
        cenforce(WriteFile(h, buffer.ptr, to!DWORD(buffer.length), &numwritten, null) == 1
                && buffer.length == numwritten,
                name);
    }
    else version(Posix)
        return writeImpl(name, buffer, O_CREAT | O_WRONLY | O_TRUNC);
}

/*********************************************
Appends $(D buffer) to file $(D name).
Throws: $(D FileException) on error.

Example:

----
import std.file;
void main()
{
   int[] a = [ 0, 1, 1, 2, 3, 5, 8 ];
   write("filename", a);
   int[] b = [ 13, 21 ];
   append("filename", b);
   assert(cast(int[]) read("filename") == a ~ b);
}
----
 */
void append(in char[] name, in void[] buffer)
{
    version(Windows)
    {
        alias TypeTuple!(GENERIC_WRITE,0,null,OPEN_ALWAYS,
                FILE_ATTRIBUTE_NORMAL | FILE_FLAG_SEQUENTIAL_SCAN,HANDLE.init)
            defaults;

        auto h = CreateFileW(std.utf.toUTF16z(name), defaults);

        cenforce(h != INVALID_HANDLE_VALUE, name);
        scope(exit) cenforce(CloseHandle(h), name);
        DWORD numwritten;
        cenforce(SetFilePointer(h, 0, null, FILE_END) != INVALID_SET_FILE_POINTER
                && WriteFile(h,buffer.ptr,to!DWORD(buffer.length),&numwritten,null) == 1
                && buffer.length == numwritten,
                name);
    }
    else version(Posix)
        return writeImpl(name, buffer, O_APPEND | O_WRONLY | O_CREAT);
}

// Posix implementation helper for write and append

version(Posix) private void writeImpl(in char[] name,
        in void[] buffer, in uint mode)
{
    immutable fd = core.sys.posix.fcntl.open(toStringz(name),
            mode, octal!666);
    cenforce(fd != -1, name);
    {
        scope(failure) core.sys.posix.unistd.close(fd);
        immutable size = buffer.length;
        cenforce(
            core.sys.posix.unistd.write(fd, buffer.ptr, size) == size,
            name);
    }
    cenforce(core.sys.posix.unistd.close(fd) == 0, name);
}

/***************************************************
 * Rename file $(D from) to $(D to).
 * If the target file exists, it is overwritten.
 * Throws: $(D FileException) on error.
 */
void rename(in char[] from, in char[] to)
{
    version(Windows)
    {
        enforce(MoveFileExW(std.utf.toUTF16z(from), std.utf.toUTF16z(to), MOVEFILE_REPLACE_EXISTING),
                new FileException(
                    text("Attempting to rename file ", from, " to ",
                            to)));
    }
    else version(Posix)
        cenforce(core.stdc.stdio.rename(toStringz(from), toStringz(to)) == 0, to);
}

unittest
{
    auto t1 = deleteme, t2 = deleteme~"2";
    scope(exit) foreach (t; [t1, t2]) if (t.exists) t.remove();
    write(t1, "1");
    rename(t1, t2);
    assert(readText(t2) == "1");
    write(t1, "2");
    rename(t1, t2);
    assert(readText(t2) == "2");
}


/***************************************************
Delete file $(D name).
Throws: $(D FileException) on error.
 */
void remove(in char[] name)
{
    version(Windows)
    {
        cenforce(DeleteFileW(std.utf.toUTF16z(name)), name);
    }
    else version(Posix)
        cenforce(core.stdc.stdio.remove(toStringz(name)) == 0,
            "Failed to remove file " ~ name);
}

version(Windows) private WIN32_FILE_ATTRIBUTE_DATA getFileAttributesWin(in char[] name)
{
    WIN32_FILE_ATTRIBUTE_DATA fad;
    enforce(GetFileAttributesExW(std.utf.toUTF16z(name), GET_FILEEX_INFO_LEVELS.GetFileExInfoStandard, &fad), new FileException(name.idup));
    return fad;
}

version(Windows) private ulong makeUlong(DWORD dwLow, DWORD dwHigh)
{
    ULARGE_INTEGER li;
    li.LowPart  = dwLow;
    li.HighPart = dwHigh;
    return li.QuadPart;
}

/***************************************************
Get size of file $(D name) in bytes.

Throws: $(D FileException) on error (e.g., file not found).
 */
ulong getSize(in char[] name)
{
    version(Windows)
    {
        with (getFileAttributesWin(name))
            return makeUlong(nFileSizeLow, nFileSizeHigh);
    }
    else version(Posix)
    {
        stat_t statbuf = void;
        cenforce(stat(toStringz(name), &statbuf) == 0, name);
        return statbuf.st_size;
    }
}

unittest
{
    // create a file of size 1
    write(deleteme, "a");
    scope(exit) { assert(exists(deleteme)); remove(deleteme); }
    assert(getSize(deleteme) == 1);
    // create a file of size 3
    write(deleteme, "abc");
    assert(getSize(deleteme) == 3);
}


/++
    Get the access and modified times of file or folder $(D name).

    Params:
        name             = File/Folder name to get times for.
        accessTime       = Time the file/folder was last accessed.
        modificationTime = Time the file/folder was last modified.

    Throws:
        $(D FileException) on error.
 +/
void getTimes(in char[] name,
              out SysTime accessTime,
              out SysTime modificationTime)
{
    version(Windows)
    {
        with (getFileAttributesWin(name))
        {
            accessTime = std.datetime.FILETIMEToSysTime(&ftLastAccessTime);
            modificationTime = std.datetime.FILETIMEToSysTime(&ftLastWriteTime);
        }
    }
    else version(Posix)
    {
        stat_t statbuf = void;

        cenforce(stat(toStringz(name), &statbuf) == 0, name);

        accessTime = SysTime(unixTimeToStdTime(statbuf.st_atime));
        modificationTime = SysTime(unixTimeToStdTime(statbuf.st_mtime));
    }
}

unittest
{
    auto currTime = Clock.currTime();

    write(deleteme, "a");
    scope(exit) { assert(exists(deleteme)); remove(deleteme); }

    SysTime accessTime1 = void;
    SysTime modificationTime1 = void;

    getTimes(deleteme, accessTime1, modificationTime1);

    enum leeway = dur!"seconds"(5);

    {
        auto diffa = accessTime1 - currTime;
        auto diffm = modificationTime1 - currTime;
        scope(failure) writefln("[%s] [%s] [%s] [%s] [%s]", accessTime1, modificationTime1, currTime, diffa, diffm);

        assert(abs(diffa) <= leeway);
        assert(abs(diffm) <= leeway);
    }

    version(fullFileTests)
    {
        enum sleepTime = dur!"seconds"(2);
        Thread.sleep(sleepTime);

        currTime = Clock.currTime();
        write(deleteme, "b");

        SysTime accessTime2 = void;
        SysTime modificationTime2 = void;

        getTimes(deleteme, accessTime2, modificationTime2);

        {
            auto diffa = accessTime2 - currTime;
            auto diffm = modificationTime2 - currTime;
            scope(failure) writefln("[%s] [%s] [%s] [%s] [%s]", accessTime2, modificationTime2, currTime, diffa, diffm);

            //There is no guarantee that the access time will be updated.
            assert(abs(diffa) <= leeway + sleepTime);
            assert(abs(diffm) <= leeway);
        }

        assert(accessTime1 <= accessTime2);
        assert(modificationTime1 <= modificationTime2);
    }
}


/++
    $(BLUE This function is Windows-Only.)

    Get creation/access/modified times of file $(D name).

    This is the same as $(D getTimes) except that it also gives you the file
    creation time - which isn't possible on Posix systems.

    Params:
        name                 = File name to get times for.
        fileCreationTime     = Time the file was created.
        fileAccessTime       = Time the file was last accessed.
        fileModificationTime = Time the file was last modified.

    Throws:
        $(D FileException) on error.
 +/
version(StdDdoc) void getTimesWin(in char[] name,
                                  out SysTime fileCreationTime,
                                  out SysTime fileAccessTime,
                                  out SysTime fileModificationTime);
else version(Windows) void getTimesWin(in char[] name,
                                       out SysTime fileCreationTime,
                                       out SysTime fileAccessTime,
                                       out SysTime fileModificationTime)
{
    with (getFileAttributesWin(name))
    {
        fileCreationTime = std.datetime.FILETIMEToSysTime(&ftCreationTime);
        fileAccessTime = std.datetime.FILETIMEToSysTime(&ftLastAccessTime);
        fileModificationTime = std.datetime.FILETIMEToSysTime(&ftLastWriteTime);
    }
}

version(Windows) unittest
{
    auto currTime = Clock.currTime();

    write(deleteme, "a");
    scope(exit) { assert(exists(deleteme)); remove(deleteme); }

    SysTime creationTime1 = void;
    SysTime accessTime1 = void;
    SysTime modificationTime1 = void;

    getTimesWin(deleteme, creationTime1, accessTime1, modificationTime1);

    enum leeway = dur!"seconds"(5);

    {
        auto diffc = creationTime1 - currTime;
        auto diffa = accessTime1 - currTime;
        auto diffm = modificationTime1 - currTime;
        scope(failure)
        {
            writefln("[%s] [%s] [%s] [%s] [%s] [%s] [%s]",
                     creationTime1, accessTime1, modificationTime1, currTime, diffc, diffa, diffm);
        }

        // Deleting and recreating a file doesn't seem to always reset the "file creation time"
        //assert(abs(diffc) <= leeway);
        assert(abs(diffa) <= leeway);
        assert(abs(diffm) <= leeway);
    }

    version(fullFileTests)
    {
        Thread.sleep(dur!"seconds"(2));

        currTime = Clock.currTime();
        write(deleteme, "b");

        SysTime creationTime2 = void;
        SysTime accessTime2 = void;
        SysTime modificationTime2 = void;

        getTimesWin(deleteme, creationTime2, accessTime2, modificationTime2);

        {
            auto diffa = accessTime2 - currTime;
            auto diffm = modificationTime2 - currTime;
            scope(failure)
            {
                writefln("[%s] [%s] [%s] [%s] [%s]",
                         accessTime2, modificationTime2, currTime, diffa, diffm);
            }

            assert(abs(diffa) <= leeway);
            assert(abs(diffm) <= leeway);
        }

        assert(creationTime1 == creationTime2);
        assert(accessTime1 <= accessTime2);
        assert(modificationTime1 <= modificationTime2);
    }
}


/++
    Set access/modified times of file or folder $(D name).

    Params:
        name             = File/Folder name to get times for.
        accessTime       = Time the file/folder was last accessed.
        modificationTime = Time the file/folder was last modified.

    Throws:
        $(D FileException) on error.
 +/
void setTimes(in char[] name,
              SysTime accessTime,
              SysTime modificationTime)
{
    version(Windows)
    {
        const ta = SysTimeToFILETIME(accessTime);
        const tm = SysTimeToFILETIME(modificationTime);
        alias TypeTuple!(GENERIC_WRITE,
                         0,
                         null,
                         OPEN_EXISTING,
                         FILE_ATTRIBUTE_NORMAL |
                         FILE_ATTRIBUTE_DIRECTORY |
                         FILE_FLAG_BACKUP_SEMANTICS,
                         HANDLE.init)
              defaults;
        auto h = CreateFileW(std.utf.toUTF16z(name), defaults);

        cenforce(h != INVALID_HANDLE_VALUE, name);

        scope(exit)
            cenforce(CloseHandle(h), name);

        cenforce(SetFileTime(h, null, &ta, &tm), name);
    }
    else version(Posix)
    {
        timeval[2] t = void;

        t[0] = accessTime.toTimeVal();
        t[1] = modificationTime.toTimeVal();

        cenforce(utimes(toStringz(name), t) == 0, name);
    }
}

unittest
{
    string dir = deleteme ~ r".dir/a/b/c";
    string file = dir ~ "/file";

    if (!exists(dir)) mkdirRecurse(dir);
    { auto f = File(file, "w"); }

    foreach (path; [file, dir])  // test file and dir
    {
        SysTime atime = SysTime(DateTime(2010, 10, 4, 0, 0, 30));
        SysTime mtime = SysTime(DateTime(2011, 10, 4, 0, 0, 30));
        setTimes(path, atime, mtime);

        SysTime atime_res;
        SysTime mtime_res;
        getTimes(path, atime_res, mtime_res);
        assert(atime == atime_res);
        assert(mtime == mtime_res);
    }

    rmdirRecurse(dir);
}

/++
    Returns the time that the given file was last modified.

    Throws:
        $(D FileException) if the given file does not exist.
+/
SysTime timeLastModified(in char[] name)
{
    version(Windows)
    {
        SysTime dummy = void;
        SysTime ftm = void;

        getTimesWin(name, dummy, dummy, ftm);

        return ftm;
    }
    else version(Posix)
    {
        stat_t statbuf = void;

        cenforce(stat(toStringz(name), &statbuf) == 0, name);

        return SysTime(unixTimeToStdTime(statbuf.st_mtime));
    }
}


/++
    Returns the time that the given file was last modified. If the
    file does not exist, returns $(D returnIfMissing).

    A frequent usage pattern occurs in build automation tools such as
    $(WEB gnu.org/software/make, make) or $(WEB
    en.wikipedia.org/wiki/Apache_Ant, ant). To check whether file $(D
    target) must be rebuilt from file $(D source) (i.e., $(D target) is
    older than $(D source) or does not exist), use the comparison
    below. The code throws a $(D FileException) if $(D source) does not
    exist (as it should). On the other hand, the $(D SysTime.min) default
    makes a non-existing $(D target) seem infinitely old so the test
    correctly prompts building it.

    Params:
        name            = The name of the file to get the modification time for.
        returnIfMissing = The time to return if the given file does not exist.

Examples:
--------------------
if(timeLastModified(source) >= timeLastModified(target, SysTime.min))
{
    // must (re)build
}
else
{
    // target is up-to-date
}
--------------------
+/
SysTime timeLastModified(in char[] name, SysTime returnIfMissing)
{
    version(Windows)
    {
        if(!exists(name))
            return returnIfMissing;

        SysTime dummy = void;
        SysTime ftm = void;

        getTimesWin(name, dummy, dummy, ftm);

        return ftm;
    }
    else version(Posix)
    {
        stat_t statbuf = void;

        return stat(toStringz(name), &statbuf) != 0 ?
               returnIfMissing :
               SysTime(unixTimeToStdTime(statbuf.st_mtime));
    }
}

unittest
{
    //std.process.system("echo a > deleteme") == 0 || assert(false);
    if(exists(deleteme))
        remove(deleteme);

    write(deleteme, "a\n");

    scope(exit)
    {
        assert(exists(deleteme));
        remove(deleteme);
    }

    // assert(lastModified("deleteme") >
    //         lastModified("this file does not exist", SysTime.min));
    //assert(lastModified("deleteme") > lastModified(__FILE__));
}


/++
    Returns whether the given file (or directory) exists.
 +/
bool exists(in char[] name) @trusted
{
    version(Windows)
    {
// http://msdn.microsoft.com/library/default.asp?url=/library/en-us/
// fileio/base/getfileattributes.asp
        return GetFileAttributesW(std.utf.toUTF16z(name)) != 0xFFFFFFFF;
    }
    else version(Posix)
    {
        /*
            The reason why we use stat (and not access) here is
            the quirky behavior of access for SUID programs: if
            we used access, a file may not appear to "exist",
            despite that the program would be able to open it
            just fine. The behavior in question is described as
            follows in the access man page:

            > The check is done using the calling process's real
            > UID and GID, rather than the effective IDs as is
            > done when actually attempting an operation (e.g.,
            > open(2)) on the file. This allows set-user-ID
            > programs to easily determine the invoking user's
            > authority.

            While various operating systems provide eaccess or
            euidaccess functions, these are not part of POSIX -
            so it's safer to use stat instead.
        */

        stat_t statbuf = void;
        return stat(toStringz(name), &statbuf) == 0;
    }
}

unittest
{
    assert(exists("."));
    assert(!exists("this file does not exist"));
    write(deleteme, "a\n");
    scope(exit) { assert(exists(deleteme)); remove(deleteme); }
    assert(exists(deleteme));
}


/++
 Returns the attributes of the given file.

 Note that the file attributes on Windows and Posix systems are
 completely different. On Windows, they're what is returned by $(WEB
 msdn.microsoft.com/en-us/library/aa364944(v=vs.85).aspx,
 GetFileAttributes), whereas on Posix systems, they're the $(LUCKY
 st_mode) value which is part of the $(D stat struct) gotten by
 calling the $(WEB en.wikipedia.org/wiki/Stat_%28Unix%29, $(D stat))
 function.

 On Posix systems, if the given file is a symbolic link, then
 attributes are the attributes of the file pointed to by the symbolic
 link.

 Params:
 name = The file to get the attributes of.

 Throws: $(D FileException) on error.
  +/
uint getAttributes(in char[] name)
{
    version(Windows)
    {
        immutable result = GetFileAttributesW(std.utf.toUTF16z(name));

        enforce(result != uint.max, new FileException(name.idup));

        return result;
    }
    else version(Posix)
    {
        stat_t statbuf = void;

        cenforce(stat(toStringz(name), &statbuf) == 0, name);

        return statbuf.st_mode;
    }
}


/++
    If the given file is a symbolic link, then this returns the attributes of the
    symbolic link itself rather than file that it points to. If the given file
    is $(I not) a symbolic link, then this function returns the same result
    as getAttributes.

    On Windows, getLinkAttributes is identical to getAttributes. It exists on
    Windows so that you don't have to special-case code for Windows when dealing
    with symbolic links.

    Params:
        name = The file to get the symbolic link attributes of.

    Throws:
        $(D FileException) on error.
 +/
uint getLinkAttributes(in char[] name)
{
    version(Windows)
    {
        return getAttributes(name);
    }
    else version(Posix)
    {
        stat_t lstatbuf = void;
        cenforce(lstat(toStringz(name), &lstatbuf) == 0, name);
        return lstatbuf.st_mode;
    }
}


/++
    Returns whether the given file is a directory.

    Params:
        name = The path to the file.

    Throws:
        $(D FileException) if the given file does not exist.

Examples:
--------------------
assert(!"/etc/fonts/fonts.conf".isDir);
assert("/usr/share/include".isDir);
--------------------
  +/
@property bool isDir(in char[] name)
{
    version(Windows)
    {
        return (getAttributes(name) & FILE_ATTRIBUTE_DIRECTORY) != 0;
    }
    else version(Posix)
    {
        return (getAttributes(name) & S_IFMT) == S_IFDIR;
    }
}

unittest
{
    version(Windows)
    {
        if("C:\\Program Files\\".exists)
            assert("C:\\Program Files\\".isDir);

        if("C:\\Windows\\system.ini".exists)
            assert(!"C:\\Windows\\system.ini".isDir);
    }
    else version(Posix)
    {
        if("/usr/include".exists)
            assert("/usr/include".isDir);

        if("/usr/include/assert.h".exists)
            assert(!"/usr/include/assert.h".isDir);
    }
}


/++
    Returns whether the given file attributes are for a directory.

    Params:
        attributes = The file attributes.

Examples:
--------------------
assert(!attrIsDir(getAttributes("/etc/fonts/fonts.conf")));
assert(!attrIsDir(getLinkAttributes("/etc/fonts/fonts.conf")));
--------------------
  +/
bool attrIsDir(uint attributes) nothrow
{
    version(Windows)
    {
        return (attributes & FILE_ATTRIBUTE_DIRECTORY) != 0;
    }
    else version(Posix)
    {
        return (attributes & S_IFMT) == S_IFDIR;
    }
}

unittest
{
    version(Windows)
    {
        if("C:\\Program Files\\".exists)
        {
            assert(attrIsDir(getAttributes("C:\\Program Files\\")));
            assert(attrIsDir(getLinkAttributes("C:\\Program Files\\")));
        }

        if("C:\\Windows\\system.ini".exists)
        {
            assert(!attrIsDir(getAttributes("C:\\Windows\\system.ini")));
            assert(!attrIsDir(getLinkAttributes("C:\\Windows\\system.ini")));
        }
    }
    else version(Posix)
    {
        if("/usr/include".exists)
        {
            assert(attrIsDir(getAttributes("/usr/include")));
            assert(attrIsDir(getLinkAttributes("/usr/include")));
        }

        if("/usr/include/assert.h".exists)
        {
            assert(!attrIsDir(getAttributes("/usr/include/assert.h")));
            assert(!attrIsDir(getLinkAttributes("/usr/include/assert.h")));
        }
    }
}


/++
    Returns whether the given file (or directory) is a file.

    On Windows, if a file is not a directory, then it's a file. So,
    either $(D isFile) or $(D isDir) will return true for any given file.

    On Posix systems, if $(D isFile) is $(D true), that indicates that the file
    is a regular file (e.g. not a block not device). So, on Posix systems, it's
    possible for both $(D isFile) and $(D isDir) to be $(D false) for a
    particular file (in which case, it's a special file). You can use
    $(D getAttributes) to get the attributes to figure out what type of special
    it is, or you can use $(D DirEntry) to get at its $(D statBuf), which is the
    result from $(D stat). In either case, see the man page for $(D stat) for
    more information.

    Params:
        name = The path to the file.

    Throws:
        $(D FileException) if the given file does not exist.

Examples:
--------------------
assert("/etc/fonts/fonts.conf".isFile);
assert(!"/usr/share/include".isFile);
--------------------
  +/
@property bool isFile(in char[] name)
{
    version(Windows)
        return !name.isDir;
    else version(Posix)
        return (getAttributes(name) & S_IFMT) == S_IFREG;
}

unittest
{
    version(Windows)
    {
        if("C:\\Program Files\\".exists)
            assert(!"C:\\Program Files\\".isFile);

        if("C:\\Windows\\system.ini".exists)
            assert("C:\\Windows\\system.ini".isFile);
    }
    else version(Posix)
    {
        if("/usr/include".exists)
            assert(!"/usr/include".isFile);

        if("/usr/include/assert.h".exists)
            assert("/usr/include/assert.h".isFile);
    }
}


/++
    Returns whether the given file attributes are for a file.

    On Windows, if a file is not a directory, it's a file. So, either
    $(D attrIsFile) or $(D attrIsDir) will return $(D true) for the
    attributes of any given file.

    On Posix systems, if $(D attrIsFile) is $(D true), that indicates that the
    file is a regular file (e.g. not a block not device). So, on Posix systems,
    it's possible for both $(D attrIsFile) and $(D attrIsDir) to be $(D false)
    for a particular file (in which case, it's a special file). If a file is a
    special file, you can use the attributes to check what type of special file
    it is (see the man page for $(D stat) for more information).

    Params:
        attributes = The file attributes.

Examples:
--------------------
assert(attrIsFile(getAttributes("/etc/fonts/fonts.conf")));
assert(attrIsFile(getLinkAttributes("/etc/fonts/fonts.conf")));
--------------------
  +/
bool attrIsFile(uint attributes) nothrow
{
    version(Windows)
    {
        return (attributes & FILE_ATTRIBUTE_DIRECTORY) == 0;
    }
    else version(Posix)
    {
        return (attributes & S_IFMT) == S_IFREG;
    }
}

unittest
{
    version(Windows)
    {
        if("C:\\Program Files\\".exists)
        {
            assert(!attrIsFile(getAttributes("C:\\Program Files\\")));
            assert(!attrIsFile(getLinkAttributes("C:\\Program Files\\")));
        }

        if("C:\\Windows\\system.ini".exists)
        {
            assert(attrIsFile(getAttributes("C:\\Windows\\system.ini")));
            assert(attrIsFile(getLinkAttributes("C:\\Windows\\system.ini")));
        }
    }
    else version(Posix)
    {
        if("/usr/include".exists)
        {
            assert(!attrIsFile(getAttributes("/usr/include")));
            assert(!attrIsFile(getLinkAttributes("/usr/include")));
        }

        if("/usr/include/assert.h".exists)
        {
            assert(attrIsFile(getAttributes("/usr/include/assert.h")));
            assert(attrIsFile(getLinkAttributes("/usr/include/assert.h")));
        }
    }
}


/++
    Returns whether the given file is a symbolic link.

    On Windows, returns $(D true) when the file is either a symbolic link or a
    junction point.

    Params:
        name = The path to the file.

    Throws:
        $(D FileException) if the given file does not exist.
  +/
@property bool isSymlink(C)(const(C)[] name)
{
    version(Windows)
        return (getAttributes(name) & FILE_ATTRIBUTE_REPARSE_POINT) != 0;
    else version(Posix)
        return (getLinkAttributes(name) & S_IFMT) == S_IFLNK;
}

unittest
{
    version(Windows)
    {
        if("C:\\Program Files\\".exists)
            assert(!"C:\\Program Files\\".isSymlink);

        if("C:\\Users\\".exists && "C:\\Documents and Settings\\".exists)
            assert("C:\\Documents and Settings\\".isSymlink);

        enum fakeSymFile = "C:\\Windows\\system.ini";
        if(fakeSymFile.exists)
        {
            assert(!fakeSymFile.isSymlink);

            assert(!fakeSymFile.isSymlink);
            assert(!attrIsSymlink(getAttributes(fakeSymFile)));
            assert(!attrIsSymlink(getLinkAttributes(fakeSymFile)));

            assert(attrIsFile(getAttributes(fakeSymFile)));
            assert(attrIsFile(getLinkAttributes(fakeSymFile)));
            assert(!attrIsDir(getAttributes(fakeSymFile)));
            assert(!attrIsDir(getLinkAttributes(fakeSymFile)));

            assert(getAttributes(fakeSymFile) == getLinkAttributes(fakeSymFile));
        }
    }
    else version(Posix)
    {
        if("/usr/include".exists)
        {
            assert(!"/usr/include".isSymlink);

            immutable symfile = deleteme ~ "_slink\0";
            scope(exit) if(symfile.exists) symfile.remove();

            core.sys.posix.unistd.symlink("/usr/include", symfile.ptr);

            assert(symfile.isSymlink);
            assert(!attrIsSymlink(getAttributes(symfile)));
            assert(attrIsSymlink(getLinkAttributes(symfile)));

            assert(attrIsDir(getAttributes(symfile)));
            assert(!attrIsDir(getLinkAttributes(symfile)));

            assert(!attrIsFile(getAttributes(symfile)));
            assert(!attrIsFile(getLinkAttributes(symfile)));
        }

        if("/usr/include/assert.h".exists)
        {
            assert(!"/usr/include/assert.h".isSymlink);

            immutable symfile = deleteme ~ "_slink\0";
            scope(exit) if(symfile.exists) symfile.remove();

            core.sys.posix.unistd.symlink("/usr/include/assert.h", symfile.ptr);

            assert(symfile.isSymlink);
            assert(!attrIsSymlink(getAttributes(symfile)));
            assert(attrIsSymlink(getLinkAttributes(symfile)));

            assert(!attrIsDir(getAttributes(symfile)));
            assert(!attrIsDir(getLinkAttributes(symfile)));

            assert(attrIsFile(getAttributes(symfile)));
            assert(!attrIsFile(getLinkAttributes(symfile)));
        }
    }
}


/++
    Returns whether the given file attributes are for a symbolic link.

    On Windows, return $(D true) when the file is either a symbolic link or a
    junction point.

    Params:
        attributes = The file attributes.

Examples:
--------------------
core.sys.posix.unistd.symlink("/etc/fonts/fonts.conf", "/tmp/alink");

assert(!getAttributes("/tmp/alink").isSymlink);
assert(getLinkAttributes("/tmp/alink").isSymlink);
--------------------
  +/
bool attrIsSymlink(uint attributes) nothrow
{
    version(Windows)
        return (attributes & FILE_ATTRIBUTE_REPARSE_POINT) != 0;
    else version(Posix)
        return (attributes & S_IFMT) == S_IFLNK;
}


/****************************************************
 * Change directory to $(D pathname).
 * Throws: $(D FileException) on error.
 */
void chdir(in char[] pathname)
{
    version(Windows)
    {
        enforce(SetCurrentDirectoryW(std.utf.toUTF16z(pathname)),
                new FileException(pathname.idup));
    }
    else version(Posix)
    {
        cenforce(core.sys.posix.unistd.chdir(toStringz(pathname)) == 0,
                pathname);
    }
}

/****************************************************
Make directory $(D pathname).

Throws: $(D FileException) on error.
 */
void mkdir(in char[] pathname)
{
    version(Windows)
    {
        enforce(CreateDirectoryW(std.utf.toUTF16z(pathname), null),
                new FileException(pathname.idup));
    }
    else version(Posix)
    {
        cenforce(core.sys.posix.sys.stat.mkdir(toStringz(pathname), octal!777) == 0,
                 pathname);
    }
}

/****************************************************
 * Make directory and all parent directories as needed.
 *
 * Throws: $(D FileException) on error.
 */

void mkdirRecurse(in char[] pathname)
{
    const left = dirName(pathname);
    if (!exists(left))
    {
        version (Windows)
        {   /* Prevent infinite recursion if left is "d:\" and
             * drive d does not exist.
             */
            if (left.length >= 3 && left[$ - 2] == ':')
                throw new FileException(left.idup);
        }
        mkdirRecurse(left);
    }
    if (!baseName(pathname).empty)
    {
        mkdir(pathname);
    }
}

unittest
{
    // bug3570
    {
        immutable basepath = deleteme ~ "_dir";
        version (Windows)
        {
            immutable path = basepath ~ "\\fake\\here\\";
        }
        else version (Posix)
        {
            immutable path = basepath ~ `/fake/here/`;
        }

        mkdirRecurse(path);
        assert(basepath.exists && basepath.isDir);
        scope(exit) rmdirRecurse(basepath);
        assert(path.exists && path.isDir);
    }
}

/****************************************************
Remove directory $(D pathname).

Throws: $(D FileException) on error.
 */
void rmdir(in char[] pathname)
{
    version(Windows)
    {
        cenforce(RemoveDirectoryW(std.utf.toUTF16z(pathname)),
                pathname);
    }
    else version(Posix)
    {
        cenforce(core.sys.posix.unistd.rmdir(toStringz(pathname)) == 0,
                pathname);
    }
}

/++
    $(BLUE This function is Posix-Only.)

    Creates a symlink.

    Params:
        original = The file to link from.
        link     = The symlink to create.

    Note:
        Relative paths are relative to the current working directory,
        not the files being linked to or from.

    Throws:
        $(D FileException) on error (which includes if the symlink already
        exists).
  +/
version(StdDdoc) void symlink(C1, C2)(const(C1)[] original, const(C2)[] link);
else version(Posix) void symlink(C1, C2)(const(C1)[] original, const(C2)[] link)
{
    cenforce(core.sys.posix.unistd.symlink(toUTFz!(const char*)(original),
                                           toUTFz!(const char*)(link)) == 0,
             link);
}

version(Posix) unittest
{
    if("/usr/include".exists)
    {
        immutable symfile = deleteme ~ "_slink\0";
        scope(exit) if(symfile.exists) symfile.remove();

        symlink("/usr/include", symfile);

        assert(symfile.exists);
        assert(symfile.isSymlink);
        assert(!attrIsSymlink(getAttributes(symfile)));
        assert(attrIsSymlink(getLinkAttributes(symfile)));

        assert(attrIsDir(getAttributes(symfile)));
        assert(!attrIsDir(getLinkAttributes(symfile)));

        assert(!attrIsFile(getAttributes(symfile)));
        assert(!attrIsFile(getLinkAttributes(symfile)));
    }

    if("/usr/include/assert.h".exists)
    {
        assert(!"/usr/include/assert.h".isSymlink);

        immutable symfile = deleteme ~ "_slink\0";
        scope(exit) if(symfile.exists) symfile.remove();

        symlink("/usr/include/assert.h", symfile);

        assert(symfile.exists);
        assert(symfile.isSymlink);
        assert(!attrIsSymlink(getAttributes(symfile)));
        assert(attrIsSymlink(getLinkAttributes(symfile)));

        assert(!attrIsDir(getAttributes(symfile)));
        assert(!attrIsDir(getLinkAttributes(symfile)));

        assert(attrIsFile(getAttributes(symfile)));
        assert(!attrIsFile(getLinkAttributes(symfile)));
    }
}


/++
    $(BLUE This function is Posix-Only.)

    Returns the path to the file pointed to by a symlink. Note that the
    path could be either relative or absolute depending on the symlink.
    If the path is relative, it's relative to the symlink, not the current
    working directory.

    Throws:
        $(D FileException) on error.
  +/
version(StdDdoc) string readLink(C)(const(C)[] link);
else version(Posix) string readLink(C)(const(C)[] link)
{
    enum bufferLen = 2048;
    enum maxCodeUnits = 6;
    char[bufferLen] buffer;
    auto linkPtr = toUTFz!(const char*)(link);
    auto size = core.sys.posix.unistd.readlink(linkPtr,
                                               buffer.ptr,
                                               buffer.length);
    cenforce(size != -1, link);

    if(size <= bufferLen - maxCodeUnits)
        return to!string(buffer[0 .. size]);

    auto dynamicBuffer = new char[](bufferLen * 3 / 2);

    foreach(i; 0 .. 10)
    {
        size = core.sys.posix.unistd.readlink(linkPtr,
                                              dynamicBuffer.ptr,
                                              dynamicBuffer.length);
        cenforce(size != -1, link);

        if(size <= dynamicBuffer.length - maxCodeUnits)
        {
            dynamicBuffer.length = size;
            return assumeUnique(dynamicBuffer);
        }

        dynamicBuffer.length = dynamicBuffer.length * 3 / 2;
    }

    throw new FileException(to!string(link), "Path is too long to read.");
}

version(Posix) unittest
{
    foreach(file; ["/usr/include", "/usr/include/assert.h"])
    {
        if(file.exists)
        {
            immutable symfile = deleteme ~ "_slink\0";
            scope(exit) if(symfile.exists) symfile.remove();

            symlink(file, symfile);
            assert(readLink(symfile) == file, format("Failed file: %s", file));
        }
    }

    assertThrown!FileException(readLink("/doesnotexist"));
}


/****************************************************
 * Get current directory.
 * Throws: $(D FileException) on error.
 */
version(Windows) string getcwd()
{
    /* GetCurrentDirectory's return value:
        1. function succeeds: the number of characters that are written to
    the buffer, not including the terminating null character.
        2. function fails: zero
        3. the buffer (lpBuffer) is not large enough: the required size of
    the buffer, in characters, including the null-terminating character.
    */
    wchar[4096] buffW = void; //enough for most common case
    immutable n = cenforce(GetCurrentDirectoryW(to!DWORD(buffW.length), buffW.ptr),
            "getcwd");
    // we can do it because toUTFX always produces a fresh string
    if(n < buffW.length)
    {
        return toUTF8(buffW[0 .. n]);
    }
    else //staticBuff isn't enough
    {
        auto ptr = cast(wchar*) malloc(wchar.sizeof * n);
        scope(exit) free(ptr);
        immutable n2 = GetCurrentDirectoryW(n, ptr);
        cenforce(n2 && n2 < n, "getcwd");
        return toUTF8(ptr[0 .. n2]);
    }
}
else version (Posix) string getcwd()
{
    auto p = cenforce(core.sys.posix.unistd.getcwd(null, 0),
            "cannot get cwd");
    scope(exit) core.stdc.stdlib.free(p);
    return p[0 .. core.stdc.string.strlen(p)].idup;
}

unittest
{
    auto s = getcwd();
    assert(s.length);
}

version (OSX)
    private extern (C) int _NSGetExecutablePath(char* buf, uint* bufsize);
else version (FreeBSD)
    private extern (C) int sysctl (const int* name, uint namelen, void* oldp,
        size_t* oldlenp, const void* newp, size_t newlen);

/**
 * Returns the full path of the current executable.
 *
 * Throws:
 * $(XREF object, Exception)
 */
@trusted string thisExePath ()
{
    version (OSX)
    {
        import core.sys.posix.stdlib : realpath;

        uint size;

        _NSGetExecutablePath(null, &size); // get the length of the path
        auto buffer = new char[size];
        _NSGetExecutablePath(buffer.ptr, &size);

        auto absolutePath = realpath(buffer.ptr, null); // let the function allocate

        scope (exit)
        {
            if (absolutePath)
                free(absolutePath);
        }

        errnoEnforce(absolutePath);
        return to!(string)(absolutePath);
    }
    else version (linux)
    {
        return readLink("/proc/self/exe");
    }
    else version (Windows)
    {
        wchar[MAX_PATH] buf;
        wchar[] buffer = buf[];

        while (true)
        {
            auto len = GetModuleFileNameW(null, buffer.ptr, cast(DWORD) buffer.length);
            enforce(len, sysErrorString(GetLastError()));
            if (len != buffer.length)
                return to!(string)(buffer[0 .. len]);
            buffer.length *= 2;
        }
    }
    else version (FreeBSD)
    {
        enum
        {
            CTL_KERN = 1,
            KERN_PROC = 14,
            KERN_PROC_PATHNAME = 12
        }

        int[4] mib = [CTL_KERN, KERN_PROC, KERN_PROC_PATHNAME, -1];
        size_t len;

        auto result = sysctl(mib.ptr, mib.length, null, &len, null, 0); // get the length of the path
        errnoEnforce(result == 0);

        auto buffer = new char[len - 1];
        result = sysctl(mib.ptr, mib.length, buffer.ptr, &len, null, 0);
        errnoEnforce(result == 0);

        return buffer.assumeUnique;
    }
    else
        static assert(0, "thisExePath is not supported on this platform");
}

unittest
{
    auto path = thisExePath();

    assert(path.exists);
    assert(path.isAbsolute);
    assert(path.isFile);
}

version(StdDdoc)
{
    /++
        Info on a file, similar to what you'd get from stat on a Posix system.
      +/
    struct DirEntry
    {
        /++
            Constructs a DirEntry for the given file (or directory).

            Params:
                path = The file (or directory) to get a DirEntry for.

            Throws:
                $(D FileException) if the file does not exist.
        +/
        this(string path);

        version (Windows)
        {
            private this(string path, in WIN32_FIND_DATA* fd);
            private this(string path, in WIN32_FIND_DATAW *fd);
        }
        else version (Posix)
        {
            private this(string path, core.sys.posix.dirent.dirent* fd);
        }

        /++
            Returns the path to the file represented by this $(D DirEntry).

Examples:
--------------------
auto de1 = DirEntry("/etc/fonts/fonts.conf");
assert(de1.name == "/etc/fonts/fonts.conf");

auto de2 = DirEntry("/usr/share/include");
assert(de2.name == "/usr/share/include");
--------------------
          +/
        @property string name() const;


        /++
            Returns whether the file represented by this $(D DirEntry) is a
            directory.

Examples:
--------------------
auto de1 = DirEntry("/etc/fonts/fonts.conf");
assert(!de1.isDir);

auto de2 = DirEntry("/usr/share/include");
assert(de2.isDir);
--------------------
          +/
        @property bool isDir();


        /++
            Returns whether the file represented by this $(D DirEntry) is a file.

            On Windows, if a file is not a directory, then it's a file. So,
            either $(D isFile) or $(D isDir) will return $(D true).

            On Posix systems, if $(D isFile) is $(D true), that indicates that
            the file is a regular file (e.g. not a block not device). So, on
            Posix systems, it's possible for both $(D isFile) and $(D isDir) to
            be $(D false) for a particular file (in which case, it's a special
            file). You can use $(D attributes) or $(D statBuf) to get more
            information about a special file (see the stat man page for more
            details).

Examples:
--------------------
auto de1 = DirEntry("/etc/fonts/fonts.conf");
assert(de1.isFile);

auto de2 = DirEntry("/usr/share/include");
assert(!de2.isFile);
--------------------
          +/
        @property bool isFile();

        /++
            Returns whether the file represented by this $(D DirEntry) is a
            symbolic link.

            On Windows, return $(D true) when the file is either a symbolic
            link or a junction point.
          +/
        @property bool isSymlink();

        /++
            Returns the size of the the file represented by this $(D DirEntry)
            in bytes.
          +/
        @property ulong size();

        /++
            $(BLUE This function is Windows-Only.)

            Returns the creation time of the file represented by this
            $(D DirEntry).
          +/
        @property SysTime timeCreated() const;

        /++
            Returns the time that the file represented by this $(D DirEntry) was
            last accessed.

            Note that many file systems do not update the access time for files
            (generally for performance reasons), so there's a good chance that
            $(D timeLastAccessed) will return the same value as
            $(D timeLastModified).
          +/
        @property SysTime timeLastAccessed();

        /++
            Returns the time that the file represented by this $(D DirEntry) was
            last modified.
          +/
        @property SysTime timeLastModified();

        /++
            Returns the attributes of the file represented by this $(D DirEntry).

            Note that the file attributes on Windows and Posix systems are
            completely different. On, Windows, they're what is returned by
            $(D GetFileAttributes)
            $(WEB msdn.microsoft.com/en-us/library/aa364944(v=vs.85).aspx, GetFileAttributes)
            Whereas, an Posix systems, they're the $(D st_mode) value which is
            part of the $(D stat) struct gotten by calling $(D stat).

            On Posix systems, if the file represented by this $(D DirEntry) is a
            symbolic link, then attributes are the attributes of the file
            pointed to by the symbolic link.
          +/
        @property uint attributes();

        /++
            On Posix systems, if the file represented by this $(D DirEntry) is a
            symbolic link, then $(D linkAttributes) are the attributes of the
            symbolic link itself. Otherwise, $(D linkAttributes) is identical to
            $(D attributes).

            On Windows, $(D linkAttributes) is identical to $(D attributes). It
            exists on Windows so that you don't have to special-case code for
            Windows when dealing with symbolic links.
          +/
        @property uint linkAttributes();

        version(Windows)
            alias void* stat_t;

        /++
            $(BLUE This function is Posix-Only.)

            The $(D stat) struct gotten from calling $(D stat).
          +/
        @property stat_t statBuf();
    }
}
else version(Windows)
{
    struct DirEntry
    {
    public:
        alias name this;

        this(string path)
        {
            if(!path.exists)
                throw new FileException(path, "File does not exist");

            _name = path;

            with (getFileAttributesWin(path))
            {
                _size = makeUlong(nFileSizeLow, nFileSizeHigh);
                _timeCreated = std.datetime.FILETIMEToSysTime(&ftCreationTime);
                _timeLastAccessed = std.datetime.FILETIMEToSysTime(&ftLastAccessTime);
                _timeLastModified = std.datetime.FILETIMEToSysTime(&ftLastWriteTime);
                _attributes = dwFileAttributes;
            }
        }

        private this(string path, in WIN32_FIND_DATA* fd)
        {
            auto clength = to!int(core.stdc.string.strlen(fd.cFileName.ptr));

            // Convert cFileName[] to unicode
            const wlength = MultiByteToWideChar(0, 0, fd.cFileName.ptr, clength, null, 0);
            auto wbuf = new wchar[wlength];
            const n = MultiByteToWideChar(0, 0, fd.cFileName.ptr, clength, wbuf.ptr, wlength);
            assert(n == wlength);
            // toUTF8() returns a new buffer
            _name = buildPath(path, std.utf.toUTF8(wbuf[0 .. wlength]));
            _size = (cast(ulong)fd.nFileSizeHigh << 32) | fd.nFileSizeLow;
            _timeCreated = std.datetime.FILETIMEToSysTime(&fd.ftCreationTime);
            _timeLastAccessed = std.datetime.FILETIMEToSysTime(&fd.ftLastAccessTime);
            _timeLastModified = std.datetime.FILETIMEToSysTime(&fd.ftLastWriteTime);
            _attributes = fd.dwFileAttributes;
        }
        private this(string path, in WIN32_FIND_DATAW *fd)
        {
            size_t clength = std.string.wcslen(fd.cFileName.ptr);
            _name = std.utf.toUTF8(fd.cFileName[0 .. clength]);
            _name = buildPath(path, std.utf.toUTF8(fd.cFileName[0 .. clength]));
            _size = (cast(ulong)fd.nFileSizeHigh << 32) | fd.nFileSizeLow;
            _timeCreated = std.datetime.FILETIMEToSysTime(&fd.ftCreationTime);
            _timeLastAccessed = std.datetime.FILETIMEToSysTime(&fd.ftLastAccessTime);
            _timeLastModified = std.datetime.FILETIMEToSysTime(&fd.ftLastWriteTime);
            _attributes = fd.dwFileAttributes;
        }

        @property string name() const pure nothrow
        {
            return _name;
        }

        @property bool isDir() const pure nothrow
        {
            return (attributes & FILE_ATTRIBUTE_DIRECTORY) != 0;
        }

        @property bool isFile() const pure nothrow
        {
            //Are there no options in Windows other than directory and file?
            //If there are, then this probably isn't the best way to determine
            //whether this DirEntry is a file or not.
            return !isDir;
        }

        @property bool isSymlink() const pure nothrow
        {
            return (attributes & FILE_ATTRIBUTE_REPARSE_POINT) != 0;
        }

        @property ulong size() const pure nothrow
        {
            return _size;
        }

        @property SysTime timeCreated() const pure nothrow
        {
            return cast(SysTime)_timeCreated;
        }

        @property SysTime timeLastAccessed() const pure nothrow
        {
            return cast(SysTime)_timeLastAccessed;
        }

        @property SysTime timeLastModified() const pure nothrow
        {
            return cast(SysTime)_timeLastModified;
        }

        @property uint attributes() const pure nothrow
        {
            return _attributes;
        }

        @property uint linkAttributes() const pure nothrow
        {
            return _attributes;
        }

    private:
        string _name; /// The file or directory represented by this DirEntry.

        SysTime _timeCreated;      /// The time when the file was created.
        SysTime _timeLastAccessed; /// The time when the file was last accessed.
        SysTime _timeLastModified; /// The time when the file was last modified.

        ulong _size;       /// The size of the file in bytes.
        uint  _attributes; /// The file attributes from WIN32_FIND_DATAW.
    }
}
else version(Posix)
{
    struct DirEntry
    {
    public:
        alias name this;

        this(string path)
        {
            if(!path.exists)
                throw new FileException(path, "File does not exist");

            _name = path;

            _didLStat = false;
            _didStat = false;
            _dTypeSet = false;
        }

        private this(string path, core.sys.posix.dirent.dirent* fd)
        {
            immutable len = core.stdc.string.strlen(fd.d_name.ptr);
            _name = buildPath(path, fd.d_name[0 .. len]);

            _didLStat = false;
            _didStat = false;

            //fd_d_type doesn't work for all file systems,
            //in which case the result is DT_UNKOWN. But we
            //can determine the correct type from lstat, so
            //we'll only set the dtype here if we could
            //correctly determine it (not lstat in the case
            //of DT_UNKNOWN in case we don't ever actually
            //need the dtype, thus potentially avoiding the
            //cost of calling lstat).
            if(fd.d_type != DT_UNKNOWN)
            {
                _dType = fd.d_type;
                _dTypeSet = true;
            }
            else
                _dTypeSet = false;
        }

        @property string name() const pure nothrow
        {
            return _name;
        }

        @property bool isDir()
        {
            _ensureStatDone();

            return (_statBuf.st_mode & S_IFMT) == S_IFDIR;
        }

        @property bool isFile()
        {
            _ensureStatDone();

            return (_statBuf.st_mode & S_IFMT) == S_IFREG;
        }

        @property bool isSymlink()
        {
            _ensureLStatDone();

            return (_lstatMode & S_IFMT) == S_IFLNK;
        }

        @property ulong size()
        {
            _ensureStatDone();
            return _statBuf.st_size;
        }

        @property SysTime timeStatusChanged()
        {
            _ensureStatDone();

            return SysTime(unixTimeToStdTime(_statBuf.st_ctime));
        }

        @property SysTime timeLastAccessed()
        {
            _ensureStatDone();

            return SysTime(unixTimeToStdTime(_statBuf.st_ctime));
        }

        @property SysTime timeLastModified()
        {
            _ensureStatDone();

            return SysTime(unixTimeToStdTime(_statBuf.st_mtime));
        }

        @property uint attributes()
        {
            _ensureStatDone();

            return _statBuf.st_mode;
        }

        @property uint linkAttributes()
        {
            _ensureLStatDone();

            return _lstatMode;
        }

        @property stat_t statBuf()
        {
            _ensureStatDone();

            return _statBuf;
        }

    private:
        /++
            This is to support lazy evaluation, because doing stat's is
            expensive and not always needed.
         +/
        void _ensureStatDone()
        {
            if(_didStat)
                return;

            enforce(stat(toStringz(_name), &_statBuf) == 0,
                    "Failed to stat file `" ~ _name ~ "'");

            _didStat = true;
        }

        /++
            This is to support lazy evaluation, because doing stat's is
            expensive and not always needed.
         +/
        void _ensureLStatDone()
        {
            if(_didLStat)
                return;

            stat_t statbuf = void;

            enforce(lstat(toStringz(_name), &statbuf) == 0,
                "Failed to stat file `" ~ _name ~ "'");

            _lstatMode = statbuf.st_mode;

            _dTypeSet = true;
            _didLStat = true;
        }

        string _name; /// The file or directory represented by this DirEntry.

        stat_t _statBuf = void;  /// The result of stat().
        uint  _lstatMode;               /// The stat mode from lstat().
        ubyte _dType;                   /// The type of the file.

        bool _didLStat = false;   /// Whether lstat() has been called for this DirEntry.
        bool _didStat = false;    /// Whether stat() has been called for this DirEntry.
        bool _dTypeSet = false;   /// Whether the dType of the file has been set.
    }
}

unittest
{
    version(Windows)
    {
        if("C:\\Program Files\\".exists)
        {
            auto de = DirEntry("C:\\Program Files\\");
            assert(!de.isFile);
            assert(de.isDir);
            assert(!de.isSymlink);
        }

        if("C:\\Users\\".exists && "C:\\Documents and Settings\\".exists)
        {
            auto de = DirEntry("C:\\Documents and Settings\\");
            assert(de.isSymlink);
        }

        if("C:\\Windows\\system.ini".exists)
        {
            auto de = DirEntry("C:\\Windows\\system.ini");
            assert(de.isFile);
            assert(!de.isDir);
            assert(!de.isSymlink);
        }
    }
    else version(Posix)
    {
        if("/usr/include".exists)
        {
            {
                auto de = DirEntry("/usr/include");
                assert(!de.isFile);
                assert(de.isDir);
                assert(!de.isSymlink);
            }

            immutable symfile = deleteme ~ "_slink\0";
            scope(exit) if(symfile.exists) symfile.remove();

            core.sys.posix.unistd.symlink("/usr/include", symfile.ptr);

            {
                auto de = DirEntry(symfile);
                assert(!de.isFile);
                assert(de.isDir);
                assert(de.isSymlink);
            }
        }

        if("/usr/include/assert.h".exists)
        {
            auto de = DirEntry("/usr/include/assert.h");
            assert(de.isFile);
            assert(!de.isDir);
            assert(!de.isSymlink);
        }
    }
}

/***************************************************
Copy file $(D from) to file $(D to). File timestamps are preserved.
If the target file exists, it is overwritten.

Throws: $(D FileException) on error.
 */
void copy(in char[] from, in char[] to)
{
    version(Windows)
    {
        immutable result = CopyFileW(std.utf.toUTF16z(from), std.utf.toUTF16z(to), false);
        if (!result)
            throw new FileException(to.idup);
    }
    else version(Posix)
    {
        immutable fd = core.sys.posix.fcntl.open(toStringz(from), O_RDONLY);
        cenforce(fd != -1, from);
        scope(exit) core.sys.posix.unistd.close(fd);

        stat_t statbuf = void;
        cenforce(fstat(fd, &statbuf) == 0, from);
        //cenforce(core.sys.posix.sys.stat.fstat(fd, &statbuf) == 0, from);

        auto toz = toStringz(to);
        immutable fdw = core.sys.posix.fcntl.open(toz,
                O_CREAT | O_WRONLY | O_TRUNC, octal!666);
        cenforce(fdw != -1, from);
        scope(failure) core.stdc.stdio.remove(toz);
        {
            scope(failure) core.sys.posix.unistd.close(fdw);
            auto BUFSIZ = 4096u * 16;
            auto buf = core.stdc.stdlib.malloc(BUFSIZ);
            if (!buf)
            {
                BUFSIZ = 4096;
                buf = core.stdc.stdlib.malloc(BUFSIZ);
                buf || assert(false, "Out of memory in std.file.copy");
            }
            scope(exit) core.stdc.stdlib.free(buf);

            for (auto size = statbuf.st_size; size; )
            {
                immutable toxfer = (size > BUFSIZ) ? BUFSIZ : cast(size_t) size;
                cenforce(
                    core.sys.posix.unistd.read(fd, buf, toxfer) == toxfer
                    && core.sys.posix.unistd.write(fdw, buf, toxfer) == toxfer,
                    from);
                assert(size >= toxfer);
                size -= toxfer;
            }
        }

        cenforce(core.sys.posix.unistd.close(fdw) != -1, from);

        utimbuf utim = void;
        utim.actime = cast(time_t)statbuf.st_atime;
        utim.modtime = cast(time_t)statbuf.st_mtime;

        cenforce(utime(toz, &utim) != -1, from);
    }
}

unittest
{
    auto t1 = deleteme, t2 = deleteme~"2";
    scope(exit) foreach (t; [t1, t2]) if (t.exists) t.remove();
    write(t1, "1");
    copy(t1, t2);
    assert(readText(t2) == "1");
    write(t1, "2");
    copy(t1, t2);
    assert(readText(t2) == "2");
}


/++
    Remove directory and all of its content and subdirectories,
    recursively.

    Throws:
        $(D FileException) if there is an error (including if the given
        file is not a directory).
 +/
void rmdirRecurse(in char[] pathname)
{
    //No references to pathname will be kept after rmdirRecurse,
    //so the cast is safe
    rmdirRecurse(DirEntry(cast(string)pathname));
}

/++
    Remove directory and all of its content and subdirectories,
    recursively.

    Throws:
        $(D FileException) if there is an error (including if the given
        file is not a directory).
 +/
void rmdirRecurse(ref DirEntry de)
{
    if(!de.isDir)
        throw new FileException(de.name, "Not a directory");

    if(de.isSymlink)
        remove(de.name);
    else
    {
        // all children, recursively depth-first
        foreach(DirEntry e; dirEntries(de.name, SpanMode.depth, false))
        {
            attrIsDir(e.linkAttributes) ? rmdir(e.name) : remove(e.name);
        }

        // the dir itself
        rmdir(de.name);
    }
}
///ditto
//Note, without this overload, passing an RValue DirEntry still works, but
//actually fully reconstructs a DirEntry inside the
//"rmdirRecurse(in char[] pathname)" implementation. That is needlessly
//expensive.
//A DirEntry is a bit big (72B), so keeping the "by ref" signature is desirable.
void rmdirRecurse(DirEntry de)
{
    rmdirRecurse(de);
}

version(Windows) unittest
{
    auto d = deleteme ~ r".dir\a\b\c\d\e\f\g";
    mkdirRecurse(d);
    rmdirRecurse(deleteme ~ ".dir");
    enforce(!exists(deleteme ~ ".dir"));
}

version(Posix) unittest
{
    collectException(rmdirRecurse(deleteme));
    auto d = deleteme~"/a/b/c/d/e/f/g";
    enforce(collectException(mkdir(d)));
    mkdirRecurse(d);
    core.sys.posix.unistd.symlink((deleteme~"/a/b/c\0").ptr,
            (deleteme~"/link\0").ptr);
    rmdirRecurse(deleteme~"/link");
    enforce(exists(d));
    rmdirRecurse(deleteme);
    enforce(!exists(deleteme));

    d = deleteme~"/a/b/c/d/e/f/g";
    mkdirRecurse(d);
    std.process.system("ln -sf "~deleteme~"/a/b/c "~deleteme~"/link");
    rmdirRecurse(deleteme);
    enforce(!exists(deleteme));
}

unittest
{
    void[] buf;

    buf = new void[10];
    (cast(byte[])buf)[] = 3;
    if (exists("unittest_write.tmp")) remove("unittest_write.tmp");
    write("unittest_write.tmp", buf);
    void buf2[] = read("unittest_write.tmp");
    assert(buf == buf2);

    copy("unittest_write.tmp", "unittest_write2.tmp");
    buf2 = read("unittest_write2.tmp");
    assert(buf == buf2);

    remove("unittest_write.tmp");
    assert(!exists("unittest_write.tmp"));
    remove("unittest_write2.tmp");
    assert(!exists("unittest_write2.tmp"));
}

/**
 * Dictates directory spanning policy for $(D_PARAM dirEntries) (see below).
 */
enum SpanMode
{
    /** Only spans one directory. */
    shallow,
    /** Spans the directory depth-first, i.e. the content of any
     subdirectory is spanned before that subdirectory itself. Useful
     e.g. when recursively deleting files.  */
    depth,
    /** Spans the directory breadth-first, i.e. the content of any
     subdirectory is spanned right after that subdirectory itself. */
    breadth,
}

private struct DirIteratorImpl
{
    SpanMode _mode;
    // Whether we should follow symlinked directories while iterating.
    // It also indicates whether we should avoid functions which call
    // stat (since we should only need lstat in this case and it would
    // be more efficient to not call stat in addition to lstat).
    bool _followSymlink;
    DirEntry _cur;
    Appender!(DirHandle[]) _stack;
    Appender!(DirEntry[]) _stashed; //used in depth first mode
    //stack helpers
    void pushExtra(DirEntry de){ _stashed.put(de); }
    //ditto
    bool hasExtra(){ return !_stashed.data.empty; }
    //ditto
    DirEntry popExtra()
    {
        DirEntry de;
        de = _stashed.data[$-1];
        _stashed.shrinkTo(_stashed.data.length - 1);
        return de;

    }
    version(Windows)
    {
        struct DirHandle
        {
            string dirpath;
            HANDLE h;
        }

        bool stepIn(string directory)
        {
            string search_pattern = buildPath(directory, "*.*");
            WIN32_FIND_DATAW findinfo;
            HANDLE h = FindFirstFileW(toUTF16z(search_pattern), &findinfo);
            cenforce(h != INVALID_HANDLE_VALUE, directory);
            _stack.put(DirHandle(directory, h));
            return toNext(false, &findinfo);
        }

        bool next()
        {
            if(_stack.data.empty)
                return false;
            WIN32_FIND_DATAW findinfo;
            return toNext(true, &findinfo);
        }

        bool toNext(bool fetch, WIN32_FIND_DATAW* findinfo)
        {
            if(fetch)
            {
                if(FindNextFileW(_stack.data[$-1].h, findinfo) == FALSE)
                {
                    popDirStack();
                    return false;
                }
            }
            while( std.string.wcscmp(findinfo.cFileName.ptr, ".") == 0
                    || std.string.wcscmp(findinfo.cFileName.ptr, "..") == 0)
                if(FindNextFileW(_stack.data[$-1].h, findinfo) == FALSE)
                {
                    popDirStack();
                    return false;
                }
            _cur = DirEntry(_stack.data[$-1].dirpath, findinfo);
            return true;
        }

        bool toNext(bool fetch, WIN32_FIND_DATA* findinfo)
        {
            if(fetch)
            {
                if(FindNextFileA(_stack.data[$-1].h, findinfo) == FALSE)
                {
                    popDirStack();
                    return false;
                }
            }
            while( core.stdc.string.strcmp(findinfo.cFileName.ptr, ".") == 0
                    || core.stdc.string.strcmp(findinfo.cFileName.ptr, "..") == 0)
                if(FindNextFileA(_stack.data[$-1].h, findinfo) == FALSE)
                {
                    popDirStack();
                    return false;
                }
            _cur = DirEntry(_stack.data[$-1].dirpath, findinfo);
            return true;
        }

        void popDirStack()
        {
            assert(!_stack.data.empty);
            FindClose(_stack.data[$-1].h);
            _stack.shrinkTo(_stack.data.length-1);
        }

        void releaseDirStack()
        {
            foreach( d;  _stack.data)
                FindClose(d.h);
        }

        bool mayStepIn()
        {
            return _followSymlink ? _cur.isDir : _cur.isDir && !_cur.isSymlink;
        }
    }
    else version(Posix)
    {
        struct DirHandle
        {
            string dirpath;
            DIR*   h;
        }

        bool stepIn(string directory)
        {
            auto h = cenforce(opendir(toStringz(directory)), directory);
            _stack.put(DirHandle(directory, h));
            return next();
        }

        bool next()
        {
            if(_stack.data.empty)
                return false;
            for(dirent* fdata; (fdata = readdir(_stack.data[$-1].h)) != null; )
            {
                // Skip "." and ".."
                if(core.stdc.string.strcmp(fdata.d_name.ptr, ".")  &&
                   core.stdc.string.strcmp(fdata.d_name.ptr, "..") )
                {
                    _cur = DirEntry(_stack.data[$-1].dirpath, fdata);
                    return true;
                }
            }
            popDirStack();
            return false;
        }

        void popDirStack()
        {
            assert(!_stack.data.empty);
            closedir(_stack.data[$-1].h);
            _stack.shrinkTo(_stack.data.length-1);
        }

        void releaseDirStack()
        {
            foreach( d;  _stack.data)
                closedir(d.h);
        }

        bool mayStepIn()
        {
            return _followSymlink ? _cur.isDir : attrIsDir(_cur.linkAttributes);
        }
    }

    this(string pathname, SpanMode mode, bool followSymlink)
    {
        _mode = mode;
        _followSymlink = followSymlink;
        _stack = appender(cast(DirHandle[])[]);
        if(_mode == SpanMode.depth)
            _stashed = appender(cast(DirEntry[])[]);
        if(stepIn(pathname))
        {
            if(_mode == SpanMode.depth)
                while(mayStepIn())
                {
                    auto thisDir = _cur;
                    if(stepIn(_cur.name))
                    {
                        pushExtra(thisDir);
                    }
                    else
                        break;
                }
        }
    }
    @property bool empty(){ return _stashed.data.empty && _stack.data.empty; }
    @property DirEntry front(){ return _cur; }
    void popFront()
    {
        switch(_mode)
        {
        case SpanMode.depth:
            if(next())
            {
                while(mayStepIn())
                {
                    auto thisDir = _cur;
                    if(stepIn(_cur.name))
                    {
                        pushExtra(thisDir);
                    }
                    else
                        break;
                }
            }
            else if(hasExtra())
                _cur = popExtra();
            break;
        case SpanMode.breadth:
            if(mayStepIn())
            {
                if(!stepIn(_cur.name))
                    while(!empty && !next()){}
            }
            else
                while(!empty && !next()){}
            break;
        default:
            next();
        }
    }

    ~this()
    {
        releaseDirStack();
    }
}

struct DirIterator
{
private:
    RefCounted!(DirIteratorImpl, RefCountedAutoInitialize.no) impl;
    this(string pathname, SpanMode mode, bool followSymlink)
    {
        impl = typeof(impl)(pathname, mode, followSymlink);
    }
public:
    @property bool empty(){ return impl.empty; }
    @property DirEntry front(){ return impl.front; }
    void popFront(){ impl.popFront(); }

}
/++
    Returns an input range of DirEntry that lazily iterates a given directory,
    also provides two ways of foreach iteration. The iteration variable can be of
    type $(D_PARAM string) if only the name is needed, or $(D_PARAM DirEntry)
    if additional details are needed. The span mode dictates the how the
    directory is traversed. The name of the each directory entry iterated
    contains the absolute path.

    Params:
        path = The directory to iterate over.
        mode = Whether the directory's sub-directories should be iterated
               over depth-first ($(D_PARAM depth)), breadth-first
               ($(D_PARAM breadth)), or not at all ($(D_PARAM shallow)).
        followSymlink = Whether symbolic links which point to directories
                         should be treated as directories and their contents
                         iterated over.

    Throws:
        $(D FileException) if the directory does not exist.

Examples:
--------------------
// Iterate a directory in depth
foreach (string name; dirEntries("destroy/me", SpanMode.depth))
{
 remove(name);
}
// Iterate a directory in breadth
foreach (string name; dirEntries(".", SpanMode.breadth))
{
 writeln(name);
}
// Iterate a directory and get detailed info about it
foreach (DirEntry e; dirEntries("dmd-testing", SpanMode.breadth))
{
 writeln(e.name, "\t", e.size);
}
// Iterate over all *.d files in current directory and all its subdirectories
auto dFiles = filter!`endsWith(a.name,".d")`(dirEntries(".",SpanMode.depth));
foreach(d; dFiles)
    writeln(d.name);
// Hook it up with std.parallelism to compile them all in parallel:
foreach(d; parallel(dFiles, 1)) //passes by 1 file to each thread
{
    string cmd = "dmd -c "  ~ d.name;
    writeln(cmd);
    std.process.system(cmd);
}
--------------------
 +/
auto dirEntries(string path, SpanMode mode, bool followSymlink = true)
{
    return DirIterator(path, mode, followSymlink);
}

unittest
{
    string testdir = "deleteme.dmd.unittest.std.file" ~ to!string(getpid()); // needs to be relative
    mkdirRecurse(buildPath(testdir, "somedir"));
    scope(exit) rmdirRecurse(testdir);
    write(buildPath(testdir, "somefile"), null);
    write(buildPath(testdir, "somedir", "somedeepfile"), null);

    // testing range interface
    size_t equalEntries(string relpath, SpanMode mode)
    {
        auto len = enforce(walkLength(dirEntries(absolutePath(relpath), mode)));
        assert(walkLength(dirEntries(relpath, mode)) == len);
        assert(equal(
                   map!(a => std.path.absolutePath(a.name))(dirEntries(relpath, mode)),
                   map!(a => a.name)(dirEntries(absolutePath(relpath), mode))));
        return len;
    }

    assert(equalEntries(testdir, SpanMode.shallow) == 2);
    assert(equalEntries(testdir, SpanMode.depth) == 3);
    assert(equalEntries(testdir, SpanMode.breadth) == 3);

    // testing opApply
    foreach (string name; dirEntries(testdir, SpanMode.breadth))
    {
        //writeln(name);
        assert(name.startsWith(testdir));
    }
    foreach (DirEntry e; dirEntries(absolutePath(testdir), SpanMode.breadth))
    {
        //writeln(name);
        assert(e.isFile || e.isDir, e.name);
    }

    //issue 7264
    foreach (string name; dirEntries(testdir, "*.d", SpanMode.breadth))
    {

    }
    foreach (entry; dirEntries(testdir, SpanMode.breadth))
    {
        static assert(is(typeof(entry) == DirEntry));
    }
    //issue 7138
<<<<<<< HEAD
    auto a = array(dirEntries(".", SpanMode.shallow));

    // issue 11392
    auto dFiles = dirEntries(".", SpanMode.shallow);
=======
    auto a = array(dirEntries(testdir, SpanMode.shallow));

    // issue 11392
    auto dFiles = dirEntries(testdir, SpanMode.shallow);
>>>>>>> 4d3a2c49
    foreach(d; dFiles){}
}

/++
    Convenience wrapper for filtering file names with a glob pattern.

    Params:
        path = The directory to iterate over.
        pattern  = String with wildcards, such as $(RED "*.d"). The supported
                   wildcard strings are described under
                   $(XREF path, globMatch).
        mode = Whether the directory's sub-directories should be iterated
               over depth-first ($(D_PARAM depth)), breadth-first
               ($(D_PARAM breadth)), or not at all ($(D_PARAM shallow)).
        followSymlink = Whether symbolic links which point to directories
                         should be treated as directories and their contents
                         iterated over.

    Throws:
        $(D FileException) if the directory does not exist.

Examples:
--------------------
// Iterate over all D source files in current directory and all its
// subdirectories
auto dFiles = dirEntries(".","*.{d,di}",SpanMode.depth);
foreach(d; dFiles)
    writeln(d.name);
--------------------
 +/
auto dirEntries(string path, string pattern, SpanMode mode,
    bool followSymlink = true)
{
    bool f(DirEntry de) { return globMatch(baseName(de.name), pattern); }
    return filter!f(DirIterator(path, mode, followSymlink));
}

/++
    $(RED Deprecated. It will be removed in July 2014.
         Please use $(LREF DirEntry) constructor directly instead.)

    Returns a DirEntry for the given file (or directory).

    Params:
        name = The file (or directory) to get a DirEntry for.

    Throws:
        $(D FileException) if the file does not exist.
 +/
deprecated("Please use DirEntry constructor directly instead.")
DirEntry dirEntry(in char[] name)
{
    return DirEntry(name.idup);
}

//Test dirEntry with a directory.
unittest
{
    auto before = Clock.currTime();
    Thread.sleep(dur!"seconds"(2));
    immutable path = deleteme ~ "_dir";
    scope(exit) { if(path.exists) rmdirRecurse(path); }

    mkdir(path);
    Thread.sleep(dur!"seconds"(2));
    auto de = dirEntry(path);
    assert(de.name == path);
    assert(de.isDir);
    assert(!de.isFile);
    assert(!de.isSymlink);

    assert(de.isDir == path.isDir);
    assert(de.isFile == path.isFile);
    assert(de.isSymlink == path.isSymlink);
    assert(de.size == path.getSize());
    assert(de.attributes == getAttributes(path));
    assert(de.linkAttributes == getLinkAttributes(path));

    auto now = Clock.currTime();
    scope(failure) writefln("[%s] [%s] [%s] [%s]", before, de.timeLastAccessed, de.timeLastModified, now);
    assert(de.timeLastAccessed > before);
    assert(de.timeLastAccessed < now);
    assert(de.timeLastModified > before);
    assert(de.timeLastModified < now);

    assert(attrIsDir(de.attributes));
    assert(attrIsDir(de.linkAttributes));
    assert(!attrIsFile(de.attributes));
    assert(!attrIsFile(de.linkAttributes));
    assert(!attrIsSymlink(de.attributes));
    assert(!attrIsSymlink(de.linkAttributes));

    version(Windows)
    {
        assert(de.timeCreated > before);
        assert(de.timeCreated < now);
    }
    else version(Posix)
    {
        assert(de.timeStatusChanged > before);
        assert(de.timeStatusChanged < now);
        assert(de.attributes == de.statBuf.st_mode);
    }
}

//Test dirEntry with a file.
unittest
{
    auto before = Clock.currTime();
    Thread.sleep(dur!"seconds"(2));
    immutable path = deleteme ~ "_file";
    scope(exit) { if(path.exists) remove(path); }

    write(path, "hello world");
    Thread.sleep(dur!"seconds"(2));
    auto de = dirEntry(path);
    assert(de.name == path);
    assert(!de.isDir);
    assert(de.isFile);
    assert(!de.isSymlink);

    assert(de.isDir == path.isDir);
    assert(de.isFile == path.isFile);
    assert(de.isSymlink == path.isSymlink);
    assert(de.size == path.getSize());
    assert(de.attributes == getAttributes(path));
    assert(de.linkAttributes == getLinkAttributes(path));

    auto now = Clock.currTime();
    scope(failure) writefln("[%s] [%s] [%s] [%s]", before, de.timeLastAccessed, de.timeLastModified, now);
    assert(de.timeLastAccessed > before);
    assert(de.timeLastAccessed < now);
    assert(de.timeLastModified > before);
    assert(de.timeLastModified < now);

    assert(!attrIsDir(de.attributes));
    assert(!attrIsDir(de.linkAttributes));
    assert(attrIsFile(de.attributes));
    assert(attrIsFile(de.linkAttributes));
    assert(!attrIsSymlink(de.attributes));
    assert(!attrIsSymlink(de.linkAttributes));

    version(Windows)
    {
        assert(de.timeCreated > before);
        assert(de.timeCreated < now);
    }
    else version(Posix)
    {
        assert(de.timeStatusChanged > before);
        assert(de.timeStatusChanged < now);
        assert(de.attributes == de.statBuf.st_mode);
    }
}

//Test dirEntry with a symlink to a directory.
version(linux) unittest
{
    auto before = Clock.currTime();
    Thread.sleep(dur!"seconds"(2));
    immutable orig = deleteme ~ "_dir";
    mkdir(orig);
    immutable path = deleteme ~ "_slink";
    scope(exit) { if(orig.exists) rmdirRecurse(orig); }
    scope(exit) { if(path.exists) remove(path); }

    core.sys.posix.unistd.symlink((orig ~ "\0").ptr, (path ~ "\0").ptr);
    Thread.sleep(dur!"seconds"(2));
    auto de = dirEntry(path);
    assert(de.name == path);
    assert(de.isDir);
    assert(!de.isFile);
    assert(de.isSymlink);

    assert(de.isDir == path.isDir);
    assert(de.isFile == path.isFile);
    assert(de.isSymlink == path.isSymlink);
    assert(de.size == path.getSize());
    assert(de.attributes == getAttributes(path));
    assert(de.linkAttributes == getLinkAttributes(path));

    auto now = Clock.currTime();
    scope(failure) writefln("[%s] [%s] [%s] [%s]", before, de.timeLastAccessed, de.timeLastModified, now);
    assert(de.timeLastAccessed > before);
    assert(de.timeLastAccessed < now);
    assert(de.timeLastModified > before);
    assert(de.timeLastModified < now);

    assert(attrIsDir(de.attributes));
    assert(!attrIsDir(de.linkAttributes));
    assert(!attrIsFile(de.attributes));
    assert(!attrIsFile(de.linkAttributes));
    assert(!attrIsSymlink(de.attributes));
    assert(attrIsSymlink(de.linkAttributes));

    assert(de.timeStatusChanged > before);
    assert(de.timeStatusChanged < now);
    assert(de.attributes == de.statBuf.st_mode);
}

//Test dirEntry with a symlink to a file.
version(linux) unittest
{
    auto before = Clock.currTime();
    Thread.sleep(dur!"seconds"(2));
    immutable orig = deleteme ~ "_file";
    write(orig, "hello world");
    immutable path = deleteme ~ "_slink";
    scope(exit) { if(orig.exists) remove(orig); }
    scope(exit) { if(path.exists) remove(path); }

    core.sys.posix.unistd.symlink((orig ~ "\0").ptr, (path ~ "\0").ptr);
    Thread.sleep(dur!"seconds"(2));
    auto de = dirEntry(path);
    assert(de.name == path);
    assert(!de.isDir);
    assert(de.isFile);
    assert(de.isSymlink);

    assert(de.isDir == path.isDir);
    assert(de.isFile == path.isFile);
    assert(de.isSymlink == path.isSymlink);
    assert(de.size == path.getSize());
    assert(de.attributes == getAttributes(path));
    assert(de.linkAttributes == getLinkAttributes(path));

    auto now = Clock.currTime();
    scope(failure) writefln("[%s] [%s] [%s] [%s]", before, de.timeLastAccessed, de.timeLastModified, now);
    assert(de.timeLastAccessed > before);
    assert(de.timeLastAccessed < now);
    assert(de.timeLastModified > before);
    assert(de.timeLastModified < now);

    assert(!attrIsDir(de.attributes));
    assert(!attrIsDir(de.linkAttributes));
    assert(attrIsFile(de.attributes));
    assert(!attrIsFile(de.linkAttributes));
    assert(!attrIsSymlink(de.attributes));
    assert(attrIsSymlink(de.linkAttributes));

    assert(de.timeStatusChanged > before);
    assert(de.timeStatusChanged < now);
    assert(de.attributes == de.statBuf.st_mode);
}


/**
Reads an entire file into an array.

Example:
----
// Load file; each line is an int followed by comma, whitespace and a
// double.
auto a = slurp!(int, double)("filename", "%s, %s");
----
 */
Select!(Types.length == 1, Types[0][], Tuple!(Types)[])
slurp(Types...)(string filename, in char[] format)
{
    typeof(return) result;
    auto app = appender!(typeof(return))();
    ElementType!(typeof(return)) toAdd;
    auto f = File(filename);
    scope(exit) f.close();
    foreach (line; f.byLine())
    {
        formattedRead(line, format, &toAdd);
        enforce(line.empty,
                text("Trailing characters at the end of line: `", line,
                        "'"));
        app.put(toAdd);
    }
    return app.data;
}

unittest
{
    // Tuple!(int, double)[] x;
    // auto app = appender(&x);
    write(deleteme, "12 12.25\n345 1.125");
    scope(exit) { assert(exists(deleteme)); remove(deleteme); }
    auto a = slurp!(int, double)(deleteme, "%s %s");
    assert(a.length == 2);
    assert(a[0] == tuple(12, 12.25));
    assert(a[1] == tuple(345, 1.125));
}


/**
Returns the path to a directory for temporary files.

On Windows, this function returns the result of calling the Windows API function
$(LINK2 http://msdn.microsoft.com/en-us/library/windows/desktop/aa364992.aspx, $(D GetTempPath)).

On POSIX platforms, it searches through the following list of directories
and returns the first one which is found to exist:
$(OL
    $(LI The directory given by the $(D TMPDIR) environment variable.)
    $(LI The directory given by the $(D TEMP) environment variable.)
    $(LI The directory given by the $(D TMP) environment variable.)
    $(LI $(D /tmp))
    $(LI $(D /var/tmp))
    $(LI $(D /usr/tmp))
)

On all platforms, $(D tempDir) returns $(D ".") on failure, representing
the current working directory.

The return value of the function is cached, so the procedures described
above will only be performed the first time the function is called.  All
subsequent runs will return the same string, regardless of whether
environment variables and directory structures have changed in the
meantime.

The POSIX $(D tempDir) algorithm is inspired by Python's
$(LINK2 http://docs.python.org/library/tempfile.html#tempfile.tempdir, $(D tempfile.tempdir)).
*/
string tempDir() @trusted
{
    static string cache;
    if (cache is null)
    {
        version(Windows)
        {
            wchar[MAX_PATH] buf;
            DWORD len = GetTempPathW(buf.length, buf.ptr);
            if (len) cache = toUTF8(buf[0 .. len]);
        }
        else version(Posix)
        {
            // This function looks through the list of alternative directories
            // and returns the first one which exists and is a directory.
            static string findExistingDir(T...)(lazy T alternatives)
            {
                foreach (dir; alternatives)
                    if (!dir.empty && exists(dir)) return dir;
                return null;
            }

            cache = findExistingDir(environment.get("TMPDIR"),
                                    environment.get("TEMP"),
                                    environment.get("TMP"),
                                    "/tmp",
                                    "/var/tmp",
                                    "/usr/tmp");
        }
        else static assert (false, "Unsupported platform");

        if (cache is null) cache = ".";
    }
    return cache;
}<|MERGE_RESOLUTION|>--- conflicted
+++ resolved
@@ -2722,17 +2722,10 @@
         static assert(is(typeof(entry) == DirEntry));
     }
     //issue 7138
-<<<<<<< HEAD
-    auto a = array(dirEntries(".", SpanMode.shallow));
-
-    // issue 11392
-    auto dFiles = dirEntries(".", SpanMode.shallow);
-=======
     auto a = array(dirEntries(testdir, SpanMode.shallow));
 
     // issue 11392
     auto dFiles = dirEntries(testdir, SpanMode.shallow);
->>>>>>> 4d3a2c49
     foreach(d; dFiles){}
 }
 
