/**
Computes $(LINK2 https://en.wikipedia.org/wiki/MurmurHash, MurmurHash) hashes
of arbitrary data. MurmurHash is a non-cryptographic hash function suitable
for general hash-based lookup. It is optimized for x86 but can be used on
all architectures.

The current version is MurmurHash3, which yields a 32-bit or 128-bit hash value.
The older MurmurHash 1 and 2 are currently not supported.

MurmurHash3 comes in three flavors, listed in increasing order of throughput:
$(UL
$(LI $(D MurmurHash3!32) produces a 32-bit value and is optimized for 32-bit architectures)
$(LI $(D MurmurHash3!(128, 32)) produces a 128-bit value and is optimized for 32-bit architectures)
$(LI $(D MurmurHash3!(128, 64)) produces a 128-bit value and is optimized for 64-bit architectures)
)

Note:
$(UL
$(LI $(D MurmurHash3!(128, 32)) and $(D MurmurHash3!(128, 64)) produce different values.)
$(LI The current implementation is optimized for little endian architectures.
  It will exhibit different results on big endian architectures and a slightly
  less uniform distribution.)
)

This module conforms to the APIs defined in $(MREF std, digest).

This module publicly imports $(MREF std, digest) and can be used as a stand-alone module.

Source: $(PHOBOSSRC std/digest/_murmurhash.d)
License: $(HTTP www.boost.org/LICENSE_1_0.txt, Boost License 1.0).
Authors: Guillaume Chatelet
References: $(LINK2 https://github.com/aappleby/smhasher, Reference implementation)
$(BR) $(LINK2 https://en.wikipedia.org/wiki/MurmurHash, Wikipedia)
*/
/* Copyright Guillaume Chatelet 2016.
 * Distributed under the Boost Software License, Version 1.0.
 * (See LICENSE_1_0.txt or copy at http://www.boost.org/LICENSE_1_0.txt)
 */
module std.digest.murmurhash;

version (X86)
<<<<<<< HEAD
    version = haveUnalignedLoads;
else version (X86_64)
    version = haveUnalignedLoads;
=======
    version = HaveUnalignedLoads;
else version (X86_64)
    version = HaveUnalignedLoads;
>>>>>>> 30d06179

///
@safe unittest
{
    // MurmurHash3!32, MurmurHash3!(128, 32) and MurmurHash3!(128, 64) implement
    // the std.digest Template API.
    static assert(isDigest!(MurmurHash3!32));
    // The convenient digest template allows for quick hashing of any data.
    ubyte[4] hashed = digest!(MurmurHash3!32)([1, 2, 3, 4]);
    assert(hashed == [0, 173, 69, 68]);
}

///
@safe unittest
{
    // One can also hash ubyte data piecewise by instanciating a hasher and call
    // the 'put' method.
    const(ubyte)[] data1 = [1, 2, 3];
    const(ubyte)[] data2 = [4, 5, 6, 7];
    // The incoming data will be buffered and hashed element by element.
    MurmurHash3!32 hasher;
    hasher.put(data1);
    hasher.put(data2);
    // The call to 'finish' ensures:
    // - the remaining bits are processed
    // - the hash gets finalized
    auto hashed = hasher.finish();
    assert(hashed == [181, 151, 88, 252]);
}

///
@safe unittest
{
    // Using `putElements`, `putRemainder` and `finalize` you gain full
    // control over which part of the algorithm to run.
    // This allows for maximum throughput but needs extra care.

    // Data type must be the same as the hasher's element type:
    // - uint for MurmurHash3!32
    // - uint[4] for MurmurHash3!(128, 32)
    // - ulong[2] for MurmurHash3!(128, 64)
    const(uint)[] data = [1, 2, 3, 4];
    // Note the hasher starts with 'Fast'.
    MurmurHash3!32 hasher;
    // Push as many array of elements as you need. The less calls the better.
    hasher.putElements(data);
    // Put remainder bytes if needed. This method can be called only once.
    hasher.putRemainder(ubyte(1), ubyte(1), ubyte(1));
    // Call finalize to incorporate data length in the hash.
    hasher.finalize();
    // Finally get the hashed value.
    auto hashed = hasher.getBytes();
    assert(hashed == [188, 165, 108, 2]);
}

public import std.digest;

@safe:

/*
Performance notes:
 - To help a bit with the performance when compiling with DMD some
   functions have been rewritten to pass by value instead of by reference.
 - GDC and LDC are on par with their C++ counterpart.
 - DMD is typically between 20% to 50% of the GCC version.
*/

/++
 + Implements the MurmurHash3 functions. You can specify the `size` of the
 + hash in bit. For 128 bit hashes you can specify whether to optimize for 32
 + or 64 bit architectures. If you don't specify the `opt` value it will select
 + the fastest version of the host platform.
 +
 + This hasher is compatible with the `Digest` API:
 + $(UL
 + $(LI `void start()`)
 + $(LI `void put(scope const(ubyte)[] data...)`)
 + $(LI `ubyte[Element.sizeof] finish()`)
 + )
 +
 + It also provides a faster, low level API working with data of size
 + `Element.sizeof`:
 + $(UL
 + $(LI `void putElements(scope const(Element[]) elements...)`)
 + $(LI `void putRemainder(scope const(ubyte[]) data...)`)
 + $(LI `void finalize()`)
 + $(LI `Element get()`)
 + $(LI `ubyte[Element.sizeof] getBytes()`)
 + )
 +/
struct MurmurHash3(uint size /* 32 or 128 */ , uint opt = size_t.sizeof == 8 ? 64 : 32)
{
    enum blockSize = size; // Number of bits of the hashed value.
    size_t element_count; // The number of full elements pushed, this is used for finalization.

    static if (size == 32)
    {
        private enum uint c1 = 0xcc9e2d51;
        private enum uint c2 = 0x1b873593;
        private uint h1;
        alias Element = uint; /// The element type for 32-bit implementation.

        this(uint seed)
        {
            h1 = seed;
        }
        /++
        Adds a single Element of data without increasing `element_count`.
        Make sure to increase `element_count` by `Element.sizeof` for each call to `putElement`.
        +/
        void putElement(uint block) pure nothrow @nogc
        {
            h1 = update(h1, block, 0, c1, c2, 15, 13, 0xe6546b64U);
        }

        /// Put remainder bytes. This must be called only once after `putElement` and before `finalize`.
        void putRemainder(scope const(ubyte[]) data...) pure nothrow @nogc
        {
            assert(data.length < Element.sizeof);
            assert(data.length >= 0);
            element_count += data.length;
            uint k1 = 0;
            final switch (data.length & 3)
            {
            case 3:
                k1 ^= data[2] << 16;
                goto case;
            case 2:
                k1 ^= data[1] << 8;
                goto case;
            case 1:
                k1 ^= data[0];
                h1 ^= shuffle(k1, c1, c2, 15);
                goto case;
            case 0:
            }
        }

        /// Incorporate `element_count` and finalizes the hash.
        void finalize() pure nothrow @nogc
        {
            h1 ^= element_count;
            h1 = fmix(h1);
        }

        /// Returns the hash as an uint value.
        Element get() pure nothrow @nogc
        {
            return h1;
        }

        /// Returns the current hashed value as an ubyte array.
        ubyte[4] getBytes() pure nothrow @nogc
        {
            return cast(typeof(return)) cast(uint[1])[get()];
        }
    }
    else static if (size == 128 && opt == 32)
    {
        private enum uint c1 = 0x239b961b;
        private enum uint c2 = 0xab0e9789;
        private enum uint c3 = 0x38b34ae5;
        private enum uint c4 = 0xa1e38b93;
        private uint h4, h3, h2, h1;

        alias Element = uint[4]; /// The element type for 128-bit implementation.

        this(uint seed4, uint seed3, uint seed2, uint seed1) pure nothrow @nogc
        {
            h4 = seed4;
            h3 = seed3;
            h2 = seed2;
            h1 = seed1;
        }

        this(uint seed) pure nothrow @nogc
        {
            h4 = h3 = h2 = h1 = seed;
        }

        /++
        Adds a single Element of data without increasing element_count.
        Make sure to increase `element_count` by `Element.sizeof` for each call to `putElement`.
        +/
        void putElement(Element block) pure nothrow @nogc
        {
            h1 = update(h1, block[0], h2, c1, c2, 15, 19, 0x561ccd1bU);
            h2 = update(h2, block[1], h3, c2, c3, 16, 17, 0x0bcaa747U);
            h3 = update(h3, block[2], h4, c3, c4, 17, 15, 0x96cd1c35U);
            h4 = update(h4, block[3], h1, c4, c1, 18, 13, 0x32ac3b17U);
        }

        /// Put remainder bytes. This must be called only once after `putElement` and before `finalize`.
        void putRemainder(scope const(ubyte[]) data...) pure nothrow @nogc
        {
            assert(data.length < Element.sizeof);
            assert(data.length >= 0);
            element_count += data.length;
            uint k1 = 0;
            uint k2 = 0;
            uint k3 = 0;
            uint k4 = 0;

            final switch (data.length & 15)
            {
            case 15:
                k4 ^= data[14] << 16;
                goto case;
            case 14:
                k4 ^= data[13] << 8;
                goto case;
            case 13:
                k4 ^= data[12] << 0;
                h4 ^= shuffle(k4, c4, c1, 18);
                goto case;
            case 12:
                k3 ^= data[11] << 24;
                goto case;
            case 11:
                k3 ^= data[10] << 16;
                goto case;
            case 10:
                k3 ^= data[9] << 8;
                goto case;
            case 9:
                k3 ^= data[8] << 0;
                h3 ^= shuffle(k3, c3, c4, 17);
                goto case;
            case 8:
                k2 ^= data[7] << 24;
                goto case;
            case 7:
                k2 ^= data[6] << 16;
                goto case;
            case 6:
                k2 ^= data[5] << 8;
                goto case;
            case 5:
                k2 ^= data[4] << 0;
                h2 ^= shuffle(k2, c2, c3, 16);
                goto case;
            case 4:
                k1 ^= data[3] << 24;
                goto case;
            case 3:
                k1 ^= data[2] << 16;
                goto case;
            case 2:
                k1 ^= data[1] << 8;
                goto case;
            case 1:
                k1 ^= data[0] << 0;
                h1 ^= shuffle(k1, c1, c2, 15);
                goto case;
            case 0:
            }
        }

        /// Incorporate `element_count` and finalizes the hash.
        void finalize() pure nothrow @nogc
        {
            h1 ^= element_count;
            h2 ^= element_count;
            h3 ^= element_count;
            h4 ^= element_count;

            h1 += h2;
            h1 += h3;
            h1 += h4;
            h2 += h1;
            h3 += h1;
            h4 += h1;

            h1 = fmix(h1);
            h2 = fmix(h2);
            h3 = fmix(h3);
            h4 = fmix(h4);

            h1 += h2;
            h1 += h3;
            h1 += h4;
            h2 += h1;
            h3 += h1;
            h4 += h1;
        }

        /// Returns the hash as an uint[4] value.
        Element get() pure nothrow @nogc
        {
            return [h1, h2, h3, h4];
        }

        /// Returns the current hashed value as an ubyte array.
        ubyte[16] getBytes() pure nothrow @nogc
        {
            return cast(typeof(return)) get();
        }
    }
    else static if (size == 128 && opt == 64)
    {
        private enum ulong c1 = 0x87c37b91114253d5;
        private enum ulong c2 = 0x4cf5ad432745937f;
        private ulong h2, h1;

        alias Element = ulong[2]; /// The element type for 128-bit implementation.

        this(ulong seed) pure nothrow @nogc
        {
            h2 = h1 = seed;
        }

        this(ulong seed2, ulong seed1) pure nothrow @nogc
        {
            h2 = seed2;
            h1 = seed1;
        }

        /++
        Adds a single Element of data without increasing `element_count`.
        Make sure to increase `element_count` by `Element.sizeof` for each call to `putElement`.
        +/
        void putElement(Element block) pure nothrow @nogc
        {
            h1 = update(h1, block[0], h2, c1, c2, 31, 27, 0x52dce729U);
            h2 = update(h2, block[1], h1, c2, c1, 33, 31, 0x38495ab5U);
        }

        /// Put remainder bytes. This must be called only once after `putElement` and before `finalize`.
        void putRemainder(scope const(ubyte[]) data...) pure nothrow @nogc
        {
            assert(data.length < Element.sizeof);
            assert(data.length >= 0);
            element_count += data.length;
            ulong k1 = 0;
            ulong k2 = 0;
            final switch (data.length & 15)
            {
            case 15:
                k2 ^= ulong(data[14]) << 48;
                goto case;
            case 14:
                k2 ^= ulong(data[13]) << 40;
                goto case;
            case 13:
                k2 ^= ulong(data[12]) << 32;
                goto case;
            case 12:
                k2 ^= ulong(data[11]) << 24;
                goto case;
            case 11:
                k2 ^= ulong(data[10]) << 16;
                goto case;
            case 10:
                k2 ^= ulong(data[9]) << 8;
                goto case;
            case 9:
                k2 ^= ulong(data[8]) << 0;
                h2 ^= shuffle(k2, c2, c1, 33);
                goto case;
            case 8:
                k1 ^= ulong(data[7]) << 56;
                goto case;
            case 7:
                k1 ^= ulong(data[6]) << 48;
                goto case;
            case 6:
                k1 ^= ulong(data[5]) << 40;
                goto case;
            case 5:
                k1 ^= ulong(data[4]) << 32;
                goto case;
            case 4:
                k1 ^= ulong(data[3]) << 24;
                goto case;
            case 3:
                k1 ^= ulong(data[2]) << 16;
                goto case;
            case 2:
                k1 ^= ulong(data[1]) << 8;
                goto case;
            case 1:
                k1 ^= ulong(data[0]) << 0;
                h1 ^= shuffle(k1, c1, c2, 31);
                goto case;
            case 0:
            }
        }

        /// Incorporate `element_count` and finalizes the hash.
        void finalize() pure nothrow @nogc
        {
            h1 ^= element_count;
            h2 ^= element_count;

            h1 += h2;
            h2 += h1;
            h1 = fmix(h1);
            h2 = fmix(h2);
            h1 += h2;
            h2 += h1;
        }

        /// Returns the hash as an ulong[2] value.
        Element get() pure nothrow @nogc
        {
            return [h1, h2];
        }

        /// Returns the current hashed value as an ubyte array.
        ubyte[16] getBytes() pure nothrow @nogc
        {
            return cast(typeof(return)) get();
        }
    }
    else
    {
        alias Element = char; // This is needed to trigger the following error message.
        static assert(false, "MurmurHash3(" ~ size.stringof ~ ", " ~ opt.stringof ~ ") is not implemented");
    }

    /++
    Pushes an array of elements at once. It is more efficient to push as much data as possible in a single call.
    On platforms that do not support unaligned reads (MIPS or old ARM chips), the compiler may produce slower code to ensure correctness.
    +/
    void putElements(scope const(Element[]) elements...) pure nothrow @nogc
    {
        foreach (const block; elements)
        {
            putElement(block);
        }
        element_count += elements.length * Element.sizeof;
    }

    //-------------------------------------------------------------------------
    // Implementation of the Digest API.
    //-------------------------------------------------------------------------

    private union BufferUnion
    {
        Element block;
        ubyte[Element.sizeof] data;
    }

    private BufferUnion buffer;
    private size_t bufferSize;

    @disable this(this);

    // Initialize
    void start()
    {
        this = this.init;
    }

    /++
    Adds data to the digester. This function can be called many times in a row
    after start but before finish.
    +/
    void put(scope const(ubyte)[] data...) pure nothrow
    {
        // Buffer should never be full while entering this function.
        assert(bufferSize < Element.sizeof);

<<<<<<< HEAD
        // Check if we don't even fill up a single block buffer.
=======
        // Check if the incoming data doesn't fill up a whole block buffer.
>>>>>>> 30d06179
        if (bufferSize + data.length < Element.sizeof)
        {
            buffer.data[bufferSize .. bufferSize + data.length] = data[];
            bufferSize += data.length;
            return;
        }

<<<<<<< HEAD
        // Check if we have some leftover data in the buffer. Then fill the first block buffer.
        const bool haveLeewayElement = (bufferSize != 0);
        if (haveLeewayElement)
        {
            const bufferLeeway = Element.sizeof - bufferSize;
            assert(bufferLeeway < Element.sizeof);
=======
        // Check if there's some leftover data in the first block buffer, and
        // fill the remaining space first.
        if (bufferSize != 0)
        {
            const bufferLeeway = Element.sizeof - bufferSize;
>>>>>>> 30d06179
            buffer.data[bufferSize .. $] = data[0 .. bufferLeeway];
            putElement(buffer.block);
            element_count += Element.sizeof;
            data = data[bufferLeeway .. $];
        }

        // Do main work: process chunks of `Element.sizeof` bytes.
        const numElements = data.length / Element.sizeof;
        const remainderStart = numElements * Element.sizeof;
<<<<<<< HEAD
        version (haveUnalignedLoads)
=======
        version (HaveUnalignedLoads)
>>>>>>> 30d06179
        {
            foreach (ref const Element block; cast(const(Element[])) data[0 .. remainderStart])
            {
                putElement(block);
            }
<<<<<<< HEAD
        }
        else
        {
            void processChunks(T)() @trusted
            {
                alias TChunk = T[Element.sizeof / T.sizeof];
                foreach (ref const chunk; cast(const(TChunk[])) data[0 .. remainderStart])
                {
                    static if (T.alignof >= Element.alignof)
                    {
                        putElement(*cast(const(Element)*) chunk.ptr);
                    }
                    else
                    {
                        Element[1] alignedCopy = void;
                        version (LDC)
                        {
                            import ldc.intrinsics : llvm_memcpy;
                            llvm_memcpy(alignedCopy.ptr, chunk.ptr, Element.sizeof, T.alignof);
                        }
                        else
                        {
                            (cast(T[]) alignedCopy)[] = chunk[];
                        }
                        putElement(alignedCopy[0]);
                    }
                }
            }

            const startAddress = cast(size_t) data.ptr;
            static if (size >= 64)
            {
                if ((startAddress & 7) == 0)
                {
                    processChunks!ulong();
                    goto L_end;
                }
            }
            static assert(size >= 32);
            if ((startAddress & 3) == 0)
                processChunks!uint();
            else if ((startAddress & 1) == 0)
                processChunks!ushort();
            else
                processChunks!ubyte();

L_end:
        }
=======
        }
        else
        {
            void processChunks(T)() @trusted
            {
                alias TChunk = T[Element.sizeof / T.sizeof];
                foreach (ref const chunk; cast(const(TChunk[])) data[0 .. remainderStart])
                {
                    static if (T.alignof >= Element.alignof)
                    {
                        putElement(*cast(const(Element)*) chunk.ptr);
                    }
                    else
                    {
                        Element[1] alignedCopy = void;
                        (cast(T[]) alignedCopy)[] = chunk[];
                        putElement(alignedCopy[0]);
                    }
                }
            }

            const startAddress = cast(size_t) data.ptr;
            static if (size >= 64)
            {
                if ((startAddress & 7) == 0)
                {
                    processChunks!ulong();
                    goto L_end;
                }
            }
            static assert(size >= 32);
            if ((startAddress & 3) == 0)
                processChunks!uint();
            else if ((startAddress & 1) == 0)
                processChunks!ushort();
            else
                processChunks!ubyte();

L_end:
        }
>>>>>>> 30d06179
        element_count += numElements * Element.sizeof;
        data = data[remainderStart .. $];

        // Now add remaining data to buffer.
        assert(data.length < Element.sizeof);
        bufferSize = data.length;
        buffer.data[0 .. data.length] = data[];
    }

    /++
    Finalizes the computation of the hash and returns the computed value.
    Note that $(D finish) can be called only once and that no subsequent calls
    to $(D put) is allowed.
    +/
    ubyte[Element.sizeof] finish() pure nothrow
    {
        auto tail = buffer.data[0 .. bufferSize];
        if (tail.length > 0)
        {
            putRemainder(tail);
        }
        finalize();
        return getBytes();
    }

    //-------------------------------------------------------------------------
    // MurmurHash3 utils
    //-------------------------------------------------------------------------

    private T rotl(T)(T x, uint y)
    in
    {
        import std.traits : isUnsigned;

        static assert(isUnsigned!T);
        debug assert(y >= 0 && y <= (T.sizeof * 8));
    }
    do
    {
        return ((x << y) | (x >> ((T.sizeof * 8) - y)));
    }

    private T shuffle(T)(T k, T c1, T c2, ubyte r1)
    {
        import std.traits : isUnsigned;

        static assert(isUnsigned!T);
        k *= c1;
        k = rotl(k, r1);
        k *= c2;
        return k;
    }

    private T update(T)(ref T h, T k, T mixWith, T c1, T c2, ubyte r1, ubyte r2, T n)
    {
        import std.traits : isUnsigned;

        static assert(isUnsigned!T);
        h ^= shuffle(k, c1, c2, r1);
        h = rotl(h, r2);
        h += mixWith;
        return h * 5 + n;
    }

    private uint fmix(uint h) pure nothrow @nogc
    {
        h ^= h >> 16;
        h *= 0x85ebca6b;
        h ^= h >> 13;
        h *= 0xc2b2ae35;
        h ^= h >> 16;
        return h;
    }

    private ulong fmix(ulong k) pure nothrow @nogc
    {
        k ^= k >> 33;
        k *= 0xff51afd7ed558ccd;
        k ^= k >> 33;
        k *= 0xc4ceb9fe1a85ec53;
        k ^= k >> 33;
        return k;
    }
}

version(StdUnittest)
{
    import std.string : representation;

    private auto hash(H, Element = H.Element)(string data)
    {
        H hasher;
        immutable elements = data.length / Element.sizeof;
        hasher.putElements(cast(const(Element)[]) data[0 .. elements * Element.sizeof]);
        hasher.putRemainder(cast(const(ubyte)[]) data[elements * Element.sizeof .. $]);
        hasher.finalize();
        return hasher.getBytes();
    }

    private void checkResult(H)(in string[string] groundtruth)
    {
        foreach (data, expectedHash; groundtruth)
        {
            assert(data.digest!H.toHexString() == expectedHash);
            assert(data.hash!H.toHexString() == expectedHash);
            H hasher;
            foreach (element; data)
            {
                hasher.put(element);
            }
            assert(hasher.finish.toHexString() == expectedHash);
        }
    }
}

@safe unittest
{
    // dfmt off
    checkResult!(MurmurHash3!32)([
        "" : "00000000",
        "a" : "B269253C",
        "ab" : "5FD7BF9B",
        "abc" : "FA93DDB3",
        "abcd" : "6A67ED43",
        "abcde" : "F69A9BE8",
        "abcdef" : "85C08161",
        "abcdefg" : "069B3C88",
        "abcdefgh" : "C4CCDD49",
        "abcdefghi" : "F0061442",
        "abcdefghij" : "91779288",
        "abcdefghijk" : "DF253B5F",
        "abcdefghijkl" : "273D6FA3",
        "abcdefghijklm" : "1B1612F2",
        "abcdefghijklmn" : "F06D52F8",
        "abcdefghijklmno" : "D2F7099D",
        "abcdefghijklmnop" : "ED9162E7",
        "abcdefghijklmnopq" : "4A5E65B6",
        "abcdefghijklmnopqr" : "94A819C2",
        "abcdefghijklmnopqrs" : "C15BBF85",
        "abcdefghijklmnopqrst" : "9A711CBE",
        "abcdefghijklmnopqrstu" : "ABE7195A",
        "abcdefghijklmnopqrstuv" : "C73CB670",
        "abcdefghijklmnopqrstuvw" : "1C4D1EA5",
        "abcdefghijklmnopqrstuvwx" : "3939F9B0",
        "abcdefghijklmnopqrstuvwxy" : "1A568338",
        "abcdefghijklmnopqrstuvwxyz" : "6D034EA3"]);
    // dfmt on
}

@safe unittest
{
    // dfmt off
    checkResult!(MurmurHash3!(128,32))([
        "" : "00000000000000000000000000000000",
        "a" : "3C9394A71BB056551BB056551BB05655",
        "ab" : "DF5184151030BE251030BE251030BE25",
        "abc" : "D1C6CD75A506B0A2A506B0A2A506B0A2",
        "abcd" : "AACCB6962EC6AF452EC6AF452EC6AF45",
        "abcde" : "FB2E40C5BCC5245D7701725A7701725A",
        "abcdef" : "0AB97CE12127AFA1F9DFBEA9F9DFBEA9",
        "abcdefg" : "D941B590DE3A86092869774A2869774A",
        "abcdefgh" : "3611F4AE8714B1AD92806CFA92806CFA",
        "abcdefghi" : "1C8C05AD6F590622107DD2147C4194DD",
        "abcdefghij" : "A72ED9F50E90379A2AAA92C77FF12F69",
        "abcdefghijk" : "DDC9C8A01E111FCA2DF1FE8257975EBD",
        "abcdefghijkl" : "FE038573C02482F4ADDFD42753E58CD2",
        "abcdefghijklm" : "15A23AC1ECA1AEDB66351CF470DE2CD9",
        "abcdefghijklmn" : "8E11EC75D71F5D60F4456F944D89D4F1",
        "abcdefghijklmno" : "691D6DEEAED51A4A5714CE84A861A7AD",
        "abcdefghijklmnop" : "2776D29F5612B990218BCEE445BA93D1",
        "abcdefghijklmnopq" : "D3A445046F5C51642ADC6DD99D07111D",
        "abcdefghijklmnopqr" : "AA5493A0DA291D966A9E7128585841D9",
        "abcdefghijklmnopqrs" : "281B6A4F9C45B9BFC3B77850930F2C20",
        "abcdefghijklmnopqrst" : "19342546A8216DB62873B49E545DCB1F",
        "abcdefghijklmnopqrstu" : "A6C0F30D6C738620E7B9590D2E088D99",
        "abcdefghijklmnopqrstuv" : "A7D421D9095CDCEA393CBBA908342384",
        "abcdefghijklmnopqrstuvw" : "C3A93D572B014949317BAD7EE809158F",
        "abcdefghijklmnopqrstuvwx" : "802381D77956833791F87149326E4801",
        "abcdefghijklmnopqrstuvwxy" : "0AC619A5302315755A80D74ADEFAA842",
        "abcdefghijklmnopqrstuvwxyz" : "1306343E662F6F666E56F6172C3DE344"]);
    // dfmt on
}

@safe unittest
{
    // dfmt off
    checkResult!(MurmurHash3!(128,64))([
        "" : "00000000000000000000000000000000",
        "a" : "897859F6655555855A890E51483AB5E6",
        "ab" : "2E1BED16EA118B93ADD4529B01A75EE6",
        "abc" : "6778AD3F3F3F96B4522DCA264174A23B",
        "abcd" : "4FCD5646D6B77BB875E87360883E00F2",
        "abcde" : "B8BB96F491D036208CECCF4BA0EEC7C5",
        "abcdef" : "55BFA3ACBF867DE45C842133990971B0",
        "abcdefg" : "99E49EC09F2FCDA6B6BB55B13AA23A1C",
        "abcdefgh" : "028CEF37B00A8ACCA14069EB600D8948",
        "abcdefghi" : "64793CF1CFC0470533E041B7F53DB579",
        "abcdefghij" : "998C2F770D5BC1B6C91A658CDC854DA2",
        "abcdefghijk" : "029D78DFB8D095A871E75A45E2317CBB",
        "abcdefghijkl" : "94E17AE6B19BF38E1C62FF7232309E1F",
        "abcdefghijklm" : "73FAC0A78D2848167FCCE70DFF7B652E",
        "abcdefghijklmn" : "E075C3F5A794D09124336AD2276009EE",
        "abcdefghijklmno" : "FB2F0C895124BE8A612A969C2D8C546A",
        "abcdefghijklmnop" : "23B74C22A33CCAC41AEB31B395D63343",
        "abcdefghijklmnopq" : "57A6BD887F746475E40D11A19D49DAEC",
        "abcdefghijklmnopqr" : "508A7F90EC8CF0776BC7005A29A8D471",
        "abcdefghijklmnopqrs" : "886D9EDE23BC901574946FB62A4D8AA6",
        "abcdefghijklmnopqrst" : "F1E237F926370B314BD016572AF40996",
        "abcdefghijklmnopqrstu" : "3CC9FF79E268D5C9FB3C9BE9C148CCD7",
        "abcdefghijklmnopqrstuv" : "56F8ABF430E388956DA9F4A8741FDB46",
        "abcdefghijklmnopqrstuvw" : "8E234F9DBA0A4840FFE9541CEBB7BE83",
        "abcdefghijklmnopqrstuvwx" : "F72CDED40F96946408F22153A3CF0F79",
        "abcdefghijklmnopqrstuvwxy" : "0F96072FA4CBE771DBBD9E398115EEED",
        "abcdefghijklmnopqrstuvwxyz" : "A94A6F517E9D9C7429D5A7B6899CADE9"]);
    // dfmt on
}

@safe unittest
{
    // Pushing unaligned data and making sure the result is still coherent.
    void testUnalignedHash(H)()
    {
        immutable ubyte[1028] data = 0xAC;
        immutable alignedHash = digest!H(data[0 .. 1024]);
        foreach (i; 1 .. 5)
        {
            immutable unalignedHash = digest!H(data[i .. 1024 + i]);
            assert(alignedHash == unalignedHash);
        }
    }

    testUnalignedHash!(MurmurHash3!32)();
    testUnalignedHash!(MurmurHash3!(128, 32))();
    testUnalignedHash!(MurmurHash3!(128, 64))();
}<|MERGE_RESOLUTION|>--- conflicted
+++ resolved
@@ -39,15 +39,9 @@
 module std.digest.murmurhash;
 
 version (X86)
-<<<<<<< HEAD
-    version = haveUnalignedLoads;
-else version (X86_64)
-    version = haveUnalignedLoads;
-=======
     version = HaveUnalignedLoads;
 else version (X86_64)
     version = HaveUnalignedLoads;
->>>>>>> 30d06179
 
 ///
 @safe unittest
@@ -511,11 +505,7 @@
         // Buffer should never be full while entering this function.
         assert(bufferSize < Element.sizeof);
 
-<<<<<<< HEAD
-        // Check if we don't even fill up a single block buffer.
-=======
         // Check if the incoming data doesn't fill up a whole block buffer.
->>>>>>> 30d06179
         if (bufferSize + data.length < Element.sizeof)
         {
             buffer.data[bufferSize .. bufferSize + data.length] = data[];
@@ -523,20 +513,11 @@
             return;
         }
 
-<<<<<<< HEAD
-        // Check if we have some leftover data in the buffer. Then fill the first block buffer.
-        const bool haveLeewayElement = (bufferSize != 0);
-        if (haveLeewayElement)
-        {
-            const bufferLeeway = Element.sizeof - bufferSize;
-            assert(bufferLeeway < Element.sizeof);
-=======
         // Check if there's some leftover data in the first block buffer, and
         // fill the remaining space first.
         if (bufferSize != 0)
         {
             const bufferLeeway = Element.sizeof - bufferSize;
->>>>>>> 30d06179
             buffer.data[bufferSize .. $] = data[0 .. bufferLeeway];
             putElement(buffer.block);
             element_count += Element.sizeof;
@@ -546,17 +527,12 @@
         // Do main work: process chunks of `Element.sizeof` bytes.
         const numElements = data.length / Element.sizeof;
         const remainderStart = numElements * Element.sizeof;
-<<<<<<< HEAD
-        version (haveUnalignedLoads)
-=======
         version (HaveUnalignedLoads)
->>>>>>> 30d06179
         {
             foreach (ref const Element block; cast(const(Element[])) data[0 .. remainderStart])
             {
                 putElement(block);
             }
-<<<<<<< HEAD
         }
         else
         {
@@ -605,48 +581,6 @@
 
 L_end:
         }
-=======
-        }
-        else
-        {
-            void processChunks(T)() @trusted
-            {
-                alias TChunk = T[Element.sizeof / T.sizeof];
-                foreach (ref const chunk; cast(const(TChunk[])) data[0 .. remainderStart])
-                {
-                    static if (T.alignof >= Element.alignof)
-                    {
-                        putElement(*cast(const(Element)*) chunk.ptr);
-                    }
-                    else
-                    {
-                        Element[1] alignedCopy = void;
-                        (cast(T[]) alignedCopy)[] = chunk[];
-                        putElement(alignedCopy[0]);
-                    }
-                }
-            }
-
-            const startAddress = cast(size_t) data.ptr;
-            static if (size >= 64)
-            {
-                if ((startAddress & 7) == 0)
-                {
-                    processChunks!ulong();
-                    goto L_end;
-                }
-            }
-            static assert(size >= 32);
-            if ((startAddress & 3) == 0)
-                processChunks!uint();
-            else if ((startAddress & 1) == 0)
-                processChunks!ushort();
-            else
-                processChunks!ubyte();
-
-L_end:
-        }
->>>>>>> 30d06179
         element_count += numElements * Element.sizeof;
         data = data[remainderStart .. $];
 
