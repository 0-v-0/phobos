// Written in the D programming language.

/*
   Copyright: Copyright The D Language Foundation 2000-2013.

   License: $(HTTP boost.org/LICENSE_1_0.txt, Boost License 1.0).

   Authors: $(HTTP walterbright.com, Walter Bright), $(HTTP erdani.com,
   Andrei Alexandrescu), and Kenji Hara

   Source: $(PHOBOSSRC std/format/internal/write.d)
 */
module std.format.internal.write;

import std.format.spec : FormatSpec;
import std.range.primitives : isInputRange;
import std.traits;

version (StdUnittest)
{
    import std.exception : assertCTFEable;
    import std.format : format;
}

package(std.format):

/*
    `bool`s are formatted as `"true"` or `"false"` with `%s` and as `1` or
    `0` with integral-specific format specs.
 */
void formatValueImpl(Writer, T, Char)(auto ref Writer w, const(T) obj, scope const ref FormatSpec!Char f)
if (is(BooleanTypeOf!T) && !is(T == enum) && !hasToString!(T, Char))
{
    BooleanTypeOf!T val = obj;

    if (f.spec == 's')
        writeAligned(w, val ? "true" : "false", f);
    else
        formatValueImpl(w, cast(byte) val, f);
}

@safe pure unittest
{
    assertCTFEable!(
    {
        formatTest(false, "false");
        formatTest(true,  "true");
    });
}

@safe unittest
{
    class C1
    {
        bool val;
        alias val this;
        this(bool v){ val = v; }
    }

    class C2 {
        bool val;
        alias val this;
        this(bool v){ val = v; }
        override string toString() const { return "C"; }
    }

    () @trusted {
        formatTest(new C1(false), "false");
        formatTest(new C1(true),  "true");
        formatTest(new C2(false), "C");
        formatTest(new C2(true),  "C");
    } ();

    struct S1
    {
        bool val;
        alias val this;
    }

    struct S2
    {
        bool val;
        alias val this;
        string toString() const { return "S"; }
    }

    formatTest(S1(false), "false");
    formatTest(S1(true),  "true");
    formatTest(S2(false), "S");
    formatTest(S2(true),  "S");
}

@safe pure unittest
{
    string t1 = format("[%6s] [%6s] [%-6s]", true, false, true);
    assert(t1 == "[  true] [ false] [true  ]");

    string t2 = format("[%3s] [%-2s]", true, false);
    assert(t2 == "[true] [false]");
}

// https://issues.dlang.org/show_bug.cgi?id=20534
@safe pure unittest
{
    assert(format("%r",false) == "\0");
}

@safe pure unittest
{
    assert(format("%07s",true) == "   true");
}

@safe pure unittest
{
    assert(format("%=8s",true)    == "  true  ");
    assert(format("%=9s",false)   == "  false  ");
    assert(format("%=9s",true)    == "   true  ");
    assert(format("%-=9s",true)   == "  true   ");
    assert(format("%=10s",false)  == "   false  ");
    assert(format("%-=10s",false) == "  false   ");
}

/*
    `null` literal is formatted as `"null"`
 */
void formatValueImpl(Writer, T, Char)(auto ref Writer w, const(T) obj, scope const ref FormatSpec!Char f)
if (is(immutable T == immutable typeof(null)) && !is(T == enum) && !hasToString!(T, Char))
{
    import std.format : enforceFmt;

    const spec = f.spec;
    enforceFmt(spec == 's', "null literal cannot match %" ~ spec);

    writeAligned(w, "null", f);
}

@safe pure unittest
{
    import std.exception : collectExceptionMsg;
    import std.format : FormatException;
    import std.range.primitives : back;

    assert(collectExceptionMsg!FormatException(format("%p", null)).back == 'p');

    assertCTFEable!(
    {
        formatTest(null, "null");
    });
}

@safe pure unittest
{
    string t = format("[%6s] [%-6s]", null, null);
    assert(t == "[  null] [null  ]");
}

/*
    Integrals are formatted like $(REF printf, core, stdc, stdio).
 */
void formatValueImpl(Writer, T, Char)(auto ref Writer w, const(T) obj, scope const ref FormatSpec!Char f)
if (is(IntegralTypeOf!T) && !is(T == enum) && !hasToString!(T, Char))
{
    alias U = IntegralTypeOf!T;
    U val = obj;    // Extracting alias this may be impure/system/may-throw

    if (f.spec == 'r')
    {
        // raw write, skip all else and write the thing
        auto raw = (ref val) @trusted {
            return (cast(const char*) &val)[0 .. val.sizeof];
        }(val);
        import std.range.primitives : put;
        if (needToSwapEndianess(f))
            foreach_reverse (c; raw)
                put(w, c);
        else
            foreach (c; raw)
                put(w, c);
        return;
    }

    static if (isSigned!U)
    {
        const negative = val < 0 && f.spec != 'x' && f.spec != 'X' && f.spec != 'b' && f.spec != 'o' && f.spec != 'u';
        ulong arg = negative ? -cast(ulong) val : val;
    }
    else
    {
        const negative = false;
        ulong arg = val;
    }
    arg &= Unsigned!U.max;

    formatValueImplUlong!(Writer, Char)(w, arg, negative, f);
}

// Helper function for `formatValueImpl` that avoids template bloat
private void formatValueImplUlong(Writer, Char)(auto ref Writer w, ulong arg, in bool negative,
                                                scope const ref FormatSpec!Char f)
{
    immutable uint base = baseOfSpec(f.spec);

    const bool zero = arg == 0;
    char[64] digits = void;
    size_t pos = digits.length - 1;
    do
    {
        /* `cast(char)` is needed because value range propagation (VRP) cannot
         * analyze `base` because it’s computed in a separate function
         * (`baseOfSpec`). */
        digits[pos--] = cast(char) ('0' + arg % base);
        if (base > 10 && digits[pos + 1] > '9')
            digits[pos + 1] += ((f.spec == 'x' || f.spec == 'a') ? 'a' : 'A') - '0' - 10;
        arg /= base;
    } while (arg > 0);

    char[3] prefix = void;
    size_t left = 2;
    size_t right = 2;

    // add sign
    if (f.spec != 'x' && f.spec != 'X' && f.spec != 'b' && f.spec != 'o' && f.spec != 'u')
    {
        if (negative)
            prefix[right++] = '-';
        else if (f.flPlus)
            prefix[right++] = '+';
        else if (f.flSpace)
            prefix[right++] = ' ';
    }

    // not a floating point like spec
    if (f.spec == 'x' || f.spec == 'X' || f.spec == 'b' || f.spec == 'o' || f.spec == 'u'
        || f.spec == 'd' || f.spec == 's')
    {
        if (f.flHash && (base == 16) && !zero)
        {
            prefix[--left] = f.spec;
            prefix[--left] = '0';
        }
        if (f.flHash && (base == 8) && !zero
            && (digits.length - (pos + 1) >= f.precision || f.precision == f.UNSPECIFIED))
            prefix[--left] = '0';

        writeAligned(w, prefix[left .. right], digits[pos + 1 .. $], "", f, true);
        return;
    }

    FormatSpec!Char fs = f;
    if (f.precision == f.UNSPECIFIED)
        fs.precision = cast(typeof(fs.precision)) (digits.length - pos - 2);

    // %f like output
    if (f.spec == 'f' || f.spec == 'F'
        || ((f.spec == 'g' || f.spec == 'G') && (fs.precision >= digits.length - pos - 2)))
    {
        if (f.precision == f.UNSPECIFIED)
            fs.precision = 0;

        writeAligned(w, prefix[left .. right], digits[pos + 1 .. $], ".", "", fs,
                     (f.spec == 'g' || f.spec == 'G') ? PrecisionType.allDigits : PrecisionType.fractionalDigits);

        return;
    }

    import std.algorithm.searching : all;

    // at least one digit for %g
    if ((f.spec == 'g' || f.spec == 'G') && fs.precision == 0)
        fs.precision = 1;

    // rounding
    size_t digit_end = pos + fs.precision + ((f.spec == 'g' || f.spec == 'G') ? 1 : 2);
    if (digit_end <= digits.length)
    {
        RoundingClass rt = RoundingClass.ZERO;
        if (digit_end < digits.length)
        {
            auto tie = (f.spec == 'a' || f.spec == 'A') ? '8' : '5';
            if (digits[digit_end] >= tie)
            {
                rt = RoundingClass.UPPER;
                if (digits[digit_end] == tie && digits[digit_end + 1 .. $].all!(a => a == '0'))
                    rt = RoundingClass.FIVE;
            }
            else
            {
                rt = RoundingClass.LOWER;
                if (digits[digit_end .. $].all!(a => a == '0'))
                    rt = RoundingClass.ZERO;
            }
        }

        if (round(digits, pos + 1, digit_end, rt, negative,
                  f.spec == 'a' ? 'f' : (f.spec == 'A' ? 'F' : '9')))
        {
            pos--;
            digit_end--;
        }
    }

    // convert to scientific notation
    char[1] int_digit = void;
    int_digit[0] = digits[pos + 1];
    digits[pos + 1] = '.';

    char[4] suffix = void;

    if (f.spec == 'e' || f.spec == 'E' || f.spec == 'g' || f.spec == 'G')
    {
        suffix[0] = (f.spec == 'e' || f.spec == 'g') ? 'e' : 'E';
        suffix[1] = '+';
        suffix[2] = cast(char) ('0' + (digits.length - pos - 2) / 10);
        suffix[3] = cast(char) ('0' + (digits.length - pos - 2) % 10);
    }
    else
    {
        if (right == 3)
            prefix[0] = prefix[2];
        prefix[1] = '0';
        prefix[2] = f.spec == 'a' ? 'x' : 'X';

        left = right == 3 ? 0 : 1;
        right = 3;

        suffix[0] = f.spec == 'a' ? 'p' : 'P';
        suffix[1] = '+';
        suffix[2] = cast(char) ('0' + ((digits.length - pos - 2) * 4) / 10);
        suffix[3] = cast(char) ('0' + ((digits.length - pos - 2) * 4) % 10);
    }

    import std.algorithm.comparison : min;

    // remove trailing zeros
    if ((f.spec == 'g' || f.spec == 'G') && !f.flHash)
    {
        digit_end = min(digit_end, digits.length);
        while (digit_end > pos + 1 &&
               (digits[digit_end - 1] == '0' || digits[digit_end - 1] == '.'))
            digit_end--;
    }

    writeAligned(w, prefix[left .. right], int_digit[0 .. $],
                 digits[pos + 1 .. min(digit_end, $)],
                 suffix[0 .. $], fs,
                 (f.spec == 'g' || f.spec == 'G') ? PrecisionType.allDigits : PrecisionType.fractionalDigits);
}

private uint baseOfSpec(in char spec) @safe pure
{
    typeof(return) base =
        spec == 'x' || spec == 'X' || spec == 'a' || spec == 'A' ? 16 :
        spec == 'o' ? 8 :
        spec == 'b' ? 2 :
        spec == 's' || spec == 'd' || spec == 'u'
        || spec == 'e' || spec == 'E' || spec == 'f' || spec == 'F'
        || spec == 'g' || spec == 'G' ? 10 :
        0;

    import std.format : enforceFmt;
    enforceFmt(base > 0,
        "incompatible format character for integral argument: %" ~ spec);

    return base;
}

@safe pure unittest
{
    assertCTFEable!(
    {
        formatTest(byte.min, "-128");
        formatTest(byte.max, "127");
        formatTest(short.min, "-32768");
        formatTest(short.max, "32767");
        formatTest(int.min, "-2147483648");
        formatTest(int.max, "2147483647");
        formatTest(long.min, "-9223372036854775808");
        formatTest(long.max, "9223372036854775807");

        formatTest(ubyte.min, "0");
        formatTest(ubyte.max, "255");
        formatTest(ushort.min, "0");
        formatTest(ushort.max, "65535");
        formatTest(uint.min, "0");
        formatTest(uint.max, "4294967295");
        formatTest(ulong.min, "0");
        formatTest(ulong.max, "18446744073709551615");
    });
}

// https://issues.dlang.org/show_bug.cgi?id=18838
@safe pure unittest
{
    assert("%12,d".format(0) == "           0");
}

@safe pure unittest
{
    import std.exception : collectExceptionMsg;
    import std.format : FormatException;
    import std.range.primitives : back;

    assert(collectExceptionMsg!FormatException(format("%c", 5)).back == 'c');

    assertCTFEable!(
    {
        formatTest(9, "9");
        formatTest(10, "10");
    });
}

@safe unittest
{
    class C1
    {
        long val;
        alias val this;
        this(long v){ val = v; }
    }

    class C2
    {
        long val;
        alias val this;
        this(long v){ val = v; }
        override string toString() const { return "C"; }
    }

    () @trusted {
        formatTest(new C1(10), "10");
        formatTest(new C2(10), "C");
    } ();

    struct S1
    {
        long val;
        alias val this;
    }

    struct S2
    {
        long val;
        alias val this;
        string toString() const { return "S"; }
    }

    formatTest(S1(10), "10");
    formatTest(S2(10), "S");
}

// https://issues.dlang.org/show_bug.cgi?id=20064
@safe unittest
{
    assert(format( "%03,d",  1234) ==              "1,234");
    assert(format( "%04,d",  1234) ==              "1,234");
    assert(format( "%05,d",  1234) ==              "1,234");
    assert(format( "%06,d",  1234) ==             "01,234");
    assert(format( "%07,d",  1234) ==            "001,234");
    assert(format( "%08,d",  1234) ==          "0,001,234");
    assert(format( "%09,d",  1234) ==          "0,001,234");
    assert(format("%010,d",  1234) ==         "00,001,234");
    assert(format("%011,d",  1234) ==        "000,001,234");
    assert(format("%012,d",  1234) ==      "0,000,001,234");
    assert(format("%013,d",  1234) ==      "0,000,001,234");
    assert(format("%014,d",  1234) ==     "00,000,001,234");
    assert(format("%015,d",  1234) ==    "000,000,001,234");
    assert(format("%016,d",  1234) ==  "0,000,000,001,234");
    assert(format("%017,d",  1234) ==  "0,000,000,001,234");

    assert(format( "%03,d", -1234) ==             "-1,234");
    assert(format( "%04,d", -1234) ==             "-1,234");
    assert(format( "%05,d", -1234) ==             "-1,234");
    assert(format( "%06,d", -1234) ==             "-1,234");
    assert(format( "%07,d", -1234) ==            "-01,234");
    assert(format( "%08,d", -1234) ==           "-001,234");
    assert(format( "%09,d", -1234) ==         "-0,001,234");
    assert(format("%010,d", -1234) ==         "-0,001,234");
    assert(format("%011,d", -1234) ==        "-00,001,234");
    assert(format("%012,d", -1234) ==       "-000,001,234");
    assert(format("%013,d", -1234) ==     "-0,000,001,234");
    assert(format("%014,d", -1234) ==     "-0,000,001,234");
    assert(format("%015,d", -1234) ==    "-00,000,001,234");
    assert(format("%016,d", -1234) ==   "-000,000,001,234");
    assert(format("%017,d", -1234) == "-0,000,000,001,234");
}

@safe pure unittest
{
    string t1 = format("[%6s] [%-6s]", 123, 123);
    assert(t1 == "[   123] [123   ]");

    string t2 = format("[%6s] [%-6s]", -123, -123);
    assert(t2 == "[  -123] [-123  ]");
}

@safe pure unittest
{
    formatTest(byte.min, "-128");
    formatTest(short.min, "-32768");
    formatTest(int.min, "-2147483648");
    formatTest(long.min, "-9223372036854775808");
}

// https://issues.dlang.org/show_bug.cgi?id=21777
@safe pure unittest
{
    assert(format!"%20.5,d"(cast(short) 120) == "              00,120");
    assert(format!"%20.5,o"(cast(short) 120) == "              00,170");
    assert(format!"%20.5,x"(cast(short) 120) == "              00,078");
    assert(format!"%20.5,2d"(cast(short) 120) == "             0,01,20");
    assert(format!"%20.5,2o"(cast(short) 120) == "             0,01,70");
    assert(format!"%20.5,4d"(cast(short) 120) == "              0,0120");
    assert(format!"%20.5,4o"(cast(short) 120) == "              0,0170");
    assert(format!"%20.5,4x"(cast(short) 120) == "              0,0078");
    assert(format!"%20.5,2x"(3000) == "             0,0b,b8");
    assert(format!"%20.5,4d"(3000) == "              0,3000");
    assert(format!"%20.5,4o"(3000) == "              0,5670");
    assert(format!"%20.5,4x"(3000) == "              0,0bb8");
    assert(format!"%20.5,d"(-400) == "             -00,400");
    assert(format!"%20.30d"(-400) == "-000000000000000000000000000400");
    assert(format!"%20.5,4d"(0) == "              0,0000");
    assert(format!"%0#.8,2s"(12345) == "00,01,23,45");
    assert(format!"%0#.9,3x"(55) == "0x000,000,037");
}

// https://issues.dlang.org/show_bug.cgi?id=21814
@safe pure unittest
{
    assert(format("%,0d",1000) == "1000");
}

// https://issues.dlang.org/show_bug.cgi?id=21817
@safe pure unittest
{
    assert(format!"%u"(-5) == "4294967291");
}

// https://issues.dlang.org/show_bug.cgi?id=21820
@safe pure unittest
{
    assert(format!"%#.0o"(0) == "0");
}

@safe pure unittest
{
    assert(format!"%e"(10000) == "1.0000e+04");
    assert(format!"%.2e"(10000) == "1.00e+04");
    assert(format!"%.10e"(10000) == "1.0000000000e+04");

    assert(format!"%e"(9999) == "9.999e+03");
    assert(format!"%.2e"(9999) == "1.00e+04");
    assert(format!"%.10e"(9999) == "9.9990000000e+03");

    assert(format!"%f"(10000) == "10000");
    assert(format!"%.2f"(10000) == "10000.00");

    assert(format!"%g"(10000) == "10000");
    assert(format!"%.2g"(10000) == "1e+04");
    assert(format!"%.10g"(10000) == "10000");

    assert(format!"%#g"(10000) == "10000.");
    assert(format!"%#.2g"(10000) == "1.0e+04");
    assert(format!"%#.10g"(10000) == "10000.00000");

    assert(format!"%g"(9999) == "9999");
    assert(format!"%.2g"(9999) == "1e+04");
    assert(format!"%.10g"(9999) == "9999");

    assert(format!"%a"(0x10000) == "0x1.0000p+16");
    assert(format!"%.2a"(0x10000) == "0x1.00p+16");
    assert(format!"%.10a"(0x10000) == "0x1.0000000000p+16");

    assert(format!"%a"(0xffff) == "0xf.fffp+12");
    assert(format!"%.2a"(0xffff) == "0x1.00p+16");
    assert(format!"%.10a"(0xffff) == "0xf.fff0000000p+12");
}

@safe pure unittest
{
    assert(format!"%.3e"(ulong.max) == "1.845e+19");
    assert(format!"%.3f"(ulong.max) == "18446744073709551615.000");
    assert(format!"%.3g"(ulong.max) == "1.84e+19");
    assert(format!"%.3a"(ulong.max) == "0x1.000p+64");

    assert(format!"%.3e"(long.min) == "-9.223e+18");
    assert(format!"%.3f"(long.min) == "-9223372036854775808.000");
    assert(format!"%.3g"(long.min) == "-9.22e+18");
    assert(format!"%.3a"(long.min) == "-0x8.000p+60");

    assert(format!"%e"(0) == "0e+00");
    assert(format!"%f"(0) == "0");
    assert(format!"%g"(0) == "0");
    assert(format!"%a"(0) == "0x0p+00");
}

@safe pure unittest
{
    assert(format!"%.0g"(1500) == "2e+03");
}

// https://issues.dlang.org/show_bug.cgi?id=21900#
@safe pure unittest
{
    assert(format!"%.1a"(472) == "0x1.ep+08");
}

/*
    Floating-point values are formatted like $(REF printf, core, stdc, stdio)
 */
void formatValueImpl(Writer, T, Char)(auto ref Writer w, const(T) obj,
                                      scope const ref FormatSpec!Char f)
if (is(FloatingPointTypeOf!T) && !is(T == enum) && !hasToString!(T, Char))
{
    import std.algorithm.searching : find;
    import std.format : enforceFmt;
    import std.range.primitives : put;

    FloatingPointTypeOf!T val = obj;
    const char spec = f.spec;

    if (spec == 'r')
    {
        // raw write, skip all else and write the thing
        auto raw = (ref val) @trusted {
            return (cast(const char*) &val)[0 .. val.sizeof];
        }(val);

        if (needToSwapEndianess(f))
        {
            foreach_reverse (c; raw)
                put(w, c);
        }
        else
        {
            foreach (c; raw)
                put(w, c);
        }
        return;
    }

    enforceFmt(find("fgFGaAeEs", spec).length,
        "incompatible format character for floating point argument: %" ~ spec);

    FormatSpec!Char fs = f; // fs is copy for change its values.
    fs.spec = spec == 's' ? 'g' : spec;

    static if (is(T == float) || is(T == double)
               || (is(T == real) && (T.mant_dig == double.mant_dig || T.mant_dig == 64)))
    {
        alias tval = val;
    }
    else
    {
        import std.math.traits : isInfinity;
        import std.math.operations : nextUp;

        // reals that are not supported by printFloat are cast to double.
        double tval = val;

        // Numbers greater than double.max are converted to double.max:
        if (val > double.max && !isInfinity(val))
            tval = double.max;
        if (val < -double.max && !isInfinity(val))
            tval = -double.max;

        // Numbers between the smallest representable double subnormal and 0.0
        // are converted to the smallest representable double subnormal:
        enum doubleLowest = nextUp(0.0);
        if (val > 0 && val < doubleLowest)
            tval = doubleLowest;
        if (val < 0 && val > -doubleLowest)
            tval = -doubleLowest;
    }

    import std.format.internal.floats : printFloat;
    printFloat(w, tval, fs);
}

@safe unittest
{
    assert(format("%.1f", 1337.7) == "1337.7");
    assert(format("%,3.2f", 1331.982) == "1,331.98");
    assert(format("%,3.0f", 1303.1982) == "1,303");
    assert(format("%#,3.4f", 1303.1982) == "1,303.1982");
    assert(format("%#,3.0f", 1303.1982) == "1,303.");
}

@safe pure unittest
{
    import std.conv : to;
    import std.exception : collectExceptionMsg;
    import std.format : FormatException;
    import std.meta : AliasSeq;
    import std.range.primitives : back;

    assert(collectExceptionMsg!FormatException(format("%d", 5.1)).back == 'd');

    static foreach (T; AliasSeq!(float, double, real))
    {
        formatTest(to!(          T)(5.5), "5.5");
        formatTest(to!(    const T)(5.5), "5.5");
        formatTest(to!(immutable T)(5.5), "5.5");

        formatTest(T.nan, "nan");
    }
}

@safe unittest
{
    formatTest(2.25, "2.25");

    class C1
    {
        double val;
        alias val this;
        this(double v){ val = v; }
    }

    class C2
    {
        double val;
        alias val this;
        this(double v){ val = v; }
        override string toString() const { return "C"; }
    }

    () @trusted {
        formatTest(new C1(2.25), "2.25");
        formatTest(new C2(2.25), "C");
    } ();

    struct S1
    {
        double val;
        alias val this;
    }
    struct S2
    {
        double val;
        alias val this;
        string toString() const { return "S"; }
    }

    formatTest(S1(2.25), "2.25");
    formatTest(S2(2.25), "S");
}

// https://issues.dlang.org/show_bug.cgi?id=19939
@safe unittest
{
    assert(format("^%13,3.2f$",          1.00) == "^         1.00$");
    assert(format("^%13,3.2f$",         10.00) == "^        10.00$");
    assert(format("^%13,3.2f$",        100.00) == "^       100.00$");
    assert(format("^%13,3.2f$",      1_000.00) == "^     1,000.00$");
    assert(format("^%13,3.2f$",     10_000.00) == "^    10,000.00$");
    assert(format("^%13,3.2f$",    100_000.00) == "^   100,000.00$");
    assert(format("^%13,3.2f$",  1_000_000.00) == "^ 1,000,000.00$");
    assert(format("^%13,3.2f$", 10_000_000.00) == "^10,000,000.00$");
}

// https://issues.dlang.org/show_bug.cgi?id=20069
@safe unittest
{
    assert(format("%012,f",   -1234.0) ==    "-1,234.000000");
    assert(format("%013,f",   -1234.0) ==    "-1,234.000000");
    assert(format("%014,f",   -1234.0) ==   "-01,234.000000");
    assert(format("%011,f",    1234.0) ==     "1,234.000000");
    assert(format("%012,f",    1234.0) ==     "1,234.000000");
    assert(format("%013,f",    1234.0) ==    "01,234.000000");
    assert(format("%014,f",    1234.0) ==   "001,234.000000");
    assert(format("%015,f",    1234.0) == "0,001,234.000000");
    assert(format("%016,f",    1234.0) == "0,001,234.000000");

    assert(format( "%08,.2f", -1234.0) ==        "-1,234.00");
    assert(format( "%09,.2f", -1234.0) ==        "-1,234.00");
    assert(format("%010,.2f", -1234.0) ==       "-01,234.00");
    assert(format("%011,.2f", -1234.0) ==      "-001,234.00");
    assert(format("%012,.2f", -1234.0) ==    "-0,001,234.00");
    assert(format("%013,.2f", -1234.0) ==    "-0,001,234.00");
    assert(format("%014,.2f", -1234.0) ==   "-00,001,234.00");
    assert(format( "%08,.2f",  1234.0) ==         "1,234.00");
    assert(format( "%09,.2f",  1234.0) ==        "01,234.00");
    assert(format("%010,.2f",  1234.0) ==       "001,234.00");
    assert(format("%011,.2f",  1234.0) ==     "0,001,234.00");
    assert(format("%012,.2f",  1234.0) ==     "0,001,234.00");
    assert(format("%013,.2f",  1234.0) ==    "00,001,234.00");
    assert(format("%014,.2f",  1234.0) ==   "000,001,234.00");
    assert(format("%015,.2f",  1234.0) == "0,000,001,234.00");
    assert(format("%016,.2f",  1234.0) == "0,000,001,234.00");
}

@safe unittest
{
    import std.math.hardware; // cannot be selective, because FloatingPointControl might not be defined

    // std.math's FloatingPointControl isn't available on all target platforms
    static if (is(FloatingPointControl))
    {
        assert(FloatingPointControl.rounding == FloatingPointControl.roundToNearest);
    }

    // issue 20320
    real a = 0.16;
    real b = 0.016;
    assert(format("%.1f", a) == "0.2");
    assert(format("%.2f", b) == "0.02");

    double a1 = 0.16;
    double b1 = 0.016;
    assert(format("%.1f", a1) == "0.2");
    assert(format("%.2f", b1) == "0.02");

    // issue 9889
    assert(format("%.1f", 0.09) == "0.1");
    assert(format("%.1f", -0.09) == "-0.1");
    assert(format("%.1f", 0.095) == "0.1");
    assert(format("%.1f", -0.095) == "-0.1");
    assert(format("%.1f", 0.094) == "0.1");
    assert(format("%.1f", -0.094) == "-0.1");
}

@safe unittest
{
    double a = 123.456;
    double b = -123.456;
    double c = 123.0;

    assert(format("%10.4f",a)  == "  123.4560");
    assert(format("%-10.4f",a) == "123.4560  ");
    assert(format("%+10.4f",a) == " +123.4560");
    assert(format("% 10.4f",a) == "  123.4560");
    assert(format("%010.4f",a) == "00123.4560");
    assert(format("%#10.4f",a) == "  123.4560");

    assert(format("%10.4f",b)  == " -123.4560");
    assert(format("%-10.4f",b) == "-123.4560 ");
    assert(format("%+10.4f",b) == " -123.4560");
    assert(format("% 10.4f",b) == " -123.4560");
    assert(format("%010.4f",b) == "-0123.4560");
    assert(format("%#10.4f",b) == " -123.4560");

    assert(format("%10.0f",c)  == "       123");
    assert(format("%-10.0f",c) == "123       ");
    assert(format("%+10.0f",c) == "      +123");
    assert(format("% 10.0f",c) == "       123");
    assert(format("%010.0f",c) == "0000000123");
    assert(format("%#10.0f",c) == "      123.");

    assert(format("%+010.4f",a) == "+0123.4560");
    assert(format("% 010.4f",a) == " 0123.4560");
    assert(format("% +010.4f",a) == "+0123.4560");
}

@safe unittest
{
    string t1 = format("[%6s] [%-6s]", 12.3, 12.3);
    assert(t1 == "[  12.3] [12.3  ]");

    string t2 = format("[%6s] [%-6s]", -12.3, -12.3);
    assert(t2 == "[ -12.3] [-12.3 ]");
}

// https://issues.dlang.org/show_bug.cgi?id=20396
@safe unittest
{
    import std.math.operations : nextUp;

    assert(format!"%a"(nextUp(0.0f)) == "0x0.000002p-126");
    assert(format!"%a"(nextUp(0.0)) == "0x0.0000000000001p-1022");
}

// https://issues.dlang.org/show_bug.cgi?id=20371
@safe unittest
{
    assert(format!"%.1000a"(1.0).length == 1007);
    assert(format!"%.600f"(0.1).length == 602);
    assert(format!"%.600e"(0.1L).length == 606);
}

@safe unittest
{
    import std.math.hardware; // cannot be selective, because FloatingPointControl might not be defined

    // std.math's FloatingPointControl isn't available on all target platforms
    static if (is(FloatingPointControl))
    {
        FloatingPointControl fpctrl;

        fpctrl.rounding = FloatingPointControl.roundUp;
        assert(format!"%.0e"(3.5) == "4e+00");
        assert(format!"%.0e"(4.5) == "5e+00");
        assert(format!"%.0e"(-3.5) == "-3e+00");
        assert(format!"%.0e"(-4.5) == "-4e+00");

        fpctrl.rounding = FloatingPointControl.roundDown;
        assert(format!"%.0e"(3.5) == "3e+00");
        assert(format!"%.0e"(4.5) == "4e+00");
        assert(format!"%.0e"(-3.5) == "-4e+00");
        assert(format!"%.0e"(-4.5) == "-5e+00");

        fpctrl.rounding = FloatingPointControl.roundToZero;
        assert(format!"%.0e"(3.5) == "3e+00");
        assert(format!"%.0e"(4.5) == "4e+00");
        assert(format!"%.0e"(-3.5) == "-3e+00");
        assert(format!"%.0e"(-4.5) == "-4e+00");

        fpctrl.rounding = FloatingPointControl.roundToNearest;
        assert(format!"%.0e"(3.5) == "4e+00");
        assert(format!"%.0e"(4.5) == "4e+00");
        assert(format!"%.0e"(-3.5) == "-4e+00");
        assert(format!"%.0e"(-4.5) == "-4e+00");
    }
}

@safe pure unittest
{
    static assert(format("%e",1.0) == "1.000000e+00");
    static assert(format("%e",-1.234e156) == "-1.234000e+156");
    static assert(format("%a",1.0) == "0x1p+0");
    static assert(format("%a",-1.234e156) == "-0x1.7024c96ca3ce4p+518");
    static assert(format("%f",1.0) == "1.000000");
    static assert(format("%f",-1.234e156) ==
                  "-123399999999999990477495546305353609103201879173427886566531" ~
                  "0740685826234179310516880117527217443004051984432279880308552" ~
                  "009640198043032289366552939010719744.000000");
    static assert(format("%g",1.0) == "1");
    static assert(format("%g",-1.234e156) == "-1.234e+156");

    static assert(format("%e",1.0f) == "1.000000e+00");
    static assert(format("%e",-1.234e23f) == "-1.234000e+23");
    static assert(format("%a",1.0f) == "0x1p+0");
    static assert(format("%a",-1.234e23f) == "-0x1.a2187p+76");
    static assert(format("%f",1.0f) == "1.000000");
    static assert(format("%f",-1.234e23f) == "-123399998884238311030784.000000");
    static assert(format("%g",1.0f) == "1");
    static assert(format("%g",-1.234e23f) == "-1.234e+23");
}

// https://issues.dlang.org/show_bug.cgi?id=21641
@safe unittest
{
    float a = -999999.8125;
    assert(format("%#.5g",a) == "-1.0000e+06");
    assert(format("%#.6g",a) == "-1.00000e+06");
}

// https://issues.dlang.org/show_bug.cgi?id=8424
@safe pure unittest
{
    static assert(format("%s", 0.6f) == "0.6");
    static assert(format("%s", 0.6) == "0.6");
    static assert(format("%s", 0.6L) == "0.6");
}

// https://issues.dlang.org/show_bug.cgi?id=9297
@safe pure unittest
{
    static if (real.mant_dig == 64) // 80 bit reals
    {
        assert(format("%.25f", 1.6180339887_4989484820_4586834365L) == "1.6180339887498948482072100");
    }
}

// https://issues.dlang.org/show_bug.cgi?id=21853
@safe pure unittest
{
    import std.math.exponential : log2;

    // log2 is broken for x87-reals on some computers in CTFE
    // the following test excludes these computers from the test
    // (issue 21757)
    enum test = cast(int) log2(3.05e2312L);
    static if (real.mant_dig == 64 && test == 7681) // 80 bit reals
    {
        static assert(format!"%e"(real.max) == "1.189731e+4932");
    }
}

// https://issues.dlang.org/show_bug.cgi?id=21842
@safe pure unittest
{
    assert(format!"%-+05,g"(1.0) == "+1   ");
}

// https://issues.dlang.org/show_bug.cgi?id=20536
@safe pure unittest
{
    real r = .00000095367431640625L;
    assert(format("%a", r) == "0x1p-20");
}

// https://issues.dlang.org/show_bug.cgi?id=21840
@safe pure unittest
{
    assert(format!"% 0,e"(0.0) == " 0.000000e+00");
}

// https://issues.dlang.org/show_bug.cgi?id=21841
@safe pure unittest
{
    assert(format!"%0.0,e"(0.0) == "0e+00");
}

// https://issues.dlang.org/show_bug.cgi?id=21836
@safe pure unittest
{
    assert(format!"%-5,1g"(0.0) == "0    ");
}

// https://issues.dlang.org/show_bug.cgi?id=21838
@safe pure unittest
{
    assert(format!"%#,a"(0.0) == "0x0.p+0");
}

/*
    Formatting a `creal` is deprecated but still kept around for a while.
 */
deprecated("Use of complex types is deprecated. Use std.complex")
void formatValueImpl(Writer, T, Char)(auto ref Writer w, const(T) obj, scope const ref FormatSpec!Char f)
if (is(immutable T : immutable creal) && !is(T == enum) && !hasToString!(T, Char))
{
    import std.range.primitives : put;

    immutable creal val = obj;

    formatValueImpl(w, val.re, f);
    if (val.im >= 0)
    {
        put(w, '+');
    }
    formatValueImpl(w, val.im, f);
    put(w, 'i');
}

/*
    Formatting an `ireal` is deprecated but still kept around for a while.
 */
deprecated("Use of imaginary types is deprecated. Use std.complex")
void formatValueImpl(Writer, T, Char)(auto ref Writer w, const(T) obj, scope const ref FormatSpec!Char f)
if (is(immutable T : immutable ireal) && !is(T == enum) && !hasToString!(T, Char))
{
    import std.range.primitives : put;

    immutable ireal val = obj;

    formatValueImpl(w, val.im, f);
    put(w, 'i');
}

/*
    Individual characters are formatted as Unicode characters with `%s`
    and as integers with integral-specific format specs
 */
void formatValueImpl(Writer, T, Char)(auto ref Writer w, const(T) obj, scope const ref FormatSpec!Char f)
if (is(CharTypeOf!T) && !is(T == enum) && !hasToString!(T, Char))
{
    import std.meta : AliasSeq;

    CharTypeOf!T[1] val = obj;

    if (f.spec == 's' || f.spec == 'c')
        writeAligned(w, val[], f);
    else
    {
        alias U = AliasSeq!(ubyte, ushort, uint)[CharTypeOf!T.sizeof/2];
        formatValueImpl(w, cast(U) val[0], f);
    }
}

@safe pure unittest
{
    assertCTFEable!(
    {
        formatTest('c', "c");
    });
}

@safe unittest
{
    class C1
    {
        char val;
        alias val this;
        this(char v){ val = v; }
    }

    class C2
    {
        char val;
        alias val this;
        this(char v){ val = v; }
        override string toString() const { return "C"; }
    }

    () @trusted {
        formatTest(new C1('c'), "c");
        formatTest(new C2('c'), "C");
    } ();

    struct S1
    {
        char val;
        alias val this;
    }

    struct S2
    {
        char val;
        alias val this;
        string toString() const { return "S"; }
    }

    formatTest(S1('c'), "c");
    formatTest(S2('c'), "S");
}

@safe unittest
{
    //Little Endian
    formatTest("%-r", cast( char)'c', ['c'         ]);
    formatTest("%-r", cast(wchar)'c', ['c', 0      ]);
    formatTest("%-r", cast(dchar)'c', ['c', 0, 0, 0]);
    formatTest("%-r", '本', ['\x2c', '\x67'] );

    //Big Endian
    formatTest("%+r", cast( char)'c', [         'c']);
    formatTest("%+r", cast(wchar)'c', [0,       'c']);
    formatTest("%+r", cast(dchar)'c', [0, 0, 0, 'c']);
    formatTest("%+r", '本', ['\x67', '\x2c']);
}


@safe pure unittest
{
    string t1 = format("[%6s] [%-6s]", 'A', 'A');
    assert(t1 == "[     A] [A     ]");
    string t2 = format("[%6s] [%-6s]", '本', '本');
    assert(t2 == "[     本] [本     ]");
}

/*
    Strings are formatted like $(REF printf, core, stdc, stdio)
 */
void formatValueImpl(Writer, T, Char)(auto ref Writer w, scope const(T) obj,
    scope const ref FormatSpec!Char f)
if (is(StringTypeOf!T) && !is(StaticArrayTypeOf!T) && !is(T == enum) && !hasToString!(T, Char))
{
    Unqual!(const(StringTypeOf!T)) val = obj;  // for `alias this`, see bug5371
    formatRange(w, val, f);
}

@safe unittest
{
    formatTest("abc", "abc");
}

@safe pure unittest
{
    import std.exception : collectExceptionMsg;
    import std.range.primitives : back;

    assert(collectExceptionMsg(format("%d", "hi")).back == 'd');
}

@safe unittest
{
    // Test for bug 5371 for classes
    class C1
    {
        const string var;
        alias var this;
        this(string s){ var = s; }
    }

    class C2
    {
        string var;
        alias var this;
        this(string s){ var = s; }
    }

    () @trusted {
        formatTest(new C1("c1"), "c1");
        formatTest(new C2("c2"), "c2");
    } ();

    // Test for bug 5371 for structs
    struct S1
    {
        const string var;
        alias var this;
    }

    struct S2
    {
        string var;
        alias var this;
    }

    formatTest(S1("s1"), "s1");
    formatTest(S2("s2"), "s2");
}

@safe unittest
{
    class C3
    {
        string val;
        alias val this;
        this(string s){ val = s; }
        override string toString() const { return "C"; }
    }

    () @trusted { formatTest(new C3("c3"), "C"); } ();

    struct S3
    {
        string val; alias val this;
        string toString() const { return "S"; }
    }

    formatTest(S3("s3"), "S");
}

@safe pure unittest
{
    //Little Endian
    formatTest("%-r", "ab"c, ['a'         , 'b'         ]);
    formatTest("%-r", "ab"w, ['a', 0      , 'b', 0      ]);
    formatTest("%-r", "ab"d, ['a', 0, 0, 0, 'b', 0, 0, 0]);
    formatTest("%-r", "日本語"c, ['\xe6', '\x97', '\xa5', '\xe6', '\x9c', '\xac',
                                  '\xe8', '\xaa', '\x9e']);
    formatTest("%-r", "日本語"w, ['\xe5', '\x65', '\x2c', '\x67', '\x9e', '\x8a']);
    formatTest("%-r", "日本語"d, ['\xe5', '\x65', '\x00', '\x00', '\x2c', '\x67',
                                  '\x00', '\x00', '\x9e', '\x8a', '\x00', '\x00']);

    //Big Endian
    formatTest("%+r", "ab"c, [         'a',          'b']);
    formatTest("%+r", "ab"w, [      0, 'a',       0, 'b']);
    formatTest("%+r", "ab"d, [0, 0, 0, 'a', 0, 0, 0, 'b']);
    formatTest("%+r", "日本語"c, ['\xe6', '\x97', '\xa5', '\xe6', '\x9c', '\xac',
                                  '\xe8', '\xaa', '\x9e']);
    formatTest("%+r", "日本語"w, ['\x65', '\xe5', '\x67', '\x2c', '\x8a', '\x9e']);
    formatTest("%+r", "日本語"d, ['\x00', '\x00', '\x65', '\xe5', '\x00', '\x00',
                                  '\x67', '\x2c', '\x00', '\x00', '\x8a', '\x9e']);
}

@safe pure unittest
{
    string t1 = format("[%6s] [%-6s]", "AB", "AB");
    assert(t1 == "[    AB] [AB    ]");
    string t2 = format("[%6s] [%-6s]", "本Ä", "本Ä");
    assert(t2 == "[    本Ä] [本Ä    ]");
}

// https://issues.dlang.org/show_bug.cgi?id=6640
@safe unittest
{
    import std.range.primitives : front, popFront;

    struct Range
    {
        @safe:

        string value;
        @property bool empty() const { return !value.length; }
        @property dchar front() const { return value.front; }
        void popFront() { value.popFront(); }

        @property size_t length() const { return value.length; }
    }
    immutable table =
    [
        ["[%s]", "[string]"],
        ["[%10s]", "[    string]"],
        ["[%-10s]", "[string    ]"],
        ["[%(%02x %)]", "[73 74 72 69 6e 67]"],
        ["[%(%c %)]", "[s t r i n g]"],
    ];
    foreach (e; table)
    {
        formatTest(e[0], "string", e[1]);
        formatTest(e[0], Range("string"), e[1]);
    }
}

@safe unittest
{
    import std.meta : AliasSeq;

    // string literal from valid UTF sequence is encoding free.
    static foreach (StrType; AliasSeq!(string, wstring, dstring))
    {
        // Valid and printable (ASCII)
        formatTest([cast(StrType)"hello"],
                   `["hello"]`);

        // 1 character escape sequences (' is not escaped in strings)
        formatTest([cast(StrType)"\"'\0\\\a\b\f\n\r\t\v"],
                   `["\"'\0\\\a\b\f\n\r\t\v"]`);

        // 1 character optional escape sequences
        formatTest([cast(StrType)"\'\?"],
                   `["'?"]`);

        // Valid and non-printable code point (<= U+FF)
        formatTest([cast(StrType)"\x10\x1F\x20test"],
                   `["\x10\x1F test"]`);

        // Valid and non-printable code point (<= U+FFFF)
        formatTest([cast(StrType)"\u200B..\u200F"],
                   `["\u200B..\u200F"]`);

        // Valid and non-printable code point (<= U+10FFFF)
        formatTest([cast(StrType)"\U000E0020..\U000E007F"],
                   `["\U000E0020..\U000E007F"]`);
    }

    // invalid UTF sequence needs hex-string literal postfix (c/w/d)
    () @trusted
    {
        // U+FFFF with UTF-8 (Invalid code point for interchange)
        formatTest([cast(string)[0xEF, 0xBF, 0xBF]],
                   `[[cast(char) 0xEF, cast(char) 0xBF, cast(char) 0xBF]]`);

        // U+FFFF with UTF-16 (Invalid code point for interchange)
        formatTest([cast(wstring)[0xFFFF]],
                   `[[cast(wchar) 0xFFFF]]`);

        // U+FFFF with UTF-32 (Invalid code point for interchange)
        formatTest([cast(dstring)[0xFFFF]],
                   `[[cast(dchar) 0xFFFF]]`);
    } ();
}

/*
    Static-size arrays are formatted as dynamic arrays.
 */
void formatValueImpl(Writer, T, Char)(auto ref Writer w, auto ref T obj,
    scope const ref FormatSpec!Char f)
if (is(StaticArrayTypeOf!T) && !is(T == enum) && !hasToString!(T, Char))
{
    formatValueImpl(w, obj[], f);
}

// Test for https://issues.dlang.org/show_bug.cgi?id=8310
@safe unittest
{
    import std.array : appender;
    import std.format : formatValue;

    FormatSpec!char f;
    auto w = appender!string();

    char[2] two = ['a', 'b'];
    formatValue(w, two, f);

    char[2] getTwo() { return two; }
    formatValue(w, getTwo(), f);
}

// https://issues.dlang.org/show_bug.cgi?id=18205
@safe pure unittest
{
    assert("|%8s|".format("abc")       == "|     abc|");
    assert("|%8s|".format("αβγ")       == "|     αβγ|");
    assert("|%8s|".format("   ")       == "|        |");
    assert("|%8s|".format("été"d)      == "|     été|");
    assert("|%8s|".format("été 2018"w) == "|été 2018|");

    assert("%2s".format("e\u0301"w) == " e\u0301");
    assert("%2s".format("a\u0310\u0337"d) == " a\u0310\u0337");
}

/*
    Dynamic arrays are formatted as input ranges.
 */
void formatValueImpl(Writer, T, Char)(auto ref Writer w, T obj, scope const ref FormatSpec!Char f)
if (is(DynamicArrayTypeOf!T) && !is(StringTypeOf!T) && !is(T == enum) && !hasToString!(T, Char))
{
    static if (is(immutable(ArrayTypeOf!T) == immutable(void[])))
    {
        formatValueImpl(w, cast(const ubyte[]) obj, f);
    }
    else static if (!isInputRange!T)
    {
        alias U = Unqual!(ArrayTypeOf!T);
        static assert(isInputRange!U, U.stringof ~ " must be an InputRange");
        U val = obj;
        formatValueImpl(w, val, f);
    }
    else
    {
        formatRange(w, obj, f);
    }
}

// https://issues.dlang.org/show_bug.cgi?id=20848
@safe unittest
{
    class C
    {
        immutable(void)[] data;
    }

    import std.typecons : Nullable;
    Nullable!C c;
}

// alias this, input range I/F, and toString()
@safe unittest
{
    struct S(int flags)
    {
        int[] arr;
        static if (flags & 1)
            alias arr this;

        static if (flags & 2)
        {
            @property bool empty() const { return arr.length == 0; }
            @property int front() const { return arr[0] * 2; }
            void popFront() { arr = arr[1 .. $]; }
        }

        static if (flags & 4)
            string toString() const { return "S"; }
    }

    formatTest(S!0b000([0, 1, 2]), "S!0([0, 1, 2])");
    formatTest(S!0b001([0, 1, 2]), "[0, 1, 2]");        // Test for bug 7628
    formatTest(S!0b010([0, 1, 2]), "[0, 2, 4]");
    formatTest(S!0b011([0, 1, 2]), "[0, 2, 4]");
    formatTest(S!0b100([0, 1, 2]), "S");
    formatTest(S!0b101([0, 1, 2]), "S");                // Test for bug 7628
    formatTest(S!0b110([0, 1, 2]), "S");
    formatTest(S!0b111([0, 1, 2]), "S");

    class C(uint flags)
    {
        int[] arr;
        static if (flags & 1)
            alias arr this;

        this(int[] a) { arr = a; }

        static if (flags & 2)
        {
            @property bool empty() const { return arr.length == 0; }
            @property int front() const { return arr[0] * 2; }
            void popFront() { arr = arr[1 .. $]; }
        }

        static if (flags & 4)
            override string toString() const { return "C"; }
    }

    () @trusted {
        formatTest(new C!0b000([0, 1, 2]), (new C!0b000([])).toString());
        formatTest(new C!0b001([0, 1, 2]), "[0, 1, 2]");    // Test for bug 7628
        formatTest(new C!0b010([0, 1, 2]), "[0, 2, 4]");
        formatTest(new C!0b011([0, 1, 2]), "[0, 2, 4]");
        formatTest(new C!0b100([0, 1, 2]), "C");
        formatTest(new C!0b101([0, 1, 2]), "C");            // Test for bug 7628
        formatTest(new C!0b110([0, 1, 2]), "C");
        formatTest(new C!0b111([0, 1, 2]), "C");
    } ();
}

@safe unittest
{
    // void[]
    void[] val0;
    formatTest(val0, "[]");

    void[] val = cast(void[]) cast(ubyte[])[1, 2, 3];
    formatTest(val, "[1, 2, 3]");

    void[0] sval0 = [];
    formatTest(sval0, "[]");

    void[3] sval = () @trusted { return cast(void[3]) cast(ubyte[3])[1, 2, 3]; } ();
    formatTest(sval, "[1, 2, 3]");
}

@safe unittest
{
    // const(T[]) -> const(T)[]
    const short[] a = [1, 2, 3];
    formatTest(a, "[1, 2, 3]");

    struct S
    {
        const(int[]) arr;
        alias arr this;
    }

    auto s = S([1,2,3]);
    formatTest(s, "[1, 2, 3]");
}

@safe unittest
{
    // nested range formatting with array of string
    formatTest("%({%(%02x %)}%| %)", ["test", "msg"],
               `{74 65 73 74} {6d 73 67}`);
}

@safe unittest
{
    // stop auto escaping inside range formatting
    auto arr = ["hello", "world"];
    formatTest("%(%s, %)",  arr, `"hello", "world"`);
    formatTest("%-(%s, %)", arr, `hello, world`);

    auto aa1 = [1:"hello", 2:"world"];
    formatTest("%(%s:%s, %)",  aa1, [`1:"hello", 2:"world"`, `2:"world", 1:"hello"`]);
    formatTest("%-(%s:%s, %)", aa1, [`1:hello, 2:world`, `2:world, 1:hello`]);

    auto aa2 = [1:["ab", "cd"], 2:["ef", "gh"]];
    formatTest("%-(%s:%s, %)",        aa2, [`1:["ab", "cd"], 2:["ef", "gh"]`, `2:["ef", "gh"], 1:["ab", "cd"]`]);
    formatTest("%-(%s:%(%s%), %)",    aa2, [`1:"ab""cd", 2:"ef""gh"`, `2:"ef""gh", 1:"ab""cd"`]);
    formatTest("%-(%s:%-(%s%)%|, %)", aa2, [`1:abcd, 2:efgh`, `2:efgh, 1:abcd`]);
}

// https://issues.dlang.org/show_bug.cgi?id=18778
@safe pure unittest
{
    assert(format("%-(%1$s - %1$s, %)", ["A", "B", "C"]) == "A - A, B - B, C - C");
}

@safe pure unittest
{
    int[] a = [ 1, 3, 2 ];
    formatTest("testing %(%s & %) embedded", a,
               "testing 1 & 3 & 2 embedded");
    formatTest("testing %((%s) %)) wyda3", a,
               "testing (1) (3) (2) wyda3");

    int[0] empt = [];
    formatTest("(%s)", empt, "([])");
}

// input range formatting
private void formatRange(Writer, T, Char)(ref Writer w, ref T val, scope const ref FormatSpec!Char f)
if (isInputRange!T)
{
    import std.conv : text;
    import std.format : FormatException, formatValue, NoOpSink;
    import std.range.primitives : ElementType, empty, front, hasLength,
        walkLength, isForwardRange, isInfinite, popFront, put;

    // in this mode, we just want to do a representative print to discover
    // if the format spec is valid
    enum formatTestMode = is(Writer == NoOpSink);

    // Formatting character ranges like string
    if (f.spec == 's')
    {
        alias E = ElementType!T;

        static if (!is(E == enum) && is(CharTypeOf!E))
        {
            static if (is(StringTypeOf!T))
                writeAligned(w, val[0 .. f.precision < $ ? f.precision : $], f);
            else
            {
                if (!f.flDash)
                {
                    static if (hasLength!T)
                    {
                        // right align
                        auto len = val.length;
                    }
                    else static if (isForwardRange!T && !isInfinite!T)
                    {
                        auto len = walkLength(val.save);
                    }
                    else
                    {
                        import std.format : enforceFmt;
                        enforceFmt(f.width == 0, "Cannot right-align a range without length");
                        size_t len = 0;
                    }
                    if (f.precision != f.UNSPECIFIED && len > f.precision)
                        len = f.precision;

                    if (f.width > len)
                        foreach (i ; 0 .. f.width - len)
                            put(w, ' ');
                    if (f.precision == f.UNSPECIFIED)
                        put(w, val);
                    else
                    {
                        size_t printed = 0;
                        for (; !val.empty && printed < f.precision; val.popFront(), ++printed)
                            put(w, val.front);
                    }
                }
                else
                {
                    size_t printed = void;

                    // left align
                    if (f.precision == f.UNSPECIFIED)
                    {
                        static if (hasLength!T)
                        {
                            printed = val.length;
                            put(w, val);
                        }
                        else
                        {
                            printed = 0;
                            for (; !val.empty; val.popFront(), ++printed)
                            {
                                put(w, val.front);
                                static if (formatTestMode) break; // one is enough to test
                            }
                        }
                    }
                    else
                    {
                        printed = 0;
                        for (; !val.empty && printed < f.precision; val.popFront(), ++printed)
                            put(w, val.front);
                    }

                    if (f.width > printed)
                        foreach (i ; 0 .. f.width - printed)
                            put(w, ' ');
                }
            }
        }
        else
        {
            put(w, f.seqBefore);
            if (!val.empty)
            {
                formatElement(w, val.front, f);
                val.popFront();
                for (size_t i; !val.empty; val.popFront(), ++i)
                {
                    put(w, f.seqSeparator);
                    formatElement(w, val.front, f);
                    static if (formatTestMode) break; // one is enough to test
                }
            }
            static if (!isInfinite!T) put(w, f.seqAfter);
        }
    }
    else if (f.spec == 'r')
    {
        static if (is(DynamicArrayTypeOf!T))
        {
            alias ARR = DynamicArrayTypeOf!T;
            scope a = cast(ARR) val;
            foreach (e ; a)
            {
                formatValue(w, e, f);
                static if (formatTestMode) break; // one is enough to test
            }
        }
        else
        {
            for (size_t i; !val.empty; val.popFront(), ++i)
            {
                formatValue(w, val.front, f);
                static if (formatTestMode) break; // one is enough to test
            }
        }
    }
    else if (f.spec == '(')
    {
        if (val.empty)
            return;
        // Nested specifier is to be used
        for (;;)
        {
            auto fmt = FormatSpec!Char(f.nested);
            w: while (true)
            {
                immutable r = fmt.writeUpToNextSpec(w);
                // There was no format specifier, so break
                if (!r)
                    break;
                if (f.flDash)
                    formatValue(w, val.front, fmt);
                else
                    formatElement(w, val.front, fmt);
                // Check if there will be a format specifier farther on in the
                // string. If so, continue the loop, otherwise break. This
                // prevents extra copies of the `sep` from showing up.
                foreach (size_t i; 0 .. fmt.trailing.length)
                    if (fmt.trailing[i] == '%')
                        continue w;
                break w;
            }
            static if (formatTestMode)
            {
                break; // one is enough to test
            }
            else
            {
                if (f.sep !is null)
                {
                    put(w, fmt.trailing);
                    val.popFront();
                    if (val.empty)
                        break;
                    put(w, f.sep);
                }
                else
                {
                    val.popFront();
                    if (val.empty)
                        break;
                    put(w, fmt.trailing);
                }
            }
        }
    }
    else
        throw new FormatException(text("Incorrect format specifier for range: %", f.spec));
}

// https://issues.dlang.org/show_bug.cgi?id=20218
@safe pure unittest
{
    void notCalled()
    {
        import std.range : repeat;

        auto value = 1.repeat;

        // test that range is not evaluated to completion at compiletime
        format!"%s"(value);
    }
}

// character formatting with ecaping
void formatChar(Writer)(ref Writer w, in dchar c, in char quote)
{
    import std.format : formattedWrite;
    import std.range.primitives : put;
    import std.uni : isGraphical;

    string fmt;
    if (isGraphical(c))
    {
        if (c == quote || c == '\\')
            put(w, '\\');
        put(w, c);
        return;
    }
    else if (c <= 0xFF)
    {
        if (c < 0x20)
        {
            foreach (i, k; "\n\r\t\a\b\f\v\0")
            {
                if (c == k)
                {
                    put(w, '\\');
                    put(w, "nrtabfv0"[i]);
                    return;
                }
            }
        }
        fmt = "\\x%02X";
    }
    else if (c <= 0xFFFF)
        fmt = "\\u%04X";
    else
        fmt = "\\U%08X";

    formattedWrite(w, fmt, cast(uint) c);
}

/*
    Associative arrays are formatted by using `':'` and $(D ", ") as
    separators, and enclosed by `'['` and `']'`.
 */
void formatValueImpl(Writer, T, Char)(auto ref Writer w, T obj, scope const ref FormatSpec!Char f)
if (is(AssocArrayTypeOf!T) && !is(T == enum) && !hasToString!(T, Char))
{
    import std.format : enforceFmt, formatValue;
    import std.range.primitives : put;

    AssocArrayTypeOf!T val = obj;
    const spec = f.spec;

    enforceFmt(spec == 's' || spec == '(',
        "incompatible format character for associative array argument: %" ~ spec);

    enum const(Char)[] defSpec = "%s" ~ f.keySeparator ~ "%s" ~ f.seqSeparator;
    auto fmtSpec = spec == '(' ? f.nested : defSpec;

    auto key_first = true;

    // testing correct nested format spec
    import std.format : NoOpSink;
    auto noop = NoOpSink();
    auto test = FormatSpec!Char(fmtSpec);
    enforceFmt(test.writeUpToNextSpec(noop),
        "nested format string for associative array contains no format specifier");
    enforceFmt(test.indexStart <= 2,
        "positional parameter in nested format string for associative array may only be 1 or 2");
    if (test.indexStart == 2)
        key_first = false;

    enforceFmt(test.writeUpToNextSpec(noop),
        "nested format string for associative array contains only one format specifier");
    enforceFmt(test.indexStart <= 2,
        "positional parameter in nested format string for associative array may only be 1 or 2");
    enforceFmt(test.indexStart == 0 || ((test.indexStart == 2) == key_first),
        "wrong combination of positional parameters in nested format string");

    enforceFmt(!test.writeUpToNextSpec(noop),
        "nested format string for associative array contains more than two format specifiers");

    size_t i = 0;
    immutable end = val.length;

    if (spec == 's')
        put(w, f.seqBefore);
    foreach (k, ref v; val)
    {
        auto fmt = FormatSpec!Char(fmtSpec);

        foreach (pos; 1 .. 3)
        {
            fmt.writeUpToNextSpec(w);

            if (key_first == (pos == 1))
            {
                if (f.flDash)
                    formatValue(w, k, fmt);
                else
                    formatElement(w, k, fmt);
            }
            else
            {
                if (f.flDash)
                    formatValue(w, v, fmt);
                else
                    formatElement(w, v, fmt);
            }
        }

        if (f.sep !is null)
        {
            fmt.writeUpToNextSpec(w);
            if (++i != end)
                put(w, f.sep);
        }
        else
        {
            if (++i != end)
                fmt.writeUpToNextSpec(w);
        }
    }
    if (spec == 's')
        put(w, f.seqAfter);
}

@safe unittest
{
    import std.exception : collectExceptionMsg;
    import std.format : FormatException;
    import std.range.primitives : back;

    assert(collectExceptionMsg!FormatException(format("%d", [0:1])).back == 'd');

    int[string] aa0;
    formatTest(aa0, `[]`);

    // elements escaping
    formatTest(["aaa":1, "bbb":2],
               [`["aaa":1, "bbb":2]`, `["bbb":2, "aaa":1]`]);
    formatTest(['c':"str"],
               `['c':"str"]`);
    formatTest(['"':"\"", '\'':"'"],
               [`['"':"\"", '\'':"'"]`, `['\'':"'", '"':"\""]`]);

    // range formatting for AA
    auto aa3 = [1:"hello", 2:"world"];
    // escape
    formatTest("{%(%s:%s $ %)}", aa3,
               [`{1:"hello" $ 2:"world"}`, `{2:"world" $ 1:"hello"}`]);
    // use range formatting for key and value, and use %|
    formatTest("{%([%04d->%(%c.%)]%| $ %)}", aa3,
               [`{[0001->h.e.l.l.o] $ [0002->w.o.r.l.d]}`,
                `{[0002->w.o.r.l.d] $ [0001->h.e.l.l.o]}`]);

    // https://issues.dlang.org/show_bug.cgi?id=12135
    formatTest("%(%s:<%s>%|,%)", [1:2], "1:<2>");
    formatTest("%(%s:<%s>%|%)" , [1:2], "1:<2>");
}

@safe unittest
{
    class C1
    {
        int[char] val;
        alias val this;
        this(int[char] v){ val = v; }
    }

    class C2
    {
        int[char] val;
        alias val this;
        this(int[char] v){ val = v; }
        override string toString() const { return "C"; }
    }

    () @trusted {
        formatTest(new C1(['c':1, 'd':2]), [`['c':1, 'd':2]`, `['d':2, 'c':1]`]);
        formatTest(new C2(['c':1, 'd':2]), "C");
    } ();

    struct S1
    {
        int[char] val;
        alias val this;
    }

    struct S2
    {
        int[char] val;
        alias val this;
        string toString() const { return "S"; }
    }

    formatTest(S1(['c':1, 'd':2]), [`['c':1, 'd':2]`, `['d':2, 'c':1]`]);
    formatTest(S2(['c':1, 'd':2]), "S");
}

// https://issues.dlang.org/show_bug.cgi?id=21875
@safe unittest
{
    import std.exception : assertThrown;
    import std.format : FormatException;

    auto aa = [ 1 : "x", 2 : "y", 3 : "z" ];

    assertThrown!FormatException(format("%(%)", aa));
    assertThrown!FormatException(format("%(%s%)", aa));
    assertThrown!FormatException(format("%(%s%s%s%)", aa));
}

@safe unittest
{
    import std.exception : assertThrown;
    import std.format : FormatException;

    auto aa = [ 1 : "x", 2 : "y", 3 : "z" ];

    assertThrown!FormatException(format("%(%3$s%s%)", aa));
    assertThrown!FormatException(format("%(%s%3$s%)", aa));
    assertThrown!FormatException(format("%(%1$s%1$s%)", aa));
    assertThrown!FormatException(format("%(%2$s%2$s%)", aa));
    assertThrown!FormatException(format("%(%s%1$s%)", aa));
}

// https://issues.dlang.org/show_bug.cgi?id=21808
@safe unittest
{
    auto spelled = [ 1 : "one" ];
    assert(format("%-(%2$s (%1$s)%|, %)", spelled) == "one (1)");

    spelled[2] = "two";
    auto result = format("%-(%2$s (%1$s)%|, %)", spelled);
    assert(result == "one (1), two (2)" || result == "two (2), one (1)");
}

enum HasToStringResult
{
    none,
    hasSomeToString,
    inCharSink,
    inCharSinkFormatString,
    inCharSinkFormatSpec,
    constCharSink,
    constCharSinkFormatString,
    constCharSinkFormatSpec,
    customPutWriter,
    customPutWriterFormatSpec,
}

private enum hasPreviewIn = !is(typeof(mixin(q{(in ref int a) => a})));

template hasToString(T, Char)
{
    static if (isPointer!T)
    {
        // X* does not have toString, even if X is aggregate type has toString.
        enum hasToString = HasToStringResult.none;
    }
    else static if (is(typeof(
        (T val) {
            const FormatSpec!Char f;
            static struct S {void put(scope Char s){}}
            S s;
            val.toString(s, f);
            static assert(!__traits(compiles, val.toString(s, FormatSpec!Char())),
                          "force toString to take parameters by ref");
            static assert(!__traits(compiles, val.toString(S(), f)),
                          "force toString to take parameters by ref");
        })))
    {
        enum hasToString = HasToStringResult.customPutWriterFormatSpec;
    }
    else static if (is(typeof(
        (T val) {
            static struct S {void put(scope Char s){}}
            S s;
            val.toString(s);
            static assert(!__traits(compiles, val.toString(S())),
                          "force toString to take parameters by ref");
        })))
    {
        enum hasToString = HasToStringResult.customPutWriter;
    }
    else static if (is(typeof((T val) { FormatSpec!Char f; val.toString((scope const(char)[] s){}, f); })))
    {
        enum hasToString = HasToStringResult.constCharSinkFormatSpec;
    }
    else static if (is(typeof((T val) { val.toString((scope const(char)[] s){}, "%s"); })))
    {
        enum hasToString = HasToStringResult.constCharSinkFormatString;
    }
    else static if (is(typeof((T val) { val.toString((scope const(char)[] s){}); })))
    {
        enum hasToString = HasToStringResult.constCharSink;
    }

    else static if (hasPreviewIn &&
                    is(typeof((T val) { FormatSpec!Char f; val.toString((in char[] s){}, f); })))
    {
        enum hasToString = HasToStringResult.inCharSinkFormatSpec;
    }
    else static if (hasPreviewIn &&
                    is(typeof((T val) { val.toString((in char[] s){}, "%s"); })))
    {
        enum hasToString = HasToStringResult.inCharSinkFormatString;
    }
    else static if (hasPreviewIn &&
                    is(typeof((T val) { val.toString((in char[] s){}); })))
    {
        enum hasToString = HasToStringResult.inCharSink;
    }

    else static if (is(ReturnType!((T val) { return val.toString(); }) S) && isSomeString!S)
    {
        enum hasToString = HasToStringResult.hasSomeToString;
    }
    else
    {
        enum hasToString = HasToStringResult.none;
    }
}

@safe unittest
{
    import std.range.primitives : isOutputRange;

    static struct A
    {
        void toString(Writer)(ref Writer w)
        if (isOutputRange!(Writer, string))
        {}
    }
    static struct B
    {
        void toString(scope void delegate(scope const(char)[]) sink, scope FormatSpec!char fmt) {}
    }
    static struct C
    {
        void toString(scope void delegate(scope const(char)[]) sink, string fmt) {}
    }
    static struct D
    {
        void toString(scope void delegate(scope const(char)[]) sink) {}
    }
    static struct E
    {
        string toString() {return "";}
    }
    static struct F
    {
        void toString(Writer)(ref Writer w, scope const ref FormatSpec!char fmt)
        if (isOutputRange!(Writer, string))
        {}
    }
    static struct G
    {
        string toString() {return "";}
        void toString(Writer)(ref Writer w) if (isOutputRange!(Writer, string)) {}
    }
    static struct H
    {
        string toString() {return "";}
        void toString(Writer)(ref Writer w, scope const ref FormatSpec!char fmt)
        if (isOutputRange!(Writer, string))
        {}
    }
    static struct I
    {
        void toString(Writer)(ref Writer w) if (isOutputRange!(Writer, string)) {}
        void toString(Writer)(ref Writer w, scope const ref FormatSpec!char fmt)
        if (isOutputRange!(Writer, string))
        {}
    }
    static struct J
    {
        string toString() {return "";}
        void toString(Writer)(ref Writer w, scope ref FormatSpec!char fmt)
        if (isOutputRange!(Writer, string))
        {}
    }
    static struct K
    {
        void toString(Writer)(Writer w, scope const ref FormatSpec!char fmt)
        if (isOutputRange!(Writer, string))
        {}
    }
    static struct L
    {
        void toString(Writer)(ref Writer w, scope const FormatSpec!char fmt)
        if (isOutputRange!(Writer, string))
        {}
    }
    static struct M
    {
        void toString(scope void delegate(in char[]) sink, in FormatSpec!char fmt) {}
    }
    static struct N
    {
        void toString(scope void delegate(in char[]) sink, string fmt) {}
    }
    static struct O
    {
        void toString(scope void delegate(in char[]) sink) {}
    }

    with(HasToStringResult)
    {
        static assert(hasToString!(A, char) == customPutWriter);
        static assert(hasToString!(B, char) == constCharSinkFormatSpec);
        static assert(hasToString!(C, char) == constCharSinkFormatString);
        static assert(hasToString!(D, char) == constCharSink);
        static assert(hasToString!(E, char) == hasSomeToString);
        static assert(hasToString!(F, char) == customPutWriterFormatSpec);
        static assert(hasToString!(G, char) == customPutWriter);
        static assert(hasToString!(H, char) == customPutWriterFormatSpec);
        static assert(hasToString!(I, char) == customPutWriterFormatSpec);
        static assert(hasToString!(J, char) == hasSomeToString);
        static assert(hasToString!(K, char) == constCharSinkFormatSpec);
        static assert(hasToString!(L, char) == none);
        static if (hasPreviewIn)
        {
            static assert(hasToString!(M, char) == inCharSinkFormatSpec);
            static assert(hasToString!(N, char) == inCharSinkFormatString);
            static assert(hasToString!(O, char) == inCharSink);
        }
    }
}

// const toString methods
@safe unittest
{
    import std.range.primitives : isOutputRange;

    static struct A
    {
        void toString(Writer)(ref Writer w) const
        if (isOutputRange!(Writer, string))
        {}
    }
    static struct B
    {
        void toString(scope void delegate(scope const(char)[]) sink, scope FormatSpec!char fmt) const {}
    }
    static struct C
    {
        void toString(scope void delegate(scope const(char)[]) sink, string fmt) const {}
    }
    static struct D
    {
        void toString(scope void delegate(scope const(char)[]) sink) const {}
    }
    static struct E
    {
        string toString() const {return "";}
    }
    static struct F
    {
        void toString(Writer)(ref Writer w, scope const ref FormatSpec!char fmt) const
        if (isOutputRange!(Writer, string))
        {}
    }
    static struct G
    {
        string toString() const {return "";}
        void toString(Writer)(ref Writer w) const if (isOutputRange!(Writer, string)) {}
    }
    static struct H
    {
        string toString() const {return "";}
        void toString(Writer)(ref Writer w, scope const ref FormatSpec!char fmt) const
        if (isOutputRange!(Writer, string))
        {}
    }
    static struct I
    {
        void toString(Writer)(ref Writer w) const if (isOutputRange!(Writer, string)) {}
        void toString(Writer)(ref Writer w, scope const ref FormatSpec!char fmt) const
        if (isOutputRange!(Writer, string))
        {}
    }
    static struct J
    {
        string toString() const {return "";}
        void toString(Writer)(ref Writer w, scope ref FormatSpec!char fmt) const
        if (isOutputRange!(Writer, string))
        {}
    }
    static struct K
    {
        void toString(Writer)(Writer w, scope const ref FormatSpec!char fmt) const
        if (isOutputRange!(Writer, string))
        {}
    }
    static struct L
    {
        void toString(Writer)(ref Writer w, scope const FormatSpec!char fmt) const
        if (isOutputRange!(Writer, string))
        {}
    }
    static struct M
    {
        void toString(scope void delegate(in char[]) sink, in FormatSpec!char fmt) const {}
    }
    static struct N
    {
        void toString(scope void delegate(in char[]) sink, string fmt) const {}
    }
    static struct O
    {
        void toString(scope void delegate(in char[]) sink) const {}
    }

    with(HasToStringResult)
    {
        static assert(hasToString!(A, char) == customPutWriter);
        static assert(hasToString!(B, char) == constCharSinkFormatSpec);
        static assert(hasToString!(C, char) == constCharSinkFormatString);
        static assert(hasToString!(D, char) == constCharSink);
        static assert(hasToString!(E, char) == hasSomeToString);
        static assert(hasToString!(F, char) == customPutWriterFormatSpec);
        static assert(hasToString!(G, char) == customPutWriter);
        static assert(hasToString!(H, char) == customPutWriterFormatSpec);
        static assert(hasToString!(I, char) == customPutWriterFormatSpec);
        static assert(hasToString!(J, char) == hasSomeToString);
        static assert(hasToString!(K, char) == constCharSinkFormatSpec);
        static assert(hasToString!(L, char) == none);
        static if (hasPreviewIn)
        {
            static assert(hasToString!(M, char) == inCharSinkFormatSpec);
            static assert(hasToString!(N, char) == inCharSinkFormatString);
            static assert(hasToString!(O, char) == inCharSink);
        }

        // https://issues.dlang.org/show_bug.cgi?id=22873
        static assert(hasToString!(inout(A), char) == customPutWriter);
        static assert(hasToString!(inout(B), char) == constCharSinkFormatSpec);
        static assert(hasToString!(inout(C), char) == constCharSinkFormatString);
        static assert(hasToString!(inout(D), char) == constCharSink);
        static assert(hasToString!(inout(E), char) == hasSomeToString);
        static assert(hasToString!(inout(F), char) == customPutWriterFormatSpec);
        static assert(hasToString!(inout(G), char) == customPutWriter);
        static assert(hasToString!(inout(H), char) == customPutWriterFormatSpec);
        static assert(hasToString!(inout(I), char) == customPutWriterFormatSpec);
        static assert(hasToString!(inout(J), char) == hasSomeToString);
        static assert(hasToString!(inout(K), char) == constCharSinkFormatSpec);
        static assert(hasToString!(inout(L), char) == none);
        static if (hasPreviewIn)
        {
            static assert(hasToString!(inout(M), char) == inCharSinkFormatSpec);
            static assert(hasToString!(inout(N), char) == inCharSinkFormatString);
            static assert(hasToString!(inout(O), char) == inCharSink);
        }
    }
}

// object formatting with toString
private void formatObject(Writer, T, Char)(ref Writer w, ref T val, scope const ref FormatSpec!Char f)
if (hasToString!(T, Char))
{
    import std.format : NoOpSink;
    import std.range.primitives : put;

    enum overload = hasToString!(T, Char);

    enum noop = is(Writer == NoOpSink);

    static if (overload == HasToStringResult.customPutWriterFormatSpec)
    {
        static if (!noop) val.toString(w, f);
    }
    else static if (overload == HasToStringResult.customPutWriter)
    {
        static if (!noop) val.toString(w);
    }
    else static if (overload == HasToStringResult.constCharSinkFormatSpec)
    {
        static if (!noop) val.toString((scope const(char)[] s) { put(w, s); }, f);
    }
    else static if (overload == HasToStringResult.constCharSinkFormatString)
    {
        static if (!noop) val.toString((scope const(char)[] s) { put(w, s); }, f.getCurFmtStr());
    }
    else static if (overload == HasToStringResult.constCharSink)
    {
        static if (!noop) val.toString((scope const(char)[] s) { put(w, s); });
    }
    else static if (overload == HasToStringResult.inCharSinkFormatSpec)
    {
        static if (!noop) val.toString((in char[] s) { put(w, s); }, f);
    }
    else static if (overload == HasToStringResult.inCharSinkFormatString)
    {
        static if (!noop) val.toString((in char[] s) { put(w, s); }, f.getCurFmtStr());
    }
    else static if (overload == HasToStringResult.inCharSink)
    {
        static if (!noop) val.toString((in char[] s) { put(w, s); });
    }
    else static if (overload == HasToStringResult.hasSomeToString)
    {
        static if (!noop) put(w, val.toString());
    }
    else
    {
        static assert(0, "No way found to format " ~ T.stringof ~ " as string");
    }
}

@system unittest
{
    import std.exception : assertThrown;
    import std.format : FormatException;

    static interface IF1 { }
    class CIF1 : IF1 { }
    static struct SF1 { }
    static union UF1 { }
    static class CF1 { }

    static interface IF2 { string toString(); }
    static class CIF2 : IF2 { override string toString() { return ""; } }
    static struct SF2 { string toString() { return ""; } }
    static union UF2 { string toString() { return ""; } }
    static class CF2 { override string toString() { return ""; } }

    static interface IK1 { void toString(scope void delegate(scope const(char)[]) sink,
                           FormatSpec!char) const; }
    static class CIK1 : IK1 { override void toString(scope void delegate(scope const(char)[]) sink,
                              FormatSpec!char) const { sink("CIK1"); } }
    static struct KS1 { void toString(scope void delegate(scope const(char)[]) sink,
                        FormatSpec!char) const { sink("KS1"); } }

    static union KU1 { void toString(scope void delegate(scope const(char)[]) sink,
                       FormatSpec!char) const { sink("KU1"); } }

    static class KC1 { void toString(scope void delegate(scope const(char)[]) sink,
                       FormatSpec!char) const { sink("KC1"); } }

    IF1 cif1 = new CIF1;
    assertThrown!FormatException(format("%f", cif1));
    assertThrown!FormatException(format("%f", SF1()));
    assertThrown!FormatException(format("%f", UF1()));
    assertThrown!FormatException(format("%f", new CF1()));

    IF2 cif2 = new CIF2;
    assertThrown!FormatException(format("%f", cif2));
    assertThrown!FormatException(format("%f", SF2()));
    assertThrown!FormatException(format("%f", UF2()));
    assertThrown!FormatException(format("%f", new CF2()));

    IK1 cik1 = new CIK1;
    assert(format("%f", cik1) == "CIK1");
    assert(format("%f", KS1()) == "KS1");
    assert(format("%f", KU1()) == "KU1");
    assert(format("%f", new KC1()) == "KC1");
}

/*
    Aggregates
 */
void formatValueImpl(Writer, T, Char)(auto ref Writer w, T val, scope const ref FormatSpec!Char f)
if (is(T == class) && !is(T == enum))
{
    import std.range.primitives : put;

    enforceValidFormatSpec!(T, Char)(f);

    // TODO: remove this check once `@disable override` deprecation cycle is finished
    static if (__traits(hasMember, T, "toString") && isSomeFunction!(val.toString))
        static assert(!__traits(isDisabled, T.toString), T.stringof ~
            " cannot be formatted because its `toString` is marked with `@disable`");

    if (val is null)
        put(w, "null");
    else
    {
        import std.algorithm.comparison : among;
        enum overload = hasToString!(T, Char);
        with(HasToStringResult)
        static if ((is(T == immutable) || is(T == const) || is(T == shared)) && overload == none)
        {
            // Remove this when Object gets const toString
            // https://issues.dlang.org/show_bug.cgi?id=7879
            static if (is(T == immutable))
                put(w, "immutable(");
            else static if (is(T == const))
                put(w, "const(");
            else static if (is(T == shared))
                put(w, "shared(");

            put(w, typeid(Unqual!T).name);
            put(w, ')');
        }
        else static if (overload.among(constCharSink, constCharSinkFormatString, constCharSinkFormatSpec) ||
                       (!isInputRange!T && !is(BuiltinTypeOf!T)))
        {
            formatObject!(Writer, T, Char)(w, val, f);
        }
        else
        {
            static if (!is(__traits(parent, T.toString) == Object)) // not inherited Object.toString
            {
                formatObject(w, val, f);
            }
            else static if (isInputRange!T)
            {
                formatRange(w, val, f);
            }
            else static if (is(BuiltinTypeOf!T X))
            {
                X x = val;
                formatValueImpl(w, x, f);
            }
            else
            {
                formatObject(w, val, f);
            }
        }
    }
}

@system unittest
{
    import std.array : appender;
    import std.range.interfaces : inputRangeObject;

    // class range (https://issues.dlang.org/show_bug.cgi?id=5154)
    auto c = inputRangeObject([1,2,3,4]);
    formatTest(c, "[1, 2, 3, 4]");
    assert(c.empty);
    c = null;
    formatTest(c, "null");
}

@system unittest
{
    // https://issues.dlang.org/show_bug.cgi?id=5354
    // If the class has both range I/F and custom toString, the use of custom
    // toString routine is prioritized.

    // Enable the use of custom toString that gets a sink delegate
    // for class formatting.

    enum inputRangeCode =
    q{
        int[] arr;
        this(int[] a){ arr = a; }
        @property int front() const { return arr[0]; }
        @property bool empty() const { return arr.length == 0; }
        void popFront(){ arr = arr[1 .. $]; }
    };

    class C1
    {
        mixin(inputRangeCode);
        void toString(scope void delegate(scope const(char)[]) dg,
                      scope const ref FormatSpec!char f) const
        {
            dg("[012]");
        }
    }
    class C2
    {
        mixin(inputRangeCode);
        void toString(scope void delegate(const(char)[]) dg, string f) const { dg("[012]"); }
    }
    class C3
    {
        mixin(inputRangeCode);
        void toString(scope void delegate(const(char)[]) dg) const { dg("[012]"); }
    }
    class C4
    {
        mixin(inputRangeCode);
        override string toString() const { return "[012]"; }
    }
    class C5
    {
        mixin(inputRangeCode);
    }

    formatTest(new C1([0, 1, 2]), "[012]");
    formatTest(new C2([0, 1, 2]), "[012]");
    formatTest(new C3([0, 1, 2]), "[012]");
    formatTest(new C4([0, 1, 2]), "[012]");
    formatTest(new C5([0, 1, 2]), "[0, 1, 2]");
}

// outside the unittest block, otherwise the FQN of the
// class contains the line number of the unittest
version (StdUnittest)
{
    private class C {}
}

// https://issues.dlang.org/show_bug.cgi?id=7879
@safe unittest
{
    const(C) c;
    auto s = format("%s", c);
    assert(s == "null");

    immutable(C) c2 = new C();
    s = format("%s", c2);
    assert(s == "immutable(std.format.internal.write.C)");

    const(C) c3 = new C();
    s = format("%s", c3);
    assert(s == "const(std.format.internal.write.C)");

    shared(C) c4 = new C();
    s = format("%s", c4);
    assert(s == "shared(std.format.internal.write.C)");
}

// https://issues.dlang.org/show_bug.cgi?id=7879
@safe unittest
{
    class F
    {
        override string toString() const @safe
        {
            return "Foo";
        }
    }

    const(F) c;
    auto s = format("%s", c);
    assert(s == "null");

    const(F) c2 = new F();
    s = format("%s", c2);
    assert(s == "Foo", s);
}

void formatValueImpl(Writer, T, Char)(auto ref Writer w, T val, scope const ref FormatSpec!Char f)
if (is(T == interface) && (hasToString!(T, Char) || !is(BuiltinTypeOf!T)) && !is(T == enum))
{
    import std.range.primitives : put;

    enforceValidFormatSpec!(T, Char)(f);
    if (val is null)
        put(w, "null");
    else
    {
        static if (__traits(hasMember, T, "toString") && isSomeFunction!(val.toString))
            static assert(!__traits(isDisabled, T.toString), T.stringof ~
                " cannot be formatted because its `toString` is marked with `@disable`");

        static if (hasToString!(T, Char) != HasToStringResult.none)
        {
            formatObject(w, val, f);
        }
        else static if (isInputRange!T)
        {
            formatRange(w, val, f);
        }
        else
        {
            version (Windows)
            {
                import core.sys.windows.com : IUnknown;
                static if (is(T : IUnknown))
                {
                    formatValueImpl(w, *cast(void**)&val, f);
                }
                else
                {
                    formatValueImpl(w, cast(Object) val, f);
                }
            }
            else
            {
                formatValueImpl(w, cast(Object) val, f);
            }
        }
    }
}

@system unittest
{
    import std.range.interfaces : InputRange, inputRangeObject;

    // interface
    InputRange!int i = inputRangeObject([1,2,3,4]);
    formatTest(i, "[1, 2, 3, 4]");
    assert(i.empty);
    i = null;
    formatTest(i, "null");

    // interface (downcast to Object)
    interface Whatever {}
    class C : Whatever
    {
        override @property string toString() const { return "ab"; }
    }
    Whatever val = new C;
    formatTest(val, "ab");

    // https://issues.dlang.org/show_bug.cgi?id=11175
    version (Windows)
    {
        import core.sys.windows.com : IID, IUnknown;
        import core.sys.windows.windef : HRESULT;

        interface IUnknown2 : IUnknown { }

        class D : IUnknown2
        {
            extern(Windows) HRESULT QueryInterface(const(IID)* riid, void** pvObject) { return typeof(return).init; }
            extern(Windows) uint AddRef() { return 0; }
            extern(Windows) uint Release() { return 0; }
        }

        IUnknown2 d = new D;
        string expected = format("%X", cast(void*) d);
        formatTest(d, expected);
    }
}

// Maybe T is noncopyable struct, so receive it by 'auto ref'.
void formatValueImpl(Writer, T, Char)(auto ref Writer w, auto ref T val,
    scope const ref FormatSpec!Char f)
if ((is(T == struct) || is(T == union)) && (hasToString!(T, Char) || !is(BuiltinTypeOf!T))
    && !is(T == enum))
{
    import std.range.primitives : put;

    static if (__traits(hasMember, T, "toString") && isSomeFunction!(val.toString))
        static assert(!__traits(isDisabled, T.toString), T.stringof ~
            " cannot be formatted because its `toString` is marked with `@disable`");

    enforceValidFormatSpec!(T, Char)(f);
    static if (hasToString!(T, Char))
    {
        formatObject(w, val, f);
    }
    else static if (isInputRange!T)
    {
        formatRange(w, val, f);
    }
    else static if (is(T == struct))
    {
        enum left = T.stringof~"(";
        enum separator = ", ";
        enum right = ")";

        put(w, left);
        foreach (i, e; val.tupleof)
        {
            static if (__traits(identifier, val.tupleof[i]) == "this")
                continue;
            else static if (0 < i && val.tupleof[i-1].offsetof == val.tupleof[i].offsetof)
            {
                static if (i == val.tupleof.length - 1 || val.tupleof[i].offsetof != val.tupleof[i+1].offsetof)
                {
                    enum el = separator ~ val.tupleof[i].stringof[4 .. $] ~ "}";
                    put(w, el);
                }
                else
                {
                    enum el = separator ~ val.tupleof[i].stringof[4 .. $];
                    put(w, el);
                }
            }
            else static if (i+1 < val.tupleof.length && val.tupleof[i].offsetof == val.tupleof[i+1].offsetof)
            {
                enum el = (i > 0 ? separator : "") ~ "#{overlap " ~ val.tupleof[i].stringof[4 .. $];
                put(w, el);
            }
            else
            {
                static if (i > 0)
                    put(w, separator);
                formatElement(w, e, f);
            }
        }
        put(w, right);
    }
    else
    {
        put(w, T.stringof);
    }
}

// https://issues.dlang.org/show_bug.cgi?id=9588
@safe pure unittest
{
    struct S { int x; bool empty() { return false; } }
    formatTest(S(), "S(0)");
}

// https://issues.dlang.org/show_bug.cgi?id=4638
@safe unittest
{
    struct U8  {  string toString() const { return "blah"; } }
    struct U16 { wstring toString() const { return "blah"; } }
    struct U32 { dstring toString() const { return "blah"; } }
    formatTest(U8(), "blah");
    formatTest(U16(), "blah");
    formatTest(U32(), "blah");
}

// https://issues.dlang.org/show_bug.cgi?id=3890
@safe unittest
{
    struct Int{ int n; }
    struct Pair{ string s; Int i; }
    formatTest(Pair("hello", Int(5)),
               `Pair("hello", Int(5))`);
}

// https://issues.dlang.org/show_bug.cgi?id=9117
@safe unittest
{
    import std.format : formattedWrite;

    static struct Frop {}

    static struct Foo
    {
        int n = 0;
        alias n this;
        T opCast(T) () if (is(T == Frop))
        {
            return Frop();
        }
        string toString()
        {
            return "Foo";
        }
    }

    static struct Bar
    {
        Foo foo;
        alias foo this;
        string toString()
        {
            return "Bar";
        }
    }

    const(char)[] result;
    void put(scope const char[] s) { result ~= s; }

    Foo foo;
    formattedWrite(&put, "%s", foo);    // OK
    assert(result == "Foo");

    result = null;

    Bar bar;
    formattedWrite(&put, "%s", bar);    // NG
    assert(result == "Bar");

    result = null;

    int i = 9;
    formattedWrite(&put, "%s", 9);
    assert(result == "9");
}

@safe unittest
{
    // union formatting without toString
    union U1
    {
        int n;
        string s;
    }
    U1 u1;
    formatTest(u1, "U1");

    // union formatting with toString
    union U2
    {
        int n;
        string s;
        string toString() const { return s; }
    }
    U2 u2;
    () @trusted { u2.s = "hello"; } ();
    formatTest(u2, "hello");
}

@safe unittest
{
    import std.array : appender;
    import std.format : formatValue;

    // https://issues.dlang.org/show_bug.cgi?id=7230
    static struct Bug7230
    {
        string s = "hello";
        union {
            string a;
            int b;
            double c;
        }
        long x = 10;
    }

    Bug7230 bug;
    bug.b = 123;

    FormatSpec!char f;
    auto w = appender!(char[])();
    formatValue(w, bug, f);
    assert(w.data == `Bug7230("hello", #{overlap a, b, c}, 10)`);
}

@safe unittest
{
    import std.array : appender;
    import std.format : formatValue;

    static struct S{ @disable this(this); }
    S s;

    FormatSpec!char f;
    auto w = appender!string();
    formatValue(w, s, f);
    assert(w.data == "S()");
}

@safe unittest
{
    import std.array : appender;
    import std.format : formatValue;

    //struct Foo { @disable string toString(); }
    //Foo foo;

    interface Bar { @disable string toString(); }
    Bar bar;

    auto w = appender!(char[])();
    FormatSpec!char f;

    // NOTE: structs cant be tested : the assertion is correct so compilation
    // continues and fails when trying to link the unimplemented toString.
    //static assert(!__traits(compiles, formatValue(w, foo, f)));
    static assert(!__traits(compiles, formatValue(w, bar, f)));
}

// https://issues.dlang.org/show_bug.cgi?id=21722
@safe unittest
{
    struct Bar
    {
        void toString (scope void delegate (scope const(char)[]) sink, string fmt)
        {
            sink("Hello");
        }
    }

    Bar b;
    auto result = () @trusted { return format("%b", b); } ();
    assert(result == "Hello");

    static if (hasPreviewIn)
    {
        struct Foo
        {
            void toString(scope void delegate(in char[]) sink, in FormatSpec!char fmt)
            {
                sink("Hello");
            }
        }

        Foo f;
        assert(format("%b", f) == "Hello");

        struct Foo2
        {
            void toString(scope void delegate(in char[]) sink, string fmt)
            {
                sink("Hello");
            }
        }

        Foo2 f2;
        assert(format("%b", f2) == "Hello");
    }
}

@safe unittest
{
    import std.array : appender;
    import std.format : singleSpec;

    // Bug #17269. Behavior similar to `struct A { Nullable!string B; }`
    struct StringAliasThis
    {
        @property string value() const { assert(0); }
        alias value this;
        string toString() { return "helloworld"; }
        private string _value;
    }
    struct TestContainer
    {
        StringAliasThis testVar;
    }

    auto w = appender!string();
    auto spec = singleSpec("%s");
    formatElement(w, TestContainer(), spec);

    assert(w.data == "TestContainer(helloworld)", w.data);
}

// https://issues.dlang.org/show_bug.cgi?id=17269
@safe unittest
{
    import std.typecons : Nullable;

    struct Foo
    {
        Nullable!string bar;
    }

    Foo f;
    formatTest(f, "Foo(Nullable.null)");
}

// https://issues.dlang.org/show_bug.cgi?id=19003
@safe unittest
{
    struct S
    {
        int i;

        @disable this();

        invariant { assert(this.i); }

        this(int i) @safe in { assert(i); } do { this.i = i; }

        string toString() { return "S"; }
    }

    S s = S(1);

    format!"%s"(s);
}

void enforceValidFormatSpec(T, Char)(scope const ref FormatSpec!Char f)
{
    import std.format : enforceFmt;
    import std.range : isInputRange;
    import std.format.internal.write : hasToString, HasToStringResult;

    enum overload = hasToString!(T, Char);
    static if (
            overload != HasToStringResult.constCharSinkFormatSpec &&
            overload != HasToStringResult.constCharSinkFormatString &&
            overload != HasToStringResult.inCharSinkFormatSpec &&
            overload != HasToStringResult.inCharSinkFormatString &&
            overload != HasToStringResult.customPutWriterFormatSpec &&
            !isInputRange!T)
    {
        enforceFmt(f.spec == 's',
            "Expected '%s' format specifier for type '" ~ T.stringof ~ "'");
    }
}

/*
    `enum`s are formatted like their base value
 */
void formatValueImpl(Writer, T, Char)(auto ref Writer w, const(T) val, scope const ref FormatSpec!Char f)
if (is(T == enum))
{
    import std.array : appender;
    import std.range.primitives : put;

    if (f.spec != 's')
        return formatValueImpl(w, cast(OriginalType!T) val, f);

    static foreach (e; EnumMembers!T)
    {
        if (val == e)
        {
            formatValueImpl(w, __traits(identifier, e), f);
            return;
        }
    }

    auto w2 = appender!string();

<<<<<<< HEAD
        // val is not a member of T, output cast(T) rawValue instead.
        enum prefix = "cast(" ~ T.stringof ~ ")";
        put(w2, prefix);
        static assert(!is(OriginalType!T == T), "OriginalType!" ~ T.stringof ~
            "must not be equal to " ~ T.stringof);
=======
    // val is not a member of T, output cast(T) rawValue instead.
    put(w2, "cast(");
    put(w2, T.stringof);
    put(w2, ")");
    static assert(!is(OriginalType!T == T), "OriginalType!" ~ T.stringof ~
                  "must not be equal to " ~ T.stringof);
>>>>>>> 3c97810b

    FormatSpec!Char f2 = f;
    f2.width = 0;
    formatValueImpl(w2, cast(OriginalType!T) val, f2);
    writeAligned(w, w2.data, f);
}

@safe unittest
{
    enum A { first, second, third }
    formatTest(A.second, "second");
    formatTest(cast(A) 72, "cast(A)72");
}
@safe unittest
{
    enum A : string { one = "uno", two = "dos", three = "tres" }
    formatTest(A.three, "three");
    formatTest(cast(A)"mill\&oacute;n", "cast(A)mill\&oacute;n");
}
@safe unittest
{
    enum A : bool { no, yes }
    formatTest(A.yes, "yes");
    formatTest(A.no, "no");
}
@safe unittest
{
    // Test for bug 6892
    enum Foo { A = 10 }
    formatTest("%s",    Foo.A, "A");
    formatTest(">%4s<", Foo.A, ">   A<");
    formatTest("%04d",  Foo.A, "0010");
    formatTest("%+2u",  Foo.A, "10");
    formatTest("%02x",  Foo.A, "0a");
    formatTest("%3o",   Foo.A, " 12");
    formatTest("%b",    Foo.A, "1010");
}

@safe pure unittest
{
    enum A { one, two, three }

    string t1 = format("[%6s] [%-6s]", A.one, A.one);
    assert(t1 == "[   one] [one   ]");
    string t2 = format("[%10s] [%-10s]", cast(A) 10, cast(A) 10);
    assert(t2 == "[ cast(A)" ~ "10] [cast(A)" ~ "10 ]"); // due to bug in style checker
}

// https://issues.dlang.org/show_bug.cgi?id=8921
@safe unittest
{
    enum E : char { A = 'a', B = 'b', C = 'c' }
    E[3] e = [E.A, E.B, E.C];
    formatTest(e, "[A, B, C]");

    E[] e2 = [E.A, E.B, E.C];
    formatTest(e2, "[A, B, C]");
}

/*
    Pointers are formatted as hex integers.
 */
void formatValueImpl(Writer, T, Char)(auto ref Writer w, scope const(T) val, scope const ref FormatSpec!Char f)
if (isPointer!T && !is(T == enum) && !hasToString!(T, Char))
{
    static if (is(typeof({ shared const void* p = val; })))
        alias SharedOf(T) = shared(T);
    else
        alias SharedOf(T) = T;

    const SharedOf!(void*) p = val;
    const pnum = () @trusted { return cast(ulong) p; }();

    if (f.spec == 's')
    {
        if (p is null)
        {
            writeAligned(w, "null", f);
            return;
        }
        FormatSpec!Char fs = f; // fs is copy for change its values.
        fs.spec = 'X';
        formatValueImpl(w, pnum, fs);
    }
    else
    {
        import std.format : enforceFmt;
        enforceFmt(f.spec == 'X' || f.spec == 'x',
            "Expected one of %s, %x or %X for pointer type.");
        formatValueImpl(w, pnum, f);
    }
}

@safe pure unittest
{
    int* p;

    string t1 = format("[%6s] [%-6s]", p, p);
    assert(t1 == "[  null] [null  ]");
}

@safe pure unittest
{
    int* p = null;
    formatTest(p, "null");

    auto q = () @trusted { return cast(void*) 0xFFEECCAA; }();
    formatTest(q, "FFEECCAA");
}

// https://issues.dlang.org/show_bug.cgi?id=11782
@safe pure unittest
{
    import std.range : iota;

    auto a = iota(0, 10);
    auto b = iota(0, 10);
    auto p = () @trusted { auto p = &a; return p; }();

    assert(format("%s",p) != format("%s",b));
}

@safe pure unittest
{
    // Test for https://issues.dlang.org/show_bug.cgi?id=7869
    struct S
    {
        string toString() const { return ""; }
    }
    S* p = null;
    formatTest(p, "null");

    S* q = () @trusted { return cast(S*) 0xFFEECCAA; } ();
    formatTest(q, "FFEECCAA");
}

// https://issues.dlang.org/show_bug.cgi?id=8186
@system unittest
{
    class B
    {
        int* a;
        this() { a = new int; }
        alias a this;
    }
    formatTest(B.init, "null");
}

// https://issues.dlang.org/show_bug.cgi?id=9336
@system pure unittest
{
    shared int i;
    format("%s", &i);
}

// https://issues.dlang.org/show_bug.cgi?id=11778
@safe pure unittest
{
    import std.exception : assertThrown;
    import std.format : FormatException;

    int* p = null;
    assertThrown!FormatException(format("%d", p));
    assertThrown!FormatException(format("%04d", () @trusted { return p + 2; } ()));
}

// https://issues.dlang.org/show_bug.cgi?id=12505
@safe pure unittest
{
    void* p = null;
    formatTest("%08X", p, "00000000");
}

/*
    SIMD vectors are formatted as arrays.
 */
void formatValueImpl(Writer, V, Char)(auto ref Writer w, const(V) val, scope const ref FormatSpec!Char f)
if (isSIMDVector!V)
{
    formatValueImpl(w, val.array, f);
}

@safe unittest
{
    import core.simd; // cannot be selective, because float4 might not be defined

    static if (is(float4))
    {
        version (X86)
        {
            version (OSX) {/* https://issues.dlang.org/show_bug.cgi?id=17823 */}
        }
        else
        {
            float4 f;
            f.array[0] = 1;
            f.array[1] = 2;
            f.array[2] = 3;
            f.array[3] = 4;
            formatTest(f, "[1, 2, 3, 4]");
        }
    }
}

/*
    Delegates are formatted by `ReturnType delegate(Parameters) FunctionAttributes`

    Known bug: Because of issue https://issues.dlang.org/show_bug.cgi?id=18269
               the FunctionAttributes might be wrong.
 */
void formatValueImpl(Writer, T, Char)(auto ref Writer w, scope const(T), scope const ref FormatSpec!Char f)
if (isDelegate!T)
{
    formatValueImpl(w, T.stringof, f);
}

@safe unittest
{
    import std.array : appender;
    import std.format : formatValue;

    void func() @system { __gshared int x; ++x; throw new Exception("msg"); }
    version (linux)
    {
        FormatSpec!char f;
        auto w = appender!string();
        formatValue(w, &func, f);
        assert(w.data.length >= 15 && w.data[0 .. 15] == "void delegate()");
    }
}

// string elements are formatted like UTF-8 string literals.
void formatElement(Writer, T, Char)(auto ref Writer w, T val, scope const ref FormatSpec!Char f)
if (is(StringTypeOf!T) && !hasToString!(T, Char) && !is(T == enum))
{
    import std.array : appender;
    import std.format.write : formattedWrite, formatValue;
    import std.range.primitives : put;
    import std.utf : decode, UTFException;

    StringTypeOf!T str = val;   // https://issues.dlang.org/show_bug.cgi?id=8015

    if (f.spec == 's')
    {
        try
        {
            // ignore other specifications and quote
            for (size_t i = 0; i < str.length; )
            {
                auto c = decode(str, i);
                // \uFFFE and \uFFFF are considered valid by isValidDchar,
                // so need checking for interchange.
                if (c == 0xFFFE || c == 0xFFFF)
                    goto LinvalidSeq;
            }
            put(w, '\"');
            for (size_t i = 0; i < str.length; )
            {
                auto c = decode(str, i);
                formatChar(w, c, '"');
            }
            put(w, '\"');
            return;
        }
        catch (UTFException)
        {
        }

        // If val contains invalid UTF sequence, formatted like HexString literal
    LinvalidSeq:
        static if (is(typeof(str[0]) : const(char)))
        {
            enum type = "";
            alias IntArr = const(ubyte)[];
        }
        else static if (is(typeof(str[0]) : const(wchar)))
        {
            enum type = "w";
            alias IntArr = const(ushort)[];
        }
        else static if (is(typeof(str[0]) : const(dchar)))
        {
            enum type = "d";
            alias IntArr = const(uint)[];
        }
        formattedWrite(w, "[%(cast(" ~ type ~ "char) 0x%X%|, %)]", cast(IntArr) str);
    }
    else
        formatValue(w, str, f);
}

@safe pure unittest
{
    import std.array : appender;
    import std.format.spec : singleSpec;

    auto w = appender!string();
    auto spec = singleSpec("%s");
    formatElement(w, "Hello World", spec);

    assert(w.data == "\"Hello World\"");
}

@safe unittest
{
    import std.array : appender;
    import std.format.spec : singleSpec;

    auto w = appender!string();
    auto spec = singleSpec("%s");
    formatElement(w, "H", spec);

    assert(w.data == "\"H\"", w.data);
}

// https://issues.dlang.org/show_bug.cgi?id=15888
@safe pure unittest
{
    import std.array : appender;
    import std.format.spec : singleSpec;

    ushort[] a = [0xFF_FE, 0x42];
    auto w = appender!string();
    auto spec = singleSpec("%s");
    formatElement(w, cast(wchar[]) a, spec);
    assert(w.data == `[cast(wchar) 0xFFFE, cast(wchar) 0x42]`);

    uint[] b = [0x0F_FF_FF_FF, 0x42];
    w = appender!string();
    spec = singleSpec("%s");
    formatElement(w, cast(dchar[]) b, spec);
    assert(w.data == `[cast(dchar) 0xFFFFFFF, cast(dchar) 0x42]`);
}

// Character elements are formatted like UTF-8 character literals.
void formatElement(Writer, T, Char)(auto ref Writer w, T val, scope const ref FormatSpec!Char f)
if (is(CharTypeOf!T) && !is(T == enum))
{
    import std.range.primitives : put;
    import std.format.write : formatValue;

    if (f.spec == 's')
    {
        put(w, '\'');
        formatChar(w, val, '\'');
        put(w, '\'');
    }
    else
        formatValue(w, val, f);
}

// Maybe T is noncopyable struct, so receive it by 'auto ref'.
void formatElement(Writer, T, Char)(auto ref Writer w, auto ref T val, scope const ref FormatSpec!Char f)
if ((!is(StringTypeOf!T) || hasToString!(T, Char)) && !is(CharTypeOf!T) || is(T == enum))
{
    import std.format.write : formatValue;

    formatValue(w, val, f);
}

// Fix for https://issues.dlang.org/show_bug.cgi?id=1591
int getNthInt(string kind, A...)(uint index, A args)
{
    return getNth!(kind, isIntegral, int)(index, args);
}

T getNth(string kind, alias Condition, T, A...)(uint index, A args)
{
    import std.conv : text, to;
    import std.format : FormatException;

    switch (index)
    {
        foreach (n, _; A)
        {
            case n:
                static if (Condition!(typeof(args[n])))
                {
                    return to!T(args[n]);
                }
                else
                {
                    throw new FormatException(
                        text(kind, " expected, not ", typeof(args[n]).stringof,
                            " for argument #", index + 1));
                }
        }
        default:
            throw new FormatException(text("Missing ", kind, " argument"));
    }
}

private bool needToSwapEndianess(Char)(scope const ref FormatSpec!Char f)
{
    import std.system : endian, Endian;

    return endian == Endian.littleEndian && f.flPlus
        || endian == Endian.bigEndian && f.flDash;
}

void writeAligned(Writer, T, Char)(auto ref Writer w, T s, scope const ref FormatSpec!Char f)
if (isSomeString!T)
{
    FormatSpec!Char fs = f;
    fs.flZero = false;
    writeAligned(w, "", "", s, fs);
}

@safe pure unittest
{
    import std.array : appender;
    import std.format : singleSpec;

    auto w = appender!string();
    auto spec = singleSpec("%s");
    writeAligned(w, "a本Ä", spec);
    assert(w.data == "a本Ä", w.data);
}

@safe pure unittest
{
    import std.array : appender;
    import std.format : singleSpec;

    auto w = appender!string();
    auto spec = singleSpec("%10s");
    writeAligned(w, "a本Ä", spec);
    assert(w.data == "       a本Ä", "|" ~ w.data ~ "|");
}

@safe pure unittest
{
    import std.array : appender;
    import std.format : singleSpec;

    auto w = appender!string();
    auto spec = singleSpec("%-10s");
    writeAligned(w, "a本Ä", spec);
    assert(w.data == "a本Ä       ", w.data);
}

enum PrecisionType
{
    none,
    integer,
    fractionalDigits,
    allDigits,
}

void writeAligned(Writer, T1, T2, T3, Char)(auto ref Writer w,
    T1 prefix, T2 grouped, T3 suffix, scope const ref FormatSpec!Char f,
    bool integer_precision = false)
if (isSomeString!T1 && isSomeString!T2 && isSomeString!T3)
{
    writeAligned(w, prefix, grouped, "", suffix, f,
                 integer_precision ? PrecisionType.integer : PrecisionType.none);
}

void writeAligned(Writer, T1, T2, T3, T4, Char)(auto ref Writer w,
    T1 prefix, T2 grouped, T3 fracts, T4 suffix, scope const ref FormatSpec!Char f,
    PrecisionType p = PrecisionType.none)
if (isSomeString!T1 && isSomeString!T2 && isSomeString!T3 && isSomeString!T4)
{
    // writes: left padding, prefix, leading zeros, grouped, fracts, suffix, right padding

    if (p == PrecisionType.integer && f.precision == f.UNSPECIFIED)
        p = PrecisionType.none;

    import std.range.primitives : put;

    long prefixWidth;
    long groupedWidth = grouped.length; // TODO: does not take graphemes into account
    long fractsWidth = fracts.length; // TODO: does not take graphemes into account
    long suffixWidth;

    // TODO: remove this workaround which hides issue 21815
    if (f.width > 0)
    {
        prefixWidth = getWidth(prefix);
        suffixWidth = getWidth(suffix);
    }

    auto doGrouping = f.flSeparator && groupedWidth > 0
                      && f.separators > 0 && f.separators != f.UNSPECIFIED;
    // front = number of symbols left of the leftmost separator
    long front = doGrouping ? (groupedWidth - 1) % f.separators + 1 : 0;
    // sepCount = number of separators to be inserted
    long sepCount = doGrouping ? (groupedWidth - 1) / f.separators : 0;

    long trailingZeros = 0;
    if (p == PrecisionType.fractionalDigits)
        trailingZeros = f.precision - (fractsWidth - 1);
    if (p == PrecisionType.allDigits && f.flHash)
    {
        if (grouped != "0")
            trailingZeros = f.precision - (fractsWidth - 1) - groupedWidth;
        else
        {
            trailingZeros = f.precision - fractsWidth;
            foreach (i;0 .. fracts.length)
                if (fracts[i] != '0' && fracts[i] != '.')
                {
                    trailingZeros = f.precision - (fracts.length - i);
                    break;
                }
        }
    }

    auto nodot = fracts == "." && trailingZeros == 0 && !f.flHash;

    if (nodot) fractsWidth = 0;

    long width = prefixWidth + sepCount + groupedWidth + fractsWidth + trailingZeros + suffixWidth;
    long delta = f.width - width;

    // with integers, precision is considered the minimum number of digits;
    // if digits are missing, we have to recalculate everything
    long pregrouped = 0;
    if (p == PrecisionType.integer && groupedWidth < f.precision)
    {
        pregrouped = f.precision - groupedWidth;
        delta -= pregrouped;
        if (doGrouping)
        {
            front = ((front - 1) + pregrouped) % f.separators + 1;
            delta -= (f.precision - 1) / f.separators - sepCount;
        }
    }

    // left padding
    if ((!f.flZero || p == PrecisionType.integer) && delta > 0)
    {
        if (f.flEqual)
        {
            foreach (i ; 0 .. delta / 2 + ((delta % 2 == 1 && !f.flDash) ? 1 : 0))
                put(w, ' ');
        }
        else if (!f.flDash)
        {
            foreach (i ; 0 .. delta)
                put(w, ' ');
        }
    }

    // prefix
    put(w, prefix);

    // leading grouped zeros
    if (f.flZero && p != PrecisionType.integer && !f.flDash && delta > 0)
    {
        if (doGrouping)
        {
            // front2 and sepCount2 are the same as above for the leading zeros
            long front2 = (delta + front - 1) % (f.separators + 1) + 1;
            long sepCount2 = (delta + front - 1) / (f.separators + 1);
            delta -= sepCount2;

            // according to POSIX: if the first symbol is a separator,
            // an additional zero is put left of it, even if that means, that
            // the total width is one more then specified
            if (front2 > f.separators) { front2 = 1; }

            foreach (i ; 0 .. delta)
            {
                if (front2 == 0)
                {
                    put(w, f.separatorChar);
                    front2 = f.separators;
                }
                front2--;

                put(w, '0');
            }

            // separator between zeros and grouped
            if (front == f.separators)
                put(w, f.separatorChar);
        }
        else
            foreach (i ; 0 .. delta)
                put(w, '0');
    }

    // grouped content
    if (doGrouping)
    {
        // TODO: this does not take graphemes into account
        foreach (i;0 .. pregrouped + grouped.length)
        {
            if (front == 0)
            {
                put(w, f.separatorChar);
                front = f.separators;
            }
            front--;

            put(w, i < pregrouped ? '0' : grouped[cast(size_t) (i - pregrouped)]);
        }
    }
    else
    {
        foreach (i;0 .. pregrouped)
            put(w, '0');
        put(w, grouped);
    }

    // fracts
    if (!nodot)
        put(w, fracts);

    // trailing zeros
    foreach (i ; 0 .. trailingZeros)
        put(w, '0');

    // suffix
    put(w, suffix);

    // right padding
    if (delta > 0)
    {
        if (f.flEqual)
        {
            foreach (i ; 0 .. delta / 2 + ((delta % 2 == 1 && f.flDash) ? 1 : 0))
                put(w, ' ');
        }
        else if (f.flDash)
        {
            foreach (i ; 0 .. delta)
                put(w, ' ');
        }
    }
}

@safe pure unittest
{
    import std.array : appender;
    import std.format : singleSpec;

    auto w = appender!string();
    auto spec = singleSpec("%s");
    writeAligned(w, "pre", "grouping", "suf", spec);
    assert(w.data == "pregroupingsuf", w.data);

    w = appender!string();
    spec = singleSpec("%20s");
    writeAligned(w, "pre", "grouping", "suf", spec);
    assert(w.data == "      pregroupingsuf", w.data);

    w = appender!string();
    spec = singleSpec("%-20s");
    writeAligned(w, "pre", "grouping", "suf", spec);
    assert(w.data == "pregroupingsuf      ", w.data);

    w = appender!string();
    spec = singleSpec("%020s");
    writeAligned(w, "pre", "grouping", "suf", spec);
    assert(w.data == "pre000000groupingsuf", w.data);

    w = appender!string();
    spec = singleSpec("%-020s");
    writeAligned(w, "pre", "grouping", "suf", spec);
    assert(w.data == "pregroupingsuf      ", w.data);

    w = appender!string();
    spec = singleSpec("%20,1s");
    writeAligned(w, "pre", "grouping", "suf", spec);
    assert(w.data == "preg,r,o,u,p,i,n,gsuf", w.data);

    w = appender!string();
    spec = singleSpec("%20,2s");
    writeAligned(w, "pre", "grouping", "suf", spec);
    assert(w.data == "   pregr,ou,pi,ngsuf", w.data);

    w = appender!string();
    spec = singleSpec("%20,3s");
    writeAligned(w, "pre", "grouping", "suf", spec);
    assert(w.data == "    pregr,oup,ingsuf", w.data);

    w = appender!string();
    spec = singleSpec("%20,10s");
    writeAligned(w, "pre", "grouping", "suf", spec);
    assert(w.data == "      pregroupingsuf", w.data);

    w = appender!string();
    spec = singleSpec("%020,1s");
    writeAligned(w, "pre", "grouping", "suf", spec);
    assert(w.data == "preg,r,o,u,p,i,n,gsuf", w.data);

    w = appender!string();
    spec = singleSpec("%020,2s");
    writeAligned(w, "pre", "grouping", "suf", spec);
    assert(w.data == "pre00,gr,ou,pi,ngsuf", w.data);

    w = appender!string();
    spec = singleSpec("%020,3s");
    writeAligned(w, "pre", "grouping", "suf", spec);
    assert(w.data == "pre00,0gr,oup,ingsuf", w.data);

    w = appender!string();
    spec = singleSpec("%020,10s");
    writeAligned(w, "pre", "grouping", "suf", spec);
    assert(w.data == "pre000,00groupingsuf", w.data);

    w = appender!string();
    spec = singleSpec("%021,3s");
    writeAligned(w, "pre", "grouping", "suf", spec);
    assert(w.data == "pre000,0gr,oup,ingsuf", w.data);

    // According to https://github.com/dlang/phobos/pull/7112 this
    // is defined by POSIX standard:
    w = appender!string();
    spec = singleSpec("%022,3s");
    writeAligned(w, "pre", "grouping", "suf", spec);
    assert(w.data == "pre0,000,0gr,oup,ingsuf", w.data);

    w = appender!string();
    spec = singleSpec("%023,3s");
    writeAligned(w, "pre", "grouping", "suf", spec);
    assert(w.data == "pre0,000,0gr,oup,ingsuf", w.data);

    w = appender!string();
    spec = singleSpec("%,3s");
    writeAligned(w, "pre", "grouping", "suf", spec);
    assert(w.data == "pregr,oup,ingsuf", w.data);
}

@safe pure unittest
{
    import std.array : appender;
    import std.format : singleSpec;

    auto w = appender!string();
    auto spec = singleSpec("%.10s");
    writeAligned(w, "pre", "grouping", "suf", spec, true);
    assert(w.data == "pre00groupingsuf", w.data);

    w = appender!string();
    spec = singleSpec("%.10,3s");
    writeAligned(w, "pre", "grouping", "suf", spec, true);
    assert(w.data == "pre0,0gr,oup,ingsuf", w.data);

    w = appender!string();
    spec = singleSpec("%25.10,3s");
    writeAligned(w, "pre", "grouping", "suf", spec, true);
    assert(w.data == "      pre0,0gr,oup,ingsuf", w.data);

    // precision has precedence over zero flag
    w = appender!string();
    spec = singleSpec("%025.12,3s");
    writeAligned(w, "pre", "grouping", "suf", spec, true);
    assert(w.data == "    pre000,0gr,oup,ingsuf", w.data);

    w = appender!string();
    spec = singleSpec("%025.13,3s");
    writeAligned(w, "pre", "grouping", "suf", spec, true);
    assert(w.data == "  pre0,000,0gr,oup,ingsuf", w.data);
}

@safe unittest
{
    assert(format("%,d", 1000) == "1,000");
    assert(format("%,f", 1234567.891011) == "1,234,567.891011");
    assert(format("%,?d", '?', 1000) == "1?000");
    assert(format("%,1d", 1000) == "1,0,0,0", format("%,1d", 1000));
    assert(format("%,*d", 4, -12345) == "-1,2345");
    assert(format("%,*?d", 4, '_', -12345) == "-1_2345");
    assert(format("%,6?d", '_', -12345678) == "-12_345678");
    assert(format("%12,3.3f", 1234.5678) == "   1,234.568", "'" ~
           format("%12,3.3f", 1234.5678) ~ "'");
}

private long getWidth(T)(T s)
{
    import std.algorithm.searching : all;
    import std.uni : graphemeStride;

    // check for non-ascii character
    if (s.all!(a => a <= 0x7F)) return s.length;

    //TODO: optimize this
    long width = 0;
    for (size_t i; i < s.length; i += graphemeStride(s, i))
        ++width;
    return width;
}

enum RoundingClass { ZERO, LOWER, FIVE, UPPER }
enum RoundingMode { up, down, toZero, toNearestTiesToEven, toNearestTiesAwayFromZero }

bool round(T)(ref T sequence, size_t left, size_t right, RoundingClass type, bool negative, char max = '9')
in (left >= 0) // should be left > 0, but if you know ahead, that there's no carry, left == 0 is fine
in (left < sequence.length)
in (right >= 0)
in (right <= sequence.length)
in (right >= left)
in (max == '9' || max == 'f' || max == 'F')
{
    import std.math.hardware;

    auto mode = RoundingMode.toNearestTiesToEven;

    if (!__ctfe)
    {
        // std.math's FloatingPointControl isn't available on all target platforms
        static if (is(FloatingPointControl))
        {
            switch (FloatingPointControl.rounding)
            {
            case FloatingPointControl.roundUp:
                mode = RoundingMode.up;
                break;
            case FloatingPointControl.roundDown:
                mode = RoundingMode.down;
                break;
            case FloatingPointControl.roundToZero:
                mode = RoundingMode.toZero;
                break;
            case FloatingPointControl.roundToNearest:
                mode = RoundingMode.toNearestTiesToEven;
                break;
            default: assert(false, "Unknown floating point rounding mode");
            }
        }
    }

    bool roundUp = false;
    if (mode == RoundingMode.up)
        roundUp = type != RoundingClass.ZERO && !negative;
    else if (mode == RoundingMode.down)
        roundUp = type != RoundingClass.ZERO && negative;
    else if (mode == RoundingMode.toZero)
        roundUp = false;
    else
    {
        roundUp = type == RoundingClass.UPPER;

        if (type == RoundingClass.FIVE)
        {
            // IEEE754 allows for two different ways of implementing roundToNearest:

            if (mode == RoundingMode.toNearestTiesAwayFromZero)
                roundUp = true;
            else
            {
                // Round to nearest, ties to even
                auto last = sequence[right - 1];
                if (last == '.') last = sequence[right - 2];
                roundUp = (last <= '9' && last % 2 != 0) || (last > '9' && last % 2 == 0);
            }
        }
    }

    if (!roundUp) return false;

    foreach_reverse (i;left .. right)
    {
        if (sequence[i] == '.') continue;
        if (sequence[i] == max)
            sequence[i] = '0';
        else
        {
            if (max != '9' && sequence[i] == '9')
                sequence[i] = max == 'f' ? 'a' : 'A';
            else
                sequence[i]++;
            return false;
        }
    }

    sequence[left - 1] = '1';
    return true;
}

@safe unittest
{
    char[10] c;
    size_t left = 5;
    size_t right = 8;

    c[4 .. 8] = "x.99";
    assert(round(c, left, right, RoundingClass.UPPER, false) == true);
    assert(c[4 .. 8] == "1.00");

    c[4 .. 8] = "x.99";
    assert(round(c, left, right, RoundingClass.FIVE, false) == true);
    assert(c[4 .. 8] == "1.00");

    c[4 .. 8] = "x.99";
    assert(round(c, left, right, RoundingClass.LOWER, false) == false);
    assert(c[4 .. 8] == "x.99");

    c[4 .. 8] = "x.99";
    assert(round(c, left, right, RoundingClass.ZERO, false) == false);
    assert(c[4 .. 8] == "x.99");

    import std.math.hardware;
    static if (is(FloatingPointControl))
    {
        FloatingPointControl fpctrl;

        fpctrl.rounding = FloatingPointControl.roundUp;

        c[4 .. 8] = "x.99";
        assert(round(c, left, right, RoundingClass.UPPER, false) == true);
        assert(c[4 .. 8] == "1.00");

        c[4 .. 8] = "x.99";
        assert(round(c, left, right, RoundingClass.FIVE, false) == true);
        assert(c[4 .. 8] == "1.00");

        c[4 .. 8] = "x.99";
        assert(round(c, left, right, RoundingClass.LOWER, false) == true);
        assert(c[4 .. 8] == "1.00");

        c[4 .. 8] = "x.99";
        assert(round(c, left, right, RoundingClass.ZERO, false) == false);
        assert(c[4 .. 8] == "x.99");

        fpctrl.rounding = FloatingPointControl.roundDown;

        c[4 .. 8] = "x.99";
        assert(round(c, left, right, RoundingClass.UPPER, false) == false);
        assert(c[4 .. 8] == "x.99");

        c[4 .. 8] = "x.99";
        assert(round(c, left, right, RoundingClass.FIVE, false) == false);
        assert(c[4 .. 8] == "x.99");

        c[4 .. 8] = "x.99";
        assert(round(c, left, right, RoundingClass.LOWER, false) == false);
        assert(c[4 .. 8] == "x.99");

        c[4 .. 8] = "x.99";
        assert(round(c, left, right, RoundingClass.ZERO, false) == false);
        assert(c[4 .. 8] == "x.99");

        fpctrl.rounding = FloatingPointControl.roundToZero;

        c[4 .. 8] = "x.99";
        assert(round(c, left, right, RoundingClass.UPPER, false) == false);
        assert(c[4 .. 8] == "x.99");

        c[4 .. 8] = "x.99";
        assert(round(c, left, right, RoundingClass.FIVE, false) == false);
        assert(c[4 .. 8] == "x.99");

        c[4 .. 8] = "x.99";
        assert(round(c, left, right, RoundingClass.LOWER, false) == false);
        assert(c[4 .. 8] == "x.99");

        c[4 .. 8] = "x.99";
        assert(round(c, left, right, RoundingClass.ZERO, false) == false);
        assert(c[4 .. 8] == "x.99");
    }
}

@safe unittest
{
    char[10] c;
    size_t left = 5;
    size_t right = 8;

    c[4 .. 8] = "x8.5";
    assert(round(c, left, right, RoundingClass.UPPER, true) == false);
    assert(c[4 .. 8] == "x8.6");

    c[4 .. 8] = "x8.5";
    assert(round(c, left, right, RoundingClass.FIVE, true) == false);
    assert(c[4 .. 8] == "x8.6");

    c[4 .. 8] = "x8.4";
    assert(round(c, left, right, RoundingClass.FIVE, true) == false);
    assert(c[4 .. 8] == "x8.4");

    c[4 .. 8] = "x8.5";
    assert(round(c, left, right, RoundingClass.LOWER, true) == false);
    assert(c[4 .. 8] == "x8.5");

    c[4 .. 8] = "x8.5";
    assert(round(c, left, right, RoundingClass.ZERO, true) == false);
    assert(c[4 .. 8] == "x8.5");

    import std.math.hardware;
    static if (is(FloatingPointControl))
    {
        FloatingPointControl fpctrl;

        fpctrl.rounding = FloatingPointControl.roundUp;

        c[4 .. 8] = "x8.5";
        assert(round(c, left, right, RoundingClass.UPPER, true) == false);
        assert(c[4 .. 8] == "x8.5");

        c[4 .. 8] = "x8.5";
        assert(round(c, left, right, RoundingClass.FIVE, true) == false);
        assert(c[4 .. 8] == "x8.5");

        c[4 .. 8] = "x8.5";
        assert(round(c, left, right, RoundingClass.LOWER, true) == false);
        assert(c[4 .. 8] == "x8.5");

        c[4 .. 8] = "x8.5";
        assert(round(c, left, right, RoundingClass.ZERO, true) == false);
        assert(c[4 .. 8] == "x8.5");

        fpctrl.rounding = FloatingPointControl.roundDown;

        c[4 .. 8] = "x8.5";
        assert(round(c, left, right, RoundingClass.UPPER, true) == false);
        assert(c[4 .. 8] == "x8.6");

        c[4 .. 8] = "x8.5";
        assert(round(c, left, right, RoundingClass.FIVE, true) == false);
        assert(c[4 .. 8] == "x8.6");

        c[4 .. 8] = "x8.5";
        assert(round(c, left, right, RoundingClass.LOWER, true) == false);
        assert(c[4 .. 8] == "x8.6");

        c[4 .. 8] = "x8.5";
        assert(round(c, left, right, RoundingClass.ZERO, true) == false);
        assert(c[4 .. 8] == "x8.5");

        fpctrl.rounding = FloatingPointControl.roundToZero;

        c[4 .. 8] = "x8.5";
        assert(round(c, left, right, RoundingClass.UPPER, true) == false);
        assert(c[4 .. 8] == "x8.5");

        c[4 .. 8] = "x8.5";
        assert(round(c, left, right, RoundingClass.FIVE, true) == false);
        assert(c[4 .. 8] == "x8.5");

        c[4 .. 8] = "x8.5";
        assert(round(c, left, right, RoundingClass.LOWER, true) == false);
        assert(c[4 .. 8] == "x8.5");

        c[4 .. 8] = "x8.5";
        assert(round(c, left, right, RoundingClass.ZERO, true) == false);
        assert(c[4 .. 8] == "x8.5");
    }
}

@safe unittest
{
    char[10] c;
    size_t left = 5;
    size_t right = 8;

    c[4 .. 8] = "x8.9";
    assert(round(c, left, right, RoundingClass.UPPER, true, 'f') == false);
    assert(c[4 .. 8] == "x8.a");

    c[4 .. 8] = "x8.9";
    assert(round(c, left, right, RoundingClass.UPPER, true, 'F') == false);
    assert(c[4 .. 8] == "x8.A");

    c[4 .. 8] = "x8.f";
    assert(round(c, left, right, RoundingClass.UPPER, true, 'f') == false);
    assert(c[4 .. 8] == "x9.0");
}

version (StdUnittest)
private void formatTest(T)(T val, string expected, size_t ln = __LINE__, string fn = __FILE__)
{
    formatTest(val, [expected], ln, fn);
}

version (StdUnittest)
private void formatTest(T)(string fmt, T val, string expected, size_t ln = __LINE__, string fn = __FILE__) @safe
{
    formatTest(fmt, val, [expected], ln, fn);
}

version (StdUnittest)
private void formatTest(T)(T val, string[] expected, size_t ln = __LINE__, string fn = __FILE__)
{
    import core.exception : AssertError;
    import std.algorithm.searching : canFind;
    import std.array : appender;
    import std.conv : text;
    import std.exception : enforce;
    import std.format.write : formatValue;

    FormatSpec!char f;
    auto w = appender!string();
    formatValue(w, val, f);
    enforce!AssertError(expected.canFind(w.data),
        text("expected one of `", expected, "`, result = `", w.data, "`"), fn, ln);
}

version (StdUnittest)
private void formatTest(T)(string fmt, T val, string[] expected, size_t ln = __LINE__, string fn = __FILE__) @safe
{
    import core.exception : AssertError;
    import std.algorithm.searching : canFind;
    import std.array : appender;
    import std.conv : text;
    import std.exception : enforce;
    import std.format.write : formattedWrite;

    auto w = appender!string();
    formattedWrite(w, fmt, val);
    enforce!AssertError(expected.canFind(w.data),
        text("expected one of `", expected, "`, result = `", w.data, "`"), fn, ln);
}<|MERGE_RESOLUTION|>--- conflicted
+++ resolved
@@ -3031,20 +3031,11 @@
 
     auto w2 = appender!string();
 
-<<<<<<< HEAD
-        // val is not a member of T, output cast(T) rawValue instead.
-        enum prefix = "cast(" ~ T.stringof ~ ")";
-        put(w2, prefix);
-        static assert(!is(OriginalType!T == T), "OriginalType!" ~ T.stringof ~
-            "must not be equal to " ~ T.stringof);
-=======
     // val is not a member of T, output cast(T) rawValue instead.
-    put(w2, "cast(");
-    put(w2, T.stringof);
-    put(w2, ")");
+    enum prefix = "cast(" ~ T.stringof ~ ")";
+    put(w2, prefix);
     static assert(!is(OriginalType!T == T), "OriginalType!" ~ T.stringof ~
                   "must not be equal to " ~ T.stringof);
->>>>>>> 3c97810b
 
     FormatSpec!Char f2 = f;
     f2.width = 0;
