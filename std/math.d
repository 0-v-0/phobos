// Written in the D programming language.

/**
 * Contains the elementary mathematical functions (powers, roots,
 * and trigonometric functions), and low-level floating-point operations.
 * Mathematical special functions are available in `std.mathspecial`.
 *
$(SCRIPT inhibitQuickIndex = 1;)

$(DIVC quickindex,
$(BOOKTABLE ,
$(TR $(TH Category) $(TH Members) )
$(TR $(TDNW Constants) $(TD
    $(MYREF E) $(MYREF PI) $(MYREF PI_2) $(MYREF PI_4) $(MYREF M_1_PI)
    $(MYREF M_2_PI) $(MYREF M_2_SQRTPI) $(MYREF LN10) $(MYREF LN2)
    $(MYREF LOG2) $(MYREF LOG2E) $(MYREF LOG2T) $(MYREF LOG10E)
    $(MYREF SQRT2) $(MYREF SQRT1_2)
))
$(TR $(TDNW Classics) $(TD
    $(MYREF abs) $(MYREF fabs) $(MYREF sqrt) $(MYREF cbrt) $(MYREF hypot)
    $(MYREF poly) $(MYREF nextPow2) $(MYREF truncPow2)
))
$(TR $(TDNW Trigonometry) $(TD
    $(MYREF sin) $(MYREF cos) $(MYREF tan) $(MYREF asin) $(MYREF acos)
    $(MYREF atan) $(MYREF atan2) $(MYREF sinh) $(MYREF cosh) $(MYREF tanh)
    $(MYREF asinh) $(MYREF acosh) $(MYREF atanh)
))
$(TR $(TDNW Rounding) $(TD
    $(MYREF ceil) $(MYREF floor) $(MYREF round) $(MYREF lround)
    $(MYREF trunc) $(MYREF rint) $(MYREF lrint) $(MYREF nearbyint)
    $(MYREF rndtol) $(MYREF quantize)
))
$(TR $(TDNW Exponentiation & Logarithms) $(TD
    $(MYREF pow) $(MYREF exp) $(MYREF exp2) $(MYREF expm1) $(MYREF ldexp)
    $(MYREF frexp) $(MYREF log) $(MYREF log2) $(MYREF log10) $(MYREF logb)
    $(MYREF ilogb) $(MYREF log1p) $(MYREF scalbn)
))
$(TR $(TDNW Modulus) $(TD
    $(MYREF fmod) $(MYREF modf) $(MYREF remainder)
))
$(TR $(TDNW Floating-point operations) $(TD
    $(MYREF approxEqual) $(MYREF feqrel) $(MYREF fdim) $(MYREF fmax)
    $(MYREF fmin) $(MYREF fma) $(MYREF isClose) $(MYREF nextDown) $(MYREF nextUp)
    $(MYREF nextafter) $(MYREF NaN) $(MYREF getNaNPayload)
    $(MYREF cmp)
))
$(TR $(TDNW Introspection) $(TD
    $(MYREF isFinite) $(MYREF isIdentical) $(MYREF isInfinity) $(MYREF isNaN)
    $(MYREF isNormal) $(MYREF isSubnormal) $(MYREF signbit) $(MYREF sgn)
    $(MYREF copysign) $(MYREF isPowerOf2)
))
$(TR $(TDNW Hardware Control) $(TD
    $(MYREF IeeeFlags) $(MYREF FloatingPointControl)
))
)
)

 * The functionality closely follows the IEEE754-2008 standard for
 * floating-point arithmetic, including the use of camelCase names rather
 * than C99-style lower case names. All of these functions behave correctly
 * when presented with an infinity or NaN.
 *
 * The following IEEE 'real' formats are currently supported:
 * $(UL
 * $(LI 64 bit Big-endian  'double' (eg PowerPC))
 * $(LI 128 bit Big-endian 'quadruple' (eg SPARC))
 * $(LI 64 bit Little-endian 'double' (eg x86-SSE2))
 * $(LI 80 bit Little-endian, with implied bit 'real80' (eg x87, Itanium))
 * $(LI 128 bit Little-endian 'quadruple' (not implemented on any known processor!))
 * $(LI Non-IEEE 128 bit Big-endian 'doubledouble' (eg PowerPC) has partial support)
 * )
 * Unlike C, there is no global 'errno' variable. Consequently, almost all of
 * these functions are pure nothrow.
 *
 * Macros:
 *      TABLE_SV = <table border="1" cellpadding="4" cellspacing="0">
 *              <caption>Special Values</caption>
 *              $0</table>
 *      SVH = $(TR $(TH $1) $(TH $2))
 *      SV  = $(TR $(TD $1) $(TD $2))
 *      TH3 = $(TR $(TH $1) $(TH $2) $(TH $3))
 *      TD3 = $(TR $(TD $1) $(TD $2) $(TD $3))
 *      TABLE_DOMRG = <table border="1" cellpadding="4" cellspacing="0">
 *              $(SVH Domain X, Range Y)
                $(SV $1, $2)
 *              </table>
 *      DOMAIN=$1
 *      RANGE=$1

 *      NAN = $(RED NAN)
 *      SUP = <span style="vertical-align:super;font-size:smaller">$0</span>
 *      GAMMA = &#915;
 *      THETA = &theta;
 *      INTEGRAL = &#8747;
 *      INTEGRATE = $(BIG &#8747;<sub>$(SMALL $1)</sub><sup>$2</sup>)
 *      POWER = $1<sup>$2</sup>
 *      SUB = $1<sub>$2</sub>
 *      BIGSUM = $(BIG &Sigma; <sup>$2</sup><sub>$(SMALL $1)</sub>)
 *      CHOOSE = $(BIG &#40;) <sup>$(SMALL $1)</sup><sub>$(SMALL $2)</sub> $(BIG &#41;)
 *      PLUSMN = &plusmn;
 *      INFIN = &infin;
 *      PLUSMNINF = &plusmn;&infin;
 *      PI = &pi;
 *      LT = &lt;
 *      GT = &gt;
 *      SQRT = &radic;
 *      HALF = &frac12;
 *
 * Copyright: Copyright The D Language Foundation 2000 - 2011.
 *            D implementations of tan, atan, atan2, exp, expm1, exp2, log, log10, log1p,
 *            log2, floor, ceil and lrint functions are based on the CEPHES math library,
 *            which is Copyright (C) 2001 Stephen L. Moshier $(LT)steve@moshier.net$(GT)
 *            and are incorporated herein by permission of the author.  The author
 *            reserves the right to distribute this material elsewhere under different
 *            copying permissions.  These modifications are distributed here under
 *            the following terms:
 * License:   $(HTTP www.boost.org/LICENSE_1_0.txt, Boost License 1.0).
 * Authors:   $(HTTP digitalmars.com, Walter Bright), Don Clugston,
 *            Conversion of CEPHES math library to D by Iain Buclaw and David Nadlinger
 * Source: $(PHOBOSSRC std/math.d)
 */
module std.math;

static import core.math;
static import core.stdc.math;
static import core.stdc.fenv;
import std.traits :  CommonType, isFloatingPoint, isIntegral, isNumeric,
    isSigned, isUnsigned, Largest, Unqual;

// @@@DEPRECATED_2.102@@@
// Note: Exposed accidentally, should be deprecated / removed
deprecated("std.meta.AliasSeq was unintentionally available from std.math "
           ~ "and will be removed after 2.102. Please import std.meta instead")
public import std.meta : AliasSeq;

version (LDC)
{
    import ldc.attributes;
    import ldc.intrinsics;

    version (CRuntime_Microsoft) version = LDC_MSVCRT;

    version (LDC_MSVCRT)   {}
    else version (Android) {}
    else
    {
        version (X86)    version = INLINE_YL2X;
        version (X86_64) version = INLINE_YL2X;
    }

    version (Android) version (X86_64) version = AndroidX64;
}

version (DigitalMars)
{
    version = INLINE_YL2X;        // x87 has opcodes for these
}

version (X86)       version = X86_Any;
version (X86_64)    version = X86_Any;
version (PPC)       version = PPC_Any;
version (PPC64)     version = PPC_Any;
version (MIPS32)    version = MIPS_Any;
version (MIPS64)    version = MIPS_Any;
version (AArch64)   version = ARM_Any;
version (ARM)       version = ARM_Any;
version (S390)      version = IBMZ_Any;
version (SPARC)     version = SPARC_Any;
version (SPARC64)   version = SPARC_Any;
version (SystemZ)   version = IBMZ_Any;
version (RISCV32)   version = RISCV_Any;
version (RISCV64)   version = RISCV_Any;

version (D_InlineAsm_X86)    version = InlineAsm_X86_Any;
version (D_InlineAsm_X86_64) version = InlineAsm_X86_Any;

version (InlineAsm_X86_Any) version = InlineAsm_X87;
version (InlineAsm_X87)
{
    static assert(real.mant_dig == 64);
    version (CRuntime_Microsoft) version = InlineAsm_X87_MSVC;
}

// define InlineAsm*_X87 versions if real is defined as 80-bit x87
version (LDC_MSVCRT)   {}
else version (Android) {}
else
{
    version (D_InlineAsm_X86)     version = InlineAsm_X86_X87;
    version (D_InlineAsm_X86_64)  version = InlineAsm_X86_64_X87;
    version (InlineAsm_X86_Any)   version = InlineAsm_X86_Any_X87;
    version (Win64_DMD_InlineAsm) version = Win64_DMD_InlineAsm_X87;
}

version (X86_64) version = StaticallyHaveSSE;
version (X86) version (OSX) version = StaticallyHaveSSE;

version (StaticallyHaveSSE)
{
    private enum bool haveSSE = true;
}
else version (X86)
{
    static import core.cpuid;
    private alias haveSSE = core.cpuid.sse;
}

version (D_SoftFloat)
{
    // Some soft float implementations may support IEEE floating flags.
    // The implementation here supports hardware flags only and is so currently
    // only available for supported targets.
}
else version (X86_Any)   version = IeeeFlagsSupport;
else version (PPC_Any)   version = IeeeFlagsSupport;
else version (RISCV_Any) version = IeeeFlagsSupport;
else version (MIPS_Any)  version = IeeeFlagsSupport;
else version (ARM_Any)   version = IeeeFlagsSupport;

// Struct FloatingPointControl is only available if hardware FP units are available.
version (D_HardFloat)
{
    // FloatingPointControl.clearExceptions() depends on version IeeeFlagsSupport
    version (IeeeFlagsSupport) version = FloatingPointControlSupport;
}

version (StdUnittest) private
{
    static if (real.sizeof > double.sizeof)
        enum uint useDigits = 16;
    else
        enum uint useDigits = 15;

    /******************************************
     * Compare floating point numbers to n decimal digits of precision.
     * Returns:
     *  1       match
     *  0       nomatch
     */

    private bool equalsDigit(real x, real y, uint ndigits) @safe nothrow @nogc
    {
        import core.stdc.stdio : sprintf;

        if (signbit(x) != signbit(y))
            return 0;

        if (isInfinity(x) && isInfinity(y))
            return 1;
        if (isInfinity(x) || isInfinity(y))
            return 0;

        if (isNaN(x) && isNaN(y))
            return 1;
        if (isNaN(x) || isNaN(y))
            return 0;

        char[30] bufx;
        char[30] bufy;
        assert(ndigits < bufx.length);

        int ix;
        int iy;
        version (CRuntime_Microsoft)
            alias real_t = double;
        else
            alias real_t = real;

        () @trusted {
            ix = sprintf(bufx.ptr, is(real_t == real) ? "%.*Lg" : "%.*g", ndigits, cast(real_t) x);
            iy = sprintf(bufy.ptr, is(real_t == real) ? "%.*Lg" : "%.*g", ndigits, cast(real_t) y);
        } ();

        assert(ix < bufx.length && ix > 0);
        assert(ix < bufy.length && ix > 0);

        return bufx[0 .. ix] == bufy[0 .. iy];
    }
}


// Values obtained from Wolfram Alpha. 116 bits ought to be enough for anybody.
// Wolfram Alpha LLC. 2011. Wolfram|Alpha. http://www.wolframalpha.com/input/?i=e+in+base+16 (access July 6, 2011).
enum real E =          0x1.5bf0a8b1457695355fb8ac404e7a8p+1L; /** e = 2.718281... */
enum real LOG2T =      0x1.a934f0979a3715fc9257edfe9b5fbp+1L; /** $(SUB log, 2)10 = 3.321928... */
enum real LOG2E =      0x1.71547652b82fe1777d0ffda0d23a8p+0L; /** $(SUB log, 2)e = 1.442695... */
enum real LOG2 =       0x1.34413509f79fef311f12b35816f92p-2L; /** $(SUB log, 10)2 = 0.301029... */
enum real LOG10E =     0x1.bcb7b1526e50e32a6ab7555f5a67cp-2L; /** $(SUB log, 10)e = 0.434294... */
enum real LN2 =        0x1.62e42fefa39ef35793c7673007e5fp-1L; /** ln 2  = 0.693147... */
enum real LN10 =       0x1.26bb1bbb5551582dd4adac5705a61p+1L; /** ln 10 = 2.302585... */
enum real PI =         0x1.921fb54442d18469898cc51701b84p+1L; /** &pi; = 3.141592... */
enum real PI_2 =       PI/2;                                  /** $(PI) / 2 = 1.570796... */
enum real PI_4 =       PI/4;                                  /** $(PI) / 4 = 0.785398... */
enum real M_1_PI =     0x1.45f306dc9c882a53f84eafa3ea69cp-2L; /** 1 / $(PI) = 0.318309... */
enum real M_2_PI =     2*M_1_PI;                              /** 2 / $(PI) = 0.636619... */
enum real M_2_SQRTPI = 0x1.20dd750429b6d11ae3a914fed7fd8p+0L; /** 2 / $(SQRT)$(PI) = 1.128379... */
enum real SQRT2 =      0x1.6a09e667f3bcc908b2fb1366ea958p+0L; /** $(SQRT)2 = 1.414213... */
enum real SQRT1_2 =    SQRT2/2;                               /** $(SQRT)$(HALF) = 0.707106... */
// Note: Make sure the magic numbers in compiler backend for x87 match these.

/***********************************
 * Calculates the absolute value of a number.
 *
 * Params:
 *     Num = (template parameter) type of number
 *       x = real number value
 *
 * Returns:
 *     The absolute value of the number. If floating-point or integral,
 *     the return type will be the same as the input.
 *
 * Limitations:
 *     Does not work correctly for signed intergal types and value `Num`.min.
 */
auto abs(Num)(Num x) @nogc pure nothrow
if ((is(immutable Num == immutable short) || is(immutable Num == immutable byte)) ||
    (is(typeof(Num.init >= 0)) && is(typeof(-Num.init))))
{
    static if (isFloatingPoint!(Num))
        return fabs(x);
    else
    {
        static if (is(immutable Num == immutable short) || is(immutable Num == immutable byte))
            return x >= 0 ? x : cast(Num) -int(x);
        else
            return x >= 0 ? x : -x;
    }
}

/// ditto
@safe pure nothrow @nogc unittest
{
    assert(isIdentical(abs(-0.0L), 0.0L));
    assert(isNaN(abs(real.nan)));
    assert(abs(-real.infinity) == real.infinity);
    assert(abs(-56) == 56);
    assert(abs(2321312L)  == 2321312L);
}

@safe pure nothrow @nogc unittest
{
    short s = -8;
    byte b = -8;
    assert(abs(s) == 8);
    assert(abs(b) == 8);
    immutable(byte) c = -8;
    assert(abs(c) == 8);
}

@safe pure nothrow @nogc unittest
{
    import std.meta : AliasSeq;
    static foreach (T; AliasSeq!(float, double, real))
    {{
        T f = 3;
        assert(abs(f) == f);
        assert(abs(-f) == f);
    }}
}

// see https://issues.dlang.org/show_bug.cgi?id=20205
// to avoid falling into the trap again
@safe pure nothrow @nogc unittest
{
    assert(50 - abs(-100) == -50);
}

// https://issues.dlang.org/show_bug.cgi?id=19162
@safe unittest
{
    struct Vector(T, int size)
    {
        T x, y, z;
    }

    static auto abs(T, int size)(auto ref const Vector!(T, size) v)
    {
        return v;
    }
    Vector!(int, 3) v;
    assert(abs(v) == v);
}

/***********************************
 * Returns cosine of x. x is in radians.
 *
 *      $(TABLE_SV
 *      $(TR $(TH x)                 $(TH cos(x)) $(TH invalid?))
 *      $(TR $(TD $(NAN))            $(TD $(NAN)) $(TD yes)     )
 *      $(TR $(TD $(PLUSMN)$(INFIN)) $(TD $(NAN)) $(TD yes)     )
 *      )
 * Bugs:
 *      Results are undefined if |x| >= $(POWER 2,64).
 */
pragma(inline, true)
real cos(real x) @safe pure nothrow @nogc { return core.math.cos(x); }
///ditto
pragma(inline, true)
double cos(double x) @safe pure nothrow @nogc { return core.math.cos(x); }
///ditto
pragma(inline, true)
float cos(float x) @safe pure nothrow @nogc { return core.math.cos(x); }

///
@safe unittest
{
    assert(cos(0.0) == 1.0);
    assert(cos(1.0).isClose(0.5403023059));
    assert(cos(3.0).isClose(-0.9899924966));
}

@safe unittest
{
    real function(real) pcos = &cos;
    assert(pcos != null);
}

/***********************************
 * Returns $(HTTP en.wikipedia.org/wiki/Sine, sine) of x. x is in $(HTTP en.wikipedia.org/wiki/Radian, radians).
 *
 *      $(TABLE_SV
 *      $(TH3 x           ,  sin(x)      ,  invalid?)
 *      $(TD3 $(NAN)      ,  $(NAN)      ,  yes     )
 *      $(TD3 $(PLUSMN)0.0,  $(PLUSMN)0.0,  no      )
 *      $(TD3 $(PLUSMNINF),  $(NAN)      ,  yes     )
 *      )
 *
 * Params:
 *      x = angle in radians (not degrees)
 * Returns:
 *      sine of x
 * See_Also:
 *      $(MYREF cos), $(MYREF tan), $(MYREF asin)
 * Bugs:
 *      Results are undefined if |x| >= $(POWER 2,64).
 */
pragma(inline, true)
real sin(real x) @safe pure nothrow @nogc { return core.math.sin(x); }
///ditto
pragma(inline, true)
double sin(double x) @safe pure nothrow @nogc { return core.math.sin(x); }
///ditto
pragma(inline, true)
float sin(float x) @safe pure nothrow @nogc { return core.math.sin(x); }

///
@safe unittest
{
    import std.math : sin, PI;
    import std.stdio : writefln;

    void someFunc()
    {
      real x = 30.0;
      auto result = sin(x * (PI / 180)); // convert degrees to radians
      writefln("The sine of %s degrees is %s", x, result);
    }
}

@safe unittest
{
    real function(real) psin = &sin;
    assert(psin != null);
}

/****************************************************************************
 * Returns tangent of x. x is in radians.
 *
 *      $(TABLE_SV
 *      $(TR $(TH x)             $(TH tan(x))       $(TH invalid?))
 *      $(TR $(TD $(NAN))        $(TD $(NAN))       $(TD yes))
 *      $(TR $(TD $(PLUSMN)0.0)  $(TD $(PLUSMN)0.0) $(TD no))
 *      $(TR $(TD $(PLUSMNINF))  $(TD $(NAN))       $(TD yes))
 *      )
 */
<<<<<<< HEAD
pragma(inline, true) // LDC
real tan(real x) @safe pure nothrow @nogc
{
    version (InlineAsm_X86_Any_X87)
=======
pragma(inline, true)
real tan(real x) @safe pure nothrow @nogc
{
    version (InlineAsm_X87)
>>>>>>> 2a2a0b4e
    {
        if (!__ctfe)
            return tanAsm(x);
    }
    return tanImpl(x);
}

/// ditto
<<<<<<< HEAD
pragma(inline, true) // LDC
double tan(double x) @safe pure nothrow @nogc { return __ctfe ? cast(double) tan(cast(real) x) : tanImpl(x); }

/// ditto
pragma(inline, true) // LDC
=======
pragma(inline, true)
double tan(double x) @safe pure nothrow @nogc { return __ctfe ? cast(double) tan(cast(real) x) : tanImpl(x); }

/// ditto
pragma(inline, true)
>>>>>>> 2a2a0b4e
float tan(float x) @safe pure nothrow @nogc { return __ctfe ? cast(float) tan(cast(real) x) : tanImpl(x); }

///
@safe unittest
{
    assert(isIdentical(tan(0.0), 0.0));
    assert(tan(PI).isClose(0, 0.0, 1e-10));
    assert(tan(PI / 3).isClose(sqrt(3.0)));
}

<<<<<<< HEAD
// LDC: pass `real.nan` as extra param and use extern(C++) for non-reversed params
version (InlineAsm_X86_Any_X87)
private extern(C++) real tanAsm(real x, real nan = real.nan) @trusted pure nothrow @nogc
=======
version (InlineAsm_X87)
private real tanAsm(real x) @trusted pure nothrow @nogc
>>>>>>> 2a2a0b4e
{
    version (X86)
    {
    asm pure nothrow @nogc
    {
        naked                           ;
        fld     real ptr [ESP+4]        ; // load theta
        fxam                            ; // test for oddball values
        fstsw   AX                      ;
        sahf                            ;
        jc      trigerr                 ; // x is NAN, infinity, or empty
                                          // 387's can handle subnormals
SC18:   fptan                           ;
        fstsw   AX                      ;
        sahf                            ;
        jnp     Clear1                  ; // C2 = 1 (x is out of range)

        // Do argument reduction to bring x into range
        fldpi                           ;
        fxch                            ;
SC17:   fprem1                          ;
        fstsw   AX                      ;
        sahf                            ;
        jp      SC17                    ;
        fstp    ST(1)                   ; // remove pi from stack
        jmp     SC18                    ;

trigerr:
        jnp     Lret                    ; // if theta is NAN, return theta
        fstp    ST(0)                   ; // dump theta
        fld     real ptr [ESP+16]       ; // load nan param
        jmp     Lret                    ;

Clear1: fstp    ST(0)                   ; // dump X, which is always 1

Lret:   ret                             ;
    }
    }
    else version (X86_64)
    {
        version (Win64)
        {
            asm pure nothrow @nogc
            {
                naked                   ;
                fld     real ptr [RCX]  ; // load theta
            }
        }
        else
        {
            asm pure nothrow @nogc
            {
                naked                   ;
                fld     real ptr [RSP+8]; // load theta
            }
        }
    asm pure nothrow @nogc
    {
        fxam                            ; // test for oddball values
        fstsw   AX                      ;
        test    AH,1                    ;
        jnz     trigerr                 ; // x is NAN, infinity, or empty
                                          // 387's can handle subnormals
SC18:   fptan                           ;
        fstsw   AX                      ;
        test    AH,4                    ;
        jz      Clear1                  ; // C2 = 1 (x is out of range)

        // Do argument reduction to bring x into range
        fldpi                           ;
        fxch                            ;
SC17:   fprem1                          ;
        fstsw   AX                      ;
        test    AH,4                    ;
        jnz     SC17                    ;
        fstp    ST(1)                   ; // remove pi from stack
        jmp     SC18                    ;

trigerr:
        test    AH,4                    ;
        jz      Lret                    ; // if theta is NAN, return theta
        fstp    ST(0)                   ; // dump theta
    }
        // load nan param
        version (Win64)
            asm pure nothrow @nogc { fld real ptr [RDX]; }
        else
            asm pure nothrow @nogc { fld real ptr [RSP+24]; }
    asm pure nothrow @nogc
    {
        jmp     Lret                    ;

Clear1: fstp    ST(0)                   ; // dump X, which is always 1

Lret:   ret                             ;
    }
    }
    else
        static assert(0);
}

private T tanImpl(T)(T x) @safe pure nothrow @nogc
{
    // Coefficients for tan(x) and PI/4 split into three parts.
    enum realFormat = floatTraits!T.realFormat;
    static if (realFormat == RealFormat.ieeeQuadruple)
    {
        static immutable T[6] P = [
            2.883414728874239697964612246732416606301E10L,
            -2.307030822693734879744223131873392503321E9L,
            5.160188250214037865511600561074819366815E7L,
            -4.249691853501233575668486667664718192660E5L,
            1.272297782199996882828849455156962260810E3L,
            -9.889929415807650724957118893791829849557E-1L
        ];
        static immutable T[7] Q = [
            8.650244186622719093893836740197250197602E10L,
            -4.152206921457208101480801635640958361612E10L,
            2.758476078803232151774723646710890525496E9L,
            -5.733709132766856723608447733926138506824E7L,
            4.529422062441341616231663543669583527923E5L,
            -1.317243702830553658702531997959756728291E3L,
            1.0
        ];

        enum T P1 =
            7.853981633974483067550664827649598009884357452392578125E-1L;
        enum T P2 =
            2.8605943630549158983813312792950660807511260829685741796657E-18L;
        enum T P3 =
            2.1679525325309452561992610065108379921905808E-35L;
    }
    else static if (realFormat == RealFormat.ieeeExtended ||
                    realFormat == RealFormat.ieeeDouble)
    {
        static immutable T[3] P = [
           -1.7956525197648487798769E7L,
            1.1535166483858741613983E6L,
           -1.3093693918138377764608E4L,
        ];
        static immutable T[5] Q = [
           -5.3869575592945462988123E7L,
            2.5008380182335791583922E7L,
           -1.3208923444021096744731E6L,
            1.3681296347069295467845E4L,
            1.0000000000000000000000E0L,
        ];

        enum T P1 = 7.853981554508209228515625E-1L;
        enum T P2 = 7.946627356147928367136046290398E-9L;
        enum T P3 = 3.061616997868382943065164830688E-17L;
    }
    else static if (realFormat == RealFormat.ieeeSingle)
    {
        static immutable T[6] P = [
            3.33331568548E-1,
            1.33387994085E-1,
            5.34112807005E-2,
            2.44301354525E-2,
            3.11992232697E-3,
            9.38540185543E-3,
        ];

        enum T P1 = 0.78515625;
        enum T P2 = 2.4187564849853515625E-4;
        enum T P3 = 3.77489497744594108E-8;
    }
    else
        static assert(0, "no coefficients for tan()");

    // Special cases.
    if (x == cast(T) 0.0 || isNaN(x))
        return x;
    if (isInfinity(x))
        return T.nan;

    // Make argument positive but save the sign.
    bool sign = false;
    if (signbit(x))
    {
        sign = true;
        x = -x;
    }

    // Compute x mod PI/4.
    static if (realFormat == RealFormat.ieeeSingle)
    {
        enum T FOPI = 4 / PI;
        int j = cast(int) (FOPI * x);
        T y = j;
        T z;
    }
    else
    {
        T y = floor(x / cast(T) PI_4);
        // Strip high bits of integer part.
        enum T highBitsFactor = (realFormat == RealFormat.ieeeDouble ? 0x1p3 : 0x1p4);
        enum T highBitsInv = 1.0 / highBitsFactor;
        T z = y * highBitsInv;
        // Compute y - 2^numHighBits * (y / 2^numHighBits).
        z = y - highBitsFactor * floor(z);

        // Integer and fraction part modulo one octant.
        int j = cast(int)(z);
    }

    // Map zeros and singularities to origin.
    if (j & 1)
    {
        j += 1;
        y += cast(T) 1.0;
    }

    z = ((x - y * P1) - y * P2) - y * P3;
    const T zz = z * z;

    enum T zzThreshold = (realFormat == RealFormat.ieeeSingle ? 1.0e-4L :
                          realFormat == RealFormat.ieeeDouble ? 1.0e-14L : 1.0e-20L);
    if (zz > zzThreshold)
    {
        static if (realFormat == RealFormat.ieeeSingle)
            y = z + z * (zz * poly(zz, P));
        else
            y = z + z * (zz * poly(zz, P) / poly(zz, Q));
    }
    else
        y = z;

    if (j & 2)
        y = (cast(T) -1.0) / y;

    return (sign) ? -y : y;
}

@safe @nogc nothrow unittest
{
    static void testTan(T)()
    {
        // ±0
        const T zero = 0.0;
        assert(isIdentical(tan(zero), zero));
        assert(isIdentical(tan(-zero), -zero));
        // ±∞
        const T inf = T.infinity;
        assert(isNaN(tan(inf)));
        assert(isNaN(tan(-inf)));
        // NaN
        const T specialNaN = NaN(0x0123L);
        assert(isIdentical(tan(specialNaN), specialNaN));

        static immutable T[2][] vals =
        [
            // angle, tan
            [   .5,  .54630248984],
            [   1,   1.5574077247],
            [   1.5, 14.101419947],
            [   2,  -2.1850398633],
            [   2.5,-.74702229724],
            [   3,  -.14254654307],
            [   3.5, .37458564016],
            [   4,   1.1578212823],
            [   4.5, 4.6373320546],
            [   5,  -3.3805150062],
            [   5.5,-.99558405221],
            [   6,  -.29100619138],
            [   6.5, .22027720035],
            [   10,  .64836082746],

            // special angles
            [   PI_4,   1],
            //[   PI_2,   T.infinity], // PI_2 is not _exactly_ pi/2.
            [   3*PI_4, -1],
            [   PI,     0],
            [   5*PI_4, 1],
            //[   3*PI_2, -T.infinity],
            [   7*PI_4, -1],
            [   2*PI,   0],
         ];

        foreach (ref val; vals)
        {
            T x = val[0];
            T r = val[1];
            T t = tan(x);

            //printf("tan(%Lg) = %Lg, should be %Lg\n", cast(real) x, cast(real) t, cast(real) r);
            assert(isClose(r, t, CommonDefaultFor!(T,T), CommonDefaultFor!(T,T)));

            x = -x;
            r = -r;
            t = tan(x);
            //printf("tan(%Lg) = %Lg, should be %Lg\n", cast(real) x, cast(real) t, cast(real) r);
            assert(isClose(r, t, CommonDefaultFor!(T,T), CommonDefaultFor!(T,T)));
        }
    }

    import std.meta : AliasSeq;
    foreach (T; AliasSeq!(real, double, float))
        testTan!T();

    assert(equalsDigit(tan(PI / 3), std.math.sqrt(3.0L), useDigits));
}

/***************
 * Calculates the arc cosine of x,
 * returning a value ranging from 0 to $(PI).
 *
 *      $(TABLE_SV
 *      $(TR $(TH x)         $(TH acos(x)) $(TH invalid?))
 *      $(TR $(TD $(GT)1.0)  $(TD $(NAN))  $(TD yes))
 *      $(TR $(TD $(LT)-1.0) $(TD $(NAN))  $(TD yes))
 *      $(TR $(TD $(NAN))    $(TD $(NAN))  $(TD yes))
 *  )
 */
real acos(real x) @safe pure nothrow @nogc
{
    return atan2(sqrt(1-x*x), x);
}

/// ditto
double acos(double x) @safe pure nothrow @nogc { return acos(cast(real) x); }

/// ditto
float acos(float x) @safe pure nothrow @nogc  { return acos(cast(real) x); }

///
@safe unittest
{
    assert(acos(0.0).isClose(1.570796327));
    assert(acos(0.5).isClose(std.math.PI / 3));
    assert(acos(PI).isNaN);
}

@safe @nogc nothrow unittest
{
    assert(equalsDigit(acos(0.5), std.math.PI / 3, useDigits));
}

/***************
 * Calculates the arc sine of x,
 * returning a value ranging from -$(PI)/2 to $(PI)/2.
 *
 *      $(TABLE_SV
 *      $(TR $(TH x)            $(TH asin(x))      $(TH invalid?))
 *      $(TR $(TD $(PLUSMN)0.0) $(TD $(PLUSMN)0.0) $(TD no))
 *      $(TR $(TD $(GT)1.0)     $(TD $(NAN))       $(TD yes))
 *      $(TR $(TD $(LT)-1.0)    $(TD $(NAN))       $(TD yes))
 *  )
 */
real asin(real x) @safe pure nothrow @nogc
{
    return atan2(x, sqrt(1-x*x));
}

/// ditto
double asin(double x) @safe pure nothrow @nogc { return asin(cast(real) x); }

/// ditto
float asin(float x) @safe pure nothrow @nogc  { return asin(cast(real) x); }

///
@safe unittest
{
    assert(isIdentical(asin(0.0), 0.0));
    assert(asin(0.5).isClose(PI / 6));
    assert(asin(PI).isNaN);
}

@safe @nogc nothrow unittest
{
    assert(equalsDigit(asin(0.5), PI / 6, useDigits));
}

/***************
 * Calculates the arc tangent of x,
 * returning a value ranging from -$(PI)/2 to $(PI)/2.
 *
 *      $(TABLE_SV
 *      $(TR $(TH x)                 $(TH atan(x))      $(TH invalid?))
 *      $(TR $(TD $(PLUSMN)0.0)      $(TD $(PLUSMN)0.0) $(TD no))
 *      $(TR $(TD $(PLUSMN)$(INFIN)) $(TD $(NAN))       $(TD yes))
 *  )
 */
pragma(inline, true)
real atan(real x) @safe pure nothrow @nogc
{
<<<<<<< HEAD
    version (InlineAsm_X86_Any_X87)
=======
    version (InlineAsm_X87)
>>>>>>> 2a2a0b4e
    {
        if (!__ctfe)
            return atan2Asm(x, 1.0L);
    }
    return atanImpl(x);
}

/// ditto
pragma(inline, true)
double atan(double x) @safe pure nothrow @nogc { return __ctfe ? cast(double) atan(cast(real) x) : atanImpl(x); }

/// ditto
pragma(inline, true)
float atan(float x) @safe pure nothrow @nogc { return __ctfe ? cast(float) atan(cast(real) x) : atanImpl(x); }

///
@safe unittest
{
    assert(isIdentical(atan(0.0), 0.0));
    assert(atan(sqrt(3.0)).isClose(PI / 3));
}

private T atanImpl(T)(T x) @safe pure nothrow @nogc
{
    // Coefficients for atan(x)
    enum realFormat = floatTraits!T.realFormat;
    static if (realFormat == RealFormat.ieeeQuadruple)
    {
        static immutable T[9] P = [
            -6.880597774405940432145577545328795037141E2L,
            -2.514829758941713674909996882101723647996E3L,
            -3.696264445691821235400930243493001671932E3L,
            -2.792272753241044941703278827346430350236E3L,
            -1.148164399808514330375280133523543970854E3L,
            -2.497759878476618348858065206895055957104E2L,
            -2.548067867495502632615671450650071218995E1L,
            -8.768423468036849091777415076702113400070E-1L,
            -6.635810778635296712545011270011752799963E-4L
        ];
        static immutable T[9] Q = [
            2.064179332321782129643673263598686441900E3L,
            8.782996876218210302516194604424986107121E3L,
            1.547394317752562611786521896296215170819E4L,
            1.458510242529987155225086911411015961174E4L,
            7.928572347062145288093560392463784743935E3L,
            2.494680540950601626662048893678584497900E3L,
            4.308348370818927353321556740027020068897E2L,
            3.566239794444800849656497338030115886153E1L,
            1.0
        ];
    }
    else static if (realFormat == RealFormat.ieeeExtended)
    {
        static immutable T[5] P = [
           -5.0894116899623603312185E1L,
           -9.9988763777265819915721E1L,
           -6.3976888655834347413154E1L,
           -1.4683508633175792446076E1L,
           -8.6863818178092187535440E-1L,
        ];
        static immutable T[6] Q = [
            1.5268235069887081006606E2L,
            3.9157570175111990631099E2L,
            3.6144079386152023162701E2L,
            1.4399096122250781605352E2L,
            2.2981886733594175366172E1L,
            1.0000000000000000000000E0L,
        ];
    }
    else static if (realFormat == RealFormat.ieeeDouble)
    {
        static immutable T[5] P = [
           -6.485021904942025371773E1L,
           -1.228866684490136173410E2L,
           -7.500855792314704667340E1L,
           -1.615753718733365076637E1L,
           -8.750608600031904122785E-1L,
        ];
        static immutable T[6] Q = [
            1.945506571482613964425E2L,
            4.853903996359136964868E2L,
            4.328810604912902668951E2L,
            1.650270098316988542046E2L,
            2.485846490142306297962E1L,
            1.000000000000000000000E0L,
        ];

        enum T MOREBITS = 6.123233995736765886130E-17L;
    }
    else static if (realFormat == RealFormat.ieeeSingle)
    {
        static immutable T[4] P = [
           -3.33329491539E-1,
            1.99777106478E-1,
           -1.38776856032E-1,
            8.05374449538E-2,
        ];
    }
    else
        static assert(0, "no coefficients for atan()");

    // tan(PI/8)
    enum T TAN_PI_8 = 0.414213562373095048801688724209698078569672L;
    // tan(3 * PI/8)
    enum T TAN3_PI_8 = 2.414213562373095048801688724209698078569672L;

    // Special cases.
    if (x == cast(T) 0.0)
        return x;
    if (isInfinity(x))
        return copysign(cast(T) PI_2, x);

    // Make argument positive but save the sign.
    bool sign = false;
    if (signbit(x))
    {
        sign = true;
        x = -x;
    }

    static if (realFormat == RealFormat.ieeeDouble) // special case for double precision
    {
        short flag = 0;
        T y;
        if (x > TAN3_PI_8)
        {
            y = PI_2;
            flag = 1;
            x = -(1.0 / x);
        }
        else if (x <= 0.66)
        {
            y = 0.0;
        }
        else
        {
            y = PI_4;
            flag = 2;
            x = (x - 1.0)/(x + 1.0);
        }

        T z = x * x;
        z = z * poly(z, P) / poly(z, Q);
        z = x * z + x;
        if (flag == 2)
            z += 0.5 * MOREBITS;
        else if (flag == 1)
            z += MOREBITS;
        y = y + z;
    }
    else
    {
        // Range reduction.
        T y;
        if (x > TAN3_PI_8)
        {
            y = PI_2;
            x = -((cast(T) 1.0) / x);
        }
        else if (x > TAN_PI_8)
        {
            y = PI_4;
            x = (x - cast(T) 1.0)/(x + cast(T) 1.0);
        }
        else
            y = 0.0;

        // Rational form in x^^2.
        const T z = x * x;
        static if (realFormat == RealFormat.ieeeSingle)
            y += poly(z, P) * z * x + x;
        else
            y = y + (poly(z, P) / poly(z, Q)) * z * x + x;
    }

    return (sign) ? -y : y;
}

@safe @nogc nothrow unittest
{
    static void testAtan(T)()
    {
        // ±0
        const T zero = 0.0;
        assert(isIdentical(atan(zero), zero));
        assert(isIdentical(atan(-zero), -zero));
        // ±∞
        const T inf = T.infinity;
        assert(isClose(atan(inf), cast(T) PI_2));
        assert(isClose(atan(-inf), cast(T) -PI_2));
        // NaN
        const T specialNaN = NaN(0x0123L);
        assert(isIdentical(atan(specialNaN), specialNaN));

        static immutable T[2][] vals =
        [
            // x, atan(x)
            [ 0.25, 0.24497866313 ],
            [ 0.5,  0.46364760900 ],
            [ 1,    PI_4          ],
            [ 1.5,  0.98279372325 ],
            [ 10,   1.47112767430 ],
        ];

        foreach (ref val; vals)
        {
            T x = val[0];
            T r = val[1];
            T a = atan(x);

            //printf("atan(%Lg) = %Lg, should be %Lg\n", cast(real) x, cast(real) a, cast(real) r);
            assert(isClose(r, a, CommonDefaultFor!(T,T), CommonDefaultFor!(T,T)));

            x = -x;
            r = -r;
            a = atan(x);
            //printf("atan(%Lg) = %Lg, should be %Lg\n", cast(real) x, cast(real) a, cast(real) r);
            assert(isClose(r, a, CommonDefaultFor!(T,T), CommonDefaultFor!(T,T)));
        }
    }

    import std.meta : AliasSeq;
    foreach (T; AliasSeq!(real, double, float))
        testAtan!T();

    assert(equalsDigit(atan(std.math.sqrt(3.0L)), PI / 3, useDigits));
}

/***************
 * Calculates the arc tangent of y / x,
 * returning a value ranging from -$(PI) to $(PI).
 *
 *      $(TABLE_SV
 *      $(TR $(TH y)                 $(TH x)            $(TH atan(y, x)))
 *      $(TR $(TD $(NAN))            $(TD anything)     $(TD $(NAN)) )
 *      $(TR $(TD anything)          $(TD $(NAN))       $(TD $(NAN)) )
 *      $(TR $(TD $(PLUSMN)0.0)      $(TD $(GT)0.0)     $(TD $(PLUSMN)0.0) )
 *      $(TR $(TD $(PLUSMN)0.0)      $(TD +0.0)         $(TD $(PLUSMN)0.0) )
 *      $(TR $(TD $(PLUSMN)0.0)      $(TD $(LT)0.0)     $(TD $(PLUSMN)$(PI)))
 *      $(TR $(TD $(PLUSMN)0.0)      $(TD -0.0)         $(TD $(PLUSMN)$(PI)))
 *      $(TR $(TD $(GT)0.0)          $(TD $(PLUSMN)0.0) $(TD $(PI)/2) )
 *      $(TR $(TD $(LT)0.0)          $(TD $(PLUSMN)0.0) $(TD -$(PI)/2) )
 *      $(TR $(TD $(GT)0.0)          $(TD $(INFIN))     $(TD $(PLUSMN)0.0) )
 *      $(TR $(TD $(PLUSMN)$(INFIN)) $(TD anything)     $(TD $(PLUSMN)$(PI)/2))
 *      $(TR $(TD $(GT)0.0)          $(TD -$(INFIN))    $(TD $(PLUSMN)$(PI)) )
 *      $(TR $(TD $(PLUSMN)$(INFIN)) $(TD $(INFIN))     $(TD $(PLUSMN)$(PI)/4))
 *      $(TR $(TD $(PLUSMN)$(INFIN)) $(TD -$(INFIN))    $(TD $(PLUSMN)3$(PI)/4))
 *      )
 */
pragma(inline, true)
real atan2(real y, real x) @trusted pure nothrow @nogc // TODO: @safe
{
<<<<<<< HEAD
    version (InlineAsm_X86_Any_X87)
=======
    version (InlineAsm_X87)
>>>>>>> 2a2a0b4e
    {
        if (!__ctfe)
            return atan2Asm(y, x);
    }
    return atan2Impl(y, x);
}

/// ditto
pragma(inline, true)
double atan2(double y, double x) @safe pure nothrow @nogc
{
    return __ctfe ? cast(double) atan2(cast(real) y, cast(real) x) : atan2Impl(y, x);
}

/// ditto
pragma(inline, true)
float atan2(float y, float x) @safe pure nothrow @nogc
{
    return __ctfe ? cast(float) atan2(cast(real) y, cast(real) x) : atan2Impl(y, x);
}

///
@safe unittest
{
    assert(atan2(1.0, sqrt(3.0)).isClose(PI / 6));
}

<<<<<<< HEAD
version (InlineAsm_X86_Any_X87)
=======
version (InlineAsm_X87)
>>>>>>> 2a2a0b4e
private real atan2Asm(real y, real x) @trusted pure nothrow @nogc
{
    version (Win64)
    {
        asm pure nothrow @nogc {
            naked;
            fld real ptr [RDX]; // y
            fld real ptr [RCX]; // x
            fpatan;
            ret;
        }
    }
    else
    {
        asm pure nothrow @nogc {
            fld y;
            fld x;
            fpatan;
        }
    }
}

private T atan2Impl(T)(T y, T x) @safe pure nothrow @nogc
{
    // Special cases.
    if (isNaN(x) || isNaN(y))
        return T.nan;
    if (y == cast(T) 0.0)
    {
        if (x >= 0 && !signbit(x))
            return copysign(0, y);
        else
            return copysign(cast(T) PI, y);
    }
    if (x == cast(T) 0.0)
        return copysign(cast(T) PI_2, y);
    if (isInfinity(x))
    {
        if (signbit(x))
        {
            if (isInfinity(y))
                return copysign(3 * cast(T) PI_4, y);
            else
                return copysign(cast(T) PI, y);
        }
        else
        {
            if (isInfinity(y))
                return copysign(cast(T) PI_4, y);
            else
                return copysign(cast(T) 0.0, y);
        }
    }
    if (isInfinity(y))
        return copysign(cast(T) PI_2, y);

    // Call atan and determine the quadrant.
    T z = atan(y / x);

    if (signbit(x))
    {
        if (signbit(y))
            z = z - cast(T) PI;
        else
            z = z + cast(T) PI;
    }

    if (z == cast(T) 0.0)
        return copysign(z, y);

    return z;
}

@safe @nogc nothrow unittest
{
    static void testAtan2(T)()
    {
        // NaN
        const T nan = T.nan;
        assert(isNaN(atan2(nan, cast(T) 1)));
        assert(isNaN(atan2(cast(T) 1, nan)));

        const T inf = T.infinity;
        static immutable T[3][] vals =
        [
            // y, x, atan2(y, x)

            // ±0
            [  0.0,  1.0,  0.0 ],
            [ -0.0,  1.0, -0.0 ],
            [  0.0,  0.0,  0.0 ],
            [ -0.0,  0.0, -0.0 ],
            [  0.0, -1.0,  PI ],
            [ -0.0, -1.0, -PI ],
            [  0.0, -0.0,  PI ],
            [ -0.0, -0.0, -PI ],
            [  1.0,  0.0,  PI_2 ],
            [  1.0, -0.0,  PI_2 ],
            [ -1.0,  0.0, -PI_2 ],
            [ -1.0, -0.0, -PI_2 ],

            // ±∞
            [  1.0,  inf,  0.0 ],
            [ -1.0,  inf, -0.0 ],
            [  1.0, -inf,  PI ],
            [ -1.0, -inf, -PI ],
            [  inf,  1.0,  PI_2 ],
            [  inf, -1.0,  PI_2 ],
            [ -inf,  1.0, -PI_2 ],
            [ -inf, -1.0, -PI_2 ],
            [  inf,  inf,  PI_4 ],
            [ -inf,  inf, -PI_4 ],
            [  inf, -inf,  3 * PI_4 ],
            [ -inf, -inf, -3 * PI_4 ],

            [  1.0,  1.0,  PI_4 ],
            [ -2.0,  2.0, -PI_4 ],
            [  3.0, -3.0,  3 * PI_4 ],
            [ -4.0, -4.0, -3 * PI_4 ],

            [  0.75,  0.25,   1.249045772398 ],
            [ -0.5,   0.375, -0.927295218002 ],
            [  0.5,  -0.125,  1.815774989922 ],
            [ -0.75, -0.5,   -2.158798930342 ],
        ];

        foreach (ref val; vals)
        {
            const T y = val[0];
            const T x = val[1];
            const T r = val[2];
            const T a = atan2(y, x);

            //printf("atan2(%Lg, %Lg) = %Lg, should be %Lg\n", cast(real) y, cast(real) x, cast(real) a, cast(real) r);
            if (r == 0)
                assert(isIdentical(r, a)); // check sign
            else
                assert(isClose(r, a));
        }
    }

    import std.meta : AliasSeq;
    foreach (T; AliasSeq!(real, double, float))
        testAtan2!T();

    assert(equalsDigit(atan2(1.0L, std.math.sqrt(3.0L)), PI / 6, useDigits));
}

/***********************************
 * Calculates the hyperbolic cosine of x.
 *
 *      $(TABLE_SV
 *      $(TR $(TH x)                 $(TH cosh(x))      $(TH invalid?))
 *      $(TR $(TD $(PLUSMN)$(INFIN)) $(TD $(PLUSMN)0.0) $(TD no) )
 *      )
 */
real cosh(real x) @safe pure nothrow @nogc
{
    //  cosh = (exp(x)+exp(-x))/2.
    // The naive implementation works correctly.
    const real y = exp(x);
    return (y + 1.0/y) * 0.5;
}

/// ditto
double cosh(double x) @safe pure nothrow @nogc { return cosh(cast(real) x); }

/// ditto
float cosh(float x) @safe pure nothrow @nogc  { return cosh(cast(real) x); }

///
@safe unittest
{
    assert(cosh(0.0) == 1.0);
    assert(cosh(1.0).isClose((E + 1.0 / E) / 2));
}

@safe @nogc nothrow unittest
{
    assert(equalsDigit(cosh(1.0), (E + 1.0 / E) / 2, useDigits));
}

/***********************************
 * Calculates the hyperbolic sine of x.
 *
 *      $(TABLE_SV
 *      $(TR $(TH x)                 $(TH sinh(x))           $(TH invalid?))
 *      $(TR $(TD $(PLUSMN)0.0)      $(TD $(PLUSMN)0.0)      $(TD no))
 *      $(TR $(TD $(PLUSMN)$(INFIN)) $(TD $(PLUSMN)$(INFIN)) $(TD no))
 *      )
 */
real sinh(real x) @safe pure nothrow @nogc { return _sinh(x); }

/// ditto
double sinh(double x) @safe pure nothrow @nogc { return _sinh(x); }

/// ditto
float sinh(float x) @safe pure nothrow @nogc { return _sinh(x); }

///
@safe unittest
{
    enum sinh1 = (E - 1.0 / E) / 2;
    import std.meta : AliasSeq;
    static foreach (F; AliasSeq!(float, double, real))
    {
        assert(isIdentical(sinh(F(0.0)), F(0.0)));
        assert(sinh(F(1.0)).isClose(F(sinh1)));
    }
}

private F _sinh(F)(F x)
{
    //  sinh(x) =  (exp(x)-exp(-x))/2;
    // Very large arguments could cause an overflow, but
    // the maximum value of x for which exp(x) + exp(-x)) != exp(x)
    // is x = 0.5 * (real.mant_dig) * LN2. // = 22.1807 for real80.
    if (fabs(x) > F.mant_dig * F(LN2))
    {
        return copysign(F(0.5) * exp(fabs(x)), x);
    }

    const y = expm1(x);
    return F(0.5) * y / (y+1) * (y+2);
}

@safe @nogc nothrow unittest
{
    assert(equalsDigit(sinh(1.0L), real((E - 1.0 / E) / 2), useDigits));
}
/***********************************
 * Calculates the hyperbolic tangent of x.
 *
 *      $(TABLE_SV
 *      $(TR $(TH x)                 $(TH tanh(x))      $(TH invalid?))
 *      $(TR $(TD $(PLUSMN)0.0)      $(TD $(PLUSMN)0.0) $(TD no) )
 *      $(TR $(TD $(PLUSMN)$(INFIN)) $(TD $(PLUSMN)1.0) $(TD no))
 *      )
 */
real tanh(real x) @safe pure nothrow @nogc { return _tanh(x); }

/// ditto
double tanh(double x) @safe pure nothrow @nogc { return _tanh(x); }

/// ditto
float tanh(float x) @safe pure nothrow @nogc { return _tanh(x); }

///
@safe unittest
{
    assert(isIdentical(tanh(0.0), 0.0));
    assert(tanh(1.0).isClose(sinh(1.0) / cosh(1.0)));
}

private F _tanh(F)(F x)
{
    //  tanh(x) = (exp(x) - exp(-x))/(exp(x)+exp(-x))
    if (fabs(x) > F.mant_dig * F(LN2))
    {
        return copysign(1, x);
    }

    const y = expm1(2*x);
    return y / (y + 2);
}

@safe @nogc nothrow unittest
{
    assert(equalsDigit(tanh(1.0L), sinh(1.0L) / cosh(1.0L), 15));
}

/***********************************
 * Calculates the inverse hyperbolic cosine of x.
 *
 *  Mathematically, acosh(x) = log(x + sqrt( x*x - 1))
 *
 * $(TABLE_DOMRG
 *    $(DOMAIN 1..$(INFIN)),
 *    $(RANGE  0..$(INFIN))
 * )
 *
 *  $(TABLE_SV
 *    $(SVH  x,     acosh(x) )
 *    $(SV  $(NAN), $(NAN) )
 *    $(SV  $(LT)1,     $(NAN) )
 *    $(SV  1,      0       )
 *    $(SV  +$(INFIN),+$(INFIN))
 *  )
 */
real acosh(real x) @safe pure nothrow @nogc { return _acosh(x); }

/// ditto
double acosh(double x) @safe pure nothrow @nogc { return _acosh(x); }

/// ditto
float acosh(float x) @safe pure nothrow @nogc { return _acosh(x); }

///
@safe @nogc nothrow unittest
{
    assert(isNaN(acosh(0.9)));
    assert(isNaN(acosh(real.nan)));
    assert(isIdentical(acosh(1.0), 0.0));
    assert(acosh(real.infinity) == real.infinity);
    assert(isNaN(acosh(0.5)));
}

private F _acosh(F)(F x) @safe pure nothrow @nogc
{
    if (x > 1/F.epsilon)
        return F(LN2) + log(x);
    else
        return log(x + sqrt(x*x - 1));
}

@safe @nogc nothrow unittest
{
    assert(equalsDigit(acosh(cosh(3.0L)), 3.0L, useDigits));
}

/***********************************
 * Calculates the inverse hyperbolic sine of x.
 *
 *  Mathematically,
 *  ---------------
 *  asinh(x) =  log( x + sqrt( x*x + 1 )) // if x >= +0
 *  asinh(x) = -log(-x + sqrt( x*x + 1 )) // if x <= -0
 *  -------------
 *
 *    $(TABLE_SV
 *    $(SVH x,                asinh(x)       )
 *    $(SV  $(NAN),           $(NAN)         )
 *    $(SV  $(PLUSMN)0,       $(PLUSMN)0      )
 *    $(SV  $(PLUSMN)$(INFIN),$(PLUSMN)$(INFIN))
 *    )
 */
real asinh(real x) @safe pure nothrow @nogc { return _asinh(x); }

/// ditto
double asinh(double x) @safe pure nothrow @nogc { return _asinh(x); }

/// ditto
float asinh(float x) @safe pure nothrow @nogc { return _asinh(x); }

///
@safe @nogc nothrow unittest
{
    assert(isIdentical(asinh(0.0), 0.0));
    assert(isIdentical(asinh(-0.0), -0.0));
    assert(asinh(real.infinity) == real.infinity);
    assert(asinh(-real.infinity) == -real.infinity);
    assert(isNaN(asinh(real.nan)));
}

private F _asinh(F)(F x)
{
    return (fabs(x) > 1 / F.epsilon)
        // beyond this point, x*x + 1 == x*x
        ? copysign(F(LN2) + log(fabs(x)), x)
        // sqrt(x*x + 1) ==  1 + x * x / ( 1 + sqrt(x*x + 1) )
        : copysign(log1p(fabs(x) + x*x / (1 + sqrt(x*x + 1)) ), x);
}

@safe unittest
{
    assert(equalsDigit(asinh(sinh(3.0L)), 3.0L, useDigits));
}

/***********************************
 * Calculates the inverse hyperbolic tangent of x,
 * returning a value from ranging from -1 to 1.
 *
 * Mathematically, atanh(x) = log( (1+x)/(1-x) ) / 2
 *
 * $(TABLE_DOMRG
 *    $(DOMAIN -$(INFIN)..$(INFIN)),
 *    $(RANGE  -1 .. 1)
 * )
 * $(BR)
 * $(TABLE_SV
 *    $(SVH  x,     acosh(x) )
 *    $(SV  $(NAN), $(NAN) )
 *    $(SV  $(PLUSMN)0, $(PLUSMN)0)
 *    $(SV  -$(INFIN), -0)
 * )
 */
real atanh(real x) @safe pure nothrow @nogc
{
    // log( (1+x)/(1-x) ) == log ( 1 + (2*x)/(1-x) )
    return  0.5 * log1p( 2 * x / (1 - x) );
}

/// ditto
double atanh(double x) @safe pure nothrow @nogc { return atanh(cast(real) x); }

/// ditto
float atanh(float x) @safe pure nothrow @nogc { return atanh(cast(real) x); }

///
@safe @nogc nothrow unittest
{
    assert(isIdentical(atanh(0.0), 0.0));
    assert(isIdentical(atanh(-0.0),-0.0));
    assert(isNaN(atanh(real.nan)));
    assert(isNaN(atanh(-real.infinity)));
    assert(atanh(0.0) == 0);
}

@safe unittest
{
    assert(equalsDigit(atanh(tanh(0.5L)), 0.5, useDigits));
}

/*****************************************
 * Returns x rounded to a long value using the current rounding mode.
 * If the integer value of x is
 * greater than long.max, the result is
 * indeterminate.
 */
pragma(inline, true)
long rndtol(real x) @nogc @safe pure nothrow { return core.math.rndtol(x); }
//FIXME
///ditto
pragma(inline, true)
long rndtol(double x) @safe pure nothrow @nogc { return rndtol(cast(real) x); }
//FIXME
///ditto
pragma(inline, true)
long rndtol(float x) @safe pure nothrow @nogc { return rndtol(cast(real) x); }

///
@safe unittest
{
    assert(rndtol(1.0) == 1L);
    assert(rndtol(1.2) == 1L);
    assert(rndtol(1.7) == 2L);
    assert(rndtol(1.0001) == 1L);
}

@safe unittest
{
    long function(real) prndtol = &rndtol;
    assert(prndtol != null);
}

/***************************************
 * Compute square root of x.
 *
 *      $(TABLE_SV
 *      $(TR $(TH x)         $(TH sqrt(x))   $(TH invalid?))
 *      $(TR $(TD -0.0)      $(TD -0.0)      $(TD no))
 *      $(TR $(TD $(LT)0.0)  $(TD $(NAN))    $(TD yes))
 *      $(TR $(TD +$(INFIN)) $(TD +$(INFIN)) $(TD no))
 *      )
 */
pragma(inline, true)
float sqrt(float x) @nogc @safe pure nothrow { return core.math.sqrt(x); }

/// ditto
pragma(inline, true)
double sqrt(double x) @nogc @safe pure nothrow { return core.math.sqrt(x); }

/// ditto
pragma(inline, true)
real sqrt(real x) @nogc @safe pure nothrow { return core.math.sqrt(x); }

///
@safe pure nothrow @nogc unittest
{
    assert(sqrt(2.0).feqrel(1.4142) > 16);
    assert(sqrt(9.0).feqrel(3.0) > 16);

    assert(isNaN(sqrt(-1.0f)));
    assert(isNaN(sqrt(-1.0)));
    assert(isNaN(sqrt(-1.0L)));
}

@safe unittest
{
    float function(float) psqrtf = &sqrt;
    assert(psqrtf != null);
    double function(double) psqrtd = &sqrt;
    assert(psqrtd != null);
    real function(real) psqrtr = &sqrt;
    assert(psqrtr != null);

    //ctfe
    enum ZX80 = sqrt(7.0f);
    enum ZX81 = sqrt(7.0);
    enum ZX82 = sqrt(7.0L);
}

/**
 * Calculates e$(SUPERSCRIPT x).
 *
 *  $(TABLE_SV
 *    $(TR $(TH x)             $(TH e$(SUPERSCRIPT x)) )
 *    $(TR $(TD +$(INFIN))     $(TD +$(INFIN)) )
 *    $(TR $(TD -$(INFIN))     $(TD +0.0)      )
 *    $(TR $(TD $(NAN))        $(TD $(NAN))    )
 *  )
 */
<<<<<<< HEAD
version (none) // LDC FIXME: Use of this LLVM intrinsic causes a unit test failure
{
    pragma(inline, true):
    real   exp(real   x) @safe pure nothrow @nogc { return llvm_exp(x); }
    ///ditto
    double exp(double x) @safe pure nothrow @nogc { return llvm_exp(x); }
    ///ditto
    float  exp(float  x) @safe pure nothrow @nogc { return llvm_exp(x); }
}
else
{

real exp(real x) @trusted pure nothrow @nogc // TODO: @safe
{
    version (InlineAsm_X86_X87)
    {
        //  e^^x = 2^^(LOG2E*x)
        // (This is valid because the overflow & underflow limits for exp
        // and exp2 are so similar).
        if (!__ctfe)
            return exp2Asm(LOG2E*x);
    }
    else version (InlineAsm_X86_64_X87)
=======
pragma(inline, true)
real exp(real x) @trusted pure nothrow @nogc // TODO: @safe
{
    version (InlineAsm_X87)
>>>>>>> 2a2a0b4e
    {
        //  e^^x = 2^^(LOG2E*x)
        // (This is valid because the overflow & underflow limits for exp
        // and exp2 are so similar).
        if (!__ctfe)
            return exp2Asm(LOG2E*x);
    }
    return expImpl(x);
}

/// ditto
pragma(inline, true)
double exp(double x) @safe pure nothrow @nogc { return __ctfe ? cast(double) exp(cast(real) x) : expImpl(x); }

/// ditto
pragma(inline, true)
float exp(float x) @safe pure nothrow @nogc { return __ctfe ? cast(float) exp(cast(real) x) : expImpl(x); }

///
@safe unittest
{
    assert(exp(0.0) == 1.0);
    assert(exp(3.0).feqrel(E * E * E) > 16);
}

private T expImpl(T)(T x) @safe pure nothrow @nogc
{
    alias F = floatTraits!T;
    static if (F.realFormat == RealFormat.ieeeSingle)
    {
        static immutable T[6] P = [
            5.0000001201E-1,
            1.6666665459E-1,
            4.1665795894E-2,
            8.3334519073E-3,
            1.3981999507E-3,
            1.9875691500E-4,
        ];

        enum T C1 = 0.693359375;
        enum T C2 = -2.12194440e-4;

        // Overflow and Underflow limits.
        enum T OF = 88.72283905206835;
        enum T UF = -103.278929903431851103; // ln(2^-149)
    }
    else static if (F.realFormat == RealFormat.ieeeDouble)
    {
        // Coefficients for exp(x)
        static immutable T[3] P = [
            9.99999999999999999910E-1L,
            3.02994407707441961300E-2L,
            1.26177193074810590878E-4L,
        ];
        static immutable T[4] Q = [
            2.00000000000000000009E0L,
            2.27265548208155028766E-1L,
            2.52448340349684104192E-3L,
            3.00198505138664455042E-6L,
        ];

        // C1 + C2 = LN2.
        enum T C1 = 6.93145751953125E-1;
        enum T C2 = 1.42860682030941723212E-6;

        // Overflow and Underflow limits.
        enum T OF =  7.09782712893383996732E2;  // ln((1-2^-53) * 2^1024)
        enum T UF = -7.451332191019412076235E2; // ln(2^-1075)
    }
    else static if (F.realFormat == RealFormat.ieeeExtended ||
                    F.realFormat == RealFormat.ieeeExtended53)
    {
        // Coefficients for exp(x)
        static immutable T[3] P = [
            9.9999999999999999991025E-1L,
            3.0299440770744196129956E-2L,
            1.2617719307481059087798E-4L,
        ];
        static immutable T[4] Q = [
            2.0000000000000000000897E0L,
            2.2726554820815502876593E-1L,
            2.5244834034968410419224E-3L,
            3.0019850513866445504159E-6L,
        ];

        // C1 + C2 = LN2.
        enum T C1 = 6.9314575195312500000000E-1L;
        enum T C2 = 1.4286068203094172321215E-6L;

        // Overflow and Underflow limits.
        enum T OF =  1.1356523406294143949492E4L;  // ln((1-2^-64) * 2^16384)
        enum T UF = -1.13994985314888605586758E4L; // ln(2^-16446)
    }
    else static if (F.realFormat == RealFormat.ieeeQuadruple)
    {
        // Coefficients for exp(x) - 1
        static immutable T[5] P = [
            9.999999999999999999999999999999999998502E-1L,
            3.508710990737834361215404761139478627390E-2L,
            2.708775201978218837374512615596512792224E-4L,
            6.141506007208645008909088812338454698548E-7L,
            3.279723985560247033712687707263393506266E-10L
        ];
        static immutable T[6] Q = [
            2.000000000000000000000000000000000000150E0,
            2.368408864814233538909747618894558968880E-1L,
            3.611828913847589925056132680618007270344E-3L,
            1.504792651814944826817779302637284053660E-5L,
            1.771372078166251484503904874657985291164E-8L,
            2.980756652081995192255342779918052538681E-12L
        ];

        // C1 + C2 = LN2.
        enum T C1 = 6.93145751953125E-1L;
        enum T C2 = 1.428606820309417232121458176568075500134E-6L;

        // Overflow and Underflow limits.
        enum T OF =  1.135583025911358400418251384584930671458833e4L;
        enum T UF = -1.143276959615573793352782661133116431383730e4L;
    }
    else
        static assert(0, "Not implemented for this architecture");

    // Special cases.
    if (isNaN(x))
        return x;
    if (x > OF)
        return real.infinity;
    if (x < UF)
        return 0.0;

    // Express: e^^x = e^^g * 2^^n
    //   = e^^g * e^^(n * LOG2E)
    //   = e^^(g + n * LOG2E)
    T xx = floor((cast(T) LOG2E) * x + cast(T) 0.5);
    const int n = cast(int) xx;
    x -= xx * C1;
    x -= xx * C2;

    static if (F.realFormat == RealFormat.ieeeSingle)
    {
        xx = x * x;
        x = poly(x, P) * xx + x + 1.0f;
    }
    else
    {
        // Rational approximation for exponential of the fractional part:
        //  e^^x = 1 + 2x P(x^^2) / (Q(x^^2) - P(x^^2))
        xx = x * x;
        const T px = x * poly(xx, P);
        x = px / (poly(xx, Q) - px);
        x = (cast(T) 1.0) + (cast(T) 2.0) * x;
    }

    // Scale by power of 2.
    x = ldexp(x, n);

    return x;
}

@safe @nogc nothrow unittest
{
    version (FloatingPointControlSupport)
    {
        FloatingPointControl ctrl;
        if (FloatingPointControl.hasExceptionTraps)
            ctrl.disableExceptions(FloatingPointControl.allExceptions);
        ctrl.rounding = FloatingPointControl.roundToNearest;
    }

    static void testExp(T)()
    {
        enum realFormat = floatTraits!T.realFormat;
        static if (realFormat == RealFormat.ieeeQuadruple)
        {
            static immutable T[2][] exptestpoints =
            [ //  x               exp(x)
                [ 1.0L,           E                                        ],
                [ 0.5L,           0x1.a61298e1e069bc972dfefab6df34p+0L     ],
                [ 3.0L,           E*E*E                                    ],
                [ 0x1.6p+13L,     0x1.6e509d45728655cdb4840542acb5p+16250L ], // near overflow
                [ 0x1.7p+13L,     T.infinity                               ], // close overflow
                [ 0x1p+80L,       T.infinity                               ], // far overflow
                [ T.infinity,     T.infinity                               ],
                [-0x1.18p+13L,    0x1.5e4bf54b4807034ea97fef0059a6p-12927L ], // near underflow
                [-0x1.625p+13L,   0x1.a6bd68a39d11fec3a250cd97f524p-16358L ], // ditto
                [-0x1.62dafp+13L, 0x0.cb629e9813b80ed4d639e875be6cp-16382L ], // near underflow - subnormal
                [-0x1.6549p+13L,  0x0.0000000000000000000000000001p-16382L ], // ditto
                [-0x1.655p+13L,   0                                        ], // close underflow
                [-0x1p+30L,       0                                        ], // far underflow
            ];
        }
        else static if (realFormat == RealFormat.ieeeExtended ||
                        realFormat == RealFormat.ieeeExtended53)
        {
            static immutable T[2][] exptestpoints =
            [ //  x               exp(x)
                [ 1.0L,           E                            ],
                [ 0.5L,           0x1.a61298e1e069bc97p+0L     ],
                [ 3.0L,           E*E*E                        ],
                [ 0x1.1p+13L,     0x1.29aeffefc8ec645p+12557L  ], // near overflow
                [ 0x1.7p+13L,     T.infinity                   ], // close overflow
                [ 0x1p+80L,       T.infinity                   ], // far overflow
                [ T.infinity,     T.infinity                   ],
                [-0x1.18p+13L,    0x1.5e4bf54b4806db9p-12927L  ], // near underflow
                [-0x1.625p+13L,   0x1.a6bd68a39d11f35cp-16358L ], // ditto
                [-0x1.62dafp+13L, 0x1.96c53d30277021dp-16383L  ], // near underflow - subnormal
                [-0x1.643p+13L,   0x1p-16444L                  ], // ditto
                [-0x1.645p+13L,   0                            ], // close underflow
                [-0x1p+30L,       0                            ], // far underflow
            ];
        }
        else static if (realFormat == RealFormat.ieeeDouble)
        {
            static immutable T[2][] exptestpoints =
            [ //  x,             exp(x)
                [ 1.0L,          E                        ],
                [ 0.5L,          0x1.a61298e1e069cp+0L    ],
                [ 3.0L,          E*E*E                    ],
                [ 0x1.6p+9L,     0x1.93bf4ec282efbp+1015L ], // near overflow
                [ 0x1.7p+9L,     T.infinity               ], // close overflow
                [ 0x1p+80L,      T.infinity               ], // far overflow
                [ T.infinity,    T.infinity               ],
                [-0x1.6p+9L,     0x1.44a3824e5285fp-1016L ], // near underflow
                [-0x1.64p+9L,    0x0.06f84920bb2d4p-1022L ], // near underflow - subnormal
                [-0x1.743p+9L,   0x0.0000000000001p-1022L ], // ditto
                [-0x1.8p+9L,     0                        ], // close underflow
                [-0x1p+30L,      0                        ], // far underflow
            ];
        }
        else static if (realFormat == RealFormat.ieeeSingle)
        {
            static immutable T[2][] exptestpoints =
            [ //  x,             exp(x)
                [ 1.0L,          E                ],
                [ 0.5L,          0x1.a61299p+0L   ],
                [ 3.0L,          E*E*E            ],
                [ 0x1.62p+6L,    0x1.99b988p+127L ], // near overflow
                [ 0x1.7p+6L,     T.infinity       ], // close overflow
                [ 0x1p+80L,      T.infinity       ], // far overflow
                [ T.infinity,    T.infinity       ],
                [-0x1.5cp+6L,    0x1.666d0ep-126L ], // near underflow
                [-0x1.7p+6L,     0x0.026a42p-126L ], // near underflow - subnormal
                [-0x1.9cp+6L,    0x0.000002p-126L ], // ditto
                [-0x1.ap+6L,     0                ], // close underflow
                [-0x1p+30L,      0                ], // far underflow
            ];
        }
        else
            static assert(0, "No exp() tests for real type!");

        const minEqualMantissaBits = T.mant_dig - 2;
        T x;
        version (IeeeFlagsSupport) IeeeFlags f;
        foreach (ref pair; exptestpoints)
        {
            version (IeeeFlagsSupport) resetIeeeFlags();
            x = exp(pair[0]);
            //printf("exp(%La) = %La, should be %La\n", cast(real) pair[0], cast(real) x, cast(real) pair[1]);
            assert(feqrel(x, pair[1]) >= minEqualMantissaBits);
        }

        // Ideally, exp(0) would not set the inexact flag.
        // Unfortunately, fldl2e sets it!
        // So it's not realistic to avoid setting it.
        assert(exp(cast(T) 0.0) == 1.0);

        // NaN propagation. Doesn't set flags, bcos was already NaN.
        version (IeeeFlagsSupport)
        {
            resetIeeeFlags();
            x = exp(T.nan);
            f = ieeeFlags;
            assert(isIdentical(abs(x), T.nan));
            assert(f.flags == 0);

            resetIeeeFlags();
            x = exp(-T.nan);
            f = ieeeFlags;
            assert(isIdentical(abs(x), T.nan));
            assert(f.flags == 0);
        }
        else
        {
            x = exp(T.nan);
            assert(isIdentical(abs(x), T.nan));

            x = exp(-T.nan);
            assert(isIdentical(abs(x), T.nan));
        }

        x = exp(NaN(0x123));
        assert(isIdentical(x, NaN(0x123)));
    }

    import std.meta : AliasSeq;
    foreach (T; AliasSeq!(real, double, float))
        testExp!T();

    // High resolution test (verified against GNU MPFR/Mathematica).
    assert(exp(0.5L) == 0x1.A612_98E1_E069_BC97_2DFE_FAB6_DF34p+0L);

    assert(equalsDigit(exp(3.0L), E * E * E, useDigits));
}

} // !none

/**
 * Calculates the value of the natural logarithm base (e)
 * raised to the power of x, minus 1.
 *
 * For very small x, expm1(x) is more accurate
 * than exp(x)-1.
 *
 *  $(TABLE_SV
 *    $(TR $(TH x)             $(TH e$(SUPERSCRIPT x)-1)  )
 *    $(TR $(TD $(PLUSMN)0.0)  $(TD $(PLUSMN)0.0) )
 *    $(TR $(TD +$(INFIN))     $(TD +$(INFIN))    )
 *    $(TR $(TD -$(INFIN))     $(TD -1.0)         )
 *    $(TR $(TD $(NAN))        $(TD $(NAN))       )
 *  )
 */
pragma(inline, true)
real expm1(real x) @trusted pure nothrow @nogc // TODO: @safe
{
<<<<<<< HEAD
    version (InlineAsm_X86_Any_X87)
=======
    version (InlineAsm_X87)
>>>>>>> 2a2a0b4e
    {
        if (!__ctfe)
            return expm1Asm(x);
    }
    return expm1Impl(x);
}

/// ditto
pragma(inline, true)
double expm1(double x) @safe pure nothrow @nogc
{
    return __ctfe ? cast(double) expm1(cast(real) x) : expm1Impl(x);
}

/// ditto
pragma(inline, true)
float expm1(float x) @safe pure nothrow @nogc
{
    // no single-precision version in Cephes => use double precision
    return __ctfe ? cast(float) expm1(cast(real) x) : cast(float) expm1Impl(cast(double) x);
}

///
@safe unittest
{
    assert(isIdentical(expm1(0.0), 0.0));
    assert(expm1(1.0).feqrel(1.71828) > 16);
    assert(expm1(2.0).feqrel(6.3890) > 16);
}

<<<<<<< HEAD
version (InlineAsm_X86_Any_X87)
=======
version (InlineAsm_X87)
>>>>>>> 2a2a0b4e
private real expm1Asm(real x) @trusted pure nothrow @nogc
{
    version (X86)
    {
        enum PARAMSIZE = (real.sizeof+3)&(0xFFFF_FFFC); // always a multiple of 4
        asm pure nothrow @nogc
        {
            /*  expm1() for x87 80-bit reals, IEEE754-2008 conformant.
             * Author: Don Clugston.
             *
             *    expm1(x) = 2^^(rndint(y))* 2^^(y-rndint(y)) - 1 where y = LN2*x.
             *    = 2rndy * 2ym1 + 2rndy - 1, where 2rndy = 2^^(rndint(y))
             *     and 2ym1 = (2^^(y-rndint(y))-1).
             *    If 2rndy  < 0.5*real.epsilon, result is -1.
             *    Implementation is otherwise the same as for exp2()
             */
            naked;
            fld real ptr [ESP+4] ; // x
            mov AX, [ESP+4+8]; // AX = exponent and sign
            sub ESP, 12+8; // Create scratch space on the stack
            // [ESP,ESP+2] = scratchint
            // [ESP+4..+6, +8..+10, +10] = scratchreal
            // set scratchreal mantissa = 1.0
            mov dword ptr [ESP+8], 0;
            mov dword ptr [ESP+8+4], 0x80000000;
            and AX, 0x7FFF; // drop sign bit
            cmp AX, 0x401D; // avoid InvalidException in fist
            jae L_extreme;
            fldl2e;
            fmulp ST(1), ST; // y = x*log2(e)
            fist dword ptr [ESP]; // scratchint = rndint(y)
            fisub dword ptr [ESP]; // y - rndint(y)
            // and now set scratchreal exponent
            mov EAX, [ESP];
            add EAX, 0x3fff;
            jle short L_largenegative;
            cmp EAX,0x8000;
            jge short L_largepositive;
            mov [ESP+8+8],AX;
            f2xm1; // 2ym1 = 2^^(y-rndint(y)) -1
            fld real ptr [ESP+8] ; // 2rndy = 2^^rndint(y)
            fmul ST(1), ST;  // ST=2rndy, ST(1)=2rndy*2ym1
            fld1;
            fsubp ST(1), ST; // ST = 2rndy-1, ST(1) = 2rndy * 2ym1 - 1
            faddp ST(1), ST; // ST = 2rndy * 2ym1 + 2rndy - 1
            add ESP,12+8;
            ret PARAMSIZE;

L_extreme:  // Extreme exponent. X is very large positive, very
            // large negative, infinity, or NaN.
            fxam;
            fstsw AX;
            test AX, 0x0400; // NaN_or_zero, but we already know x != 0
            jz L_was_nan;  // if x is NaN, returns x
            test AX, 0x0200;
            jnz L_largenegative;
L_largepositive:
            // Set scratchreal = real.max.
            // squaring it will create infinity, and set overflow flag.
            mov word  ptr [ESP+8+8], 0x7FFE;
            fstp ST(0);
            fld real ptr [ESP+8];  // load scratchreal
            fmul ST(0), ST;        // square it, to create havoc!
L_was_nan:
            add ESP,12+8;
            ret PARAMSIZE;
L_largenegative:
            fstp ST(0);
            fld1;
            fchs; // return -1. Underflow flag is not set.
            add ESP,12+8;
            ret PARAMSIZE;
        }
    }
    else version (X86_64)
    {
        asm pure nothrow @nogc
        {
            naked;
        }
        version (Win64)
        {
            asm pure nothrow @nogc
            {
                fld   real ptr [RCX];  // x
                mov   AX,[RCX+8];      // AX = exponent and sign
            }
        }
        else
        {
            asm pure nothrow @nogc
            {
                fld   real ptr [RSP+8];  // x
                mov   AX,[RSP+8+8];      // AX = exponent and sign
            }
        }
        asm pure nothrow @nogc
        {
            /*  expm1() for x87 80-bit reals, IEEE754-2008 conformant.
             * Author: Don Clugston.
             *
             *    expm1(x) = 2^(rndint(y))* 2^(y-rndint(y)) - 1 where y = LN2*x.
             *    = 2rndy * 2ym1 + 2rndy - 1, where 2rndy = 2^(rndint(y))
             *     and 2ym1 = (2^(y-rndint(y))-1).
             *    If 2rndy  < 0.5*real.epsilon, result is -1.
             *    Implementation is otherwise the same as for exp2()
             */
            sub RSP, 24;       // Create scratch space on the stack
            // [RSP,RSP+2] = scratchint
            // [RSP+4..+6, +8..+10, +10] = scratchreal
            // set scratchreal mantissa = 1.0
            mov dword ptr [RSP+8], 0;
            mov dword ptr [RSP+8+4], 0x80000000;
            and AX, 0x7FFF; // drop sign bit
            cmp AX, 0x401D; // avoid InvalidException in fist
            jae L_extreme;
            fldl2e;
            fmul ; // y = x*log2(e)
            fist dword ptr [RSP]; // scratchint = rndint(y)
            fisub dword ptr [RSP]; // y - rndint(y)
            // and now set scratchreal exponent
            mov EAX, [RSP];
            add EAX, 0x3fff;
            jle short L_largenegative;
            cmp EAX,0x8000;
            jge short L_largepositive;
            mov [RSP+8+8],AX;
            f2xm1; // 2^(y-rndint(y)) -1
            fld real ptr [RSP+8] ; // 2^rndint(y)
            fmul ST(1), ST;
            fld1;
            fsubp ST(1), ST;
            fadd;
            add RSP,24;
            ret;

L_extreme:  // Extreme exponent. X is very large positive, very
            // large negative, infinity, or NaN.
            fxam;
            fstsw AX;
            test AX, 0x0400; // NaN_or_zero, but we already know x != 0
            jz L_was_nan;  // if x is NaN, returns x
            test AX, 0x0200;
            jnz L_largenegative;
L_largepositive:
            // Set scratchreal = real.max.
            // squaring it will create infinity, and set overflow flag.
            mov word  ptr [RSP+8+8], 0x7FFE;
            fstp ST(0);
            fld real ptr [RSP+8];  // load scratchreal
            fmul ST(0), ST;        // square it, to create havoc!
L_was_nan:
            add RSP,24;
            ret;

L_largenegative:
            fstp ST(0);
            fld1;
            fchs; // return -1. Underflow flag is not set.
            add RSP,24;
            ret;
        }
    }
    else
        static assert(0);
}

private T expm1Impl(T)(T x) @safe pure nothrow @nogc
{
    // Coefficients for exp(x) - 1 and overflow/underflow limits.
    enum realFormat = floatTraits!T.realFormat;
    static if (realFormat == RealFormat.ieeeQuadruple)
    {
        static immutable T[8] P = [
            2.943520915569954073888921213330863757240E8L,
            -5.722847283900608941516165725053359168840E7L,
            8.944630806357575461578107295909719817253E6L,
            -7.212432713558031519943281748462837065308E5L,
            4.578962475841642634225390068461943438441E4L,
            -1.716772506388927649032068540558788106762E3L,
            4.401308817383362136048032038528753151144E1L,
            -4.888737542888633647784737721812546636240E-1L
        ];

        static immutable T[9] Q = [
            1.766112549341972444333352727998584753865E9L,
            -7.848989743695296475743081255027098295771E8L,
            1.615869009634292424463780387327037251069E8L,
            -2.019684072836541751428967854947019415698E7L,
            1.682912729190313538934190635536631941751E6L,
            -9.615511549171441430850103489315371768998E4L,
            3.697714952261803935521187272204485251835E3L,
            -8.802340681794263968892934703309274564037E1L,
            1.0
        ];

        enum T OF = 1.1356523406294143949491931077970764891253E4L;
        enum T UF = -1.143276959615573793352782661133116431383730e4L;
    }
    else static if (realFormat == RealFormat.ieeeExtended)
    {
        static immutable T[5] P = [
           -1.586135578666346600772998894928250240826E4L,
            2.642771505685952966904660652518429479531E3L,
           -3.423199068835684263987132888286791620673E2L,
            1.800826371455042224581246202420972737840E1L,
           -5.238523121205561042771939008061958820811E-1L,
        ];
        static immutable T[6] Q = [
           -9.516813471998079611319047060563358064497E4L,
            3.964866271411091674556850458227710004570E4L,
           -7.207678383830091850230366618190187434796E3L,
            7.206038318724600171970199625081491823079E2L,
           -4.002027679107076077238836622982900945173E1L,
            1.0
        ];

        enum T OF =  1.1356523406294143949492E4L;
        enum T UF = -4.5054566736396445112120088E1L;
    }
    else static if (realFormat == RealFormat.ieeeDouble)
    {
        static immutable T[3] P = [
            9.9999999999999999991025E-1,
            3.0299440770744196129956E-2,
            1.2617719307481059087798E-4,
        ];
        static immutable T[4] Q = [
            2.0000000000000000000897E0,
            2.2726554820815502876593E-1,
            2.5244834034968410419224E-3,
            3.0019850513866445504159E-6,
        ];
    }
    else
        static assert(0, "no coefficients for expm1()");

    static if (realFormat == RealFormat.ieeeDouble) // special case for double precision
    {
        if (x < -0.5 || x > 0.5)
            return exp(x) - 1.0;
        if (x == 0.0)
            return x;

        const T xx = x * x;
        x = x * poly(xx, P);
        x = x / (poly(xx, Q) - x);
        return x + x;
    }
    else
    {
        // C1 + C2 = LN2.
        enum T C1 = 6.9314575195312500000000E-1L;
        enum T C2 = 1.428606820309417232121458176568075500134E-6L;

        // Special cases.
        if (x > OF)
            return real.infinity;
        if (x == cast(T) 0.0)
            return x;
        if (x < UF)
            return -1.0;

        // Express x = LN2 (n + remainder), remainder not exceeding 1/2.
        int n = cast(int) floor((cast(T) 0.5) + x / cast(T) LN2);
        x -= n * C1;
        x -= n * C2;

        // Rational approximation:
        //  exp(x) - 1 = x + 0.5 x^^2 + x^^3 P(x) / Q(x)
        T px = x * poly(x, P);
        T qx = poly(x, Q);
        const T xx = x * x;
        qx = x + ((cast(T) 0.5) * xx + xx * px / qx);

        // We have qx = exp(remainder LN2) - 1, so:
        //  exp(x) - 1 = 2^^n (qx + 1) - 1 = 2^^n qx + 2^^n - 1.
        px = ldexp(cast(T) 1.0, n);
        x = px * qx + (px - cast(T) 1.0);

        return x;
    }
}

@safe @nogc nothrow unittest
{
    static void testExpm1(T)()
    {
        // NaN
        assert(isNaN(expm1(cast(T) T.nan)));

        static immutable T[] xs = [ -2, -0.75, -0.3, 0.0, 0.1, 0.2, 0.5, 1.0 ];
        foreach (x; xs)
        {
            const T e = expm1(x);
            const T r = exp(x) - 1;

            //printf("expm1(%Lg) = %Lg, should approximately be %Lg\n", cast(real) x, cast(real) e, cast(real) r);
            assert(isClose(r, e, CommonDefaultFor!(T,T), CommonDefaultFor!(T,T)));
        }
    }

    import std.meta : AliasSeq;
    foreach (T; AliasSeq!(real, double))
        testExpm1!T();
}

/**
 * Calculates 2$(SUPERSCRIPT x).
 *
 *  $(TABLE_SV
 *    $(TR $(TH x)             $(TH exp2(x))   )
 *    $(TR $(TD +$(INFIN))     $(TD +$(INFIN)) )
 *    $(TR $(TD -$(INFIN))     $(TD +0.0)      )
 *    $(TR $(TD $(NAN))        $(TD $(NAN))    )
 *  )
 */
<<<<<<< HEAD
version (none) // LDC FIXME: Use of this LLVM intrinsic causes a unit test failure
{
    pragma(inline, true):
    real   exp2(real   x) @safe pure nothrow @nogc { return llvm_exp2(x); }
    ///ditto
    double exp2(double x) @safe pure nothrow @nogc { return llvm_exp2(x); }
    ///ditto
    float  exp2(float  x) @safe pure nothrow @nogc { return llvm_exp2(x); }
}
else
{

real exp2(real x) @nogc @trusted pure nothrow // TODO: @safe
{
    version (InlineAsm_X86_Any_X87)
=======
pragma(inline, true)
real exp2(real x) @nogc @trusted pure nothrow // TODO: @safe
{
    version (InlineAsm_X87)
>>>>>>> 2a2a0b4e
    {
        if (!__ctfe)
            return exp2Asm(x);
    }
    return exp2Impl(x);
}

/// ditto
pragma(inline, true)
double exp2(double x) @nogc @safe pure nothrow { return __ctfe ? cast(double) exp2(cast(real) x) : exp2Impl(x); }

/// ditto
pragma(inline, true)
float exp2(float x) @nogc @safe pure nothrow { return __ctfe ? cast(float) exp2(cast(real) x) : exp2Impl(x); }

///
@safe unittest
{
    assert(isIdentical(exp2(0.0), 1.0));
    assert(exp2(2.0).feqrel(4.0) > 16);
    assert(exp2(8.0).feqrel(256.0) > 16);
}

@safe unittest
{
    version (CRuntime_Microsoft) {} else // aexp2/exp2f/exp2l not implemented
    {
        assert( core.stdc.math.exp2f(0.0f) == 1 );
        assert( core.stdc.math.exp2 (0.0)  == 1 );
        assert( core.stdc.math.exp2l(0.0L) == 1 );
    }
}

<<<<<<< HEAD
version (InlineAsm_X86_Any_X87)
=======
version (InlineAsm_X87)
>>>>>>> 2a2a0b4e
private real exp2Asm(real x) @nogc @trusted pure nothrow
{
    version (X86)
    {
        enum PARAMSIZE = (real.sizeof+3)&(0xFFFF_FFFC); // always a multiple of 4

        asm pure nothrow @nogc
        {
            /*  exp2() for x87 80-bit reals, IEEE754-2008 conformant.
             * Author: Don Clugston.
             *
             * exp2(x) = 2^^(rndint(x))* 2^^(y-rndint(x))
             * The trick for high performance is to avoid the fscale(28cycles on core2),
             * frndint(19 cycles), leaving f2xm1(19 cycles) as the only slow instruction.
             *
             * We can do frndint by using fist. BUT we can't use it for huge numbers,
             * because it will set the Invalid Operation flag if overflow or NaN occurs.
             * Fortunately, whenever this happens the result would be zero or infinity.
             *
             * We can perform fscale by directly poking into the exponent. BUT this doesn't
             * work for the (very rare) cases where the result is subnormal. So we fall back
             * to the slow method in that case.
             */
            naked;
            fld real ptr [ESP+4] ; // x
            mov AX, [ESP+4+8]; // AX = exponent and sign
            sub ESP, 12+8; // Create scratch space on the stack
            // [ESP,ESP+2] = scratchint
            // [ESP+4..+6, +8..+10, +10] = scratchreal
            // set scratchreal mantissa = 1.0
            mov dword ptr [ESP+8], 0;
            mov dword ptr [ESP+8+4], 0x80000000;
            and AX, 0x7FFF; // drop sign bit
            cmp AX, 0x401D; // avoid InvalidException in fist
            jae L_extreme;
            fist dword ptr [ESP]; // scratchint = rndint(x)
            fisub dword ptr [ESP]; // x - rndint(x)
            // and now set scratchreal exponent
            mov EAX, [ESP];
            add EAX, 0x3fff;
            jle short L_subnormal;
            cmp EAX,0x8000;
            jge short L_overflow;
            mov [ESP+8+8],AX;
L_normal:
            f2xm1;
            fld1;
            faddp ST(1), ST; // 2^^(x-rndint(x))
            fld real ptr [ESP+8] ; // 2^^rndint(x)
            add ESP,12+8;
            fmulp ST(1), ST;
            ret PARAMSIZE;

L_subnormal:
            // Result will be subnormal.
            // In this rare case, the simple poking method doesn't work.
            // The speed doesn't matter, so use the slow fscale method.
            fild dword ptr [ESP];  // scratchint
            fld1;
            fscale;
            fstp real ptr [ESP+8]; // scratchreal = 2^^scratchint
            fstp ST(0);         // drop scratchint
            jmp L_normal;

L_extreme:  // Extreme exponent. X is very large positive, very
            // large negative, infinity, or NaN.
            fxam;
            fstsw AX;
            test AX, 0x0400; // NaN_or_zero, but we already know x != 0
            jz L_was_nan;  // if x is NaN, returns x
            // set scratchreal = real.min_normal
            // squaring it will return 0, setting underflow flag
            mov word  ptr [ESP+8+8], 1;
            test AX, 0x0200;
            jnz L_waslargenegative;
L_overflow:
            // Set scratchreal = real.max.
            // squaring it will create infinity, and set overflow flag.
            mov word  ptr [ESP+8+8], 0x7FFE;
L_waslargenegative:
            fstp ST(0);
            fld real ptr [ESP+8];  // load scratchreal
            fmul ST(0), ST;        // square it, to create havoc!
L_was_nan:
            add ESP,12+8;
            ret PARAMSIZE;
        }
    }
    else version (X86_64)
    {
        asm pure nothrow @nogc
        {
            naked;
        }
        version (Win64)
        {
            asm pure nothrow @nogc
            {
                fld   real ptr [RCX];  // x
                mov   AX,[RCX+8];      // AX = exponent and sign
            }
        }
        else
        {
            asm pure nothrow @nogc
            {
                fld   real ptr [RSP+8];  // x
                mov   AX,[RSP+8+8];      // AX = exponent and sign
            }
        }
        asm pure nothrow @nogc
        {
            /*  exp2() for x87 80-bit reals, IEEE754-2008 conformant.
             * Author: Don Clugston.
             *
             * exp2(x) = 2^(rndint(x))* 2^(y-rndint(x))
             * The trick for high performance is to avoid the fscale(28cycles on core2),
             * frndint(19 cycles), leaving f2xm1(19 cycles) as the only slow instruction.
             *
             * We can do frndint by using fist. BUT we can't use it for huge numbers,
             * because it will set the Invalid Operation flag is overflow or NaN occurs.
             * Fortunately, whenever this happens the result would be zero or infinity.
             *
             * We can perform fscale by directly poking into the exponent. BUT this doesn't
             * work for the (very rare) cases where the result is subnormal. So we fall back
             * to the slow method in that case.
             */
            sub RSP, 24; // Create scratch space on the stack
            // [RSP,RSP+2] = scratchint
            // [RSP+4..+6, +8..+10, +10] = scratchreal
            // set scratchreal mantissa = 1.0
            mov dword ptr [RSP+8], 0;
            mov dword ptr [RSP+8+4], 0x80000000;
            and AX, 0x7FFF; // drop sign bit
            cmp AX, 0x401D; // avoid InvalidException in fist
            jae L_extreme;
            fist dword ptr [RSP]; // scratchint = rndint(x)
            fisub dword ptr [RSP]; // x - rndint(x)
            // and now set scratchreal exponent
            mov EAX, [RSP];
            add EAX, 0x3fff;
            jle short L_subnormal;
            cmp EAX,0x8000;
            jge short L_overflow;
            mov [RSP+8+8],AX;
L_normal:
            f2xm1;
            fld1;
            fadd; // 2^(x-rndint(x))
            fld real ptr [RSP+8] ; // 2^rndint(x)
            add RSP,24;
            fmulp ST(1), ST;
            ret;

L_subnormal:
            // Result will be subnormal.
            // In this rare case, the simple poking method doesn't work.
            // The speed doesn't matter, so use the slow fscale method.
            fild dword ptr [RSP];  // scratchint
            fld1;
            fscale;
            fstp real ptr [RSP+8]; // scratchreal = 2^scratchint
            fstp ST(0);         // drop scratchint
            jmp L_normal;

L_extreme:  // Extreme exponent. X is very large positive, very
            // large negative, infinity, or NaN.
            fxam;
            fstsw AX;
            test AX, 0x0400; // NaN_or_zero, but we already know x != 0
            jz L_was_nan;  // if x is NaN, returns x
            // set scratchreal = real.min
            // squaring it will return 0, setting underflow flag
            mov word  ptr [RSP+8+8], 1;
            test AX, 0x0200;
            jnz L_waslargenegative;
L_overflow:
            // Set scratchreal = real.max.
            // squaring it will create infinity, and set overflow flag.
            mov word  ptr [RSP+8+8], 0x7FFE;
L_waslargenegative:
            fstp ST(0);
            fld real ptr [RSP+8];  // load scratchreal
            fmul ST(0), ST;        // square it, to create havoc!
L_was_nan:
            add RSP,24;
            ret;
        }
    }
    else
        static assert(0);
}

private T exp2Impl(T)(T x) @nogc @safe pure nothrow
{
    // Coefficients for exp2(x)
    enum realFormat = floatTraits!T.realFormat;
    static if (realFormat == RealFormat.ieeeQuadruple)
    {
        static immutable T[5] P = [
            9.079594442980146270952372234833529694788E12L,
            1.530625323728429161131811299626419117557E11L,
            5.677513871931844661829755443994214173883E8L,
            6.185032670011643762127954396427045467506E5L,
            1.587171580015525194694938306936721666031E2L
        ];

        static immutable T[6] Q = [
            2.619817175234089411411070339065679229869E13L,
            1.490560994263653042761789432690793026977E12L,
            1.092141473886177435056423606755843616331E10L,
            2.186249607051644894762167991800811827835E7L,
            1.236602014442099053716561665053645270207E4L,
            1.0
        ];
    }
    else static if (realFormat == RealFormat.ieeeExtended)
    {
        static immutable T[3] P = [
            2.0803843631901852422887E6L,
            3.0286971917562792508623E4L,
            6.0614853552242266094567E1L,
        ];
        static immutable T[4] Q = [
            6.0027204078348487957118E6L,
            3.2772515434906797273099E5L,
            1.7492876999891839021063E3L,
            1.0000000000000000000000E0L,
        ];
    }
    else static if (realFormat == RealFormat.ieeeDouble)
    {
        static immutable T[3] P = [
            1.51390680115615096133E3L,
            2.02020656693165307700E1L,
            2.30933477057345225087E-2L,
        ];
        static immutable T[3] Q = [
            4.36821166879210612817E3L,
            2.33184211722314911771E2L,
            1.00000000000000000000E0L,
        ];
    }
    else static if (realFormat == RealFormat.ieeeSingle)
    {
        static immutable T[6] P = [
            6.931472028550421E-001L,
            2.402264791363012E-001L,
            5.550332471162809E-002L,
            9.618437357674640E-003L,
            1.339887440266574E-003L,
            1.535336188319500E-004L,
        ];
    }
    else
        static assert(0, "no coefficients for exp2()");

    // Overflow and Underflow limits.
    enum T OF = T.max_exp;
    enum T UF = T.min_exp - 1;

    // Special cases.
    if (isNaN(x))
        return x;
    if (x > OF)
        return real.infinity;
    if (x < UF)
        return 0.0;

    static if (realFormat == RealFormat.ieeeSingle) // special case for single precision
    {
        // The following is necessary because range reduction blows up.
        if (x == 0.0f)
            return 1.0f;

        // Separate into integer and fractional parts.
        const T i = floor(x);
        int n = cast(int) i;
        x -= i;
        if (x > 0.5f)
        {
            n += 1;
            x -= 1.0f;
        }

        // Rational approximation:
        //  exp2(x) = 1.0 + x P(x)
        x = 1.0f + x * poly(x, P);
    }
    else
    {
        // Separate into integer and fractional parts.
        const T i = floor(x + cast(T) 0.5);
        int n = cast(int) i;
        x -= i;

        // Rational approximation:
        //  exp2(x) = 1.0 + 2x P(x^^2) / (Q(x^^2) - P(x^^2))
        const T xx = x * x;
        const T px = x * poly(xx, P);
        x = px / (poly(xx, Q) - px);
        x = (cast(T) 1.0) + (cast(T) 2.0) * x;
    }

    // Scale by power of 2.
    x = ldexp(x, n);

    return x;
}

@safe @nogc nothrow unittest
{
    assert(feqrel(exp2(0.5L), SQRT2) >= real.mant_dig -1);
    assert(exp2(8.0L) == 256.0);
    assert(exp2(-9.0L)== 1.0L/512.0);

    static void testExp2(T)()
    {
        // NaN
        const T specialNaN = NaN(0x0123L);
        assert(isIdentical(exp2(specialNaN), specialNaN));

        // over-/underflow
        enum T OF = T.max_exp;
        enum T UF = T.min_exp - T.mant_dig;
        assert(isIdentical(exp2(OF + 1), cast(T) T.infinity));
        assert(isIdentical(exp2(UF - 1), cast(T) 0.0));

        static immutable T[2][] vals =
        [
            // x, exp2(x)
            [  0.0, 1.0 ],
            [ -0.0, 1.0 ],
            [  0.5, SQRT2 ],
            [  8.0, 256.0 ],
            [ -9.0, 1.0 / 512 ],
        ];

        foreach (ref val; vals)
        {
            const T x = val[0];
            const T r = val[1];
            const T e = exp2(x);

            //printf("exp2(%Lg) = %Lg, should be %Lg\n", cast(real) x, cast(real) e, cast(real) r);
            assert(isClose(r, e));
        }
    }

    import std.meta : AliasSeq;
    foreach (T; AliasSeq!(real, double, float))
        testExp2!T();
}

} // !none

/*********************************************************************
 * Separate floating point value into significand and exponent.
 *
 * Returns:
 *      Calculate and return $(I x) and $(I exp) such that
 *      value =$(I x)*2$(SUPERSCRIPT exp) and
 *      .5 $(LT)= |$(I x)| $(LT) 1.0
 *
 *      $(I x) has same sign as value.
 *
 *      $(TABLE_SV
 *      $(TR $(TH value)           $(TH returns)         $(TH exp))
 *      $(TR $(TD $(PLUSMN)0.0)    $(TD $(PLUSMN)0.0)    $(TD 0))
 *      $(TR $(TD +$(INFIN))       $(TD +$(INFIN))       $(TD int.max))
 *      $(TR $(TD -$(INFIN))       $(TD -$(INFIN))       $(TD int.min))
 *      $(TR $(TD $(PLUSMN)$(NAN)) $(TD $(PLUSMN)$(NAN)) $(TD int.min))
 *      )
 */
T frexp(T)(const T value, out int exp) @trusted pure nothrow @nogc
if (isFloatingPoint!T)
{
    if (__ctfe)
    {
        // Handle special cases.
        if (value == 0) { exp = 0; return value; }
        if (value == T.infinity) { exp = int.max; return value; }
        if (value == -T.infinity || value != value) { exp = int.min; return value; }
        // Handle ordinary cases.
        // In CTFE there is no performance advantage for having separate
        // paths for different floating point types.
        T absValue = value < 0 ? -value : value;
        int expCount;
        static if (T.mant_dig > double.mant_dig)
        {
            for (; absValue >= 0x1.0p+1024L; absValue *= 0x1.0p-1024L)
                expCount += 1024;
            for (; absValue < 0x1.0p-1021L; absValue *= 0x1.0p+1021L)
                expCount -= 1021;
        }
        const double dval = cast(double) absValue;
        int dexp = cast(int) (((*cast(const long*) &dval) >>> 52) & 0x7FF) + double.min_exp - 2;
        dexp++;
        expCount += dexp;
        absValue *= 2.0 ^^ -dexp;
        // If the original value was subnormal or if it was a real
        // then absValue can still be outside the [0.5, 1.0) range.
        if (absValue < 0.5)
        {
            assert(T.mant_dig > double.mant_dig || isSubnormal(value));
            do
            {
                absValue += absValue;
                expCount--;
            } while (absValue < 0.5);
        }
        else
        {
            assert(absValue < 1 || T.mant_dig > double.mant_dig);
            for (; absValue >= 1; absValue *= T(0.5))
                expCount++;
        }
        exp = expCount;
        return value < 0 ? -absValue : absValue;
    }

    Unqual!T vf = value;
    ushort* vu = cast(ushort*)&vf;
    static if (is(immutable T == immutable float))
        int* vi = cast(int*)&vf;
    else
        long* vl = cast(long*)&vf;
    int ex;
    alias F = floatTraits!T;

    ex = vu[F.EXPPOS_SHORT] & F.EXPMASK;
    static if (F.realFormat == RealFormat.ieeeExtended ||
               F.realFormat == RealFormat.ieeeExtended53)
    {
        if (ex)
        {   // If exponent is non-zero
            if (ex == F.EXPMASK) // infinity or NaN
            {
                if (*vl &  0x7FFF_FFFF_FFFF_FFFF)  // NaN
                {
                    *vl |= 0xC000_0000_0000_0000;  // convert NaNS to NaNQ
                    exp = int.min;
                }
                else if (vu[F.EXPPOS_SHORT] & 0x8000)   // negative infinity
                    exp = int.min;
                else   // positive infinity
                    exp = int.max;

            }
            else
            {
                exp = ex - F.EXPBIAS;
                vu[F.EXPPOS_SHORT] = (0x8000 & vu[F.EXPPOS_SHORT]) | 0x3FFE;
            }
        }
        else if (!*vl)
        {
            // vf is +-0.0
            exp = 0;
        }
        else
        {
            // subnormal

            vf *= F.RECIP_EPSILON;
            ex = vu[F.EXPPOS_SHORT] & F.EXPMASK;
            exp = ex - F.EXPBIAS - T.mant_dig + 1;
            vu[F.EXPPOS_SHORT] = ((-1 - F.EXPMASK) & vu[F.EXPPOS_SHORT]) | 0x3FFE;
        }
        return vf;
    }
    else static if (F.realFormat == RealFormat.ieeeQuadruple)
    {
        if (ex)     // If exponent is non-zero
        {
            if (ex == F.EXPMASK)
            {
                // infinity or NaN
                if (vl[MANTISSA_LSB] |
                    (vl[MANTISSA_MSB] & 0x0000_FFFF_FFFF_FFFF))  // NaN
                {
                    // convert NaNS to NaNQ
                    vl[MANTISSA_MSB] |= 0x0000_8000_0000_0000;
                    exp = int.min;
                }
                else if (vu[F.EXPPOS_SHORT] & 0x8000)   // negative infinity
                    exp = int.min;
                else   // positive infinity
                    exp = int.max;
            }
            else
            {
                exp = ex - F.EXPBIAS;
                vu[F.EXPPOS_SHORT] = F.EXPBIAS | (0x8000 & vu[F.EXPPOS_SHORT]);
            }
        }
        else if ((vl[MANTISSA_LSB] |
            (vl[MANTISSA_MSB] & 0x0000_FFFF_FFFF_FFFF)) == 0)
        {
            // vf is +-0.0
            exp = 0;
        }
        else
        {
            // subnormal
            vf *= F.RECIP_EPSILON;
            ex = vu[F.EXPPOS_SHORT] & F.EXPMASK;
            exp = ex - F.EXPBIAS - T.mant_dig + 1;
            vu[F.EXPPOS_SHORT] = F.EXPBIAS | (0x8000 & vu[F.EXPPOS_SHORT]);
        }
        return vf;
    }
    else static if (F.realFormat == RealFormat.ieeeDouble)
    {
        if (ex) // If exponent is non-zero
        {
            if (ex == F.EXPMASK)   // infinity or NaN
            {
                if (*vl == 0x7FF0_0000_0000_0000)  // positive infinity
                {
                    exp = int.max;
                }
                else if (*vl == 0xFFF0_0000_0000_0000) // negative infinity
                    exp = int.min;
                else
                { // NaN
                    *vl |= 0x0008_0000_0000_0000;  // convert NaNS to NaNQ
                    exp = int.min;
                }
            }
            else
            {
                exp = (ex - F.EXPBIAS) >> 4;
                vu[F.EXPPOS_SHORT] = cast(ushort)((0x800F & vu[F.EXPPOS_SHORT]) | 0x3FE0);
            }
        }
        else if (!(*vl & 0x7FFF_FFFF_FFFF_FFFF))
        {
            // vf is +-0.0
            exp = 0;
        }
        else
        {
            // subnormal
            vf *= F.RECIP_EPSILON;
            ex = vu[F.EXPPOS_SHORT] & F.EXPMASK;
            exp = ((ex - F.EXPBIAS) >> 4) - T.mant_dig + 1;
            vu[F.EXPPOS_SHORT] =
                cast(ushort)(((-1 - F.EXPMASK) & vu[F.EXPPOS_SHORT]) | 0x3FE0);
        }
        return vf;
    }
    else static if (F.realFormat == RealFormat.ieeeSingle)
    {
        if (ex) // If exponent is non-zero
        {
            if (ex == F.EXPMASK)   // infinity or NaN
            {
                if (*vi == 0x7F80_0000)  // positive infinity
                {
                    exp = int.max;
                }
                else if (*vi == 0xFF80_0000) // negative infinity
                    exp = int.min;
                else
                { // NaN
                    *vi |= 0x0040_0000;  // convert NaNS to NaNQ
                    exp = int.min;
                }
            }
            else
            {
                exp = (ex - F.EXPBIAS) >> 7;
                vu[F.EXPPOS_SHORT] = cast(ushort)((0x807F & vu[F.EXPPOS_SHORT]) | 0x3F00);
            }
        }
        else if (!(*vi & 0x7FFF_FFFF))
        {
            // vf is +-0.0
            exp = 0;
        }
        else
        {
            // subnormal
            vf *= F.RECIP_EPSILON;
            ex = vu[F.EXPPOS_SHORT] & F.EXPMASK;
            exp = ((ex - F.EXPBIAS) >> 7) - T.mant_dig + 1;
            vu[F.EXPPOS_SHORT] =
                cast(ushort)(((-1 - F.EXPMASK) & vu[F.EXPPOS_SHORT]) | 0x3F00);
        }
        return vf;
    }
    else // static if (F.realFormat == RealFormat.ibmExtended)
    {
        assert(0, "frexp not implemented");
    }
}

///
@safe unittest
{
    int exp;
    real mantissa = frexp(123.456L, exp);

    assert(isClose(mantissa * pow(2.0L, cast(real) exp), 123.456L));

    assert(frexp(-real.nan, exp) && exp == int.min);
    assert(frexp(real.nan, exp) && exp == int.min);
    assert(frexp(-real.infinity, exp) == -real.infinity && exp == int.min);
    assert(frexp(real.infinity, exp) == real.infinity && exp == int.max);
    assert(frexp(-0.0, exp) == -0.0 && exp == 0);
    assert(frexp(0.0, exp) == 0.0 && exp == 0);
}

@safe @nogc nothrow unittest
{
    int exp;
    real mantissa = frexp(123.456L, exp);

    // check if values are equal to 19 decimal digits of precision
    assert(equalsDigit(mantissa * pow(2.0L, cast(real) exp), 123.456L, 19));
}

@safe unittest
{
    import std.meta : AliasSeq;
    import std.typecons : tuple, Tuple;

    static foreach (T; AliasSeq!(real, double, float))
    {{
        Tuple!(T, T, int)[] vals =     // x,frexp,exp
            [
             tuple(T(0.0),  T( 0.0 ), 0),
             tuple(T(-0.0), T( -0.0), 0),
             tuple(T(1.0),  T( .5  ), 1),
             tuple(T(-1.0), T( -.5 ), 1),
             tuple(T(2.0),  T( .5  ), 2),
             tuple(T(float.min_normal/2.0f), T(.5), -126),
             tuple(T.infinity, T.infinity, int.max),
             tuple(-T.infinity, -T.infinity, int.min),
             tuple(T.nan, T.nan, int.min),
             tuple(-T.nan, -T.nan, int.min),

             // https://issues.dlang.org/show_bug.cgi?id=16026:
             tuple(3 * (T.min_normal * T.epsilon), T( .75), (T.min_exp - T.mant_dig) + 2)
             ];

        foreach (elem; vals)
        {
            T x = elem[0];
            T e = elem[1];
            int exp = elem[2];
            int eptr;
            T v = frexp(x, eptr);
            assert(isIdentical(e, v));
            assert(exp == eptr);

        }

        static if (floatTraits!(T).realFormat == RealFormat.ieeeExtended)
        {
            static T[3][] extendedvals = [ // x,frexp,exp
                [0x1.a5f1c2eb3fe4efp+73L,    0x1.A5F1C2EB3FE4EFp-1L,     74],    // normal
                [0x1.fa01712e8f0471ap-1064L, 0x1.fa01712e8f0471ap-1L, -1063],
                [T.min_normal,      .5, -16381],
                [T.min_normal/2.0L, .5, -16382]    // subnormal
            ];
            foreach (elem; extendedvals)
            {
                T x = elem[0];
                T e = elem[1];
                int exp = cast(int) elem[2];
                int eptr;
                T v = frexp(x, eptr);
                assert(isIdentical(e, v));
                assert(exp == eptr);

            }
        }
    }}

    // CTFE
    alias CtfeFrexpResult= Tuple!(real, int);
    static CtfeFrexpResult ctfeFrexp(T)(const T value)
    {
        int exp;
        auto significand = frexp(value, exp);
        return CtfeFrexpResult(significand, exp);
    }
    static foreach (T; AliasSeq!(real, double, float))
    {{
        enum Tuple!(T, T, int)[] vals =     // x,frexp,exp
            [
             tuple(T(0.0),  T( 0.0 ), 0),
             tuple(T(-0.0), T( -0.0), 0),
             tuple(T(1.0),  T( .5  ), 1),
             tuple(T(-1.0), T( -.5 ), 1),
             tuple(T(2.0),  T( .5  ), 2),
             tuple(T(float.min_normal/2.0f), T(.5), -126),
             tuple(T.infinity, T.infinity, int.max),
             tuple(-T.infinity, -T.infinity, int.min),
             tuple(T.nan, T.nan, int.min),
             tuple(-T.nan, -T.nan, int.min),

             // https://issues.dlang.org/show_bug.cgi?id=16026:
             tuple(3 * (T.min_normal * T.epsilon), T( .75), (T.min_exp - T.mant_dig) + 2)
             ];

        static foreach (elem; vals)
        {
            static assert(ctfeFrexp(elem[0]) is CtfeFrexpResult(elem[1], elem[2]));
        }

        static if (floatTraits!(T).realFormat == RealFormat.ieeeExtended)
        {
            enum T[3][] extendedvals = [ // x,frexp,exp
                [0x1.a5f1c2eb3fe4efp+73L,    0x1.A5F1C2EB3FE4EFp-1L,     74],    // normal
                [0x1.fa01712e8f0471ap-1064L, 0x1.fa01712e8f0471ap-1L, -1063],
                [T.min_normal,      .5, -16381],
                [T.min_normal/2.0L, .5, -16382]    // subnormal
            ];
            static foreach (elem; extendedvals)
            {
                static assert(ctfeFrexp(elem[0]) is CtfeFrexpResult(elem[1], cast(int) elem[2]));
            }
        }
    }}
}

@safe unittest
{
    import std.meta : AliasSeq;
    void foo() {
        static foreach (T; AliasSeq!(real, double, float))
        {{
            int exp;
            const T a = 1;
            immutable T b = 2;
            auto c = frexp(a, exp);
            auto d = frexp(b, exp);
        }}
    }
}

/******************************************
 * Extracts the exponent of x as a signed integral value.
 *
 * If x is not a special value, the result is the same as
 * $(D cast(int) logb(x)).
 *
 *      $(TABLE_SV
 *      $(TR $(TH x)                $(TH ilogb(x))     $(TH Range error?))
 *      $(TR $(TD 0)                 $(TD FP_ILOGB0)   $(TD yes))
 *      $(TR $(TD $(PLUSMN)$(INFIN)) $(TD int.max)     $(TD no))
 *      $(TR $(TD $(NAN))            $(TD FP_ILOGBNAN) $(TD no))
 *      )
 */
int ilogb(T)(const T x) @trusted pure nothrow @nogc
if (isFloatingPoint!T)
{
    import core.bitop : bsr;
    alias F = floatTraits!T;

    union floatBits
    {
        T rv;
        ushort[T.sizeof/2] vu;
        uint[T.sizeof/4] vui;
        static if (T.sizeof >= 8)
            ulong[T.sizeof/8] vul;
    }
    floatBits y = void;
    y.rv = x;

    int ex = y.vu[F.EXPPOS_SHORT] & F.EXPMASK;
    static if (F.realFormat == RealFormat.ieeeExtended ||
               F.realFormat == RealFormat.ieeeExtended53)
    {
        if (ex)
        {
            // If exponent is non-zero
            if (ex == F.EXPMASK) // infinity or NaN
            {
                if (y.vul[0] &  0x7FFF_FFFF_FFFF_FFFF)  // NaN
                    return FP_ILOGBNAN;
                else // +-infinity
                    return int.max;
            }
            else
            {
                return ex - F.EXPBIAS - 1;
            }
        }
        else if (!y.vul[0])
        {
            // vf is +-0.0
            return FP_ILOGB0;
        }
        else
        {
            // subnormal
            return ex - F.EXPBIAS - T.mant_dig + 1 + bsr(y.vul[0]);
        }
    }
    else static if (F.realFormat == RealFormat.ieeeQuadruple)
    {
        if (ex)    // If exponent is non-zero
        {
            if (ex == F.EXPMASK)
            {
                // infinity or NaN
                if (y.vul[MANTISSA_LSB] | ( y.vul[MANTISSA_MSB] & 0x0000_FFFF_FFFF_FFFF))  // NaN
                    return FP_ILOGBNAN;
                else // +- infinity
                    return int.max;
            }
            else
            {
                return ex - F.EXPBIAS - 1;
            }
        }
        else if ((y.vul[MANTISSA_LSB] | (y.vul[MANTISSA_MSB] & 0x0000_FFFF_FFFF_FFFF)) == 0)
        {
            // vf is +-0.0
            return FP_ILOGB0;
        }
        else
        {
            // subnormal
            const ulong msb = y.vul[MANTISSA_MSB] & 0x0000_FFFF_FFFF_FFFF;
            const ulong lsb = y.vul[MANTISSA_LSB];
            if (msb)
                return ex - F.EXPBIAS - T.mant_dig + 1 + bsr(msb) + 64;
            else
                return ex - F.EXPBIAS - T.mant_dig + 1 + bsr(lsb);
        }
    }
    else static if (F.realFormat == RealFormat.ieeeDouble)
    {
        if (ex) // If exponent is non-zero
        {
            if (ex == F.EXPMASK)   // infinity or NaN
            {
                if ((y.vul[0] & 0x7FFF_FFFF_FFFF_FFFF) == 0x7FF0_0000_0000_0000)  // +- infinity
                    return int.max;
                else // NaN
                    return FP_ILOGBNAN;
            }
            else
            {
                return ((ex - F.EXPBIAS) >> 4) - 1;
            }
        }
        else if (!(y.vul[0] & 0x7FFF_FFFF_FFFF_FFFF))
        {
            // vf is +-0.0
            return FP_ILOGB0;
        }
        else
        {
            // subnormal
            enum MANTISSAMASK_64 = ((cast(ulong) F.MANTISSAMASK_INT) << 32) | 0xFFFF_FFFF;
            return ((ex - F.EXPBIAS) >> 4) - T.mant_dig + 1 + bsr(y.vul[0] & MANTISSAMASK_64);
        }
    }
    else static if (F.realFormat == RealFormat.ieeeSingle)
    {
        if (ex) // If exponent is non-zero
        {
            if (ex == F.EXPMASK)   // infinity or NaN
            {
                if ((y.vui[0] & 0x7FFF_FFFF) == 0x7F80_0000)  // +- infinity
                    return int.max;
                else // NaN
                    return FP_ILOGBNAN;
            }
            else
            {
                return ((ex - F.EXPBIAS) >> 7) - 1;
            }
        }
        else if (!(y.vui[0] & 0x7FFF_FFFF))
        {
            // vf is +-0.0
            return FP_ILOGB0;
        }
        else
        {
            // subnormal
            const uint mantissa = y.vui[0] & F.MANTISSAMASK_INT;
            return ((ex - F.EXPBIAS) >> 7) - T.mant_dig + 1 + bsr(mantissa);
        }
    }
    else // static if (F.realFormat == RealFormat.ibmExtended)
    {
        assert(0, "ilogb not implemented");
    }
}
/// ditto
int ilogb(T)(const T x) @safe pure nothrow @nogc
if (isIntegral!T && isUnsigned!T)
{
    import core.bitop : bsr;
    if (x == 0)
        return FP_ILOGB0;
    else
    {
        static assert(T.sizeof <= ulong.sizeof, "integer size too large for the current ilogb implementation");
        return bsr(x);
    }
}
/// ditto
int ilogb(T)(const T x) @safe pure nothrow @nogc
if (isIntegral!T && isSigned!T)
{
    import std.traits : Unsigned;
    // Note: abs(x) can not be used because the return type is not Unsigned and
    //       the return value would be wrong for x == int.min
    Unsigned!T absx =  x >= 0 ? x : -x;
    return ilogb(absx);
}

///
@safe pure unittest
{
    assert(ilogb(1) == 0);
    assert(ilogb(3) == 1);
    assert(ilogb(3.0) == 1);
    assert(ilogb(100_000_000) == 26);

    assert(ilogb(0) == FP_ILOGB0);
    assert(ilogb(0.0) == FP_ILOGB0);
    assert(ilogb(double.nan) == FP_ILOGBNAN);
    assert(ilogb(double.infinity) == int.max);
}

/**
Special return values of $(LREF ilogb).
 */
alias FP_ILOGB0   = core.stdc.math.FP_ILOGB0;
/// ditto
alias FP_ILOGBNAN = core.stdc.math.FP_ILOGBNAN;

///
@safe pure unittest
{
    assert(ilogb(0) == FP_ILOGB0);
    assert(ilogb(0.0) == FP_ILOGB0);
    assert(ilogb(double.nan) == FP_ILOGBNAN);
}

@safe nothrow @nogc unittest
{
    import std.meta : AliasSeq;
    import std.typecons : Tuple;
    static foreach (F; AliasSeq!(float, double, real))
    {{
        alias T = Tuple!(F, int);
        T[13] vals =   // x, ilogb(x)
        [
            T(  F.nan     , FP_ILOGBNAN ),
            T( -F.nan     , FP_ILOGBNAN ),
            T(  F.infinity, int.max     ),
            T( -F.infinity, int.max     ),
            T(  0.0       , FP_ILOGB0   ),
            T( -0.0       , FP_ILOGB0   ),
            T(  2.0       , 1           ),
            T(  2.0001    , 1           ),
            T(  1.9999    , 0           ),
            T(  0.5       , -1          ),
            T(  123.123   , 6           ),
            T( -123.123   , 6           ),
            T(  0.123     , -4          ),
        ];

        foreach (elem; vals)
        {
            assert(ilogb(elem[0]) == elem[1]);
        }
    }}

    // min_normal and subnormals
    assert(ilogb(-float.min_normal) == -126);
    assert(ilogb(nextUp(-float.min_normal)) == -127);
    assert(ilogb(nextUp(-float(0.0))) == -149);
    assert(ilogb(-double.min_normal) == -1022);
    assert(ilogb(nextUp(-double.min_normal)) == -1023);
    assert(ilogb(nextUp(-double(0.0))) == -1074);
    static if (floatTraits!(real).realFormat == RealFormat.ieeeExtended)
    {
        assert(ilogb(-real.min_normal) == -16382);
        assert(ilogb(nextUp(-real.min_normal)) == -16383);
        assert(ilogb(nextUp(-real(0.0))) == -16445);
    }
    else static if (floatTraits!(real).realFormat == RealFormat.ieeeDouble)
    {
        assert(ilogb(-real.min_normal) == -1022);
        assert(ilogb(nextUp(-real.min_normal)) == -1023);
        assert(ilogb(nextUp(-real(0.0))) == -1074);
    }

    // test integer types
    assert(ilogb(0) == FP_ILOGB0);
    assert(ilogb(int.max) == 30);
    assert(ilogb(int.min) == 31);
    assert(ilogb(uint.max) == 31);
    assert(ilogb(long.max) == 62);
    assert(ilogb(long.min) == 63);
    assert(ilogb(ulong.max) == 63);
}

/*******************************************
 * Compute n * 2$(SUPERSCRIPT exp)
 * References: frexp
 */

pragma(inline, true)
real ldexp(real n, int exp)     @safe pure nothrow @nogc { return core.math.ldexp(n, exp); }
///ditto
pragma(inline, true)
double ldexp(double n, int exp) @safe pure nothrow @nogc { return core.math.ldexp(n, exp); }
///ditto
pragma(inline, true)
float ldexp(float n, int exp)   @safe pure nothrow @nogc { return core.math.ldexp(n, exp); }

///
@nogc @safe pure nothrow unittest
{
    import std.meta : AliasSeq;
    static foreach (T; AliasSeq!(float, double, real))
    {{
        T r;

        r = ldexp(3.0L, 3);
        assert(r == 24);

        r = ldexp(cast(T) 3.0, cast(int) 3);
        assert(r == 24);

        T n = 3.0;
        int exp = 3;
        r = ldexp(n, exp);
        assert(r == 24);
    }}
}

@safe pure nothrow @nogc unittest
{
    static if (floatTraits!(real).realFormat == RealFormat.ieeeExtended ||
               floatTraits!(real).realFormat == RealFormat.ieeeExtended53 ||
               floatTraits!(real).realFormat == RealFormat.ieeeQuadruple)
    {
        assert(ldexp(1.0L, -16384) == 0x1p-16384L);
        assert(ldexp(1.0L, -16382) == 0x1p-16382L);
        int x;
        real n = frexp(0x1p-16384L, x);
        assert(n == 0.5L);
        assert(x==-16383);
        assert(ldexp(n, x)==0x1p-16384L);
    }
    else static if (floatTraits!(real).realFormat == RealFormat.ieeeDouble)
    {
        assert(ldexp(1.0L, -1024) == 0x1p-1024L);
        assert(ldexp(1.0L, -1022) == 0x1p-1022L);
        int x;
        real n = frexp(0x1p-1024L, x);
        assert(n == 0.5L);
        assert(x==-1023);
        assert(ldexp(n, x)==0x1p-1024L);
    }
    else static assert(false, "Floating point type real not supported");
}

/* workaround https://issues.dlang.org/show_bug.cgi?id=14718
   float parsing depends on platform strtold
@safe pure nothrow @nogc unittest
{
    assert(ldexp(1.0, -1024) == 0x1p-1024);
    assert(ldexp(1.0, -1022) == 0x1p-1022);
    int x;
    double n = frexp(0x1p-1024, x);
    assert(n == 0.5);
    assert(x==-1023);
    assert(ldexp(n, x)==0x1p-1024);
}

@safe pure nothrow @nogc unittest
{
    assert(ldexp(1.0f, -128) == 0x1p-128f);
    assert(ldexp(1.0f, -126) == 0x1p-126f);
    int x;
    float n = frexp(0x1p-128f, x);
    assert(n == 0.5f);
    assert(x==-127);
    assert(ldexp(n, x)==0x1p-128f);
}
*/

@safe @nogc nothrow unittest
{
    static real[3][] vals =    // value,exp,ldexp
    [
    [    0,    0,    0],
    [    1,    0,    1],
    [    -1,    0,    -1],
    [    1,    1,    2],
    [    123,    10,    125952],
    [    real.max,    int.max,    real.infinity],
    [    real.max,    -int.max,    0],
    [    real.min_normal,    -int.max,    0],
    ];
    int i;

    for (i = 0; i < vals.length; i++)
    {
        real x = vals[i][0];
        int exp = cast(int) vals[i][1];
        real z = vals[i][2];
        real l = ldexp(x, exp);

        assert(equalsDigit(z, l, 7));
    }

    real function(real, int) pldexp = &ldexp;
    assert(pldexp != null);
}

private
{
    version (INLINE_YL2X) {} else
    {
        static if (floatTraits!real.realFormat == RealFormat.ieeeQuadruple)
        {
            // Coefficients for log(1 + x) = x - x**2/2 + x**3 P(x)/Q(x)
            static immutable real[13] logCoeffsP = [
                1.313572404063446165910279910527789794488E4L,
                7.771154681358524243729929227226708890930E4L,
                2.014652742082537582487669938141683759923E5L,
                3.007007295140399532324943111654767187848E5L,
                2.854829159639697837788887080758954924001E5L,
                1.797628303815655343403735250238293741397E5L,
                7.594356839258970405033155585486712125861E4L,
                2.128857716871515081352991964243375186031E4L,
                3.824952356185897735160588078446136783779E3L,
                4.114517881637811823002128927449878962058E2L,
                2.321125933898420063925789532045674660756E1L,
                4.998469661968096229986658302195402690910E-1L,
                1.538612243596254322971797716843006400388E-6L
            ];
            static immutable real[13] logCoeffsQ = [
                3.940717212190338497730839731583397586124E4L,
                2.626900195321832660448791748036714883242E5L,
                7.777690340007566932935753241556479363645E5L,
                1.347518538384329112529391120390701166528E6L,
                1.514882452993549494932585972882995548426E6L,
                1.158019977462989115839826904108208787040E6L,
                6.132189329546557743179177159925690841200E5L,
                2.248234257620569139969141618556349415120E5L,
                5.605842085972455027590989944010492125825E4L,
                9.147150349299596453976674231612674085381E3L,
                9.104928120962988414618126155557301584078E2L,
                4.839208193348159620282142911143429644326E1L,
                1.0
            ];

            // Coefficients for log(x) = z + z^3 P(z^2)/Q(z^2)
            // where z = 2(x-1)/(x+1)
            static immutable real[6] logCoeffsR = [
                1.418134209872192732479751274970992665513E5L,
                -8.977257995689735303686582344659576526998E4L,
                2.048819892795278657810231591630928516206E4L,
                -2.024301798136027039250415126250455056397E3L,
                8.057002716646055371965756206836056074715E1L,
                -8.828896441624934385266096344596648080902E-1L
            ];
            static immutable real[7] logCoeffsS = [
                1.701761051846631278975701529965589676574E6L,
                -1.332535117259762928288745111081235577029E6L,
                4.001557694070773974936904547424676279307E5L,
                -5.748542087379434595104154610899551484314E4L,
                3.998526750980007367835804959888064681098E3L,
                -1.186359407982897997337150403816839480438E2L,
                1.0
            ];
        }
        else
        {
            // Coefficients for log(1 + x) = x - x**2/2 + x**3 P(x)/Q(x)
            static immutable real[7] logCoeffsP = [
                2.0039553499201281259648E1L,
                5.7112963590585538103336E1L,
                6.0949667980987787057556E1L,
                2.9911919328553073277375E1L,
                6.5787325942061044846969E0L,
                4.9854102823193375972212E-1L,
                4.5270000862445199635215E-5L,
            ];
            static immutable real[7] logCoeffsQ = [
                6.0118660497603843919306E1L,
                2.1642788614495947685003E2L,
                3.0909872225312059774938E2L,
                2.2176239823732856465394E2L,
                8.3047565967967209469434E1L,
                1.5062909083469192043167E1L,
                1.0000000000000000000000E0L,
            ];

            // Coefficients for log(x) = z + z^3 P(z^2)/Q(z^2)
            // where z = 2(x-1)/(x+1)
            static immutable real[4] logCoeffsR = [
               -3.5717684488096787370998E1L,
                1.0777257190312272158094E1L,
               -7.1990767473014147232598E-1L,
                1.9757429581415468984296E-3L,
            ];
            static immutable real[4] logCoeffsS = [
               -4.2861221385716144629696E2L,
                1.9361891836232102174846E2L,
               -2.6201045551331104417768E1L,
                1.0000000000000000000000E0L,
            ];
        }
    }
}

/**************************************
 * Calculate the natural logarithm of x.
 *
 *    $(TABLE_SV
 *    $(TR $(TH x)            $(TH log(x))    $(TH divide by 0?) $(TH invalid?))
 *    $(TR $(TD $(PLUSMN)0.0) $(TD -$(INFIN)) $(TD yes)          $(TD no))
 *    $(TR $(TD $(LT)0.0)     $(TD $(NAN))    $(TD no)           $(TD yes))
 *    $(TR $(TD +$(INFIN))    $(TD +$(INFIN)) $(TD no)           $(TD no))
 *    )
 */
version (LDC)
{
    pragma(inline, true):
    real   log(real   x) @safe pure nothrow @nogc { return llvm_log(x); }
    //double log(double x) @safe pure nothrow @nogc { return llvm_log(x); }
    //float  log(float  x) @safe pure nothrow @nogc { return llvm_log(x); }
}
else
{

real log(real x) @safe pure nothrow @nogc
{
    version (INLINE_YL2X)
        return core.math.yl2x(x, LN2);
    else
    {
        // C1 + C2 = LN2.
        enum real C1 = 6.93145751953125E-1L;
        enum real C2 = 1.428606820309417232121458176568075500134E-6L;

        // Special cases.
        if (isNaN(x))
            return x;
        if (isInfinity(x) && !signbit(x))
            return x;
        if (x == 0.0)
            return -real.infinity;
        if (x < 0.0)
            return real.nan;

        // Separate mantissa from exponent.
        // Note, frexp is used so that denormal numbers will be handled properly.
        real y, z;
        int exp;

        x = frexp(x, exp);

        // Logarithm using log(x) = z + z^^3 R(z) / S(z),
        // where z = 2(x - 1)/(x + 1)
        if ((exp > 2) || (exp < -2))
        {
            if (x < SQRT1_2)
            {   // 2(2x - 1)/(2x + 1)
                exp -= 1;
                z = x - 0.5;
                y = 0.5 * z + 0.5;
            }
            else
            {   // 2(x - 1)/(x + 1)
                z = x - 0.5;
                z -= 0.5;
                y = 0.5 * x  + 0.5;
            }
            x = z / y;
            z = x * x;
            z = x * (z * poly(z, logCoeffsR) / poly(z, logCoeffsS));
            z += exp * C2;
            z += x;
            z += exp * C1;

            return z;
        }

        // Logarithm using log(1 + x) = x - .5x^^2 + x^^3 P(x) / Q(x)
        if (x < SQRT1_2)
        {
            exp -= 1;
            x = 2.0 * x - 1.0;
        }
        else
        {
            x = x - 1.0;
        }
        z = x * x;
        y = x * (z * poly(x, logCoeffsP) / poly(x, logCoeffsQ));
        y += exp * C2;
        z = y - 0.5 * z;

        // Note, the sum of above terms does not exceed x/4,
        // so it contributes at most about 1/4 lsb to the error.
        z += x;
        z += exp * C1;

        return z;
    }
}

} // !LDC

///
@safe pure nothrow @nogc unittest
{
    assert(feqrel(log(E), 1) >= real.mant_dig - 1);
}

/**************************************
 * Calculate the base-10 logarithm of x.
 *
 *      $(TABLE_SV
 *      $(TR $(TH x)            $(TH log10(x))  $(TH divide by 0?) $(TH invalid?))
 *      $(TR $(TD $(PLUSMN)0.0) $(TD -$(INFIN)) $(TD yes)          $(TD no))
 *      $(TR $(TD $(LT)0.0)     $(TD $(NAN))    $(TD no)           $(TD yes))
 *      $(TR $(TD +$(INFIN))    $(TD +$(INFIN)) $(TD no)           $(TD no))
 *      )
 */
version (LDC)
{
    pragma(inline, true):
    real   log10(real   x) @safe pure nothrow @nogc { return llvm_log10(x); }
    //double log10(double x) @safe pure nothrow @nogc { return llvm_log10(x); }
    //float  log10(float  x) @safe pure nothrow @nogc { return llvm_log10(x); }
}
else
{

real log10(real x) @safe pure nothrow @nogc
{
    version (INLINE_YL2X)
        return core.math.yl2x(x, LOG2);
    else
    {
        // log10(2) split into two parts.
        enum real L102A =  0.3125L;
        enum real L102B = -1.14700043360188047862611052755069732318101185E-2L;

        // log10(e) split into two parts.
        enum real L10EA =  0.5L;
        enum real L10EB = -6.570551809674817234887108108339491770560299E-2L;

        // Special cases are the same as for log.
        if (isNaN(x))
            return x;
        if (isInfinity(x) && !signbit(x))
            return x;
        if (x == 0.0)
            return -real.infinity;
        if (x < 0.0)
            return real.nan;

        // Separate mantissa from exponent.
        // Note, frexp is used so that denormal numbers will be handled properly.
        real y, z;
        int exp;

        x = frexp(x, exp);

        // Logarithm using log(x) = z + z^^3 R(z) / S(z),
        // where z = 2(x - 1)/(x + 1)
        if ((exp > 2) || (exp < -2))
        {
            if (x < SQRT1_2)
            {   // 2(2x - 1)/(2x + 1)
                exp -= 1;
                z = x - 0.5;
                y = 0.5 * z + 0.5;
            }
            else
            {   // 2(x - 1)/(x + 1)
                z = x - 0.5;
                z -= 0.5;
                y = 0.5 * x  + 0.5;
            }
            x = z / y;
            z = x * x;
            y = x * (z * poly(z, logCoeffsR) / poly(z, logCoeffsS));
            goto Ldone;
        }

        // Logarithm using log(1 + x) = x - .5x^^2 + x^^3 P(x) / Q(x)
        if (x < SQRT1_2)
        {
            exp -= 1;
            x = 2.0 * x - 1.0;
        }
        else
            x = x - 1.0;

        z = x * x;
        y = x * (z * poly(x, logCoeffsP) / poly(x, logCoeffsQ));
        y = y - 0.5 * z;

        // Multiply log of fraction by log10(e) and base 2 exponent by log10(2).
        // This sequence of operations is critical and it may be horribly
        // defeated by some compiler optimizers.
    Ldone:
        z = y * L10EB;
        z += x * L10EB;
        z += exp * L102B;
        z += y * L10EA;
        z += x * L10EA;
        z += exp * L102A;

        return z;
    }
}

} // !LDC

///
@safe pure nothrow @nogc unittest
{
    assert(fabs(log10(1000) - 3) < .000001);
}

/**
 * Calculates the natural logarithm of 1 + x.
 *
 * For very small x, log1p(x) will be more accurate than
 * log(1 + x).
 *
 *  $(TABLE_SV
 *  $(TR $(TH x)            $(TH log1p(x))     $(TH divide by 0?) $(TH invalid?))
 *  $(TR $(TD $(PLUSMN)0.0) $(TD $(PLUSMN)0.0) $(TD no)           $(TD no))
 *  $(TR $(TD -1.0)         $(TD -$(INFIN))    $(TD yes)          $(TD no))
 *  $(TR $(TD $(LT)-1.0)    $(TD -$(NAN))      $(TD no)           $(TD yes))
 *  $(TR $(TD +$(INFIN))    $(TD +$(INFIN))    $(TD no)           $(TD no))
 *  )
 */
real log1p(real x) @safe pure nothrow @nogc
{
    version (INLINE_YL2X)
    {
        // On x87, yl2xp1 is valid if and only if -0.5 <= lg(x) <= 0.5,
        //    ie if -0.29 <= x <= 0.414
        return (fabs(x) <= 0.25)  ? core.math.yl2xp1(x, LN2) : core.math.yl2x(x+1, LN2);
    }
    else
    {
        // Special cases.
        if (isNaN(x) || x == 0.0)
            return x;
        if (isInfinity(x) && !signbit(x))
            return x;
        if (x == -1.0)
            return -real.infinity;
        if (x < -1.0)
            return real.nan;

        return log(x + 1.0);
    }
}

///
@safe pure unittest
{
    assert(isIdentical(log1p(0.0), 0.0));
    assert(log1p(1.0).feqrel(0.69314) > 16);

    assert(log1p(-1.0) == -real.infinity);
    assert(isNaN(log1p(-2.0)));
    assert(log1p(real.nan) is real.nan);
    assert(log1p(-real.nan) is -real.nan);
    assert(log1p(real.infinity) == real.infinity);
}

/***************************************
 * Calculates the base-2 logarithm of x:
 * $(SUB log, 2)x
 *
 *  $(TABLE_SV
 *  $(TR $(TH x)            $(TH log2(x))   $(TH divide by 0?) $(TH invalid?))
 *  $(TR $(TD $(PLUSMN)0.0) $(TD -$(INFIN)) $(TD yes)          $(TD no) )
 *  $(TR $(TD $(LT)0.0)     $(TD $(NAN))    $(TD no)           $(TD yes) )
 *  $(TR $(TD +$(INFIN))    $(TD +$(INFIN)) $(TD no)           $(TD no) )
 *  )
 */
version (LDC)
{
    pragma(inline, true):
    real   log2(real   x) @safe pure nothrow @nogc { return llvm_log2(x); }
    //double log2(double x) @safe pure nothrow @nogc { return llvm_log2(x); }
    //float  log2(float  x) @safe pure nothrow @nogc { return llvm_log2(x); }
}
else
{

real log2(real x) @safe pure nothrow @nogc
{
    version (INLINE_YL2X)
        return core.math.yl2x(x, 1.0L);
    else
    {
        // Special cases are the same as for log.
        if (isNaN(x))
            return x;
        if (isInfinity(x) && !signbit(x))
            return x;
        if (x == 0.0)
            return -real.infinity;
        if (x < 0.0)
            return real.nan;

        // Separate mantissa from exponent.
        // Note, frexp is used so that denormal numbers will be handled properly.
        real y, z;
        int exp;

        x = frexp(x, exp);

        // Logarithm using log(x) = z + z^^3 R(z) / S(z),
        // where z = 2(x - 1)/(x + 1)
        if ((exp > 2) || (exp < -2))
        {
            if (x < SQRT1_2)
            {   // 2(2x - 1)/(2x + 1)
                exp -= 1;
                z = x - 0.5;
                y = 0.5 * z + 0.5;
            }
            else
            {   // 2(x - 1)/(x + 1)
                z = x - 0.5;
                z -= 0.5;
                y = 0.5 * x  + 0.5;
            }
            x = z / y;
            z = x * x;
            y = x * (z * poly(z, logCoeffsR) / poly(z, logCoeffsS));
            goto Ldone;
        }

        // Logarithm using log(1 + x) = x - .5x^^2 + x^^3 P(x) / Q(x)
        if (x < SQRT1_2)
        {
            exp -= 1;
            x = 2.0 * x - 1.0;
        }
        else
            x = x - 1.0;

        z = x * x;
        y = x * (z * poly(x, logCoeffsP) / poly(x, logCoeffsQ));
        y = y - 0.5 * z;

        // Multiply log of fraction by log10(e) and base 2 exponent by log10(2).
        // This sequence of operations is critical and it may be horribly
        // defeated by some compiler optimizers.
    Ldone:
        z = y * (LOG2E - 1.0);
        z += x * (LOG2E - 1.0);
        z += y;
        z += x;
        z += exp;

        return z;
    }
}

} // !LDC

///
@safe unittest
{
    assert(isClose(log2(1024.0L), 10));
}

@safe @nogc nothrow unittest
{
    // check if values are equal to 19 decimal digits of precision
    assert(equalsDigit(log2(1024.0L), 10, 19));
}

/*****************************************
 * Extracts the exponent of x as a signed integral value.
 *
 * If x is subnormal, it is treated as if it were normalized.
 * For a positive, finite x:
 *
 * 1 $(LT)= $(I x) * FLT_RADIX$(SUPERSCRIPT -logb(x)) $(LT) FLT_RADIX
 *
 *      $(TABLE_SV
 *      $(TR $(TH x)                 $(TH logb(x))   $(TH divide by 0?) )
 *      $(TR $(TD $(PLUSMN)$(INFIN)) $(TD +$(INFIN)) $(TD no))
 *      $(TR $(TD $(PLUSMN)0.0)      $(TD -$(INFIN)) $(TD yes) )
 *      )
 */
real logb(real x) @trusted nothrow @nogc
{
<<<<<<< HEAD
    version (Win64_DMD_InlineAsm_X87)
=======
    version (InlineAsm_X87_MSVC)
>>>>>>> 2a2a0b4e
    {
        version (X86_64)
        {
            asm pure nothrow @nogc
            {
                naked                       ;
                fld     real ptr [RCX]      ;
                fxtract                     ;
                fstp    ST(0)               ;
                ret                         ;
            }
        }
<<<<<<< HEAD
    }
    else version (none) // LDC: was `MSVC_InlineAsm`
    {
        asm pure nothrow @nogc
=======
        else
>>>>>>> 2a2a0b4e
        {
            asm pure nothrow @nogc
            {
                fld     x                   ;
                fxtract                     ;
                fstp    ST(0)               ;
            }
        }
    }
    else
        return core.stdc.math.logbl(x);
}

///
@safe @nogc nothrow unittest
{
    assert(logb(1.0) == 0);
    assert(logb(100.0) == 6);

    assert(logb(0.0) == -real.infinity);
    assert(logb(real.infinity) == real.infinity);
    assert(logb(-real.infinity) == real.infinity);
}

/************************************
 * Calculates the remainder from the calculation x/y.
 * Returns:
 * The value of x - i * y, where i is the number of times that y can
 * be completely subtracted from x. The result has the same sign as x.
 *
 * $(TABLE_SV
 *  $(TR $(TH x)              $(TH y)             $(TH fmod(x, y))   $(TH invalid?))
 *  $(TR $(TD $(PLUSMN)0.0)   $(TD not 0.0)       $(TD $(PLUSMN)0.0) $(TD no))
 *  $(TR $(TD $(PLUSMNINF))   $(TD anything)      $(TD $(NAN))       $(TD yes))
 *  $(TR $(TD anything)       $(TD $(PLUSMN)0.0)  $(TD $(NAN))       $(TD yes))
 *  $(TR $(TD !=$(PLUSMNINF)) $(TD $(PLUSMNINF))  $(TD x)            $(TD no))
 * )
 */
real fmod(real x, real y) @trusted nothrow @nogc
{
    version (CRuntime_Microsoft)
    {
        return x % y;
    }
    else
        return core.stdc.math.fmodl(x, y);
}

///
@safe unittest
{
    assert(isIdentical(fmod(0.0, 1.0), 0.0));
    assert(fmod(5.0, 3.0).feqrel(2.0) > 16);
    assert(isNaN(fmod(5.0, 0.0)));
}

/************************************
 * Breaks x into an integral part and a fractional part, each of which has
 * the same sign as x. The integral part is stored in i.
 * Returns:
 * The fractional part of x.
 *
 * $(TABLE_SV
 *  $(TR $(TH x)              $(TH i (on input))  $(TH modf(x, i))   $(TH i (on return)))
 *  $(TR $(TD $(PLUSMNINF))   $(TD anything)      $(TD $(PLUSMN)0.0) $(TD $(PLUSMNINF)))
 * )
 */
real modf(real x, ref real i) @trusted nothrow @nogc
{
    version (CRuntime_Microsoft)
    {
        i = trunc(x);
        return copysign(isInfinity(x) ? 0.0 : x - i, x);
    }
    else
        return core.stdc.math.modfl(x,&i);
}

///
@safe unittest
{
    real frac;
    real intpart;

    frac = modf(3.14159, intpart);
    assert(intpart.feqrel(3.0) > 16);
    assert(frac.feqrel(0.14159) > 16);
}

/*************************************
 * Efficiently calculates x * 2$(SUPERSCRIPT n).
 *
 * scalbn handles underflow and overflow in
 * the same fashion as the basic arithmetic operators.
 *
 *      $(TABLE_SV
 *      $(TR $(TH x)                 $(TH scalb(x)))
 *      $(TR $(TD $(PLUSMNINF))      $(TD $(PLUSMNINF)) )
 *      $(TR $(TD $(PLUSMN)0.0)      $(TD $(PLUSMN)0.0) )
 *      )
 */
<<<<<<< HEAD
pragma(inline, true) // LDC
real scalbn(real x, int n) @safe pure nothrow @nogc { return _scalbn(x,n); }

/// ditto
pragma(inline, true) // LDC
double scalbn(double x, int n) @safe pure nothrow @nogc { return _scalbn(x,n); }

/// ditto
pragma(inline, true) // LDC
=======
pragma(inline, true)
real scalbn(real x, int n) @safe pure nothrow @nogc { return _scalbn(x,n); }

/// ditto
pragma(inline, true)
double scalbn(double x, int n) @safe pure nothrow @nogc { return _scalbn(x,n); }

/// ditto
pragma(inline, true)
>>>>>>> 2a2a0b4e
float scalbn(float x, int n) @safe pure nothrow @nogc { return _scalbn(x,n); }

///
@safe pure nothrow @nogc unittest
{
    assert(scalbn(0x1.2345678abcdefp0L, 999) == 0x1.2345678abcdefp999L);
    assert(scalbn(-real.infinity, 5) == -real.infinity);
    assert(scalbn(2.0,10) == 2048.0);
    assert(scalbn(2048.0f,-10) == 2.0f);
}

pragma(inline, true)
private F _scalbn(F)(F x, int n)
{
    if (__ctfe)
    {
        // Handle special cases.
        if (x == F(0.0) || isInfinity(x))
            return x;
    }
    return core.math.ldexp(x, n);
}

@safe pure nothrow @nogc unittest
{
    // CTFE-able test
    static assert(scalbn(0x1.2345678abcdefp0L, 999) == 0x1.2345678abcdefp999L);
    static assert(scalbn(-real.infinity, 5) == -real.infinity);
    // Test with large exponent delta n where the result is in bounds but 2.0L ^^ n is not.
    enum initialExponent = real.min_exp + 2, resultExponent = real.max_exp - 2;
    enum int n = resultExponent - initialExponent;
    enum real x = 0x1.2345678abcdefp0L * (2.0L ^^ initialExponent);
    enum staticResult = scalbn(x, n);
    static assert(staticResult == 0x1.2345678abcdefp0L * (2.0L ^^ resultExponent));
    assert(scalbn(x, n) == staticResult);
}

/***************
 * Calculates the cube root of x.
 *
 *      $(TABLE_SV
 *      $(TR $(TH $(I x))            $(TH cbrt(x))           $(TH invalid?))
 *      $(TR $(TD $(PLUSMN)0.0)      $(TD $(PLUSMN)0.0)      $(TD no) )
 *      $(TR $(TD $(NAN))            $(TD $(NAN))            $(TD yes) )
 *      $(TR $(TD $(PLUSMN)$(INFIN)) $(TD $(PLUSMN)$(INFIN)) $(TD no) )
 *      )
 */
real cbrt(real x) @trusted nothrow @nogc
{
    version (CRuntime_Microsoft)
    {
        version (INLINE_YL2X)
            return copysign(exp2(core.math.yl2x(fabs(x), 1.0L/3.0L)), x);
        else
            return core.stdc.math.cbrtl(x);
    }
    else
        return core.stdc.math.cbrtl(x);
}

///
@safe unittest
{
    assert(cbrt(1.0).feqrel(1.0) > 16);
    assert(cbrt(27.0).feqrel(3.0) > 16);
    assert(cbrt(15.625).feqrel(2.5) > 16);
}

/*******************************
 * Returns |x|
 *
 *      $(TABLE_SV
 *      $(TR $(TH x)                 $(TH fabs(x)))
 *      $(TR $(TD $(PLUSMN)0.0)      $(TD +0.0) )
 *      $(TR $(TD $(PLUSMN)$(INFIN)) $(TD +$(INFIN)) )
 *      )
 */
pragma(inline, true)
real fabs(real x) @safe pure nothrow @nogc { return core.math.fabs(x); }

///ditto
pragma(inline, true)
double fabs(double d) @trusted pure nothrow @nogc
{
    version (LDC)
        return core.math.fabs(d);
    else
    {
        ulong tmp = *cast(ulong*)&d & 0x7FFF_FFFF_FFFF_FFFF;
        return *cast(double*)&tmp;
    }
}

///ditto
pragma(inline, true)
float fabs(float f) @trusted pure nothrow @nogc
{
    version (LDC)
        return core.math.fabs(f);
    else
    {
        uint tmp = *cast(uint*)&f & 0x7FFF_FFFF;
        return *cast(float*)&tmp;
    }
}

///
@safe unittest
{

    assert(isIdentical(fabs(0.0f), 0.0f));
    assert(isIdentical(fabs(-0.0f), 0.0f));
    assert(fabs(-10.0f) == 10.0f);

    assert(isIdentical(fabs(0.0), 0.0));
    assert(isIdentical(fabs(-0.0), 0.0));
    assert(fabs(-10.0) == 10.0);

    assert(isIdentical(fabs(0.0L), 0.0L));
    assert(isIdentical(fabs(-0.0L), 0.0L));
    assert(fabs(-10.0L) == 10.0L);
}

@safe unittest
{
    real function(real) pfabs = &fabs;
    assert(pfabs != null);
}

/***********************************************************************
 * Calculates the length of the
 * hypotenuse of a right-angled triangle with sides of length x and y.
 * The hypotenuse is the value of the square root of
 * the sums of the squares of x and y:
 *
 *      sqrt($(POWER x, 2) + $(POWER y, 2))
 *
 * Note that hypot(x, y), hypot(y, x) and
 * hypot(x, -y) are equivalent.
 *
 *  $(TABLE_SV
 *  $(TR $(TH x)            $(TH y)            $(TH hypot(x, y)) $(TH invalid?))
 *  $(TR $(TD x)            $(TD $(PLUSMN)0.0) $(TD |x|)         $(TD no))
 *  $(TR $(TD $(PLUSMNINF)) $(TD y)            $(TD +$(INFIN))   $(TD no))
 *  $(TR $(TD $(PLUSMNINF)) $(TD $(NAN))       $(TD +$(INFIN))   $(TD no))
 *  )
 */

real hypot(real x, real y) @safe pure nothrow @nogc
{
    // Scale x and y to avoid underflow and overflow.
    // If one is huge and the other tiny, return the larger.
    // If both are huge, avoid overflow by scaling by 1/sqrt(real.max/2).
    // If both are tiny, avoid underflow by scaling by sqrt(real.min_normal*real.epsilon).

    enum real SQRTMIN = 0.5 * sqrt(real.min_normal); // This is a power of 2.
    enum real SQRTMAX = 1.0L / SQRTMIN; // 2^^((max_exp)/2) = nextUp(sqrt(real.max))

    static assert(2*(SQRTMAX/2)*(SQRTMAX/2) <= real.max);

    static if (floatTraits!(real).realFormat == RealFormat.ieeeQuadruple)
    {
        // This static assert overflows when cross-compiling from lower-precision
        // floating-point to Quadruple.
        pragma(msg, "hypot static assert disabled for cross-compilation to 128-bit
                     floating-point");
    }
    else
    // Proves that sqrt(real.max) ~~  0.5/sqrt(real.min_normal)
    static assert(real.min_normal*real.max > 2 && real.min_normal*real.max <= 4);

    real u = fabs(x);
    real v = fabs(y);
    if (!(u >= v))  // check for NaN as well.
    {
        v = u;
        u = fabs(y);
        if (u == real.infinity) return u; // hypot(inf, nan) == inf
        if (v == real.infinity) return v; // hypot(nan, inf) == inf
    }

    // Now u >= v, or else one is NaN.
    if (v >= SQRTMAX*0.5)
    {
            // hypot(huge, huge) -- avoid overflow
        u *= SQRTMIN*0.5;
        v *= SQRTMIN*0.5;
        return sqrt(u*u + v*v) * SQRTMAX * 2.0;
    }

    if (u <= SQRTMIN)
    {
        // hypot (tiny, tiny) -- avoid underflow
        // This is only necessary to avoid setting the underflow
        // flag.
        u *= SQRTMAX / real.epsilon;
        v *= SQRTMAX / real.epsilon;
        return sqrt(u*u + v*v) * SQRTMIN * real.epsilon;
    }

    if (u * real.epsilon > v)
    {
        // hypot (huge, tiny) = huge
        return u;
    }

    // both are in the normal range
    return sqrt(u*u + v*v);
}

///
@safe unittest
{
    assert(hypot(1.0, 1.0).feqrel(1.4142) > 16);
    assert(hypot(3.0, 4.0).feqrel(5.0) > 16);
    assert(hypot(real.infinity, 1.0) == real.infinity);
    assert(hypot(real.infinity, real.nan) == real.infinity);
}

@safe unittest
{
    static real[3][] vals =     // x,y,hypot
        [
            [ 0.0,     0.0,   0.0],
            [ 0.0,    -0.0,   0.0],
            [ -0.0,   -0.0,   0.0],
            [ 3.0,     4.0,   5.0],
            [ -300,   -400,   500],
            [0.0,      7.0,   7.0],
            [9.0,   9*real.epsilon,   9.0],
            [88/(64*sqrt(real.min_normal)), 105/(64*sqrt(real.min_normal)), 137/(64*sqrt(real.min_normal))],
            [88/(128*sqrt(real.min_normal)), 105/(128*sqrt(real.min_normal)), 137/(128*sqrt(real.min_normal))],
            [3*real.min_normal*real.epsilon, 4*real.min_normal*real.epsilon, 5*real.min_normal*real.epsilon],
            [ real.min_normal, real.min_normal, sqrt(2.0L)*real.min_normal],
            [ real.max/sqrt(2.0L), real.max/sqrt(2.0L), real.max],
            [ real.infinity, real.nan, real.infinity],
            [ real.nan, real.infinity, real.infinity],
            [ real.nan, real.nan, real.nan],
            [ real.nan, real.max, real.nan],
            [ real.max, real.nan, real.nan],
        ];
        for (int i = 0; i < vals.length; i++)
        {
            real x = vals[i][0];
            real y = vals[i][1];
            real z = vals[i][2];
            real h = hypot(x, y);
            assert(isIdentical(z,h) || feqrel(z, h) >= real.mant_dig - 1);
        }
}

/**************************************
 * Returns the value of x rounded upward to the next integer
 * (toward positive infinity).
 */
pragma(inline, true) // LDC
real ceil(real x) @trusted pure nothrow @nogc
{
<<<<<<< HEAD
  version (LDC)
  {
    return llvm_ceil(x);
  }
  else
  {
    version (Win64_DMD_InlineAsm)
=======
    version (InlineAsm_X87_MSVC)
>>>>>>> 2a2a0b4e
    {
        version (X86_64)
        {
            asm pure nothrow @nogc
            {
                naked                       ;
                fld     real ptr [RCX]      ;
                fstcw   8[RSP]              ;
                mov     AL,9[RSP]           ;
                mov     DL,AL               ;
                and     AL,0xC3             ;
                or      AL,0x08             ; // round to +infinity
                mov     9[RSP],AL           ;
                fldcw   8[RSP]              ;
                frndint                     ;
                mov     9[RSP],DL           ;
                fldcw   8[RSP]              ;
                ret                         ;
            }
        }
        else
        {
            short cw;
            asm pure nothrow @nogc
            {
                fld     x                   ;
                fstcw   cw                  ;
                mov     AL,byte ptr cw+1    ;
                mov     DL,AL               ;
                and     AL,0xC3             ;
                or      AL,0x08             ; // round to +infinity
                mov     byte ptr cw+1,AL    ;
                fldcw   cw                  ;
                frndint                     ;
                mov     byte ptr cw+1,DL    ;
                fldcw   cw                  ;
            }
        }
    }
    else
    {
        // Special cases.
        if (isNaN(x) || isInfinity(x))
            return x;

        real y = floorImpl(x);
        if (y < x)
            y += 1.0;

        return y;
    }
  }
}

///
@safe pure nothrow @nogc unittest
{
    assert(ceil(+123.456L) == +124);
    assert(ceil(-123.456L) == -123);
    assert(ceil(-1.234L) == -1);
    assert(ceil(-0.123L) == 0);
    assert(ceil(0.0L) == 0);
    assert(ceil(+0.123L) == 1);
    assert(ceil(+1.234L) == 2);
    assert(ceil(real.infinity) == real.infinity);
    assert(isNaN(ceil(real.nan)));
    assert(isNaN(ceil(real.init)));
}

/// ditto
pragma(inline, true) // LDC
double ceil(double x) @trusted pure nothrow @nogc
{
  version (LDC)
  {
    return llvm_ceil(x);
  }
  else
  {
    // Special cases.
    if (isNaN(x) || isInfinity(x))
        return x;

    double y = floorImpl(x);
    if (y < x)
        y += 1.0;

    return y;
  }
}

@safe pure nothrow @nogc unittest
{
    assert(ceil(+123.456) == +124);
    assert(ceil(-123.456) == -123);
    assert(ceil(-1.234) == -1);
    assert(ceil(-0.123) == 0);
    assert(ceil(0.0) == 0);
    assert(ceil(+0.123) == 1);
    assert(ceil(+1.234) == 2);
    assert(ceil(double.infinity) == double.infinity);
    assert(isNaN(ceil(double.nan)));
    assert(isNaN(ceil(double.init)));
}

/// ditto
pragma(inline, true) // LDC
float ceil(float x) @trusted pure nothrow @nogc
{
  version (LDC)
  {
    return llvm_ceil(x);
  }
  else
  {
    // Special cases.
    if (isNaN(x) || isInfinity(x))
        return x;

    float y = floorImpl(x);
    if (y < x)
        y += 1.0;

    return y;
  }
}

@safe pure nothrow @nogc unittest
{
    assert(ceil(+123.456f) == +124);
    assert(ceil(-123.456f) == -123);
    assert(ceil(-1.234f) == -1);
    assert(ceil(-0.123f) == 0);
    assert(ceil(0.0f) == 0);
    assert(ceil(+0.123f) == 1);
    assert(ceil(+1.234f) == 2);
    assert(ceil(float.infinity) == float.infinity);
    assert(isNaN(ceil(float.nan)));
    assert(isNaN(ceil(float.init)));
}

/**************************************
 * Returns the value of x rounded downward to the next integer
 * (toward negative infinity).
 */
pragma(inline, true) // LDC
real floor(real x) @trusted pure nothrow @nogc
{
<<<<<<< HEAD
  version (LDC)
  {
    return llvm_floor(x);
  }
  else
  {
    version (Win64_DMD_InlineAsm)
=======
    version (InlineAsm_X87_MSVC)
>>>>>>> 2a2a0b4e
    {
        version (X86_64)
        {
            asm pure nothrow @nogc
            {
                naked                       ;
                fld     real ptr [RCX]      ;
                fstcw   8[RSP]              ;
                mov     AL,9[RSP]           ;
                mov     DL,AL               ;
                and     AL,0xC3             ;
                or      AL,0x04             ; // round to -infinity
                mov     9[RSP],AL           ;
                fldcw   8[RSP]              ;
                frndint                     ;
                mov     9[RSP],DL           ;
                fldcw   8[RSP]              ;
                ret                         ;
            }
        }
        else
        {
            short cw;
            asm pure nothrow @nogc
            {
                fld     x                   ;
                fstcw   cw                  ;
                mov     AL,byte ptr cw+1    ;
                mov     DL,AL               ;
                and     AL,0xC3             ;
                or      AL,0x04             ; // round to -infinity
                mov     byte ptr cw+1,AL    ;
                fldcw   cw                  ;
                frndint                     ;
                mov     byte ptr cw+1,DL    ;
                fldcw   cw                  ;
            }
        }
    }
    else
    {
        // Special cases.
        if (isNaN(x) || isInfinity(x) || x == 0.0)
            return x;

        return floorImpl(x);
    }
  }
}

///
@safe pure nothrow @nogc unittest
{
    assert(floor(+123.456L) == +123);
    assert(floor(-123.456L) == -124);
    assert(floor(+123.0L) == +123);
    assert(floor(-124.0L) == -124);
    assert(floor(-1.234L) == -2);
    assert(floor(-0.123L) == -1);
    assert(floor(0.0L) == 0);
    assert(floor(+0.123L) == 0);
    assert(floor(+1.234L) == 1);
    assert(floor(real.infinity) == real.infinity);
    assert(isNaN(floor(real.nan)));
    assert(isNaN(floor(real.init)));
}

/// ditto
pragma(inline, true) // LDC
double floor(double x) @trusted pure nothrow @nogc
{
  version (LDC)
  {
    return llvm_floor(x);
  }
  else
  {
    // Special cases.
    if (isNaN(x) || isInfinity(x) || x == 0.0)
        return x;

    return floorImpl(x);
  }
}

@safe pure nothrow @nogc unittest
{
    assert(floor(+123.456) == +123);
    assert(floor(-123.456) == -124);
    assert(floor(+123.0) == +123);
    assert(floor(-124.0) == -124);
    assert(floor(-1.234) == -2);
    assert(floor(-0.123) == -1);
    assert(floor(0.0) == 0);
    assert(floor(+0.123) == 0);
    assert(floor(+1.234) == 1);
    assert(floor(double.infinity) == double.infinity);
    assert(isNaN(floor(double.nan)));
    assert(isNaN(floor(double.init)));
}

/// ditto
pragma(inline, true) // LDC
float floor(float x) @trusted pure nothrow @nogc
{
  version (LDC)
  {
    return llvm_floor(x);
  }
  else
  {
    // Special cases.
    if (isNaN(x) || isInfinity(x) || x == 0.0)
        return x;

    return floorImpl(x);
  }
}

@safe pure nothrow @nogc unittest
{
    assert(floor(+123.456f) == +123);
    assert(floor(-123.456f) == -124);
    assert(floor(+123.0f) == +123);
    assert(floor(-124.0f) == -124);
    assert(floor(-1.234f) == -2);
    assert(floor(-0.123f) == -1);
    assert(floor(0.0f) == 0);
    assert(floor(+0.123f) == 0);
    assert(floor(+1.234f) == 1);
    assert(floor(float.infinity) == float.infinity);
    assert(isNaN(floor(float.nan)));
    assert(isNaN(floor(float.init)));
}

/**
 * Round `val` to a multiple of `unit`. `rfunc` specifies the rounding
 * function to use; by default this is `rint`, which uses the current
 * rounding mode.
 */
Unqual!F quantize(alias rfunc = rint, F)(const F val, const F unit)
if (is(typeof(rfunc(F.init)) : F) && isFloatingPoint!F)
{
    typeof(return) ret = val;
    if (unit != 0)
    {
        const scaled = val / unit;
        if (!scaled.isInfinity)
            ret = rfunc(scaled) * unit;
    }
    return ret;
}

///
@safe pure nothrow @nogc unittest
{
    assert(12345.6789L.quantize(0.01L) == 12345.68L);
    assert(12345.6789L.quantize!floor(0.01L) == 12345.67L);
    assert(12345.6789L.quantize(22.0L) == 12342.0L);
}

///
@safe pure nothrow @nogc unittest
{
    assert(12345.6789L.quantize(0) == 12345.6789L);
    assert(12345.6789L.quantize(real.infinity).isNaN);
    assert(12345.6789L.quantize(real.nan).isNaN);
    assert(real.infinity.quantize(0.01L) == real.infinity);
    assert(real.infinity.quantize(real.nan).isNaN);
    assert(real.nan.quantize(0.01L).isNaN);
    assert(real.nan.quantize(real.infinity).isNaN);
    assert(real.nan.quantize(real.nan).isNaN);
}

/**
 * Round `val` to a multiple of `pow(base, exp)`. `rfunc` specifies the
 * rounding function to use; by default this is `rint`, which uses the
 * current rounding mode.
 */
Unqual!F quantize(real base, alias rfunc = rint, F, E)(const F val, const E exp)
if (is(typeof(rfunc(F.init)) : F) && isFloatingPoint!F && isIntegral!E)
{
    // TODO: Compile-time optimization for power-of-two bases?
    return quantize!rfunc(val, pow(cast(F) base, exp));
}

/// ditto
Unqual!F quantize(real base, long exp = 1, alias rfunc = rint, F)(const F val)
if (is(typeof(rfunc(F.init)) : F) && isFloatingPoint!F)
{
    enum unit = cast(F) pow(base, exp);
    return quantize!rfunc(val, unit);
}

///
@safe pure nothrow @nogc unittest
{
    assert(12345.6789L.quantize!10(-2) == 12345.68L);
    assert(12345.6789L.quantize!(10, -2) == 12345.68L);
    assert(12345.6789L.quantize!(10, floor)(-2) == 12345.67L);
    assert(12345.6789L.quantize!(10, -2, floor) == 12345.67L);

    assert(12345.6789L.quantize!22(1) == 12342.0L);
    assert(12345.6789L.quantize!22 == 12342.0L);
}

@safe pure nothrow @nogc unittest
{
    import std.meta : AliasSeq;

    static foreach (F; AliasSeq!(real, double, float))
    {{
        const maxL10 = cast(int) F.max.log10.floor;
        const maxR10 = pow(cast(F) 10, maxL10);
        assert((cast(F) 0.9L * maxR10).quantize!10(maxL10) ==  maxR10);
        assert((cast(F)-0.9L * maxR10).quantize!10(maxL10) == -maxR10);

        assert(F.max.quantize(F.min_normal) == F.max);
        assert((-F.max).quantize(F.min_normal) == -F.max);
        assert(F.min_normal.quantize(F.max) == 0);
        assert((-F.min_normal).quantize(F.max) == 0);
        assert(F.min_normal.quantize(F.min_normal) == F.min_normal);
        assert((-F.min_normal).quantize(F.min_normal) == -F.min_normal);
    }}
}

/******************************************
 * Rounds x to the nearest integer value, using the current rounding
 * mode.
 *
 * Unlike the rint functions, nearbyint does not raise the
 * FE_INEXACT exception.
 */
<<<<<<< HEAD
version (LDC)
{
    pragma(inline, true):
    real   nearbyint(real   x) @safe pure nothrow @nogc { return llvm_nearbyint(x); }
    //double nearbyint(double x) @safe pure nothrow @nogc { return llvm_nearbyint(x); }
    //float  nearbyint(float  x) @safe pure nothrow @nogc { return llvm_nearbyint(x); }
}
else
{

=======
pragma(inline, true)
>>>>>>> 2a2a0b4e
real nearbyint(real x) @safe pure nothrow @nogc
{
    return core.stdc.math.nearbyintl(x);
}

} // !LDC

///
@safe pure unittest
{
    assert(nearbyint(0.4) == 0);
    assert(nearbyint(0.5) == 0);
    assert(nearbyint(0.6) == 1);
    assert(nearbyint(100.0) == 100);

    assert(isNaN(nearbyint(real.nan)));
    assert(nearbyint(real.infinity) == real.infinity);
    assert(nearbyint(-real.infinity) == -real.infinity);
}

/**********************************
 * Rounds x to the nearest integer value, using the current rounding
 * mode.
 *
 * If the return value is not equal to x, the FE_INEXACT
 * exception is raised.
 *
 * $(LREF nearbyint) performs the same operation, but does
 * not set the FE_INEXACT exception.
 */
pragma(inline, true)
real rint(real x) @safe pure nothrow @nogc
{
    return core.math.rint(x);
}
///ditto
pragma(inline, true)
double rint(double x) @safe pure nothrow @nogc
{
    return core.math.rint(x);
}
///ditto
pragma(inline, true)
float rint(float x) @safe pure nothrow @nogc
{
    return core.math.rint(x);
}

///
@safe unittest
{
    version (IeeeFlagsSupport) resetIeeeFlags();
    assert(rint(0.4) == 0);
    version (LDC) { /* inexact bit not set with enabled optimizations */ } else
    version (IeeeFlagsSupport) assert(ieeeFlags.inexact);

    assert(rint(0.5) == 0);
    assert(rint(0.6) == 1);
    assert(rint(100.0) == 100);

    assert(isNaN(rint(real.nan)));
    assert(rint(real.infinity) == real.infinity);
    assert(rint(-real.infinity) == -real.infinity);
}

@safe unittest
{
    real function(real) print = &rint;
    assert(print != null);
}

/***************************************
 * Rounds x to the nearest integer value, using the current rounding
 * mode.
 *
 * This is generally the fastest method to convert a floating-point number
 * to an integer. Note that the results from this function
 * depend on the rounding mode, if the fractional part of x is exactly 0.5.
 * If using the default rounding mode (ties round to even integers)
 * lrint(4.5) == 4, lrint(5.5)==6.
 */
long lrint(real x) @trusted pure nothrow @nogc
{
<<<<<<< HEAD
    version (InlineAsm_X86_Any_X87)
=======
    version (InlineAsm_X87)
>>>>>>> 2a2a0b4e
    {
        version (Win64)
        {
            asm pure nothrow @nogc
            {
                naked;
                fld     real ptr [RCX];
                fistp   qword ptr 8[RSP];
                mov     RAX,8[RSP];
                ret;
            }
        }
        else
        {
            long n;
            asm pure nothrow @nogc
            {
                fld x;
                fistp n;
            }
            return n;
        }
    }
    else
    {
        alias F = floatTraits!(real);
        static if (F.realFormat == RealFormat.ieeeDouble)
        {
            long result;

            // Rounding limit when casting from real(double) to ulong.
            enum real OF = 4.50359962737049600000E15L;

            uint* vi = cast(uint*)(&x);

            // Find the exponent and sign
            uint msb = vi[MANTISSA_MSB];
            uint lsb = vi[MANTISSA_LSB];
            int exp = ((msb >> 20) & 0x7ff) - 0x3ff;
            const int sign = msb >> 31;
            msb &= 0xfffff;
            msb |= 0x100000;

            if (exp < 63)
            {
                if (exp >= 52)
                    result = (cast(long) msb << (exp - 20)) | (lsb << (exp - 52));
                else
                {
                    // Adjust x and check result.
                    const real j = sign ? -OF : OF;
                    x = (j + x) - j;
                    msb = vi[MANTISSA_MSB];
                    lsb = vi[MANTISSA_LSB];
                    exp = ((msb >> 20) & 0x7ff) - 0x3ff;
                    msb &= 0xfffff;
                    msb |= 0x100000;

                    if (exp < 0)
                        result = 0;
                    else if (exp < 20)
                        result = cast(long) msb >> (20 - exp);
                    else if (exp == 20)
                        result = cast(long) msb;
                    else
                        result = (cast(long) msb << (exp - 20)) | (lsb >> (52 - exp));
                }
            }
            else
            {
                // It is left implementation defined when the number is too large.
                return cast(long) x;
            }

            return sign ? -result : result;
        }
        else static if (F.realFormat == RealFormat.ieeeExtended ||
                        F.realFormat == RealFormat.ieeeExtended53)
        {
            long result;

            // Rounding limit when casting from real(80-bit) to ulong.
            static if (F.realFormat == RealFormat.ieeeExtended)
                enum real OF = 9.22337203685477580800E18L;
            else
                enum real OF = 4.50359962737049600000E15L;

            ushort* vu = cast(ushort*)(&x);
            uint* vi = cast(uint*)(&x);

            // Find the exponent and sign
            int exp = (vu[F.EXPPOS_SHORT] & 0x7fff) - 0x3fff;
            const int sign = (vu[F.EXPPOS_SHORT] >> 15) & 1;

            if (exp < 63)
            {
                // Adjust x and check result.
                const real j = sign ? -OF : OF;
                x = (j + x) - j;
                exp = (vu[F.EXPPOS_SHORT] & 0x7fff) - 0x3fff;

                version (LittleEndian)
                {
                    if (exp < 0)
                        result = 0;
                    else if (exp <= 31)
                        result = vi[1] >> (31 - exp);
                    else
                        result = (cast(long) vi[1] << (exp - 31)) | (vi[0] >> (63 - exp));
                }
                else
                {
                    if (exp < 0)
                        result = 0;
                    else if (exp <= 31)
                        result = vi[1] >> (31 - exp);
                    else
                        result = (cast(long) vi[1] << (exp - 31)) | (vi[2] >> (63 - exp));
                }
            }
            else
            {
                // It is left implementation defined when the number is too large
                // to fit in a 64bit long.
                return cast(long) x;
            }

            return sign ? -result : result;
        }
        else static if (F.realFormat == RealFormat.ieeeQuadruple)
        {
            const vu = cast(ushort*)(&x);

            // Find the exponent and sign
            const sign = (vu[F.EXPPOS_SHORT] >> 15) & 1;
            if ((vu[F.EXPPOS_SHORT] & F.EXPMASK) - (F.EXPBIAS + 1) > 63)
            {
                // The result is left implementation defined when the number is
                // too large to fit in a 64 bit long.
                return cast(long) x;
            }

            // Force rounding of lower bits according to current rounding
            // mode by adding ±2^-112 and subtracting it again.
            enum OF = 5.19229685853482762853049632922009600E33L;
            const j = sign ? -OF : OF;
            x = (j + x) - j;

            const exp = (vu[F.EXPPOS_SHORT] & F.EXPMASK) - (F.EXPBIAS + 1);
            const implicitOne = 1UL << 48;
            auto vl = cast(ulong*)(&x);
            vl[MANTISSA_MSB] &= implicitOne - 1;
            vl[MANTISSA_MSB] |= implicitOne;

            long result;

            if (exp < 0)
                result = 0;
            else if (exp <= 48)
                result = vl[MANTISSA_MSB] >> (48 - exp);
            else
                result = (vl[MANTISSA_MSB] << (exp - 48)) | (vl[MANTISSA_LSB] >> (112 - exp));

            return sign ? -result : result;
        }
        else
        {
            static assert(false, "real type not supported by lrint()");
        }
    }
}

///
@safe pure nothrow @nogc unittest
{
    assert(lrint(4.5) == 4);
    assert(lrint(5.5) == 6);
    assert(lrint(-4.5) == -4);
    assert(lrint(-5.5) == -6);

    assert(lrint(int.max - 0.5) == 2147483646L);
    assert(lrint(int.max + 0.5) == 2147483648L);
    assert(lrint(int.min - 0.5) == -2147483648L);
    assert(lrint(int.min + 0.5) == -2147483648L);
}

static if (real.mant_dig >= long.sizeof * 8)
{
    @safe pure nothrow @nogc unittest
    {
        assert(lrint(long.max - 1.5L) == long.max - 1);
        assert(lrint(long.max - 0.5L) == long.max - 1);
        assert(lrint(long.min + 0.5L) == long.min);
        assert(lrint(long.min + 1.5L) == long.min + 2);
    }
}

/*******************************************
 * Return the value of x rounded to the nearest integer.
 * If the fractional part of x is exactly 0.5, the return value is
 * rounded away from zero.
 *
 * Returns:
 *     A `real`.
 */
version (LDC)
{
    pragma(inline, true):
    real   round(real   x) @safe pure nothrow @nogc { return llvm_round(x); }
    //double round(double x) @safe pure nothrow @nogc { return llvm_round(x); }
    //float  round(float  x) @safe pure nothrow @nogc { return llvm_round(x); }
}
else
{

auto round(real x) @trusted nothrow @nogc
{
    version (CRuntime_Microsoft)
    {
        auto old = FloatingPointControl.getControlState();
        FloatingPointControl.setControlState(
            (old & (-1 - FloatingPointControl.roundingMask)) | FloatingPointControl.roundToZero
        );
        x = rint((x >= 0) ? x + 0.5 : x - 0.5);
        FloatingPointControl.setControlState(old);
        return x;
    }
    else
        return core.stdc.math.roundl(x);
}

} // !LDC

///
@safe nothrow @nogc unittest
{
    assert(round(4.5) == 5);
    assert(round(5.4) == 5);
    assert(round(-4.5) == -5);
    assert(round(-5.1) == -5);
}

// assure purity on Posix
version (Posix)
{
    @safe pure nothrow @nogc unittest
    {
        assert(round(4.5) == 5);
    }
}

/**********************************************
 * Return the value of x rounded to the nearest integer.
 *
 * If the fractional part of x is exactly 0.5, the return value is rounded
 * away from zero.
 *
 * $(BLUE This function is not implemented for Digital Mars C runtime.)
 */
long lround(real x) @trusted nothrow @nogc
{
    version (CRuntime_DigitalMars)
        assert(0, "lround not implemented");
    else
        return core.stdc.math.llroundl(x);
}

///
@safe nothrow @nogc unittest
{
    version (CRuntime_DigitalMars) {}
    else
    {
        assert(lround(0.49) == 0);
        assert(lround(0.5) == 1);
        assert(lround(1.5) == 2);
    }
}

/**
 Returns the integer portion of x, dropping the fractional portion.
 This is also known as "chop" rounding.
 `pure` on all platforms.
 */
version (LDC)
{
    pragma(inline, true):
    real   trunc(real   x) @safe pure nothrow @nogc { return llvm_trunc(x); }
    //double trunc(double x) @safe pure nothrow @nogc { return llvm_trunc(x); }
    //float  trunc(float  x) @safe pure nothrow @nogc { return llvm_trunc(x); }
}
else
{

real trunc(real x) @trusted nothrow @nogc pure
{
    version (InlineAsm_X87_MSVC)
    {
        version (X86_64)
        {
            asm pure nothrow @nogc
            {
                naked                       ;
                fld     real ptr [RCX]      ;
                fstcw   8[RSP]              ;
                mov     AL,9[RSP]           ;
                mov     DL,AL               ;
                and     AL,0xC3             ;
                or      AL,0x0C             ; // round to 0
                mov     9[RSP],AL           ;
                fldcw   8[RSP]              ;
                frndint                     ;
                mov     9[RSP],DL           ;
                fldcw   8[RSP]              ;
                ret                         ;
            }
        }
        else
        {
            short cw;
            asm pure nothrow @nogc
            {
                fld     x                   ;
                fstcw   cw                  ;
                mov     AL,byte ptr cw+1    ;
                mov     DL,AL               ;
                and     AL,0xC3             ;
                or      AL,0x0C             ; // round to 0
                mov     byte ptr cw+1,AL    ;
                fldcw   cw                  ;
                frndint                     ;
                mov     byte ptr cw+1,DL    ;
                fldcw   cw                  ;
            }
        }
    }
    else
        return core.stdc.math.truncl(x);
}

} // !LDC

///
@safe pure unittest
{
    assert(trunc(0.01) == 0);
    assert(trunc(0.49) == 0);
    assert(trunc(0.5) == 0);
    assert(trunc(1.5) == 1);
}

/****************************************************
 * Calculate the remainder x REM y, following IEC 60559.
 *
 * REM is the value of x - y * n, where n is the integer nearest the exact
 * value of x / y.
 * If |n - x / y| == 0.5, n is even.
 * If the result is zero, it has the same sign as x.
 * Otherwise, the sign of the result is the sign of x / y.
 * Precision mode has no effect on the remainder functions.
 *
 * remquo returns `n` in the parameter `n`.
 *
 * $(TABLE_SV
 *  $(TR $(TH x)               $(TH y)            $(TH remainder(x, y)) $(TH n)   $(TH invalid?))
 *  $(TR $(TD $(PLUSMN)0.0)    $(TD not 0.0)      $(TD $(PLUSMN)0.0)    $(TD 0.0) $(TD no))
 *  $(TR $(TD $(PLUSMNINF))    $(TD anything)     $(TD -$(NAN))         $(TD ?)   $(TD yes))
 *  $(TR $(TD anything)        $(TD $(PLUSMN)0.0) $(TD $(PLUSMN)$(NAN)) $(TD ?)   $(TD yes))
 *  $(TR $(TD != $(PLUSMNINF)) $(TD $(PLUSMNINF)) $(TD x)               $(TD ?)   $(TD no))
 * )
 */
real remainder(real x, real y) @trusted nothrow @nogc
{
    return core.stdc.math.remainderl(x, y);
}

/// ditto
real remquo(real x, real y, out int n) @trusted nothrow @nogc  /// ditto
{
    return core.stdc.math.remquol(x, y, &n);
}

///
@safe @nogc nothrow unittest
{
    assert(remainder(5.1, 3.0).feqrel(-0.9) > 16);
    assert(remainder(-5.1, 3.0).feqrel(0.9) > 16);
    assert(remainder(0.0, 3.0) == 0.0);

    assert(isNaN(remainder(1.0, 0.0)));
    assert(isNaN(remainder(-1.0, 0.0)));
}

///
@safe @nogc nothrow unittest
{
    int n;

    assert(remquo(5.1, 3.0, n).feqrel(-0.9) > 16 && n == 2);
    assert(remquo(-5.1, 3.0, n).feqrel(0.9) > 16 && n == -2);
    assert(remquo(0.0, 3.0, n) == 0.0 && n == 0);
}


version (IeeeFlagsSupport)
{

/** IEEE exception status flags ('sticky bits')

 These flags indicate that an exceptional floating-point condition has occurred.
 They indicate that a NaN or an infinity has been generated, that a result
 is inexact, or that a signalling NaN has been encountered. If floating-point
 exceptions are enabled (unmasked), a hardware exception will be generated
 instead of setting these flags.
 */
struct IeeeFlags
{
nothrow @nogc:

private:
    // The x87 FPU status register is 16 bits.
    // The Pentium SSE2 status register is 32 bits.
    // The ARM and PowerPC FPSCR is a 32-bit register.
    // The SPARC FSR is a 32bit register (64 bits for SPARC 7 & 8, but high bits are uninteresting).
    // The RISC-V (32 & 64 bit) fcsr is 32-bit register.
    uint flags;

    version (CRuntime_Microsoft)
    {
        // Microsoft uses hardware-incompatible custom constants in fenv.h (core.stdc.fenv).
        // Applies to both x87 status word (16 bits) and SSE2 status word(32 bits).
        enum : int
        {
            INEXACT_MASK   = 0x20,
            UNDERFLOW_MASK = 0x10,
            OVERFLOW_MASK  = 0x08,
            DIVBYZERO_MASK = 0x04,
            INVALID_MASK   = 0x01,

            EXCEPTIONS_MASK = 0b11_1111
        }
        // Don't bother about subnormals, they are not supported on most CPUs.
        //  SUBNORMAL_MASK = 0x02;
    }
    else
    {
        enum : int
        {
            INEXACT_MASK    = core.stdc.fenv.FE_INEXACT,
            UNDERFLOW_MASK  = core.stdc.fenv.FE_UNDERFLOW,
            OVERFLOW_MASK   = core.stdc.fenv.FE_OVERFLOW,
            DIVBYZERO_MASK  = core.stdc.fenv.FE_DIVBYZERO,
            INVALID_MASK    = core.stdc.fenv.FE_INVALID,
            EXCEPTIONS_MASK = core.stdc.fenv.FE_ALL_EXCEPT,
        }
    }

    static uint getIeeeFlags() @trusted pure
    {
        version (InlineAsm_X87)
        {
            ushort sw;
          version (LDC)
          {
            asm pure nothrow @nogc { "fstsw %0" : "=m" (sw); }
          }
          else
          {
            asm pure nothrow @nogc { fstsw sw; }
          }

            // OR the result with the SSE2 status register (MXCSR).
            if (haveSSE)
            {
                uint mxcsr;
              version (LDC)
              {
                asm pure nothrow @nogc { "stmxcsr %0" : "=m" (mxcsr); }
              }
              else
              {
                asm pure nothrow @nogc { stmxcsr mxcsr; }
              }
                return (sw | mxcsr) & EXCEPTIONS_MASK;
            }
            else return sw & EXCEPTIONS_MASK;
        }
        else version (LDC)
        {
            version (PPC_Any)
            {
                return FloatingPointControl.getControlState();
            }
            else version (MIPS_Any)
            {
                return FloatingPointControl.getControlState();
            }
            else version (AArch64)
            {
                uint fpsr;
                asm pure nothrow @nogc { "mrs %0, FPSR" : "=r" (fpsr); }
                return fpsr & 0x1F;
            }
            else version (ARM)
            {
                const fpscr = FloatingPointControl.getControlState();
                return fpscr & 0x1F;
            }
            else
                assert(0, "Not yet supported");
        }
        else version (SPARC)
        {
           /*
               int retval;
               asm pure nothrow @nogc { st %fsr, retval; }
               return retval;
            */
           assert(0, "Not yet supported");
        }
        else version (ARM)
        {
            assert(false, "Not yet supported.");
        }
        else version (RISCV_Any)
        {
            mixin(`
            uint result = void;
            asm pure nothrow @nogc
            {
                "frflags %0" : "=r" (result);
            }
            return result;
            `);
        }
        else
            assert(0, "Not yet supported");
    }

    static void resetIeeeFlags() @trusted
    {
        version (InlineAsm_X87)
        {
          version (LDC)
          {
            asm nothrow @nogc { "fnclex" : : : "fpsw"; }
          }
          else
          {
            asm nothrow @nogc
            {
                fnclex;
            }
          }

            // Also clear exception flags in MXCSR, SSE's control register.
            if (haveSSE)
            {
                uint mxcsr;
              version (LDC)
              {
                asm nothrow @nogc { "stmxcsr %0" : "=m" (mxcsr); }
                mxcsr &= ~EXCEPTIONS_MASK;
                asm nothrow @nogc { "ldmxcsr %0" : : "m" (mxcsr) : "flags"; }
              }
              else
              {
                asm nothrow @nogc { stmxcsr mxcsr; }
                mxcsr &= ~EXCEPTIONS_MASK;
                asm nothrow @nogc { ldmxcsr mxcsr; }
              }
            }
        }
        else version (RISCV_Any)
        {
            mixin(`
            uint newValues = 0x0;
            asm pure nothrow @nogc
            {
                "fsflags %0" : : "r" (newValues);
            }
            `);
        }
        else version (LDC)
        {
            version (PPC_Any)
            {
                asm pure nothrow @nogc
                {
                    `mtfsb0 3
                     mtfsb0 4
                     mtfsb0 5
                     mtfsb0 6
                     mtfsb0 7
                     mtfsb0 8
                     mtfsb0 9
                     mtfsb0 10
                     mtfsb0 11
                     mtfsb0 12`;
                }
            }
            else version (MIPS_Any)
            {
                version (D_LP64) enum mask = 0xFFFFFF80u;
                else             enum mask = 0xFF80u;

                const newState = FloatingPointControl.getControlState() & mask;
                FloatingPointControl.setControlState(newState);
            }
            else version (AArch64)
            {
                uint fpsr;
                asm pure nothrow @nogc { "mrs %0, FPSR" : "=r" (fpsr); }
                fpsr &= ~0x1F;
                asm pure nothrow @nogc { "msr FPSR, %0" : : "r" (fpsr); }
            }
            else version (ARM)
            {
                const fpscr = FloatingPointControl.getControlState();
                FloatingPointControl.setControlState(fpscr & ~0x1F);
            }
            else
                assert(0, "Not yet supported");
        }
        else
        {
            /* SPARC:
              int tmpval;
              asm pure nothrow @nogc { st %fsr, tmpval; }
              tmpval &=0xFFFF_FC00;
              asm pure nothrow @nogc { ld tmpval, %fsr; }
            */
           assert(0, "Not yet supported");
        }
    }

public:
    /**
     * The result cannot be represented exactly, so rounding occurred.
     * Example: `x = sin(0.1);`
     */
    @property bool inexact() @safe const { return (flags & INEXACT_MASK) != 0; }

    /**
     * A zero was generated by underflow
     * Example: `x = real.min*real.epsilon/2;`
     */
    @property bool underflow() @safe const { return (flags & UNDERFLOW_MASK) != 0; }

    /**
     * An infinity was generated by overflow
     * Example: `x = real.max*2;`
     */
    @property bool overflow() @safe const { return (flags & OVERFLOW_MASK) != 0; }

    /**
     * An infinity was generated by division by zero
     * Example: `x = 3/0.0;`
     */
    @property bool divByZero() @safe const { return (flags & DIVBYZERO_MASK) != 0; }

    /**
     * A machine NaN was generated.
     * Example: `x = real.infinity * 0.0;`
     */
    @property bool invalid() @safe const { return (flags & INVALID_MASK) != 0; }
}

///
@optStrategy("none") // LDC
@safe unittest
{
    static void func() {
        int a = 10 * 10;
    }
    pragma(inline, false) static void blockopt(ref real x) {}
    real a = 3.5;
    // Set all the flags to zero
    resetIeeeFlags();
    assert(!ieeeFlags.divByZero);
    blockopt(a); // avoid constant propagation by the optimizer
    // Perform a division by zero.
    a /= 0.0L;
    assert(a == real.infinity);
    assert(ieeeFlags.divByZero);
    blockopt(a); // avoid constant propagation by the optimizer
    // Create a NaN
    a *= 0.0L;
    assert(ieeeFlags.invalid);
    assert(isNaN(a));

    // Check that calling func() has no effect on the
    // status flags.
    IeeeFlags f = ieeeFlags;
    func();
    assert(ieeeFlags == f);
}

version (LDC)
{
    unittest
    {
        pragma(msg, "ieeeFlags test disabled, see LDC Issue #888");
    }
}
else
@safe unittest
{
    import std.meta : AliasSeq;

    static struct Test
    {
        void delegate() @trusted action;
        bool function() @trusted ieeeCheck;
    }

    static foreach (T; AliasSeq!(float, double, real))
    {{
        T x; /* Needs to be here to trick -O. It would optimize away the
            calculations if x were local to the function literals. */
        auto tests = [
            Test(
                () { x = 1; x += 0.1L; },
                () => ieeeFlags.inexact
            ),
            Test(
                () { x = T.min_normal; x /= T.max; },
                () => ieeeFlags.underflow
            ),
            Test(
                () { x = T.max; x += T.max; },
                () => ieeeFlags.overflow
            ),
            Test(
                () { x = 1; x /= 0; },
                () => ieeeFlags.divByZero
            ),
            Test(
                () { x = 0; x /= 0; },
                () => ieeeFlags.invalid
            )
        ];
        foreach (test; tests)
        {
            resetIeeeFlags();
            assert(!test.ieeeCheck());
            test.action();
            assert(test.ieeeCheck());
        }
    }}
}

/// Set all of the floating-point status flags to false.
void resetIeeeFlags() @trusted nothrow @nogc
{
    IeeeFlags.resetIeeeFlags();
}

///
@optStrategy("none") // LDC, required for the IEEE flags check
@safe unittest
{
    pragma(inline, false) static void blockopt(ref real x) {}
    resetIeeeFlags();
    real a = 3.5;
    blockopt(a); // avoid constant propagation by the optimizer
    a /= 0.0L;
    blockopt(a); // avoid constant propagation by the optimizer
    assert(a == real.infinity);
    assert(ieeeFlags.divByZero);

    resetIeeeFlags();
    assert(!ieeeFlags.divByZero);
}

/// Returns: snapshot of the current state of the floating-point status flags
@property IeeeFlags ieeeFlags() @trusted pure nothrow @nogc
{
   return IeeeFlags(IeeeFlags.getIeeeFlags());
}

///
@optStrategy("none") // LDC, required for the IEEE flags check
@safe nothrow unittest
{
    pragma(inline, false) static void blockopt(ref real x) {}
    resetIeeeFlags();
    real a = 3.5;
    blockopt(a); // avoid constant propagation by the optimizer

    a /= 0.0L;
    assert(a == real.infinity);
    assert(ieeeFlags.divByZero);
    blockopt(a); // avoid constant propagation by the optimizer

    a *= 0.0L;
    assert(isNaN(a));
    assert(ieeeFlags.invalid);
}

} // IeeeFlagsSupport


version (FloatingPointControlSupport)
{

/** Control the Floating point hardware

  Change the IEEE754 floating-point rounding mode and the floating-point
  hardware exceptions.

  By default, the rounding mode is roundToNearest and all hardware exceptions
  are disabled. For most applications, debugging is easier if the $(I division
  by zero), $(I overflow), and $(I invalid operation) exceptions are enabled.
  These three are combined into a $(I severeExceptions) value for convenience.
  Note in particular that if $(I invalidException) is enabled, a hardware trap
  will be generated whenever an uninitialized floating-point variable is used.

  All changes are temporary. The previous state is restored at the
  end of the scope.


Example:
----
{
    FloatingPointControl fpctrl;

    // Enable hardware exceptions for division by zero, overflow to infinity,
    // invalid operations, and uninitialized floating-point variables.
    fpctrl.enableExceptions(FloatingPointControl.severeExceptions);

    // This will generate a hardware exception, if x is a
    // default-initialized floating point variable:
    real x; // Add `= 0` or even `= real.nan` to not throw the exception.
    real y = x * 3.0;

    // The exception is only thrown for default-uninitialized NaN-s.
    // NaN-s with other payload are valid:
    real z = y * real.nan; // ok

    // The set hardware exceptions and rounding modes will be disabled when
    // leaving this scope.
}
----

 */
struct FloatingPointControl
{
nothrow @nogc:

    alias RoundingMode = uint; ///

    version (StdDdoc)
    {
        enum : RoundingMode
        {
            /** IEEE rounding modes.
             * The default mode is roundToNearest.
             *
             *  roundingMask = A mask of all rounding modes.
             */
            roundToNearest,
            roundDown, /// ditto
            roundUp, /// ditto
            roundToZero, /// ditto
            roundingMask, /// ditto
        }
    }
    else version (CRuntime_Microsoft)
    {
        // Microsoft uses hardware-incompatible custom constants in fenv.h (core.stdc.fenv).
        enum : RoundingMode
        {
            roundToNearest = 0x0000,
            roundDown      = 0x0400,
            roundUp        = 0x0800,
            roundToZero    = 0x0C00,
            roundingMask   = roundToNearest | roundDown
                             | roundUp | roundToZero,
        }
    }
    else
    {
        enum : RoundingMode
        {
            roundToNearest = core.stdc.fenv.FE_TONEAREST,
            roundDown      = core.stdc.fenv.FE_DOWNWARD,
            roundUp        = core.stdc.fenv.FE_UPWARD,
            roundToZero    = core.stdc.fenv.FE_TOWARDZERO,
            roundingMask   = roundToNearest | roundDown
                             | roundUp | roundToZero,
        }
    }

    /***
     * Change the floating-point hardware rounding mode
     *
     * Changing the rounding mode in the middle of a function can interfere
     * with optimizations of floating point expressions, as the optimizer assumes
     * that the rounding mode does not change.
     * It is best to change the rounding mode only at the
     * beginning of the function, and keep it until the function returns.
     * It is also best to add the line:
     * ---
     * pragma(inline, false);
     * ---
     * as the first line of the function so it will not get inlined.
     * Params:
     *    newMode = the new rounding mode
     */
    @property void rounding(RoundingMode newMode) @trusted
    {
        initialize();
        setControlState((getControlState() & (-1 - roundingMask)) | (newMode & roundingMask));
    }

    /// Returns: the currently active rounding mode
    @property static RoundingMode rounding() @trusted pure
    {
        return cast(RoundingMode)(getControlState() & roundingMask);
    }

    alias ExceptionMask = uint; ///

    version (StdDdoc)
    {
        enum : ExceptionMask
        {
            /** IEEE hardware exceptions.
             *  By default, all exceptions are masked (disabled).
             *
             *  severeExceptions = The overflow, division by zero, and invalid
             *  exceptions.
             */
            subnormalException,
            inexactException, /// ditto
            underflowException, /// ditto
            overflowException, /// ditto
            divByZeroException, /// ditto
            invalidException, /// ditto
            severeExceptions, /// ditto
            allExceptions, /// ditto
        }
    }
    else version (ARM_Any)
    {
        enum : ExceptionMask
        {
            subnormalException    = 0x8000,
            inexactException      = 0x1000,
            underflowException    = 0x0800,
            overflowException     = 0x0400,
            divByZeroException    = 0x0200,
            invalidException      = 0x0100,
            severeExceptions   = overflowException | divByZeroException
                                 | invalidException,
            allExceptions      = severeExceptions | underflowException
                                 | inexactException | subnormalException,
        }
    }
    else version (PPC_Any)
    {
        enum : ExceptionMask
        {
            inexactException      = 0x0008,
            divByZeroException    = 0x0010,
            underflowException    = 0x0020,
            overflowException     = 0x0040,
            invalidException      = 0x0080,
            severeExceptions   = overflowException | divByZeroException
                                 | invalidException,
            allExceptions      = severeExceptions | underflowException
                                 | inexactException,
        }
    }
    else version (RISCV_Any)
    {
        enum : ExceptionMask
        {
            inexactException      = 0x01,
            divByZeroException    = 0x02,
            underflowException    = 0x04,
            overflowException     = 0x08,
            invalidException      = 0x10,
            severeExceptions   = overflowException | divByZeroException
                                 | invalidException,
            allExceptions      = severeExceptions | underflowException
                                 | inexactException,
        }
    }
    else version (HPPA)
    {
        enum : ExceptionMask
        {
            inexactException      = 0x01,
            underflowException    = 0x02,
            overflowException     = 0x04,
            divByZeroException    = 0x08,
            invalidException      = 0x10,
            severeExceptions   = overflowException | divByZeroException
                                 | invalidException,
            allExceptions      = severeExceptions | underflowException
                                 | inexactException,
        }
    }
    else version (MIPS_Any)
    {
        enum : ExceptionMask
        {
            inexactException      = 0x0080,
            divByZeroException    = 0x0400,
            overflowException     = 0x0200,
            underflowException    = 0x0100,
            invalidException      = 0x0800,
            severeExceptions   = overflowException | divByZeroException
                                 | invalidException,
            allExceptions      = severeExceptions | underflowException
                                 | inexactException,
        }
    }
    else version (SPARC_Any)
    {
        enum : ExceptionMask
        {
            inexactException      = 0x0800000,
            divByZeroException    = 0x1000000,
            overflowException     = 0x4000000,
            underflowException    = 0x2000000,
            invalidException      = 0x8000000,
            severeExceptions   = overflowException | divByZeroException
                                 | invalidException,
            allExceptions      = severeExceptions | underflowException
                                 | inexactException,
        }
    }
    else version (IBMZ_Any)
    {
        enum : ExceptionMask
        {
            inexactException      = 0x08000000,
            divByZeroException    = 0x40000000,
            overflowException     = 0x20000000,
            underflowException    = 0x10000000,
            invalidException      = 0x80000000,
            severeExceptions   = overflowException | divByZeroException
                                 | invalidException,
            allExceptions      = severeExceptions | underflowException
                                 | inexactException,
        }
    }
    else version (X86_Any)
    {
        enum : ExceptionMask
        {
            inexactException      = 0x20,
            underflowException    = 0x10,
            overflowException     = 0x08,
            divByZeroException    = 0x04,
            subnormalException    = 0x02,
            invalidException      = 0x01,
            severeExceptions   = overflowException | divByZeroException
                                 | invalidException,
            allExceptions      = severeExceptions | underflowException
                                 | inexactException | subnormalException,
        }
    }
    else
        static assert(false, "Not implemented for this architecture");

    version (ARM_Any)
    {
        static bool hasExceptionTraps_impl() @safe
        {
            auto oldState = getControlState();
            // If exceptions are not supported, we set the bit but read it back as zero
            // https://sourceware.org/ml/libc-ports/2012-06/msg00091.html
            setControlState(oldState | divByZeroException);
            immutable result = (getControlState() & allExceptions) != 0;
            setControlState(oldState);
            return result;
        }
    }

    /// Returns: true if the current FPU supports exception trapping
    @property static bool hasExceptionTraps() @safe pure
    {
        version (X86_Any)
            return true;
        else version (PPC_Any)
            return true;
        else version (MIPS_Any)
            return true;
        else version (ARM_Any)
        {
            // The hasExceptionTraps_impl function is basically pure,
            // as it restores all global state
            auto fptr = ( () @trusted => cast(bool function() @safe
                pure nothrow @nogc)&hasExceptionTraps_impl)();
            return fptr();
        }
        else
            assert(0, "Not yet supported");
    }

    /// Enable (unmask) specific hardware exceptions. Multiple exceptions may be ORed together.
    void enableExceptions(ExceptionMask exceptions) @trusted
    {
        assert(hasExceptionTraps);
        initialize();
        version (X86_Any)
            setControlState(getControlState() & ~(exceptions & allExceptions));
        else
            setControlState(getControlState() | (exceptions & allExceptions));
    }

    /// Disable (mask) specific hardware exceptions. Multiple exceptions may be ORed together.
    void disableExceptions(ExceptionMask exceptions) @trusted
    {
        assert(hasExceptionTraps);
        initialize();
        version (X86_Any)
            setControlState(getControlState() | (exceptions & allExceptions));
        else
            setControlState(getControlState() & ~(exceptions & allExceptions));
    }

    /// Returns: the exceptions which are currently enabled (unmasked)
    @property static ExceptionMask enabledExceptions() @trusted pure
    {
        assert(hasExceptionTraps);
        version (X86_Any)
            return (getControlState() & allExceptions) ^ allExceptions;
        else
            return (getControlState() & allExceptions);
    }

    ///  Clear all pending exceptions, then restore the original exception state and rounding mode.
    ~this() @trusted
    {
        clearExceptions();
        if (initialized)
            setControlState(savedState);
    }

private:
    ControlState savedState;

    bool initialized = false;

    version (ARM_Any)
    {
        alias ControlState = uint;
    }
    else version (HPPA)
    {
        alias ControlState = uint;
    }
    else version (PPC_Any)
    {
        alias ControlState = uint;
    }
    else version (RISCV_Any)
    {
        alias ControlState = uint;
    }
    else version (MIPS_Any)
    {
        alias ControlState = uint;
    }
    else version (SPARC_Any)
    {
        alias ControlState = ulong;
    }
    else version (IBMZ_Any)
    {
        alias ControlState = uint;
    }
    else version (X86_Any)
    {
        alias ControlState = ushort;
    }
    else
        static assert(false, "Not implemented for this architecture");

    void initialize() @safe
    {
        // BUG: This works around the absence of this() constructors.
        if (initialized) return;
        clearExceptions();
        savedState = getControlState();
        initialized = true;
    }

    // Clear all pending exceptions
    static void clearExceptions() @safe
    {
        version (LDC)
        {
            version (X86_Any)
            {
                resetIeeeFlags();
            }
            else version (PPC_Any)
            {
                asm pure nothrow @nogc @safe
                {
                    `mtfsb0 24
                     mtfsb0 25
                     mtfsb0 26
                     mtfsb0 27
                     mtfsb0 28`;
                }
            }
            else version (MIPS_Any)
            {
                version (D_LP64) enum mask = 0xFFFFF07Fu;
                else             enum mask = 0xF07Fu;

                const cs = getControlState();
                setControlState(cs & mask);
            }
            else version (ARM_Any)
            {
                resetIeeeFlags();
            }
            else
                static assert(false, "Not implemented for this architecture");
        }
        else version (IeeeFlagsSupport)
            resetIeeeFlags();
        else
            static assert(false, "Not implemented for this architecture");
    }

    // Read from the control register
    static ControlState getControlState() @trusted pure
    {
        version (LDC)
        {
            ControlState cont;

            version (X86)
            {
                asm pure nothrow @nogc
                {
                    `xor %%eax, %%eax
                     fstcw %0`
                    : "=m" (cont)
                    :
                    : "eax";
                }
            }
            else version (X86_64)
            {
                asm pure nothrow @nogc
                {
                    `xor %%rax, %%rax
                     fstcw %0`
                    : "=m" (cont)
                    :
                    : "rax";
                }
            }
            else version (PPC_Any)
            {
                double fspr;
                asm pure nothrow @nogc { "mffs %0" : "=f" (fspr); }
                cont = cast(ControlState) *cast(ulong*) &fspr;
            }
            else version (MIPS_Any)
            {
                asm pure nothrow @nogc
                {
                    `.set noat
                     cfc1 %0, $31
                     .set at`
                    : "=r" (cont);
                }
            }
            else version (AArch64)
            {
                asm pure nothrow @nogc { "mrs %0, FPCR" : "=r" (cont); }
            }
            else version (ARM)
            {
                asm pure nothrow @nogc { "vmrs %0, FPSCR" : "=r" (cont); }
            }
            else
                assert(0, "Not yet supported");

            return cont;
        }
        else version (D_InlineAsm_X86)
        {
            short cont;
            asm pure nothrow @nogc
            {
                xor EAX, EAX;
                fstcw cont;
            }
            return cont;
        }
        else version (D_InlineAsm_X86_64)
        {
            short cont;
            asm pure nothrow @nogc
            {
                xor RAX, RAX;
                fstcw cont;
            }
            return cont;
        }
        else version (RISCV_Any)
        {
            mixin(`
            ControlState cont;
            asm pure nothrow @nogc
            {
                "frcsr %0" : "=r" (cont);
            }
            return cont;
            `);
        }
        else
            assert(0, "Not yet supported");
    }

    // Set the control register
    static void setControlState(ControlState newState) @trusted
    {
        version (InlineAsm_X86_Any)
        {
          version (LDC)
          {
            asm nothrow @nogc
            {
                `fclex
                 fldcw %0`
                :
                : "m" (newState)
                : "fpsw";
            }
          }
          else
          {
            asm nothrow @nogc
            {
                fclex;
                fldcw newState;
            }
          }

            // Also update MXCSR, SSE's control register.
            if (haveSSE)
            {
                uint mxcsr;
              version (LDC)
              {
                asm nothrow @nogc { "stmxcsr %0" : "=m" (mxcsr); }
              }
              else
              {
                asm nothrow @nogc { stmxcsr mxcsr; }
              }

                /* In the FPU control register, rounding mode is in bits 10 and
                11. In MXCSR it's in bits 13 and 14. */
                mxcsr &= ~(roundingMask << 3);             // delete old rounding mode
                mxcsr |= (newState & roundingMask) << 3;   // write new rounding mode

                /* In the FPU control register, masks are bits 0 through 5.
                In MXCSR they're 7 through 12. */
                mxcsr &= ~(allExceptions << 7);            // delete old masks
                mxcsr |= (newState & allExceptions) << 7;  // write new exception masks

              version (LDC)
              {
                asm nothrow @nogc { "ldmxcsr %0" : : "m" (mxcsr) : "flags"; }
              }
              else
              {
                asm nothrow @nogc { ldmxcsr mxcsr; }
              }
            }
        }
        else version (RISCV_Any)
        {
            mixin(`
            asm pure nothrow @nogc
            {
                "fscsr %0" : : "r" (newState);
            }
            `);
        }
        else version (LDC)
        {
            version (PPC_Any)
            {
                ulong tmpState = newState;
                double fspr = *cast(double*) &tmpState;
                asm nothrow @nogc { "mtfsf 0x0f, %0" : : "f" (fspr); }
            }
            else version (MIPS_Any)
            {
                asm nothrow @nogc
                {
                    `.set noat
                     ctc1 %0, $31
                     .set at`
                    :
                    : "r" (newState);
                }
            }
            else version (AArch64)
            {
                asm nothrow @nogc { "msr FPCR, %0" : : "r" (newState); }
            }
            else version (ARM)
            {
                asm nothrow @nogc { "vmsr FPSCR, %0" : : "r" (newState); }
            }
            else
                assert(0, "Not yet supported");
        }
        else
            assert(0, "Not yet supported");
    }
}

///
@optStrategy("none") // LDC
@safe unittest
{
    FloatingPointControl fpctrl;

    fpctrl.rounding = FloatingPointControl.roundDown;
    assert(lrint(1.5) == 1.0);

    fpctrl.rounding = FloatingPointControl.roundUp;
    assert(lrint(1.4) == 2.0);

    fpctrl.rounding = FloatingPointControl.roundToNearest;
    assert(lrint(1.5) == 2.0);
}

@safe unittest
{
    void ensureDefaults()
    {
        assert(FloatingPointControl.rounding
               == FloatingPointControl.roundToNearest);
        if (FloatingPointControl.hasExceptionTraps)
            assert(FloatingPointControl.enabledExceptions == 0);
    }

    {
        FloatingPointControl ctrl;
    }
    ensureDefaults();

    {
        FloatingPointControl ctrl;
        ctrl.rounding = FloatingPointControl.roundDown;
        assert(FloatingPointControl.rounding == FloatingPointControl.roundDown);
    }
    ensureDefaults();

    if (FloatingPointControl.hasExceptionTraps)
    {
        FloatingPointControl ctrl;
        ctrl.enableExceptions(FloatingPointControl.divByZeroException
                              | FloatingPointControl.overflowException);
        assert(ctrl.enabledExceptions ==
               (FloatingPointControl.divByZeroException
                | FloatingPointControl.overflowException));

        ctrl.rounding = FloatingPointControl.roundUp;
        assert(FloatingPointControl.rounding == FloatingPointControl.roundUp);
    }
    ensureDefaults();
}

version (LDC)
{
    // TODO: most likely issue #888 again, verify
    // Linux x86_64: debug works, release fails
    // Win64: debug and release fail
}
else
@safe unittest // rounding
{
    import std.meta : AliasSeq;

    static foreach (T; AliasSeq!(float, double, real))
    {{
        /* Be careful with changing the rounding mode, it interferes
         * with common subexpressions. Changing rounding modes should
         * be done with separate functions that are not inlined.
         */

        {
            static T addRound(T)(uint rm)
            {
                pragma(inline, false) static void blockopt(ref T x) {}
                pragma(inline, false);
                FloatingPointControl fpctrl;
                fpctrl.rounding = rm;
                T x = 1;
                blockopt(x); // avoid constant propagation by the optimizer
                x += 0.1L;
                return x;
            }

            T u = addRound!(T)(FloatingPointControl.roundUp);
            T d = addRound!(T)(FloatingPointControl.roundDown);
            T z = addRound!(T)(FloatingPointControl.roundToZero);

            assert(u > d);
            assert(z == d);
        }

        {
            static T subRound(T)(uint rm)
            {
                pragma(inline, false) static void blockopt(ref T x) {}
                pragma(inline, false);
                FloatingPointControl fpctrl;
                fpctrl.rounding = rm;
                T x = -1;
                blockopt(x); // avoid constant propagation by the optimizer
                x -= 0.1L;
                return x;
            }

            T u = subRound!(T)(FloatingPointControl.roundUp);
            T d = subRound!(T)(FloatingPointControl.roundDown);
            T z = subRound!(T)(FloatingPointControl.roundToZero);

            assert(u > d);
            assert(z == u);
        }
    }}
}

} // FloatingPointControlSupport


/*********************************
 * Determines if $(D_PARAM x) is NaN.
 * Params:
 *  x = a floating point number.
 * Returns:
 *  `true` if $(D_PARAM x) is Nan.
 */
bool isNaN(X)(X x) @nogc @trusted pure nothrow
if (isFloatingPoint!(X))
{
    version (all)
    {
        return x != x;
    }
    else
    {
        /*
        Code kept for historical context. At least on Intel, the simple test
        x != x uses one dedicated instruction (ucomiss/ucomisd) that runs in one
        cycle. Code for 80- and 128-bits is larger but still smaller than the
        integrals-based solutions below. Future revisions may enable the code
        below conditionally depending on hardware.
        */
        alias F = floatTraits!(X);
        static if (F.realFormat == RealFormat.ieeeSingle)
        {
            const uint p = *cast(uint *)&x;
            // Sign bit (MSB) is irrelevant so mask it out.
            // Next 8 bits should be all set.
            // At least one bit among the least significant 23 bits should be set.
            return (p & 0x7FFF_FFFF) > 0x7F80_0000;
        }
        else static if (F.realFormat == RealFormat.ieeeDouble)
        {
            const ulong  p = *cast(ulong *)&x;
            // Sign bit (MSB) is irrelevant so mask it out.
            // Next 11 bits should be all set.
            // At least one bit among the least significant 52 bits should be set.
            return (p & 0x7FFF_FFFF_FFFF_FFFF) > 0x7FF0_0000_0000_0000;
        }
        else static if (F.realFormat == RealFormat.ieeeExtended ||
                        F.realFormat == RealFormat.ieeeExtended53)
        {
            const ushort e = F.EXPMASK & (cast(ushort *)&x)[F.EXPPOS_SHORT];
            const ulong ps = *cast(ulong *)&x;
            return e == F.EXPMASK &&
                ps & 0x7FFF_FFFF_FFFF_FFFF; // not infinity
        }
        else static if (F.realFormat == RealFormat.ieeeQuadruple)
        {
            const ushort e = F.EXPMASK & (cast(ushort *)&x)[F.EXPPOS_SHORT];
            const ulong psLsb = (cast(ulong *)&x)[MANTISSA_LSB];
            const ulong psMsb = (cast(ulong *)&x)[MANTISSA_MSB];
            return e == F.EXPMASK &&
                (psLsb | (psMsb& 0x0000_FFFF_FFFF_FFFF)) != 0;
        }
        else
        {
            return x != x;
        }
    }
}

///
@safe pure nothrow @nogc unittest
{
    assert( isNaN(float.init));
    assert( isNaN(-double.init));
    assert( isNaN(real.nan));
    assert( isNaN(-real.nan));
    assert(!isNaN(cast(float) 53.6));
    assert(!isNaN(cast(real)-53.6));
}

@safe pure nothrow @nogc unittest
{
    import std.meta : AliasSeq;

    static foreach (T; AliasSeq!(float, double, real))
    {{
        // CTFE-able tests
        assert(isNaN(T.init));
        assert(isNaN(-T.init));
        assert(isNaN(T.nan));
        assert(isNaN(-T.nan));
        assert(!isNaN(T.infinity));
        assert(!isNaN(-T.infinity));
        assert(!isNaN(cast(T) 53.6));
        assert(!isNaN(cast(T)-53.6));

        // Runtime tests
        shared T f;
        f = T.init;
        assert(isNaN(f));
        assert(isNaN(-f));
        f = T.nan;
        assert(isNaN(f));
        assert(isNaN(-f));
        f = T.infinity;
        assert(!isNaN(f));
        assert(!isNaN(-f));
        f = cast(T) 53.6;
        assert(!isNaN(f));
        assert(!isNaN(-f));
    }}
}

/*********************************
 * Determines if $(D_PARAM x) is finite.
 * Params:
 *  x = a floating point number.
 * Returns:
 *  `true` if $(D_PARAM x) is finite.
 */
bool isFinite(X)(X x) @trusted pure nothrow @nogc
{
    static if (__traits(isFloating, X))
        if (__ctfe)
            return x == x && x != X.infinity && x != -X.infinity;
    alias F = floatTraits!(X);
    ushort* pe = cast(ushort *)&x;
    return (pe[F.EXPPOS_SHORT] & F.EXPMASK) != F.EXPMASK;
}

///
@safe pure nothrow @nogc unittest
{
    assert( isFinite(1.23f));
    assert( isFinite(float.max));
    assert( isFinite(float.min_normal));
    assert(!isFinite(float.nan));
    assert(!isFinite(float.infinity));
}

@safe pure nothrow @nogc unittest
{
    assert(isFinite(1.23));
    assert(isFinite(double.max));
    assert(isFinite(double.min_normal));
    assert(!isFinite(double.nan));
    assert(!isFinite(double.infinity));

    assert(isFinite(1.23L));
    assert(isFinite(real.max));
    assert(isFinite(real.min_normal));
    assert(!isFinite(real.nan));
    assert(!isFinite(real.infinity));

    //CTFE
    static assert(isFinite(1.23));
    static assert(isFinite(double.max));
    static assert(isFinite(double.min_normal));
    static assert(!isFinite(double.nan));
    static assert(!isFinite(double.infinity));

    static assert(isFinite(1.23L));
    static assert(isFinite(real.max));
    static assert(isFinite(real.min_normal));
    static assert(!isFinite(real.nan));
    static assert(!isFinite(real.infinity));
}


/*********************************
 * Determines if $(D_PARAM x) is normalized.
 *
 * A normalized number must not be zero, subnormal, infinite nor $(NAN).
 *
 * Params:
 *  x = a floating point number.
 * Returns:
 *  `true` if $(D_PARAM x) is normalized.
 */

/* Need one for each format because subnormal floats might
 * be converted to normal reals.
 */
bool isNormal(X)(X x) @trusted pure nothrow @nogc
{
    static if (__traits(isFloating, X))
        if (__ctfe)
            return (x <= -X.min_normal && x != -X.infinity) || (x >= X.min_normal && x != X.infinity);
    alias F = floatTraits!(X);
    ushort e = F.EXPMASK & (cast(ushort *)&x)[F.EXPPOS_SHORT];
    return (e != F.EXPMASK && e != 0);
}

///
@safe pure nothrow @nogc unittest
{
    float f = 3;
    double d = 500;
    real e = 10e+48;

    assert(isNormal(f));
    assert(isNormal(d));
    assert(isNormal(e));
    f = d = e = 0;
    assert(!isNormal(f));
    assert(!isNormal(d));
    assert(!isNormal(e));
    assert(!isNormal(real.infinity));
    assert(isNormal(-real.max));
    assert(!isNormal(real.min_normal/4));

}

@safe pure nothrow @nogc unittest
{
    // CTFE
    enum float f = 3;
    enum double d = 500;
    enum real e = 10e+48;

    static assert(isNormal(f));
    static assert(isNormal(d));
    static assert(isNormal(e));

    static assert(!isNormal(0.0f));
    static assert(!isNormal(0.0));
    static assert(!isNormal(0.0L));
    static assert(!isNormal(real.infinity));
    static assert(isNormal(-real.max));
    static assert(!isNormal(real.min_normal/4));
}

/*********************************
 * Determines if $(D_PARAM x) is subnormal.
 *
 * Subnormals (also known as "denormal number"), have a 0 exponent
 * and a 0 most significant mantissa bit.
 *
 * Params:
 *  x = a floating point number.
 * Returns:
 *  `true` if $(D_PARAM x) is a denormal number.
 */
bool isSubnormal(X)(X x) @trusted pure nothrow @nogc
{
    static if (__traits(isFloating, X))
        if (__ctfe)
            return -X.min_normal < x && x < X.min_normal;
    /*
        Need one for each format because subnormal floats might
        be converted to normal reals.
    */
    alias F = floatTraits!(X);
    static if (F.realFormat == RealFormat.ieeeSingle)
    {
        uint *p = cast(uint *)&x;
        return (*p & F.EXPMASK_INT) == 0 && *p & F.MANTISSAMASK_INT;
    }
    else static if (F.realFormat == RealFormat.ieeeDouble)
    {
        uint *p = cast(uint *)&x;
        return (p[MANTISSA_MSB] & F.EXPMASK_INT) == 0
            && (p[MANTISSA_LSB] || p[MANTISSA_MSB] & F.MANTISSAMASK_INT);
    }
    else static if (F.realFormat == RealFormat.ieeeQuadruple)
    {
        ushort e = F.EXPMASK & (cast(ushort *)&x)[F.EXPPOS_SHORT];
        long*   ps = cast(long *)&x;
        return (e == 0 &&
          ((ps[MANTISSA_LSB]|(ps[MANTISSA_MSB]& 0x0000_FFFF_FFFF_FFFF)) != 0));
    }
    else static if (F.realFormat == RealFormat.ieeeExtended ||
                    F.realFormat == RealFormat.ieeeExtended53)
    {
        ushort* pe = cast(ushort *)&x;
        long*   ps = cast(long *)&x;

        return (pe[F.EXPPOS_SHORT] & F.EXPMASK) == 0 && *ps > 0;
    }
    else
    {
        static assert(false, "Not implemented for this architecture");
    }
}

///
@safe pure nothrow @nogc unittest
{
    import std.meta : AliasSeq;

    static foreach (T; AliasSeq!(float, double, real))
    {{
        T f;
        for (f = 1.0; !isSubnormal(f); f /= 2)
            assert(f != 0);
    }}
}

@safe pure nothrow @nogc unittest
{
    static bool subnormalTest(T)()
    {
        T f;
        for (f = 1.0; !isSubnormal(f); f /= 2)
            if (f == 0)
                return false;
        return true;
    }
    static assert(subnormalTest!float());
    static assert(subnormalTest!double());
    static assert(subnormalTest!real());
}

/*********************************
 * Determines if $(D_PARAM x) is $(PLUSMN)$(INFIN).
 * Params:
 *  x = a floating point number.
 * Returns:
 *  `true` if $(D_PARAM x) is $(PLUSMN)$(INFIN).
 */
bool isInfinity(X)(X x) @nogc @trusted pure nothrow
if (isFloatingPoint!(X))
{
    alias F = floatTraits!(X);
    static if (F.realFormat == RealFormat.ieeeSingle)
    {
        return ((*cast(uint *)&x) & 0x7FFF_FFFF) == 0x7F80_0000;
    }
    else static if (F.realFormat == RealFormat.ieeeDouble)
    {
        return ((*cast(ulong *)&x) & 0x7FFF_FFFF_FFFF_FFFF)
            == 0x7FF0_0000_0000_0000;
    }
    else static if (F.realFormat == RealFormat.ieeeExtended ||
                    F.realFormat == RealFormat.ieeeExtended53)
    {
        const ushort e = cast(ushort)(F.EXPMASK & (cast(ushort *)&x)[F.EXPPOS_SHORT]);
        const ulong ps = *cast(ulong *)&x;

        // On Motorola 68K, infinity can have hidden bit = 1 or 0. On x86, it is always 1.
        return e == F.EXPMASK && (ps & 0x7FFF_FFFF_FFFF_FFFF) == 0;
    }
    else static if (F.realFormat == RealFormat.ieeeQuadruple)
    {
        const long psLsb = (cast(long *)&x)[MANTISSA_LSB];
        const long psMsb = (cast(long *)&x)[MANTISSA_MSB];
        return (psLsb == 0)
            && (psMsb & 0x7FFF_FFFF_FFFF_FFFF) == 0x7FFF_0000_0000_0000;
    }
    else
    {
        return (x < -X.max) || (X.max < x);
    }
}

///
@nogc @safe pure nothrow unittest
{
    assert(!isInfinity(float.init));
    assert(!isInfinity(-float.init));
    assert(!isInfinity(float.nan));
    assert(!isInfinity(-float.nan));
    assert(isInfinity(float.infinity));
    assert(isInfinity(-float.infinity));
    assert(isInfinity(-1.0f / 0.0f));
}

@safe pure nothrow @nogc unittest
{
    // CTFE-able tests
    assert(!isInfinity(double.init));
    assert(!isInfinity(-double.init));
    assert(!isInfinity(double.nan));
    assert(!isInfinity(-double.nan));
    assert(isInfinity(double.infinity));
    assert(isInfinity(-double.infinity));
    assert(isInfinity(-1.0 / 0.0));

    assert(!isInfinity(real.init));
    assert(!isInfinity(-real.init));
    assert(!isInfinity(real.nan));
    assert(!isInfinity(-real.nan));
    assert(isInfinity(real.infinity));
    assert(isInfinity(-real.infinity));
    assert(isInfinity(-1.0L / 0.0L));

    // Runtime tests
    shared float f;
    f = float.init;
    assert(!isInfinity(f));
    assert(!isInfinity(-f));
    f = float.nan;
    assert(!isInfinity(f));
    assert(!isInfinity(-f));
    f = float.infinity;
    assert(isInfinity(f));
    assert(isInfinity(-f));
    f = (-1.0f / 0.0f);
    assert(isInfinity(f));

    shared double d;
    d = double.init;
    assert(!isInfinity(d));
    assert(!isInfinity(-d));
    d = double.nan;
    assert(!isInfinity(d));
    assert(!isInfinity(-d));
    d = double.infinity;
    assert(isInfinity(d));
    assert(isInfinity(-d));
    d = (-1.0 / 0.0);
    assert(isInfinity(d));

    shared real e;
    e = real.init;
    assert(!isInfinity(e));
    assert(!isInfinity(-e));
    e = real.nan;
    assert(!isInfinity(e));
    assert(!isInfinity(-e));
    e = real.infinity;
    assert(isInfinity(e));
    assert(isInfinity(-e));
    e = (-1.0L / 0.0L);
    assert(isInfinity(e));
}

@nogc @safe pure nothrow unittest
{
    import std.meta : AliasSeq;
    static bool foo(T)(inout T x) { return isInfinity(x); }
    foreach (T; AliasSeq!(float, double, real))
    {
        assert(!foo(T(3.14f)));
        assert(foo(T.infinity));
    }
}

/*********************************
 * Is the binary representation of x identical to y?
 */
bool isIdentical(real x, real y) @trusted pure nothrow @nogc
{
    // We're doing a bitwise comparison so the endianness is irrelevant.
    long*   pxs = cast(long *)&x;
    long*   pys = cast(long *)&y;
    alias F = floatTraits!(real);
    static if (F.realFormat == RealFormat.ieeeDouble)
    {
        return pxs[0] == pys[0];
    }
    else static if (F.realFormat == RealFormat.ieeeQuadruple)
    {
        return pxs[0] == pys[0] && pxs[1] == pys[1];
    }
    else static if (F.realFormat == RealFormat.ieeeExtended)
    {
        ushort* pxe = cast(ushort *)&x;
        ushort* pye = cast(ushort *)&y;
        return pxe[4] == pye[4] && pxs[0] == pys[0];
    }
    else
    {
        assert(0, "isIdentical not implemented");
    }
}

///
@safe @nogc pure nothrow unittest
{
    assert( isIdentical(0.0, 0.0));
    assert( isIdentical(1.0, 1.0));
    assert( isIdentical(real.infinity, real.infinity));
    assert( isIdentical(-real.infinity, -real.infinity));

    assert(!isIdentical(0.0, -0.0));
    assert(!isIdentical(real.nan, -real.nan));
    assert(!isIdentical(real.infinity, -real.infinity));
}

/*********************************
 * Return 1 if sign bit of e is set, 0 if not.
 */
int signbit(X)(X x) @nogc @trusted pure nothrow
{
    if (__ctfe)
    {
        double dval = cast(double) x; // Precision can increase or decrease but sign won't change (even NaN).
        return 0 > *cast(long*) &dval;
    }

    alias F = floatTraits!(X);
    return ((cast(ubyte *)&x)[F.SIGNPOS_BYTE] & 0x80) != 0;
}

// On AArch64, negating a NaN doesn't flip the sign bit.
// This should be fixed with LLVM 10's fneg instruction, see
// http://lists.llvm.org/pipermail/llvm-dev/2018-September/126017.html.
version (LDC) version (AArch64) version = LDC_AArch64;

///
@nogc @safe pure nothrow unittest
{
    assert(!signbit(float.nan));
  version (LDC_AArch64) {} else
  {
    assert(signbit(-float.nan));
  }
    assert(!signbit(168.1234f));
    assert(signbit(-168.1234f));
    assert(!signbit(0.0f));
    assert(signbit(-0.0f));
    assert(signbit(-float.max));
    assert(!signbit(float.max));

    assert(!signbit(double.nan));
  version (LDC_AArch64) {} else
  {
    assert(signbit(-double.nan));
  }
    assert(!signbit(168.1234));
    assert(signbit(-168.1234));
    assert(!signbit(0.0));
    assert(signbit(-0.0));
    assert(signbit(-double.max));
    assert(!signbit(double.max));

    assert(!signbit(real.nan));
  version (LDC_AArch64) {} else
  {
    assert(signbit(-real.nan));
  }
    assert(!signbit(168.1234L));
    assert(signbit(-168.1234L));
    assert(!signbit(0.0L));
    assert(signbit(-0.0L));
    assert(signbit(-real.max));
    assert(!signbit(real.max));
}

@nogc @safe pure nothrow unittest
{
    // CTFE
    static assert(!signbit(float.nan));
  version (LDC_AArch64) {} else
  {
    static assert(signbit(-float.nan));
  }
    static assert(!signbit(168.1234f));
    static assert(signbit(-168.1234f));
    static assert(!signbit(0.0f));
    static assert(signbit(-0.0f));
    static assert(signbit(-float.max));
    static assert(!signbit(float.max));

    static assert(!signbit(double.nan));
  version (LDC_AArch64) {} else
  {
    static assert(signbit(-double.nan));
  }
    static assert(!signbit(168.1234));
    static assert(signbit(-168.1234));
    static assert(!signbit(0.0));
    static assert(signbit(-0.0));
    static assert(signbit(-double.max));
    static assert(!signbit(double.max));

    static assert(!signbit(real.nan));
  version (LDC_AArch64) {} else
  {
    static assert(signbit(-real.nan));
  }
    static assert(!signbit(168.1234L));
    static assert(signbit(-168.1234L));
    static assert(!signbit(0.0L));
    static assert(signbit(-0.0L));
    static assert(signbit(-real.max));
    static assert(!signbit(real.max));
}

/**
Params:
    to = the numeric value to use
    from = the sign value to use
Returns:
    a value composed of to with from's sign bit.
 */
pragma(inline, true) // LDC
R copysign(R, X)(R to, X from) @trusted pure nothrow @nogc
if (isFloatingPoint!(R) && isFloatingPoint!(X))
{
    if (__ctfe)
    {
        return signbit(to) == signbit(from) ? to : -to;
    }

  version (AndroidX64)
  {
    static if (is(Unqual!R == real))
    {
      // LLVM gets confused by the llvm.copysign.f128 intrinsic on x64, so call
      // copysignl directly for reals instead.
      return core.stdc.math.copysignl(to, cast(R) from);
    }
    else
    {
      return llvm_copysign(to, cast(R) from);
    }
  }
  else version (LDC)
  {
    return llvm_copysign(to, cast(R) from);
  }
  else
  {
    ubyte* pto   = cast(ubyte *)&to;
    const ubyte* pfrom = cast(ubyte *)&from;

    alias T = floatTraits!(R);
    alias F = floatTraits!(X);
    pto[T.SIGNPOS_BYTE] &= 0x7F;
    pto[T.SIGNPOS_BYTE] |= pfrom[F.SIGNPOS_BYTE] & 0x80;
    return to;
  }
}

/// ditto
R copysign(R, X)(X to, R from) @trusted pure nothrow @nogc
if (isIntegral!(X) && isFloatingPoint!(R))
{
    return copysign(cast(R) to, from);
}

///
@safe pure nothrow @nogc unittest
{
    assert(copysign(1.0, 1.0) == 1.0);
    assert(copysign(1.0, -0.0) == -1.0);
    assert(copysign(1UL, -1.0) == -1.0);
    assert(copysign(-1.0, -1.0) == -1.0);

    assert(copysign(real.infinity, -1.0) == -real.infinity);
    assert(copysign(real.nan, 1.0) is real.nan);
    assert(copysign(-real.nan, 1.0) is real.nan);
    assert(copysign(real.nan, -1.0) is -real.nan);
}

@safe pure nothrow @nogc unittest
{
    import std.meta : AliasSeq;

    static foreach (X; AliasSeq!(float, double, real, int, long))
    {
        static foreach (Y; AliasSeq!(float, double, real))
        {{
            X x = 21;
            Y y = 23.8;
            Y e = void;

            e = copysign(x, y);
            assert(e == 21.0);

            e = copysign(-x, y);
            assert(e == 21.0);

            e = copysign(x, -y);
            assert(e == -21.0);

            e = copysign(-x, -y);
            assert(e == -21.0);

            static if (isFloatingPoint!X)
            {
                e = copysign(X.nan, y);
                assert(isNaN(e) && !signbit(e));

                e = copysign(X.nan, -y);
                assert(isNaN(e) && signbit(e));
            }
        }}
    }
    // CTFE
    static foreach (X; AliasSeq!(float, double, real, int, long))
    {
        static foreach (Y; AliasSeq!(float, double, real))
        {{
            enum X x = 21;
            enum Y y = 23.8;

            assert(21.0 == copysign(x, y));
            assert(21.0 == copysign(-x, y));
            assert(-21.0 == copysign(x, -y));
            assert(-21.0 == copysign(-x, -y));

            static if (isFloatingPoint!X)
            {
                static assert(isNaN(copysign(X.nan, y)) && !signbit(copysign(X.nan, y)));
                assert(isNaN(copysign(X.nan, -y)) && signbit(copysign(X.nan, -y)));
            }
        }}
    }
}

/*********************************
Returns `-1` if $(D x < 0), `x` if $(D x == 0), `1` if
$(D x > 0), and $(NAN) if x==$(NAN).
 */
F sgn(F)(F x) @safe pure nothrow @nogc
if (isFloatingPoint!F || isIntegral!F)
{
    // @@@TODO@@@: make this faster
    return x > 0 ? 1 : x < 0 ? -1 : x;
}

///
@safe pure nothrow @nogc unittest
{
    assert(sgn(168.1234) == 1);
    assert(sgn(-168.1234) == -1);
    assert(sgn(0.0) == 0);
    assert(sgn(-0.0) == 0);
}

// Functions for NaN payloads
/*
 * A 'payload' can be stored in the significand of a $(NAN). One bit is required
 * to distinguish between a quiet and a signalling $(NAN). This leaves 22 bits
 * of payload for a float; 51 bits for a double; 62 bits for an 80-bit real;
 * and 111 bits for a 128-bit quad.
*/
/**
 * Create a quiet $(NAN), storing an integer inside the payload.
 *
 * For floats, the largest possible payload is 0x3F_FFFF.
 * For doubles, it is 0x3_FFFF_FFFF_FFFF.
 * For 80-bit or 128-bit reals, it is 0x3FFF_FFFF_FFFF_FFFF.
 */
real NaN(ulong payload) @trusted pure nothrow @nogc
{
    alias F = floatTraits!(real);
    static if (F.realFormat == RealFormat.ieeeExtended ||
               F.realFormat == RealFormat.ieeeExtended53)
    {
        // real80 (in x86 real format, the implied bit is actually
        // not implied but a real bit which is stored in the real)
        ulong v = 3; // implied bit = 1, quiet bit = 1
    }
    else
    {
        ulong v = 1; // no implied bit. quiet bit = 1
    }
    if (__ctfe)
    {
        v = 1; // We use a double in CTFE.
        assert(payload >>> 51 == 0,
            "Cannot set more than 51 bits of NaN payload in CTFE.");
    }


    ulong a = payload;

    // 22 Float bits
    ulong w = a & 0x3F_FFFF;
    a -= w;

    v <<=22;
    v |= w;
    a >>=22;

    // 29 Double bits
    v <<=29;
    w = a & 0xFFF_FFFF;
    v |= w;
    a -= w;
    a >>=29;

    if (__ctfe)
    {
        v |= 0x7FF0_0000_0000_0000;
        return *cast(double*) &v;
    }
    else static if (F.realFormat == RealFormat.ieeeDouble)
    {
        v |= 0x7FF0_0000_0000_0000;
        real x;
        * cast(ulong *)(&x) = v;
        return x;
    }
    else
    {
        v <<=11;
        a &= 0x7FF;
        v |= a;
        real x = real.nan;

        // Extended real bits
        static if (F.realFormat == RealFormat.ieeeQuadruple)
        {
            v <<= 1; // there's no implicit bit

            version (LittleEndian)
            {
                *cast(ulong*)(6+cast(ubyte*)(&x)) = v;
            }
            else
            {
                *cast(ulong*)(2+cast(ubyte*)(&x)) = v;
            }
        }
        else
        {
            *cast(ulong *)(&x) = v;
        }
        return x;
    }
}

///
@safe @nogc pure nothrow unittest
{
    real a = NaN(1_000_000);
    assert(isNaN(a));
    assert(getNaNPayload(a) == 1_000_000);
}

@system pure nothrow @nogc unittest // not @safe because taking address of local.
{
    static if (floatTraits!(real).realFormat == RealFormat.ieeeDouble)
    {
        auto x = NaN(1);
        auto xl = *cast(ulong*)&x;
        assert(xl & 0x8_0000_0000_0000UL); //non-signaling bit, bit 52
        assert((xl & 0x7FF0_0000_0000_0000UL) == 0x7FF0_0000_0000_0000UL); //all exp bits set
    }
}

/**
 * Extract an integral payload from a $(NAN).
 *
 * Returns:
 * the integer payload as a ulong.
 *
 * For floats, the largest possible payload is 0x3F_FFFF.
 * For doubles, it is 0x3_FFFF_FFFF_FFFF.
 * For 80-bit or 128-bit reals, it is 0x3FFF_FFFF_FFFF_FFFF.
 */
ulong getNaNPayload(real x) @trusted pure nothrow @nogc
{
    //  assert(isNaN(x));
    alias F = floatTraits!(real);
    ulong m = void;
    if (__ctfe)
    {
        double y = x;
        m = *cast(ulong*) &y;
        // Make it look like an 80-bit significand.
        // Skip exponent, and quiet bit
        m &= 0x0007_FFFF_FFFF_FFFF;
        m <<= 11;
    }
    else static if (F.realFormat == RealFormat.ieeeDouble)
    {
        m = *cast(ulong*)(&x);
        // Make it look like an 80-bit significand.
        // Skip exponent, and quiet bit
        m &= 0x0007_FFFF_FFFF_FFFF;
        m <<= 11;
    }
    else static if (F.realFormat == RealFormat.ieeeQuadruple)
    {
        version (LittleEndian)
        {
            m = *cast(ulong*)(6+cast(ubyte*)(&x));
        }
        else
        {
            m = *cast(ulong*)(2+cast(ubyte*)(&x));
        }

        m >>= 1; // there's no implicit bit
    }
    else
    {
        m = *cast(ulong*)(&x);
    }

    // ignore implicit bit and quiet bit

    const ulong f = m & 0x3FFF_FF00_0000_0000L;

    ulong w = f >>> 40;
            w |= (m & 0x00FF_FFFF_F800L) << (22 - 11);
            w |= (m & 0x7FF) << 51;
            return w;
}

///
@safe @nogc pure nothrow unittest
{
    real a = NaN(1_000_000);
    assert(isNaN(a));
    assert(getNaNPayload(a) == 1_000_000);
}

@safe @nogc pure nothrow unittest
{
    enum real a = NaN(1_000_000);
    static assert(isNaN(a));
    static assert(getNaNPayload(a) == 1_000_000);
    real b = NaN(1_000_000);
    assert(isIdentical(b, a));
    // The CTFE version of getNaNPayload relies on it being impossible
    // for a CTFE-constructed NaN to have more than 51 bits of payload.
    enum nanNaN = NaN(getNaNPayload(real.nan));
    assert(isIdentical(real.nan, nanNaN));
    static if (real.init != real.init)
    {
        enum initNaN = NaN(getNaNPayload(real.init));
        assert(isIdentical(real.init, initNaN));
    }
}

debug(UnitTest)
{
    @safe pure nothrow @nogc unittest
    {
        real nan4 = NaN(0x789_ABCD_EF12_3456);
        static if (floatTraits!(real).realFormat == RealFormat.ieeeExtended
                || floatTraits!(real).realFormat == RealFormat.ieeeQuadruple)
        {
            assert(getNaNPayload(nan4) == 0x789_ABCD_EF12_3456);
        }
        else
        {
            assert(getNaNPayload(nan4) == 0x1_ABCD_EF12_3456);
        }
        double nan5 = nan4;
        assert(getNaNPayload(nan5) == 0x1_ABCD_EF12_3456);
        float nan6 = nan4;
        assert(getNaNPayload(nan6) == 0x12_3456);
        nan4 = NaN(0xFABCD);
        assert(getNaNPayload(nan4) == 0xFABCD);
        nan6 = nan4;
        assert(getNaNPayload(nan6) == 0xFABCD);
        nan5 = NaN(0x100_0000_0000_3456);
        assert(getNaNPayload(nan5) == 0x0000_0000_3456);
    }
}

/**
 * Calculate the next largest floating point value after x.
 *
 * Return the least number greater than x that is representable as a real;
 * thus, it gives the next point on the IEEE number line.
 *
 *  $(TABLE_SV
 *    $(SVH x,            nextUp(x)   )
 *    $(SV  -$(INFIN),    -real.max   )
 *    $(SV  $(PLUSMN)0.0, real.min_normal*real.epsilon )
 *    $(SV  real.max,     $(INFIN) )
 *    $(SV  $(INFIN),     $(INFIN) )
 *    $(SV  $(NAN),       $(NAN)   )
 * )
 */
real nextUp(real x) @trusted pure nothrow @nogc
{
    alias F = floatTraits!(real);
    static if (F.realFormat != RealFormat.ieeeDouble)
    {
        if (__ctfe)
        {
            if (x == -real.infinity)
                return -real.max;
            if (!(x < real.infinity)) // Infinity or NaN.
                return x;
            real delta;
            // Start with a decent estimate of delta.
            if (x <= 0x1.ffffffffffffep+1023 && x >= -double.max)
            {
                const double d = cast(double) x;
                delta = (cast(real) nextUp(d) - cast(real) d) * 0x1p-11L;
                while (x + (delta * 0x1p-100L) > x)
                    delta *= 0x1p-100L;
            }
            else
            {
                delta = 0x1p960L;
                while (!(x + delta > x) && delta < real.max * 0x1p-100L)
                    delta *= 0x1p100L;
            }
            if (x + delta > x)
            {
                while (x + (delta / 2) > x)
                    delta /= 2;
            }
            else
            {
                do { delta += delta; } while (!(x + delta > x));
            }
            if (x < 0 && x + delta == 0)
                return -0.0L;
            return x + delta;
        }
    }
    static if (F.realFormat == RealFormat.ieeeDouble)
    {
        return nextUp(cast(double) x);
    }
    else static if (F.realFormat == RealFormat.ieeeQuadruple)
    {
        ushort e = F.EXPMASK & (cast(ushort *)&x)[F.EXPPOS_SHORT];
        if (e == F.EXPMASK)
        {
            // NaN or Infinity
            if (x == -real.infinity) return -real.max;
            return x; // +Inf and NaN are unchanged.
        }

        auto ps = cast(ulong *)&x;
        if (ps[MANTISSA_MSB] & 0x8000_0000_0000_0000)
        {
            // Negative number
            if (ps[MANTISSA_LSB] == 0 && ps[MANTISSA_MSB] == 0x8000_0000_0000_0000)
            {
                // it was negative zero, change to smallest subnormal
                ps[MANTISSA_LSB] = 1;
                ps[MANTISSA_MSB] = 0;
                return x;
            }
            if (ps[MANTISSA_LSB] == 0) --ps[MANTISSA_MSB];
            --ps[MANTISSA_LSB];
        }
        else
        {
            // Positive number
            ++ps[MANTISSA_LSB];
            if (ps[MANTISSA_LSB] == 0) ++ps[MANTISSA_MSB];
        }
        return x;
    }
    else static if (F.realFormat == RealFormat.ieeeExtended ||
                    F.realFormat == RealFormat.ieeeExtended53)
    {
        // For 80-bit reals, the "implied bit" is a nuisance...
        ushort *pe = cast(ushort *)&x;
        ulong  *ps = cast(ulong  *)&x;
        // EPSILON is 1 for 64-bit, and 2048 for 53-bit precision reals.
        enum ulong EPSILON = 2UL ^^ (64 - real.mant_dig);

        if ((pe[F.EXPPOS_SHORT] & F.EXPMASK) == F.EXPMASK)
        {
            // First, deal with NANs and infinity
            if (x == -real.infinity) return -real.max;
            return x; // +Inf and NaN are unchanged.
        }
        if (pe[F.EXPPOS_SHORT] & 0x8000)
        {
            // Negative number -- need to decrease the significand
            *ps -= EPSILON;
            // Need to mask with 0x7FFF... so subnormals are treated correctly.
            if ((*ps & 0x7FFF_FFFF_FFFF_FFFF) == 0x7FFF_FFFF_FFFF_FFFF)
            {
                if (pe[F.EXPPOS_SHORT] == 0x8000)   // it was negative zero
                {
                    *ps = 1;
                    pe[F.EXPPOS_SHORT] = 0; // smallest subnormal.
                    return x;
                }

                --pe[F.EXPPOS_SHORT];

                if (pe[F.EXPPOS_SHORT] == 0x8000)
                    return x; // it's become a subnormal, implied bit stays low.

                *ps = 0xFFFF_FFFF_FFFF_FFFF; // set the implied bit
                return x;
            }
            return x;
        }
        else
        {
            // Positive number -- need to increase the significand.
            // Works automatically for positive zero.
            *ps += EPSILON;
            if ((*ps & 0x7FFF_FFFF_FFFF_FFFF) == 0)
            {
                // change in exponent
                ++pe[F.EXPPOS_SHORT];
                *ps = 0x8000_0000_0000_0000; // set the high bit
            }
        }
        return x;
    }
    else // static if (F.realFormat == RealFormat.ibmExtended)
    {
        assert(0, "nextUp not implemented");
    }
}

/** ditto */
double nextUp(double x) @trusted pure nothrow @nogc
{
    ulong s = *cast(ulong *)&x;

    if ((s & 0x7FF0_0000_0000_0000) == 0x7FF0_0000_0000_0000)
    {
        // First, deal with NANs and infinity
        if (x == -x.infinity) return -x.max;
        return x; // +INF and NAN are unchanged.
    }
    if (s & 0x8000_0000_0000_0000)    // Negative number
    {
        if (s == 0x8000_0000_0000_0000) // it was negative zero
        {
            s = 0x0000_0000_0000_0001; // change to smallest subnormal
            return *cast(double*) &s;
        }
        --s;
    }
    else
    {   // Positive number
        ++s;
    }
    return *cast(double*) &s;
}

/** ditto */
float nextUp(float x) @trusted pure nothrow @nogc
{
    uint s = *cast(uint *)&x;

    if ((s & 0x7F80_0000) == 0x7F80_0000)
    {
        // First, deal with NANs and infinity
        if (x == -x.infinity) return -x.max;

        return x; // +INF and NAN are unchanged.
    }
    if (s & 0x8000_0000)   // Negative number
    {
        if (s == 0x8000_0000) // it was negative zero
        {
            s = 0x0000_0001; // change to smallest subnormal
            return *cast(float*) &s;
        }

        --s;
    }
    else
    {
        // Positive number
        ++s;
    }
    return *cast(float*) &s;
}

///
@safe @nogc pure nothrow unittest
{
    assert(nextUp(1.0 - 1.0e-6).feqrel(0.999999) > 16);
    assert(nextUp(1.0 - real.epsilon).feqrel(1.0) > 16);
}

/**
 * Calculate the next smallest floating point value before x.
 *
 * Return the greatest number less than x that is representable as a real;
 * thus, it gives the previous point on the IEEE number line.
 *
 *  $(TABLE_SV
 *    $(SVH x,            nextDown(x)   )
 *    $(SV  $(INFIN),     real.max  )
 *    $(SV  $(PLUSMN)0.0, -real.min_normal*real.epsilon )
 *    $(SV  -real.max,    -$(INFIN) )
 *    $(SV  -$(INFIN),    -$(INFIN) )
 *    $(SV  $(NAN),       $(NAN)    )
 * )
 */
real nextDown(real x) @safe pure nothrow @nogc
{
    return -nextUp(-x);
}

/** ditto */
double nextDown(double x) @safe pure nothrow @nogc
{
    return -nextUp(-x);
}

/** ditto */
float nextDown(float x) @safe pure nothrow @nogc
{
    return -nextUp(-x);
}

///
@safe pure nothrow @nogc unittest
{
    assert( nextDown(1.0 + real.epsilon) == 1.0);
}

@safe pure nothrow @nogc unittest
{
    static if (floatTraits!(real).realFormat == RealFormat.ieeeExtended ||
               floatTraits!(real).realFormat == RealFormat.ieeeDouble ||
               floatTraits!(real).realFormat == RealFormat.ieeeExtended53 ||
               floatTraits!(real).realFormat == RealFormat.ieeeQuadruple)
    {
        // Tests for reals
        assert(isIdentical(nextUp(NaN(0xABC)), NaN(0xABC)));
        //static assert(isIdentical(nextUp(NaN(0xABC)), NaN(0xABC)));
        // negative numbers
        assert( nextUp(-real.infinity) == -real.max );
        assert( nextUp(-1.0L-real.epsilon) == -1.0 );
        assert( nextUp(-2.0L) == -2.0 + real.epsilon);
        static assert( nextUp(-real.infinity) == -real.max );
        static assert( nextUp(-1.0L-real.epsilon) == -1.0 );
        static assert( nextUp(-2.0L) == -2.0 + real.epsilon);
        // subnormals and zero
        assert( nextUp(-real.min_normal) == -real.min_normal*(1-real.epsilon) );
        assert( nextUp(-real.min_normal*(1-real.epsilon)) == -real.min_normal*(1-2*real.epsilon) );
        assert( isIdentical(-0.0L, nextUp(-real.min_normal*real.epsilon)) );
        assert( nextUp(-0.0L) == real.min_normal*real.epsilon );
        assert( nextUp(0.0L) == real.min_normal*real.epsilon );
        assert( nextUp(real.min_normal*(1-real.epsilon)) == real.min_normal );
        assert( nextUp(real.min_normal) == real.min_normal*(1+real.epsilon) );
        static assert( nextUp(-real.min_normal) == -real.min_normal*(1-real.epsilon) );
        static assert( nextUp(-real.min_normal*(1-real.epsilon)) == -real.min_normal*(1-2*real.epsilon) );
        static assert( -0.0L is nextUp(-real.min_normal*real.epsilon) );
        static assert( nextUp(-0.0L) == real.min_normal*real.epsilon );
        static assert( nextUp(0.0L) == real.min_normal*real.epsilon );
        static assert( nextUp(real.min_normal*(1-real.epsilon)) == real.min_normal );
        static assert( nextUp(real.min_normal) == real.min_normal*(1+real.epsilon) );
        // positive numbers
        assert( nextUp(1.0L) == 1.0 + real.epsilon );
        assert( nextUp(2.0L-real.epsilon) == 2.0 );
        assert( nextUp(real.max) == real.infinity );
        assert( nextUp(real.infinity)==real.infinity );
        static assert( nextUp(1.0L) == 1.0 + real.epsilon );
        static assert( nextUp(2.0L-real.epsilon) == 2.0 );
        static assert( nextUp(real.max) == real.infinity );
        static assert( nextUp(real.infinity)==real.infinity );
        // ctfe near double.max boundary
        static assert(nextUp(nextDown(cast(real) double.max)) == cast(real) double.max);
    }

    double n = NaN(0xABC);
    assert(isIdentical(nextUp(n), n));
    // negative numbers
    assert( nextUp(-double.infinity) == -double.max );
    assert( nextUp(-1-double.epsilon) == -1.0 );
    assert( nextUp(-2.0) == -2.0 + double.epsilon);
    // subnormals and zero

    assert( nextUp(-double.min_normal) == -double.min_normal*(1-double.epsilon) );
    assert( nextUp(-double.min_normal*(1-double.epsilon)) == -double.min_normal*(1-2*double.epsilon) );
    assert( isIdentical(-0.0, nextUp(-double.min_normal*double.epsilon)) );
    assert( nextUp(0.0) == double.min_normal*double.epsilon );
    assert( nextUp(-0.0) == double.min_normal*double.epsilon );
    assert( nextUp(double.min_normal*(1-double.epsilon)) == double.min_normal );
    assert( nextUp(double.min_normal) == double.min_normal*(1+double.epsilon) );
    // positive numbers
    assert( nextUp(1.0) == 1.0 + double.epsilon );
    assert( nextUp(2.0-double.epsilon) == 2.0 );
    assert( nextUp(double.max) == double.infinity );

    float fn = NaN(0xABC);
    assert(isIdentical(nextUp(fn), fn));
    float f = -float.min_normal*(1-float.epsilon);
    float f1 = -float.min_normal;
    assert( nextUp(f1) ==  f);
    f = 1.0f+float.epsilon;
    f1 = 1.0f;
    assert( nextUp(f1) == f );
    f1 = -0.0f;
    assert( nextUp(f1) == float.min_normal*float.epsilon);
    assert( nextUp(float.infinity)==float.infinity );

    assert(nextDown(1.0L+real.epsilon)==1.0);
    assert(nextDown(1.0+double.epsilon)==1.0);
    f = 1.0f+float.epsilon;
    assert(nextDown(f)==1.0);
    assert(nextafter(1.0+real.epsilon, -real.infinity)==1.0);

    // CTFE

    enum double ctfe_n = NaN(0xABC);
    //static assert(isIdentical(nextUp(ctfe_n), ctfe_n)); // FIXME: https://issues.dlang.org/show_bug.cgi?id=20197
    static assert(nextUp(double.nan) is double.nan);
    // negative numbers
    static assert( nextUp(-double.infinity) == -double.max );
    static assert( nextUp(-1-double.epsilon) == -1.0 );
    static assert( nextUp(-2.0) == -2.0 + double.epsilon);
    // subnormals and zero

    static assert( nextUp(-double.min_normal) == -double.min_normal*(1-double.epsilon) );
    static assert( nextUp(-double.min_normal*(1-double.epsilon)) == -double.min_normal*(1-2*double.epsilon) );
    static assert( -0.0 is nextUp(-double.min_normal*double.epsilon) );
    static assert( nextUp(0.0) == double.min_normal*double.epsilon );
    static assert( nextUp(-0.0) == double.min_normal*double.epsilon );
    static assert( nextUp(double.min_normal*(1-double.epsilon)) == double.min_normal );
    static assert( nextUp(double.min_normal) == double.min_normal*(1+double.epsilon) );
    // positive numbers
    static assert( nextUp(1.0) == 1.0 + double.epsilon );
    static assert( nextUp(2.0-double.epsilon) == 2.0 );
    static assert( nextUp(double.max) == double.infinity );

    enum float ctfe_fn = NaN(0xABC);
    //static assert(isIdentical(nextUp(ctfe_fn), ctfe_fn)); // FIXME: https://issues.dlang.org/show_bug.cgi?id=20197
    static assert(nextUp(float.nan) is float.nan);
    static assert(nextUp(-float.min_normal) == -float.min_normal*(1-float.epsilon));
    static assert(nextUp(1.0f) == 1.0f+float.epsilon);
    static assert(nextUp(-0.0f) == float.min_normal*float.epsilon);
    static assert(nextUp(float.infinity)==float.infinity);
    static assert(nextDown(1.0L+real.epsilon)==1.0);
    static assert(nextDown(1.0+double.epsilon)==1.0);
    static assert(nextDown(1.0f+float.epsilon)==1.0);
    static assert(nextafter(1.0+real.epsilon, -real.infinity)==1.0);
}



/******************************************
 * Calculates the next representable value after x in the direction of y.
 *
 * If y > x, the result will be the next largest floating-point value;
 * if y < x, the result will be the next smallest value.
 * If x == y, the result is y.
 * If x or y is a NaN, the result is a NaN.
 *
 * Remarks:
 * This function is not generally very useful; it's almost always better to use
 * the faster functions nextUp() or nextDown() instead.
 *
 * The FE_INEXACT and FE_OVERFLOW exceptions will be raised if x is finite and
 * the function result is infinite. The FE_INEXACT and FE_UNDERFLOW
 * exceptions will be raised if the function value is subnormal, and x is
 * not equal to y.
 */
T nextafter(T)(const T x, const T y) @safe pure nothrow @nogc
{
    if (x == y || isNaN(y))
    {
        return y;
    }

    if (isNaN(x))
    {
        return x;
    }

    return ((y>x) ? nextUp(x) :  nextDown(x));
}

///
@safe pure nothrow @nogc unittest
{
    float a = 1;
    assert(is(typeof(nextafter(a, a)) == float));
    assert(nextafter(a, a.infinity) > a);
    assert(isNaN(nextafter(a, a.nan)));
    assert(isNaN(nextafter(a.nan, a)));

    double b = 2;
    assert(is(typeof(nextafter(b, b)) == double));
    assert(nextafter(b, b.infinity) > b);
    assert(isNaN(nextafter(b, b.nan)));
    assert(isNaN(nextafter(b.nan, b)));

    real c = 3;
    assert(is(typeof(nextafter(c, c)) == real));
    assert(nextafter(c, c.infinity) > c);
    assert(isNaN(nextafter(c, c.nan)));
    assert(isNaN(nextafter(c.nan, c)));
}

@safe pure nothrow @nogc unittest
{
    // CTFE
    enum float a = 1;
    static assert(is(typeof(nextafter(a, a)) == float));
    static assert(nextafter(a, a.infinity) > a);
    static assert(isNaN(nextafter(a, a.nan)));
    static assert(isNaN(nextafter(a.nan, a)));

    enum double b = 2;
    static assert(is(typeof(nextafter(b, b)) == double));
    static assert(nextafter(b, b.infinity) > b);
    static assert(isNaN(nextafter(b, b.nan)));
    static assert(isNaN(nextafter(b.nan, b)));

    enum real c = 3;
    static assert(is(typeof(nextafter(c, c)) == real));
    static assert(nextafter(c, c.infinity) > c);
    static assert(isNaN(nextafter(c, c.nan)));
    static assert(isNaN(nextafter(c.nan, c)));

    enum real negZero = nextafter(+0.0L, -0.0L);
    static assert(negZero == -0.0L);
    static assert(signbit(negZero));

    static assert(nextafter(c, c) == c);
}

//real nexttoward(real x, real y) { return core.stdc.math.nexttowardl(x, y); }

/**
 * Returns the positive difference between x and y.
 *
 * Equivalent to `fmax(x-y, 0)`.
 *
 * Returns:
 *      $(TABLE_SV
 *      $(TR $(TH x, y)       $(TH fdim(x, y)))
 *      $(TR $(TD x $(GT) y)  $(TD x - y))
 *      $(TR $(TD x $(LT)= y) $(TD +0.0))
 *      )
 */
real fdim(real x, real y) @safe pure nothrow @nogc
{
    return (x < y) ? +0.0 : x - y;
}

///
@safe pure nothrow @nogc unittest
{
    assert(fdim(2.0, 0.0) == 2.0);
    assert(fdim(-2.0, 0.0) == 0.0);
    assert(fdim(real.infinity, 2.0) == real.infinity);
    assert(isNaN(fdim(real.nan, 2.0)));
    assert(isNaN(fdim(2.0, real.nan)));
    assert(isNaN(fdim(real.nan, real.nan)));
}

/**
 * Returns the larger of `x` and `y`.
 *
 * If one of the arguments is a `NaN`, the other is returned.
 *
 * See_Also: $(REF max, std,algorithm,comparison) is faster because it does not perform the `isNaN` test.
 */
pragma(inline, true) // LDC
F fmax(F)(const F x, const F y) @safe pure nothrow @nogc
if (__traits(isFloating, F))
{
    version (LDC)
    {
        return llvm_maxnum!F(x, y);
    }
    else
    {
        // Do the more predictable test first. Generates 0 branches with ldc and 1 branch with gdc.
        // See https://godbolt.org/z/erxrW9
        if (isNaN(x)) return y;
        return y > x ? y : x;
    }
}

///
@safe pure nothrow @nogc unittest
{
    import std.meta : AliasSeq;
    static foreach (F; AliasSeq!(float, double, real))
    {
        assert(fmax(F(0.0), F(2.0)) == 2.0);
        assert(fmax(F(-2.0), 0.0) == F(0.0));
        assert(fmax(F.infinity, F(2.0)) == F.infinity);
        assert(fmax(F.nan, F(2.0)) == F(2.0));
        assert(fmax(F(2.0), F.nan) == F(2.0));
    }
}

/**
 * Returns the smaller of `x` and `y`.
 *
 * If one of the arguments is a `NaN`, the other is returned.
 *
 * See_Also: $(REF min, std,algorithm,comparison) is faster because it does not perform the `isNaN` test.
 */
pragma(inline, true) // LDC
F fmin(F)(const F x, const F y) @safe pure nothrow @nogc
if (__traits(isFloating, F))
{
    version (LDC)
    {
        return llvm_minnum!F(x, y);
    }
    else
    {
        // Do the more predictable test first. Generates 0 branches with ldc and 1 branch with gdc.
        // See https://godbolt.org/z/erxrW9
        if (isNaN(x)) return y;
        return y < x ? y : x;
    }
}

///
@safe pure nothrow @nogc unittest
{
    import std.meta : AliasSeq;
    static foreach (F; AliasSeq!(float, double, real))
    {
        assert(fmin(F(0.0), F(2.0)) == 0.0);
        assert(fmin(F(-2.0), F(0.0)) == -2.0);
        assert(fmin(F.infinity, F(2.0)) == 2.0);
        assert(fmin(F.nan, F(2.0)) == 2.0);
        assert(fmin(F(2.0), F.nan) == 2.0);
    }
}

/**************************************
 * Returns (x * y) + z, rounding only once according to the
 * current rounding mode.
 *
 * BUGS: Not currently implemented - rounds twice.
 */
<<<<<<< HEAD
version (LDC)
{
    pragma(inline, true):
    real   fma(real   x, real   y, real   z) @safe pure nothrow @nogc { return llvm_fma(x, y, z); }
    //double fma(double x, double y, double z) @safe pure nothrow @nogc { return llvm_fma(x, y, z); }
    //float  fma(float  x, float  y, float  z) @safe pure nothrow @nogc { return llvm_fma(x, y, z); }
}
else
=======
pragma(inline, true)
>>>>>>> 2a2a0b4e
real fma(real x, real y, real z) @safe pure nothrow @nogc { return (x * y) + z; }

///
@safe pure nothrow @nogc unittest
{
    assert(fma(0.0, 2.0, 2.0) == 2.0);
    assert(fma(2.0, 2.0, 2.0) == 6.0);
    assert(fma(real.infinity, 2.0, 2.0) == real.infinity);
    assert(fma(real.nan, 2.0, 2.0) is real.nan);
    assert(fma(2.0, 2.0, real.nan) is real.nan);
}

/**
 * Compute the value of x $(SUPERSCRIPT n), where n is an integer
 */
Unqual!F pow(F, G)(F x, G n) @nogc @trusted pure nothrow
if (isFloatingPoint!(F) && isIntegral!(G))
{
  version (none)
  {
    // LDC: Leads to linking error on MSVC x64 as the intrinsic maps to
    // MSVC++ function `pow(double/float, int)` (a C++ template for
    // Visual Studio 2015).
    // Most likely not worth the effort anyway (and hindering CTFE).
    pragma(inline, true);
    return llvm_powi!(Unqual!F)(x, cast(int) n);
  }
  else
  {
    import std.traits : Unsigned, isSigned;
    real p = 1.0, v = void;
    Unsigned!(Unqual!G) m = n;

    static if (G.sizeof < 4 && !isSigned!G)
    {
        import std.conv : to;
        const int n2 = n.to!int;
    }
    else alias n2 = n;

    if (n < 0)
    {
        switch (n2)
        {
        case -1:
            return 1 / x;
        case -2:
            return 1 / (x * x);
        default:
        }

        m = cast(typeof(m))(0 - n);
        v = p / x;
    }
    else
    {
        switch (n)
        {
        case 0:
            return 1.0;
        case 1:
            return x;
        case 2:
            return x * x;
        default:
        }

        v = x;
    }

    while (1)
    {
        if (m & 1)
            p *= v;
        m >>= 1;
        if (!m)
            break;
        v *= v;
    }
    return p;
  } // !none
}

///
@safe pure nothrow @nogc unittest
{
    assert(pow(2.0, 5) == 32.0);
    assert(pow(1.5, 9).feqrel(38.4433) > 16);
    assert(pow(real.nan, 2) is real.nan);
    assert(pow(real.infinity, 2) == real.infinity);
}

@safe pure nothrow @nogc unittest
{
    // Make sure it instantiates and works properly on immutable values and
    // with various integer and float types.
    immutable real x = 46;
    immutable float xf = x;
    immutable double xd = x;
    immutable uint one = 1;
    immutable ushort two = 2;
    immutable ubyte three = 3;
    immutable ulong eight = 8;

    immutable int neg1 = -1;
    immutable short neg2 = -2;
    immutable byte neg3 = -3;
    immutable long neg8 = -8;


    assert(pow(x,0) == 1.0);
    assert(pow(xd,one) == x);
    assert(pow(xf,two) == x * x);
    assert(pow(x,three) == x * x * x);
    assert(pow(x,eight) == (x * x) * (x * x) * (x * x) * (x * x));

    assert(pow(x, neg1) == 1 / x);

    assert(isClose(pow(xd, neg2), cast(double) (1 / (x * x)), 1e-25));
    assert(isClose(pow(xf, neg8), cast(float) (1 / ((x * x) * (x * x) * (x * x) * (x * x))), 1e-15));

    assert(feqrel(pow(x, neg3),  1 / (x * x * x)) >= real.mant_dig - 1);
}

@safe @nogc nothrow unittest
{
    assert(equalsDigit(pow(2.0L, 10.0L), 1024, 19));
}

/**
 * Compute the power of two integral numbers.
 *
 * Params:
 *     x = base
 *     n = exponent
 *
 * Returns:
 *     x raised to the power of n. If n is negative the result is 1 / pow(x, -n),
 *     which is calculated as integer division with remainder. This may result in
 *     a division by zero error.
 *
 *     If both x and n are 0, the result is 1.
 *
 * Throws:
 *     If x is 0 and n is negative, the result is the same as the result of a
 *     division by zero.
 */
typeof(Unqual!(F).init * Unqual!(G).init) pow(F, G)(F x, G n) @nogc @trusted pure nothrow
if (isIntegral!(F) && isIntegral!(G))
{
    typeof(return) p, v = void;
    Unqual!G m = n;

    static if (isSigned!(F))
    {
        if (x == -1) return cast(typeof(return)) (m & 1 ? -1 : 1);
    }
    static if (isSigned!(G))
    {
        if (x == 0 && m <= -1) return x / 0;
    }
    if (x == 1) return 1;
    static if (isSigned!(G))
    {
        if (m < 0) return 0;
    }

    switch (m)
    {
    case 0:
        p = 1;
        break;

    case 1:
        p = x;
        break;

    case 2:
        p = x * x;
        break;

    default:
        v = x;
        p = 1;
        while (1)
        {
            if (m & 1)
                p *= v;
            m >>= 1;
            if (!m)
                break;
            v *= v;
        }
        break;
    }
    return p;
}

///
@safe pure nothrow @nogc unittest
{
    assert(pow(2, 3) == 8);
    assert(pow(3, 2) == 9);

    assert(pow(2, 10) == 1_024);
    assert(pow(2, 20) == 1_048_576);
    assert(pow(2, 30) == 1_073_741_824);

    assert(pow(0, 0) == 1);

    assert(pow(1, -5) == 1);
    assert(pow(1, -6) == 1);
    assert(pow(-1, -5) == -1);
    assert(pow(-1, -6) == 1);

    assert(pow(-2, 5) == -32);
    assert(pow(-2, -5) == 0);
    assert(pow(cast(double) -2, -5) == -0.03125);
}

@safe pure nothrow @nogc unittest
{
    immutable int one = 1;
    immutable byte two = 2;
    immutable ubyte three = 3;
    immutable short four = 4;
    immutable long ten = 10;

    assert(pow(two, three) == 8);
    assert(pow(two, ten) == 1024);
    assert(pow(one, ten) == 1);
    assert(pow(ten, four) == 10_000);
    assert(pow(four, 10) == 1_048_576);
    assert(pow(three, four) == 81);
}

// https://issues.dlang.org/show_bug.cgi?id=7006
@safe pure nothrow @nogc unittest
{
    assert(pow(5, -1) == 0);
    assert(pow(-5, -1) == 0);
    assert(pow(5, -2) == 0);
    assert(pow(-5, -2) == 0);
    assert(pow(-1, int.min) == 1);
    assert(pow(-2, int.min) == 0);

    assert(pow(4294967290UL,2) == 18446744022169944100UL);
    assert(pow(0,uint.max) == 0);
}

/**Computes integer to floating point powers.*/
real pow(I, F)(I x, F y) @nogc @trusted pure nothrow
if (isIntegral!I && isFloatingPoint!F)
{
    return pow(cast(real) x, cast(Unqual!F) y);
}

///
@safe pure nothrow @nogc unittest
{
    assert(pow(2, 5.0) == 32.0);
    assert(pow(7, 3.0) == 343.0);
    assert(pow(2, real.nan) is real.nan);
    assert(pow(2, real.infinity) == real.infinity);
}

/**
 * Calculates x$(SUPERSCRIPT y).
 *
 * $(TABLE_SV
 * $(TR $(TH x) $(TH y) $(TH pow(x, y))
 *      $(TH div 0) $(TH invalid?))
 * $(TR $(TD anything)      $(TD $(PLUSMN)0.0)                $(TD 1.0)
 *      $(TD no)        $(TD no) )
 * $(TR $(TD |x| $(GT) 1)    $(TD +$(INFIN))                  $(TD +$(INFIN))
 *      $(TD no)        $(TD no) )
 * $(TR $(TD |x| $(LT) 1)    $(TD +$(INFIN))                  $(TD +0.0)
 *      $(TD no)        $(TD no) )
 * $(TR $(TD |x| $(GT) 1)    $(TD -$(INFIN))                  $(TD +0.0)
 *      $(TD no)        $(TD no) )
 * $(TR $(TD |x| $(LT) 1)    $(TD -$(INFIN))                  $(TD +$(INFIN))
 *      $(TD no)        $(TD no) )
 * $(TR $(TD +$(INFIN))      $(TD $(GT) 0.0)                  $(TD +$(INFIN))
 *      $(TD no)        $(TD no) )
 * $(TR $(TD +$(INFIN))      $(TD $(LT) 0.0)                  $(TD +0.0)
 *      $(TD no)        $(TD no) )
 * $(TR $(TD -$(INFIN))      $(TD odd integer $(GT) 0.0)      $(TD -$(INFIN))
 *      $(TD no)        $(TD no) )
 * $(TR $(TD -$(INFIN))      $(TD $(GT) 0.0, not odd integer) $(TD +$(INFIN))
 *      $(TD no)        $(TD no))
 * $(TR $(TD -$(INFIN))      $(TD odd integer $(LT) 0.0)      $(TD -0.0)
 *      $(TD no)        $(TD no) )
 * $(TR $(TD -$(INFIN))      $(TD $(LT) 0.0, not odd integer) $(TD +0.0)
 *      $(TD no)        $(TD no) )
 * $(TR $(TD $(PLUSMN)1.0)   $(TD $(PLUSMN)$(INFIN))          $(TD -$(NAN))
 *      $(TD no)        $(TD yes) )
 * $(TR $(TD $(LT) 0.0)      $(TD finite, nonintegral)        $(TD $(NAN))
 *      $(TD no)        $(TD yes))
 * $(TR $(TD $(PLUSMN)0.0)   $(TD odd integer $(LT) 0.0)      $(TD $(PLUSMNINF))
 *      $(TD yes)       $(TD no) )
 * $(TR $(TD $(PLUSMN)0.0)   $(TD $(LT) 0.0, not odd integer) $(TD +$(INFIN))
 *      $(TD yes)       $(TD no))
 * $(TR $(TD $(PLUSMN)0.0)   $(TD odd integer $(GT) 0.0)      $(TD $(PLUSMN)0.0)
 *      $(TD no)        $(TD no) )
 * $(TR $(TD $(PLUSMN)0.0)   $(TD $(GT) 0.0, not odd integer) $(TD +0.0)
 *      $(TD no)        $(TD no) )
 * )
 */
Unqual!(Largest!(F, G)) pow(F, G)(F x, G y) @nogc @trusted pure nothrow
if (isFloatingPoint!(F) && isFloatingPoint!(G))
{
    alias Float = typeof(return);

  version (none) // LDC FIXME: Use of this LLVM intrinsic causes a unit test failure
  {
    pragma(inline, true);
    return llvm_pow!(Float)(x, y);
  }
  else
  {
    static real impl(real x, real y) @nogc pure nothrow
    {
        // Special cases.
        if (isNaN(y))
            return y;
        if (isNaN(x) && y != 0.0)
            return x;

        // Even if x is NaN.
        if (y == 0.0)
            return 1.0;
        if (y == 1.0)
            return x;

        if (isInfinity(y))
        {
            if (isInfinity(x))
            {
                if (!signbit(y) && !signbit(x))
                    return F.infinity;
                else
                    return F.nan;
            }
            else if (fabs(x) > 1)
            {
                if (signbit(y))
                    return +0.0;
                else
                    return F.infinity;
            }
            else if (fabs(x) == 1)
            {
                return F.nan;
            }
            else // < 1
            {
                if (signbit(y))
                    return F.infinity;
                else
                    return +0.0;
            }
        }
        if (isInfinity(x))
        {
            if (signbit(x))
            {
                long i = cast(long) y;
                if (y > 0.0)
                {
                    if (i == y && i & 1)
                        return -F.infinity;
                    else if (i == y)
                        return F.infinity;
                    else
                        return -F.nan;
                }
                else if (y < 0.0)
                {
                    if (i == y && i & 1)
                        return -0.0;
                    else if (i == y)
                        return +0.0;
                    else
                        return F.nan;
                }
            }
            else
            {
                if (y > 0.0)
                    return F.infinity;
                else if (y < 0.0)
                    return +0.0;
            }
        }

        if (x == 0.0)
        {
            if (signbit(x))
            {
                long i = cast(long) y;
                if (y > 0.0)
                {
                    if (i == y && i & 1)
                        return -0.0;
                    else
                        return +0.0;
                }
                else if (y < 0.0)
                {
                    if (i == y && i & 1)
                        return -F.infinity;
                    else
                        return F.infinity;
                }
            }
            else
            {
                if (y > 0.0)
                    return +0.0;
                else if (y < 0.0)
                    return F.infinity;
            }
        }
        if (x == 1.0)
            return 1.0;

        if (y >= F.max)
        {
            if ((x > 0.0 && x < 1.0) || (x > -1.0 && x < 0.0))
                return 0.0;
            if (x > 1.0 || x < -1.0)
                return F.infinity;
        }
        if (y <= -F.max)
        {
            if ((x > 0.0 && x < 1.0) || (x > -1.0 && x < 0.0))
                return F.infinity;
            if (x > 1.0 || x < -1.0)
                return 0.0;
        }

        if (x >= F.max)
        {
            if (y > 0.0)
                return F.infinity;
            else
                return 0.0;
        }
        if (x <= -F.max)
        {
            long i = cast(long) y;
            if (y > 0.0)
            {
                if (i == y && i & 1)
                    return -F.infinity;
                else
                    return F.infinity;
            }
            else if (y < 0.0)
            {
                if (i == y && i & 1)
                    return -0.0;
                else
                    return +0.0;
            }
        }

        // Integer power of x.
        long iy = cast(long) y;
        if (iy == y && fabs(y) < 32_768.0)
            return pow(x, iy);

        real sign = 1.0;
        if (x < 0)
        {
            // Result is real only if y is an integer
            // Check for a non-zero fractional part
            enum maxOdd = pow(2.0L, real.mant_dig) - 1.0L;
            static if (maxOdd > ulong.max)
            {
                // Generic method, for any FP type
                if (floor(y) != y)
                    return sqrt(x); // Complex result -- create a NaN

                const hy = 0.5 * y;
                if (floor(hy) != hy)
                    sign = -1.0;
            }
            else
            {
                // Much faster, if ulong has enough precision
                const absY = fabs(y);
                if (absY <= maxOdd)
                {
                    const uy = cast(ulong) absY;
                    if (uy != absY)
                        return sqrt(x); // Complex result -- create a NaN

                    if (uy & 1)
                        sign = -1.0;
                }
            }
            x = -x;
        }
        version (INLINE_YL2X)
        {
            // If x > 0, x ^^ y == 2 ^^ ( y * log2(x) )
            // TODO: This is not accurate in practice. A fast and accurate
            // (though complicated) method is described in:
            // "An efficient rounding boundary test for pow(x, y)
            // in double precision", C.Q. Lauter and V. Lefèvre, INRIA (2007).
            return sign * exp2( core.math.yl2x(x, y) );
        }
        else
        {
            // If x > 0, x ^^ y == 2 ^^ ( y * log2(x) )
            // TODO: This is not accurate in practice. A fast and accurate
            // (though complicated) method is described in:
            // "An efficient rounding boundary test for pow(x, y)
            // in double precision", C.Q. Lauter and V. Lefèvre, INRIA (2007).
            Float w = exp2(y * log2(x));
            return sign * w;
        }
    }
    return impl(x, y);
  } // !none
}

///
@safe pure nothrow @nogc unittest
{
    assert(isClose(pow(2.0, 3.0), 8.0));
    assert(isClose(pow(1.5, 10.0), 57.6650390625));

    // square root of 9
    assert(isClose(pow(9.0, 0.5), 3.0));
    // 10th root of 1024
    assert(isClose(pow(1024.0, 0.1), 2.0));

    assert(isClose(pow(-4.0, 3.0), -64.0));

    // reciprocal of 4 ^^ 2
    assert(isClose(pow(4.0, -2.0), 0.0625));
    // reciprocal of (-2) ^^ 3
    assert(isClose(pow(-2.0, -3.0), -0.125));

    assert(isClose(pow(-2.5, 3.0), -15.625));
    // reciprocal of 2.5 ^^ 3
    assert(isClose(pow(2.5, -3.0), 0.064));
    // reciprocal of (-2.5) ^^ 3
    assert(isClose(pow(-2.5, -3.0), -0.064));

    // reciprocal of square root of 4
    assert(isClose(pow(4.0, -0.5), 0.5));

    // per definition
    assert(isClose(pow(0.0, 0.0), 1.0));
}

///
@safe pure nothrow @nogc unittest
{
    // the result is a complex number
    // which cannot be represented as floating point number
    import std.math : isNaN;
    assert(isNaN(pow(-2.5, -1.5)));

    // use the ^^-operator of std.complex instead
    import std.complex : complex;
    auto c1 = complex(-2.5, 0.0);
    auto c2 = complex(-1.5, 0.0);
    auto result = c1 ^^ c2;
    assert(isClose(result.re, -4.64705438e-17));
    assert(isClose(result.im, 2.52982213e-1));
}

@safe pure nothrow @nogc unittest
{
    assert(pow(1.5, real.infinity) == real.infinity);
    assert(pow(0.5, real.infinity) == 0.0);
    assert(pow(1.5, -real.infinity) == 0.0);
    assert(pow(0.5, -real.infinity) == real.infinity);
    assert(pow(real.infinity, 1.0) == real.infinity);
    assert(pow(real.infinity, -1.0) == 0.0);
    assert(pow(real.infinity, real.infinity) == real.infinity);
    assert(pow(-real.infinity, 1.0) == -real.infinity);
    assert(pow(-real.infinity, 2.0) == real.infinity);
    assert(pow(-real.infinity, -1.0) == -0.0);
    assert(pow(-real.infinity, -2.0) == 0.0);
<<<<<<< HEAD
    version (LDC)
    {
        // ignore sign for enabled optimizations
        assert(isNaN(pow(1.0, real.infinity)));
    }
    else
    {
        assert(pow(1.0, real.infinity) is -real.nan);
    }
=======
    assert(isNaN(pow(1.0, real.infinity)));
>>>>>>> 2a2a0b4e
    assert(pow(0.0, -1.0) == real.infinity);
    assert(pow(real.nan, 0.0) == 1.0);
    assert(isNaN(pow(real.nan, 3.0)));
    assert(isNaN(pow(3.0, real.nan)));
}

@safe pure nothrow @nogc unittest
{
    // Test all the special values.  These unittests can be run on Windows
    // by temporarily changing the version (linux) to version (all).
    immutable float zero = 0;
    immutable real one = 1;
    immutable double two = 2;
    immutable float three = 3;
    immutable float fnan = float.nan;
    immutable double dnan = double.nan;
    immutable real rnan = real.nan;
    immutable dinf = double.infinity;
    immutable rninf = -real.infinity;

    assert(pow(fnan, zero) == 1);
    assert(pow(dnan, zero) == 1);
    assert(pow(rnan, zero) == 1);

    assert(pow(two, dinf) == double.infinity);
    assert(isIdentical(pow(0.2f, dinf), +0.0));
    assert(pow(0.99999999L, rninf) == real.infinity);
    assert(isIdentical(pow(1.000000001, rninf), +0.0));
    assert(pow(dinf, 0.001) == dinf);
    assert(isIdentical(pow(dinf, -0.001), +0.0));
    assert(pow(rninf, 3.0L) == rninf);
    assert(pow(rninf, 2.0L) == real.infinity);
    assert(isIdentical(pow(rninf, -3.0), -0.0));
    assert(isIdentical(pow(rninf, -2.0), +0.0));

    // @@@BUG@@@ somewhere
    version (OSX) {} else assert(isNaN(pow(one, dinf)));
    version (OSX) {} else assert(isNaN(pow(-one, dinf)));
    assert(isNaN(pow(-0.2, PI)));
    // boundary cases. Note that epsilon == 2^^-n for some n,
    // so 1/epsilon == 2^^n is always even.
    assert(pow(-1.0L, 1/real.epsilon - 1.0L) == -1.0L);
    assert(pow(-1.0L, 1/real.epsilon) == 1.0L);
    assert(isNaN(pow(-1.0L, 1/real.epsilon-0.5L)));
    assert(isNaN(pow(-1.0L, -1/real.epsilon+0.5L)));

    assert(pow(0.0, -3.0) == double.infinity);
    assert(pow(-0.0, -3.0) == -double.infinity);
    assert(pow(0.0, -PI) == double.infinity);
    assert(pow(-0.0, -PI) == double.infinity);
    assert(isIdentical(pow(0.0, 5.0), 0.0));
    assert(isIdentical(pow(-0.0, 5.0), -0.0));
    assert(isIdentical(pow(0.0, 6.0), 0.0));
    assert(isIdentical(pow(-0.0, 6.0), 0.0));

    // https://issues.dlang.org/show_bug.cgi?id=14786 fixed
    immutable real maxOdd = pow(2.0L, real.mant_dig) - 1.0L;
    assert(pow(-1.0L,  maxOdd) == -1.0L);
    assert(pow(-1.0L, -maxOdd) == -1.0L);
    assert(pow(-1.0L, maxOdd + 1.0L) == 1.0L);
    assert(pow(-1.0L, -maxOdd + 1.0L) == 1.0L);
    assert(pow(-1.0L, maxOdd - 1.0L) == 1.0L);
    assert(pow(-1.0L, -maxOdd - 1.0L) == 1.0L);

    // Now, actual numbers.
    assert(isClose(pow(two, three), 8.0));
    assert(isClose(pow(two, -2.5), 0.1767766953));

    // Test integer to float power.
    immutable uint twoI = 2;
    assert(isClose(pow(twoI, three), 8.0));
}

// https://issues.dlang.org/show_bug.cgi?id=20508
@safe pure nothrow @nogc unittest
{
    assert(isNaN(pow(-double.infinity, 0.5)));

    assert(isNaN(pow(-real.infinity, real.infinity)));
    assert(isNaN(pow(-real.infinity, -real.infinity)));
    assert(isNaN(pow(-real.infinity, 1.234)));
    assert(isNaN(pow(-real.infinity, -0.751)));
    assert(pow(-real.infinity, 0.0) == 1.0);
}

/** Computes the value of a positive integer `x`, raised to the power `n`, modulo `m`.
 *
 *  Params:
 *      x = base
 *      n = exponent
 *      m = modulus
 *
 *  Returns:
 *      `x` to the power `n`, modulo `m`.
 *      The return type is the largest of `x`'s and `m`'s type.
 *
 * The function requires that all values have unsigned types.
 */
Unqual!(Largest!(F, H)) powmod(F, G, H)(F x, G n, H m)
if (isUnsigned!F && isUnsigned!G && isUnsigned!H)
{
    import std.meta : AliasSeq;

    alias T = Unqual!(Largest!(F, H));
    static if (T.sizeof <= 4)
    {
        alias DoubleT = AliasSeq!(void, ushort, uint, void, ulong)[T.sizeof];
    }

    static T mulmod(T a, T b, T c)
    {
        static if (T.sizeof == 8)
        {
            static T addmod(T a, T b, T c)
            {
                b = c - b;
                if (a >= b)
                    return a - b;
                else
                    return c - b + a;
            }

            T result = 0, tmp;

            b %= c;
            while (a > 0)
            {
                if (a & 1)
                    result = addmod(result, b, c);

                a >>= 1;
                b = addmod(b, b, c);
            }

            return result;
        }
        else
        {
            DoubleT result = cast(DoubleT) (cast(DoubleT) a * cast(DoubleT) b);
            return result % c;
        }
    }

    T base = x, result = 1, modulus = m;
    Unqual!G exponent = n;

    while (exponent > 0)
    {
        if (exponent & 1)
            result = mulmod(result, base, modulus);

        base = mulmod(base, base, modulus);
        exponent >>= 1;
    }

    return result;
}

///
@safe pure nothrow @nogc unittest
{
    assert(powmod(1U, 10U, 3U) == 1);
    assert(powmod(3U, 2U, 6U) == 3);
    assert(powmod(5U, 5U, 15U) == 5);
    assert(powmod(2U, 3U, 5U) == 3);
    assert(powmod(2U, 4U, 5U) == 1);
    assert(powmod(2U, 5U, 5U) == 2);
}

@safe pure nothrow @nogc unittest
{
    ulong a = 18446744073709551615u, b = 20u, c = 18446744073709551610u;
    assert(powmod(a, b, c) == 95367431640625u);
    a = 100; b = 7919; c = 18446744073709551557u;
    assert(powmod(a, b, c) == 18223853583554725198u);
    a = 117; b = 7919; c = 18446744073709551557u;
    assert(powmod(a, b, c) == 11493139548346411394u);
    a = 134; b = 7919; c = 18446744073709551557u;
    assert(powmod(a, b, c) == 10979163786734356774u);
    a = 151; b = 7919; c = 18446744073709551557u;
    assert(powmod(a, b, c) == 7023018419737782840u);
    a = 168; b = 7919; c = 18446744073709551557u;
    assert(powmod(a, b, c) == 58082701842386811u);
    a = 185; b = 7919; c = 18446744073709551557u;
    assert(powmod(a, b, c) == 17423478386299876798u);
    a = 202; b = 7919; c = 18446744073709551557u;
    assert(powmod(a, b, c) == 5522733478579799075u);
    a = 219; b = 7919; c = 18446744073709551557u;
    assert(powmod(a, b, c) == 15230218982491623487u);
    a = 236; b = 7919; c = 18446744073709551557u;
    assert(powmod(a, b, c) == 5198328724976436000u);

    a = 0; b = 7919; c = 18446744073709551557u;
    assert(powmod(a, b, c) == 0);
    a = 123; b = 0; c = 18446744073709551557u;
    assert(powmod(a, b, c) == 1);

    immutable ulong a1 = 253, b1 = 7919, c1 = 18446744073709551557u;
    assert(powmod(a1, b1, c1) == 3883707345459248860u);

    uint x = 100 ,y = 7919, z = 1844674407u;
    assert(powmod(x, y, z) == 1613100340u);
    x = 134; y = 7919; z = 1844674407u;
    assert(powmod(x, y, z) == 734956622u);
    x = 151; y = 7919; z = 1844674407u;
    assert(powmod(x, y, z) == 1738696945u);
    x = 168; y = 7919; z = 1844674407u;
    assert(powmod(x, y, z) == 1247580927u);
    x = 185; y = 7919; z = 1844674407u;
    assert(powmod(x, y, z) == 1293855176u);
    x = 202; y = 7919; z = 1844674407u;
    assert(powmod(x, y, z) == 1566963682u);
    x = 219; y = 7919; z = 1844674407u;
    assert(powmod(x, y, z) == 181227807u);
    x = 236; y = 7919; z = 1844674407u;
    assert(powmod(x, y, z) == 217988321u);
    x = 253; y = 7919; z = 1844674407u;
    assert(powmod(x, y, z) == 1588843243u);

    x = 0; y = 7919; z = 184467u;
    assert(powmod(x, y, z) == 0);
    x = 123; y = 0; z = 1844674u;
    assert(powmod(x, y, z) == 1);

    immutable ubyte x1 = 117;
    immutable uint y1 = 7919;
    immutable uint z1 = 1844674407u;
    auto res = powmod(x1, y1, z1);
    assert(is(typeof(res) == uint));
    assert(res == 9479781u);

    immutable ushort x2 = 123;
    immutable uint y2 = 203;
    immutable ubyte z2 = 113;
    auto res2 = powmod(x2, y2, z2);
    assert(is(typeof(res2) == ushort));
    assert(res2 == 42u);
}

/**************************************
 * To what precision is x equal to y?
 *
 * Returns: the number of mantissa bits which are equal in x and y.
 * eg, 0x1.F8p+60 and 0x1.F1p+60 are equal to 5 bits of precision.
 *
 *      $(TABLE_SV
 *      $(TR $(TH x)      $(TH y)          $(TH feqrel(x, y)))
 *      $(TR $(TD x)      $(TD x)          $(TD real.mant_dig))
 *      $(TR $(TD x)      $(TD $(GT)= 2*x) $(TD 0))
 *      $(TR $(TD x)      $(TD $(LT)= x/2) $(TD 0))
 *      $(TR $(TD $(NAN)) $(TD any)        $(TD 0))
 *      $(TR $(TD any)    $(TD $(NAN))     $(TD 0))
 *      )
 */
int feqrel(X)(const X x, const X y) @trusted pure nothrow @nogc
if (isFloatingPoint!(X))
{
    /* Public Domain. Author: Don Clugston, 18 Aug 2005.
     */
    alias F = floatTraits!(X);
    static if (F.realFormat == RealFormat.ieeeSingle
            || F.realFormat == RealFormat.ieeeDouble
            || F.realFormat == RealFormat.ieeeExtended
            || F.realFormat == RealFormat.ieeeExtended53
            || F.realFormat == RealFormat.ieeeQuadruple)
    {
        if (x == y)
            return X.mant_dig; // ensure diff != 0, cope with INF.

        Unqual!X diff = fabs(x - y);

        ushort *pa = cast(ushort *)(&x);
        ushort *pb = cast(ushort *)(&y);
        ushort *pd = cast(ushort *)(&diff);


        // The difference in abs(exponent) between x or y and abs(x-y)
        // is equal to the number of significand bits of x which are
        // equal to y. If negative, x and y have different exponents.
        // If positive, x and y are equal to 'bitsdiff' bits.
        // AND with 0x7FFF to form the absolute value.
        // To avoid out-by-1 errors, we subtract 1 so it rounds down
        // if the exponents were different. This means 'bitsdiff' is
        // always 1 lower than we want, except that if bitsdiff == 0,
        // they could have 0 or 1 bits in common.

        int bitsdiff = (((  (pa[F.EXPPOS_SHORT] & F.EXPMASK)
                          + (pb[F.EXPPOS_SHORT] & F.EXPMASK)
                          - (1 << F.EXPSHIFT)) >> 1)
                        - (pd[F.EXPPOS_SHORT] & F.EXPMASK)) >> F.EXPSHIFT;
        if ( (pd[F.EXPPOS_SHORT] & F.EXPMASK) == 0)
        {   // Difference is subnormal
            // For subnormals, we need to add the number of zeros that
            // lie at the start of diff's significand.
            // We do this by multiplying by 2^^real.mant_dig
            diff *= F.RECIP_EPSILON;
            return bitsdiff + X.mant_dig - ((pd[F.EXPPOS_SHORT] & F.EXPMASK) >> F.EXPSHIFT);
        }

        if (bitsdiff > 0)
            return bitsdiff + 1; // add the 1 we subtracted before

        // Avoid out-by-1 errors when factor is almost 2.
        if (bitsdiff == 0
            && ((pa[F.EXPPOS_SHORT] ^ pb[F.EXPPOS_SHORT]) & F.EXPMASK) == 0)
        {
            return 1;
        } else return 0;
    }
    else
    {
        static assert(false, "Not implemented for this architecture");
    }
}

///
@safe pure unittest
{
    assert(feqrel(2.0, 2.0) == 53);
    assert(feqrel(2.0f, 2.0f) == 24);
    assert(feqrel(2.0, double.nan) == 0);

    // Test that numbers are within n digits of each
    // other by testing if feqrel > n * log2(10)

    // five digits
    assert(feqrel(2.0, 2.00001) > 16);
    // ten digits
    assert(feqrel(2.0, 2.00000000001) > 33);
}

@safe pure nothrow @nogc unittest
{
    void testFeqrel(F)()
    {
       // Exact equality
       assert(feqrel(F.max, F.max) == F.mant_dig);
       assert(feqrel!(F)(0.0, 0.0) == F.mant_dig);
       assert(feqrel(F.infinity, F.infinity) == F.mant_dig);

       // a few bits away from exact equality
       F w=1;
       for (int i = 1; i < F.mant_dig - 1; ++i)
       {
          assert(feqrel!(F)(1.0 + w * F.epsilon, 1.0) == F.mant_dig-i);
          assert(feqrel!(F)(1.0 - w * F.epsilon, 1.0) == F.mant_dig-i);
          assert(feqrel!(F)(1.0, 1 + (w-1) * F.epsilon) == F.mant_dig - i + 1);
          w*=2;
       }

       assert(feqrel!(F)(1.5+F.epsilon, 1.5) == F.mant_dig-1);
       assert(feqrel!(F)(1.5-F.epsilon, 1.5) == F.mant_dig-1);
       assert(feqrel!(F)(1.5-F.epsilon, 1.5+F.epsilon) == F.mant_dig-2);


       // Numbers that are close
       assert(feqrel!(F)(0x1.Bp+84, 0x1.B8p+84) == 5);
       assert(feqrel!(F)(0x1.8p+10, 0x1.Cp+10) == 2);
       assert(feqrel!(F)(1.5 * (1 - F.epsilon), 1.0L) == 2);
       assert(feqrel!(F)(1.5, 1.0) == 1);
       assert(feqrel!(F)(2 * (1 - F.epsilon), 1.0L) == 1);

       // Factors of 2
       assert(feqrel(F.max, F.infinity) == 0);
       assert(feqrel!(F)(2 * (1 - F.epsilon), 1.0L) == 1);
       assert(feqrel!(F)(1.0, 2.0) == 0);
       assert(feqrel!(F)(4.0, 1.0) == 0);

       // Extreme inequality
       assert(feqrel(F.nan, F.nan) == 0);
       assert(feqrel!(F)(0.0L, -F.nan) == 0);
       assert(feqrel(F.nan, F.infinity) == 0);
       assert(feqrel(F.infinity, -F.infinity) == 0);
       assert(feqrel(F.max, -F.max) == 0);

       assert(feqrel(F.min_normal / 8, F.min_normal / 17) == 3);

       const F Const = 2;
       immutable F Immutable = 2;
       auto Compiles = feqrel(Const, Immutable);
    }

    assert(feqrel(7.1824L, 7.1824L) == real.mant_dig);

    testFeqrel!(real)();
    testFeqrel!(double)();
    testFeqrel!(float)();
}


/***********************************
 * Evaluate polynomial A(x) = $(SUB a, 0) + $(SUB a, 1)x + $(SUB a, 2)$(POWER x,2) +
 *                          $(SUB a,3)$(POWER x,3); ...
 *
 * Uses Horner's rule A(x) = $(SUB a, 0) + x($(SUB a, 1) + x($(SUB a, 2) +
 *                         x($(SUB a, 3) + ...)))
 * Params:
 *      x =     the value to evaluate.
 *      A =     array of coefficients $(SUB a, 0), $(SUB a, 1), etc.
 */
Unqual!(CommonType!(T1, T2)) poly(T1, T2)(T1 x, in T2[] A) @trusted pure nothrow @nogc
if (isFloatingPoint!T1 && isFloatingPoint!T2)
in
{
    assert(A.length > 0);
}
do
{
    static if (is(immutable T2 == immutable real))
    {
        return polyImpl(x, A);
    }
    else
    {
        return polyImplBase(x, A);
    }
}

/// ditto
Unqual!(CommonType!(T1, T2)) poly(T1, T2, int N)(T1 x, ref const T2[N] A) @safe pure nothrow @nogc
if (isFloatingPoint!T1 && isFloatingPoint!T2 && N > 0 && N <= 10)
{
    // statically unrolled version for up to 10 coefficients
    typeof(return) r = A[N - 1];
    static foreach (i; 1 .. N)
    {
        r *= x;
        r += A[N - 1 - i];
    }
    return r;
}

///
@safe nothrow @nogc unittest
{
    real x = 3.1L;
    static real[] pp = [56.1L, 32.7L, 6];

    assert(poly(x, pp) == (56.1L + (32.7L + 6.0L * x) * x));
}

@safe nothrow @nogc unittest
{
    double x = 3.1;
    static double[] pp = [56.1, 32.7, 6];
    double y = x;
    y *= 6.0;
    y += 32.7;
    y *= x;
    y += 56.1;
    assert(poly(x, pp) == y);
}

@safe unittest
{
    static assert(poly(3.0, [1.0, 2.0, 3.0]) == 34);
}

private Unqual!(CommonType!(T1, T2)) polyImplBase(T1, T2)(T1 x, in T2[] A) @trusted pure nothrow @nogc
if (isFloatingPoint!T1 && isFloatingPoint!T2)
{
    ptrdiff_t i = A.length - 1;
    typeof(return) r = A[i];
    while (--i >= 0)
    {
        r *= x;
        r += A[i];
    }
    return r;
}

pragma(inline, true) // LDC
private real polyImpl(real x, in real[] A) @trusted pure nothrow @nogc
{
    version (LDC)
    {
        return polyImplBase(x, A);
    }
    else version (D_InlineAsm_X86)
    {
        if (__ctfe)
        {
            return polyImplBase(x, A);
        }
        version (Windows)
        {
        // BUG: This code assumes a frame pointer in EBP.
            asm pure nothrow @nogc // assembler by W. Bright
            {
                // EDX = (A.length - 1) * real.sizeof
                mov     ECX,A[EBP]              ; // ECX = A.length
                dec     ECX                     ;
                lea     EDX,[ECX][ECX*8]        ;
                add     EDX,ECX                 ;
                add     EDX,A+4[EBP]            ;
                fld     real ptr [EDX]          ; // ST0 = coeff[ECX]
                jecxz   return_ST               ;
                fld     x[EBP]                  ; // ST0 = x
                fxch    ST(1)                   ; // ST1 = x, ST0 = r
                align   4                       ;
        L2:     fmul    ST,ST(1)                ; // r *= x
                fld     real ptr -10[EDX]       ;
                sub     EDX,10                  ; // deg--
                faddp   ST(1),ST                ;
                dec     ECX                     ;
                jne     L2                      ;
                fxch    ST(1)                   ; // ST1 = r, ST0 = x
                fstp    ST(0)                   ; // dump x
                align   4                       ;
        return_ST:                              ;
            }
        }
        else version (linux)
        {
            asm pure nothrow @nogc // assembler by W. Bright
            {
                // EDX = (A.length - 1) * real.sizeof
                mov     ECX,A[EBP]              ; // ECX = A.length
                dec     ECX                     ;
                lea     EDX,[ECX*8]             ;
                lea     EDX,[EDX][ECX*4]        ;
                add     EDX,A+4[EBP]            ;
                fld     real ptr [EDX]          ; // ST0 = coeff[ECX]
                jecxz   return_ST               ;
                fld     x[EBP]                  ; // ST0 = x
                fxch    ST(1)                   ; // ST1 = x, ST0 = r
                align   4                       ;
        L2:     fmul    ST,ST(1)                ; // r *= x
                fld     real ptr -12[EDX]       ;
                sub     EDX,12                  ; // deg--
                faddp   ST(1),ST                ;
                dec     ECX                     ;
                jne     L2                      ;
                fxch    ST(1)                   ; // ST1 = r, ST0 = x
                fstp    ST(0)                   ; // dump x
                align   4                       ;
        return_ST:                              ;
            }
        }
        else version (OSX)
        {
            asm pure nothrow @nogc // assembler by W. Bright
            {
                // EDX = (A.length - 1) * real.sizeof
                mov     ECX,A[EBP]              ; // ECX = A.length
                dec     ECX                     ;
                lea     EDX,[ECX*8]             ;
                add     EDX,EDX                 ;
                add     EDX,A+4[EBP]            ;
                fld     real ptr [EDX]          ; // ST0 = coeff[ECX]
                jecxz   return_ST               ;
                fld     x[EBP]                  ; // ST0 = x
                fxch    ST(1)                   ; // ST1 = x, ST0 = r
                align   4                       ;
        L2:     fmul    ST,ST(1)                ; // r *= x
                fld     real ptr -16[EDX]       ;
                sub     EDX,16                  ; // deg--
                faddp   ST(1),ST                ;
                dec     ECX                     ;
                jne     L2                      ;
                fxch    ST(1)                   ; // ST1 = r, ST0 = x
                fstp    ST(0)                   ; // dump x
                align   4                       ;
        return_ST:                              ;
            }
        }
        else version (FreeBSD)
        {
            asm pure nothrow @nogc // assembler by W. Bright
            {
                // EDX = (A.length - 1) * real.sizeof
                mov     ECX,A[EBP]              ; // ECX = A.length
                dec     ECX                     ;
                lea     EDX,[ECX*8]             ;
                lea     EDX,[EDX][ECX*4]        ;
                add     EDX,A+4[EBP]            ;
                fld     real ptr [EDX]          ; // ST0 = coeff[ECX]
                jecxz   return_ST               ;
                fld     x[EBP]                  ; // ST0 = x
                fxch    ST(1)                   ; // ST1 = x, ST0 = r
                align   4                       ;
        L2:     fmul    ST,ST(1)                ; // r *= x
                fld     real ptr -12[EDX]       ;
                sub     EDX,12                  ; // deg--
                faddp   ST(1),ST                ;
                dec     ECX                     ;
                jne     L2                      ;
                fxch    ST(1)                   ; // ST1 = r, ST0 = x
                fstp    ST(0)                   ; // dump x
                align   4                       ;
        return_ST:                              ;
            }
        }
        else version (Solaris)
        {
            asm pure nothrow @nogc // assembler by W. Bright
            {
                // EDX = (A.length - 1) * real.sizeof
                mov     ECX,A[EBP]              ; // ECX = A.length
                dec     ECX                     ;
                lea     EDX,[ECX*8]             ;
                lea     EDX,[EDX][ECX*4]        ;
                add     EDX,A+4[EBP]            ;
                fld     real ptr [EDX]          ; // ST0 = coeff[ECX]
                jecxz   return_ST               ;
                fld     x[EBP]                  ; // ST0 = x
                fxch    ST(1)                   ; // ST1 = x, ST0 = r
                align   4                       ;
        L2:     fmul    ST,ST(1)                ; // r *= x
                fld     real ptr -12[EDX]       ;
                sub     EDX,12                  ; // deg--
                faddp   ST(1),ST                ;
                dec     ECX                     ;
                jne     L2                      ;
                fxch    ST(1)                   ; // ST1 = r, ST0 = x
                fstp    ST(0)                   ; // dump x
                align   4                       ;
        return_ST:                              ;
            }
        }
        else version (DragonFlyBSD)
        {
            asm pure nothrow @nogc // assembler by W. Bright
            {
                // EDX = (A.length - 1) * real.sizeof
                mov     ECX,A[EBP]              ; // ECX = A.length
                dec     ECX                     ;
                lea     EDX,[ECX*8]             ;
                lea     EDX,[EDX][ECX*4]        ;
                add     EDX,A+4[EBP]            ;
                fld     real ptr [EDX]          ; // ST0 = coeff[ECX]
                jecxz   return_ST               ;
                fld     x[EBP]                  ; // ST0 = x
                fxch    ST(1)                   ; // ST1 = x, ST0 = r
                align   4                       ;
        L2:     fmul    ST,ST(1)                ; // r *= x
                fld     real ptr -12[EDX]       ;
                sub     EDX,12                  ; // deg--
                faddp   ST(1),ST                ;
                dec     ECX                     ;
                jne     L2                      ;
                fxch    ST(1)                   ; // ST1 = r, ST0 = x
                fstp    ST(0)                   ; // dump x
                align   4                       ;
        return_ST:                              ;
            }
        }
        else
        {
            static assert(0);
        }
    }
    else
    {
        return polyImplBase(x, A);
    }
}


/**
   Computes whether a values is approximately equal to a reference value,
   admitting a maximum relative difference, and a maximum absolute difference.

   Warning:
        This template is considered out-dated. It will be removed from
        Phobos in 2.106.0. Please use $(LREF isClose) instead.

   Params:
        value = Value to compare.
        reference = Reference value.
        maxRelDiff = Maximum allowable difference relative to `reference`.
        Setting to 0.0 disables this check. Defaults to `1e-2`.
        maxAbsDiff = Maximum absolute difference. This is mainly usefull
        for comparing values to zero. Setting to 0.0 disables this check.
        Defaults to `1e-5`.

   Returns:
       `true` if `value` is approximately equal to `reference` under
       either criterium. It is sufficient, when `value ` satisfies
       one of the two criteria.

       If one item is a range, and the other is a single value, then
       the result is the logical and-ing of calling `approxEqual` on
       each element of the ranged item against the single item. If
       both items are ranges, then `approxEqual` returns `true` if
       and only if the ranges have the same number of elements and if
       `approxEqual` evaluates to `true` for each pair of elements.

    See_Also:
        Use $(LREF feqrel) to get the number of equal bits in the mantissa.
 */
deprecated("approxEqual will be removed in 2.106.0. Please use isClose instead.")
bool approxEqual(T, U, V)(T value, U reference, V maxRelDiff = 1e-2, V maxAbsDiff = 1e-5)
{
    import std.range.primitives : empty, front, isInputRange, popFront;
    static if (isInputRange!T)
    {
        static if (isInputRange!U)
        {
            // Two ranges
            for (;; value.popFront(), reference.popFront())
            {
                if (value.empty) return reference.empty;
                if (reference.empty) return value.empty;
                if (!approxEqual(value.front, reference.front, maxRelDiff, maxAbsDiff))
                    return false;
            }
        }
        else static if (isIntegral!U)
        {
            // convert reference to real
            return approxEqual(value, real(reference), maxRelDiff, maxAbsDiff);
        }
        else
        {
            // value is range, reference is number
            for (; !value.empty; value.popFront())
            {
                if (!approxEqual(value.front, reference, maxRelDiff, maxAbsDiff))
                    return false;
            }
            return true;
        }
    }
    else
    {
        static if (isInputRange!U)
        {
            // value is number, reference is range
            for (; !reference.empty; reference.popFront())
            {
                if (!approxEqual(value, reference.front, maxRelDiff, maxAbsDiff))
                    return false;
            }
            return true;
        }
        else static if (isIntegral!T || isIntegral!U)
        {
            // convert both value and reference to real
            return approxEqual(real(value), real(reference), maxRelDiff, maxAbsDiff);
        }
        else
        {
            // two numbers
            //static assert(is(T : real) && is(U : real));
            if (reference == 0)
            {
                return fabs(value) <= maxAbsDiff;
            }
            static if (is(typeof(value.infinity)) && is(typeof(reference.infinity)))
            {
                if (value == value.infinity && reference == reference.infinity ||
                    value == -value.infinity && reference == -reference.infinity) return true;
            }
            return fabs((value - reference) / reference) <= maxRelDiff
                || maxAbsDiff != 0 && fabs(value - reference) <= maxAbsDiff;
        }
    }
}

deprecated @safe pure nothrow unittest
{
    assert(approxEqual(1.0, 1.0099));
    assert(!approxEqual(1.0, 1.011));
    assert(approxEqual(0.00001, 0.0));
    assert(!approxEqual(0.00002, 0.0));

    assert(approxEqual(3.0, [3, 3.01, 2.99])); // several reference values is strange
    assert(approxEqual([3, 3.01, 2.99], 3.0)); // better

    float[] arr1 = [ 1.0, 2.0, 3.0 ];
    double[] arr2 = [ 1.001, 1.999, 3 ];
    assert(approxEqual(arr1, arr2));
}

deprecated @safe pure nothrow unittest
{
    // relative comparison depends on reference, make sure proper
    // side is used when comparing range to single value. Based on
    // https://issues.dlang.org/show_bug.cgi?id=15763
    auto a = [2e-3 - 1e-5];
    auto b = 2e-3 + 1e-5;
    assert(a[0].approxEqual(b));
    assert(!b.approxEqual(a[0]));
    assert(a.approxEqual(b));
    assert(!b.approxEqual(a));
}

deprecated @safe pure nothrow @nogc unittest
{
    assert(!approxEqual(0.0,1e-15,1e-9,0.0));
    assert(approxEqual(0.0,1e-15,1e-9,1e-9));
    assert(!approxEqual(1.0,3.0,0.0,1.0));

    assert(approxEqual(1.00000000099,1.0,1e-9,0.0));
    assert(!approxEqual(1.0000000011,1.0,1e-9,0.0));
}

deprecated @safe pure nothrow @nogc unittest
{
    // maybe unintuitive behavior
    assert(approxEqual(1000.0,1010.0));
    assert(approxEqual(9_090_000_000.0,9_000_000_000.0));
    assert(approxEqual(0.0,1e30,1.0));
    assert(approxEqual(0.00001,1e-30));
    assert(!approxEqual(-1e-30,1e-30,1e-2,0.0));
}

deprecated @safe pure nothrow @nogc unittest
{
    int a = 10;
    assert(approxEqual(10, a));

    assert(!approxEqual(3, 0));
    assert(approxEqual(3, 3));
    assert(approxEqual(3.0, 3));
    assert(approxEqual(3, 3.0));

    assert(approxEqual(0.0,0.0));
    assert(approxEqual(-0.0,0.0));
    assert(approxEqual(0.0f,0.0));
}

deprecated @safe pure nothrow @nogc unittest
{
    real num = real.infinity;
    assert(num == real.infinity);
    assert(approxEqual(num, real.infinity));
    num = -real.infinity;
    assert(num == -real.infinity);
    assert(approxEqual(num, -real.infinity));

    assert(!approxEqual(1,real.nan));
    assert(!approxEqual(real.nan,real.max));
    assert(!approxEqual(real.nan,real.nan));
}

deprecated @safe pure nothrow unittest
{
    assert(!approxEqual([1.0,2.0,3.0],[1.0,2.0]));
    assert(!approxEqual([1.0,2.0],[1.0,2.0,3.0]));

    assert(approxEqual!(real[],real[])([],[]));
    assert(approxEqual(cast(real[])[],cast(real[])[]));
}


/**
   Computes whether two values are approximately equal, admitting a maximum
   relative difference, and a maximum absolute difference.

   Params:
        lhs = First item to compare.
        rhs = Second item to compare.
        maxRelDiff = Maximum allowable relative difference.
        Setting to 0.0 disables this check. Default depends on the type of
        `lhs` and `rhs`: It is approximately half the number of decimal digits of
        precision of the smaller type.
        maxAbsDiff = Maximum absolute difference. This is mainly usefull
        for comparing values to zero. Setting to 0.0 disables this check.
        Defaults to `0.0`.

   Returns:
       `true` if the two items are approximately equal under either criterium.
       It is sufficient, when `value ` satisfies one of the two criteria.

       If one item is a range, and the other is a single value, then
       the result is the logical and-ing of calling `isClose` on
       each element of the ranged item against the single item. If
       both items are ranges, then `isClose` returns `true` if
       and only if the ranges have the same number of elements and if
       `isClose` evaluates to `true` for each pair of elements.

    See_Also:
        Use $(LREF feqrel) to get the number of equal bits in the mantissa.
 */
bool isClose(T, U, V = CommonType!(FloatingPointBaseType!T,FloatingPointBaseType!U))
    (T lhs, U rhs, V maxRelDiff = CommonDefaultFor!(T,U), V maxAbsDiff = 0.0)
{
    import std.range.primitives : empty, front, isInputRange, popFront;
    import std.complex : Complex;
    static if (isInputRange!T)
    {
        static if (isInputRange!U)
        {
            // Two ranges
            for (;; lhs.popFront(), rhs.popFront())
            {
                if (lhs.empty) return rhs.empty;
                if (rhs.empty) return lhs.empty;
                if (!isClose(lhs.front, rhs.front, maxRelDiff, maxAbsDiff))
                    return false;
            }
        }
        else
        {
            // lhs is range, rhs is number
            for (; !lhs.empty; lhs.popFront())
            {
                if (!isClose(lhs.front, rhs, maxRelDiff, maxAbsDiff))
                    return false;
            }
            return true;
        }
    }
    else static if (isInputRange!U)
    {
        // lhs is number, rhs is range
        for (; !rhs.empty; rhs.popFront())
        {
            if (!isClose(lhs, rhs.front, maxRelDiff, maxAbsDiff))
                return false;
        }
        return true;
    }
    else static if (is(T TE == Complex!TE))
    {
        static if (is(U UE == Complex!UE))
        {
            // Two complex numbers
            return isClose(lhs.re, rhs.re, maxRelDiff, maxAbsDiff)
                && isClose(lhs.im, rhs.im, maxRelDiff, maxAbsDiff);
        }
        else
        {
            // lhs is complex, rhs is number
            return isClose(lhs.re, rhs, maxRelDiff, maxAbsDiff)
                && isClose(lhs.im, 0.0, maxRelDiff, maxAbsDiff);
        }
    }
    else static if (is(U UE == Complex!UE))
    {
        // lhs is number, rhs is complex
        return isClose(lhs, rhs.re, maxRelDiff, maxAbsDiff)
            && isClose(0.0, rhs.im, maxRelDiff, maxAbsDiff);
    }
    else
    {
        // two numbers
        if (lhs == rhs) return true;

        static if (is(typeof(lhs.infinity)) && is(typeof(rhs.infinity)))
        {
            if (lhs == lhs.infinity || rhs == rhs.infinity ||
                lhs == -lhs.infinity || rhs == -rhs.infinity) return false;
        }

        auto diff = abs(lhs - rhs);

        return diff <= maxRelDiff*abs(lhs)
            || diff <= maxRelDiff*abs(rhs)
            || diff <= maxAbsDiff;
    }
}

///
@safe pure nothrow @nogc unittest
{
    assert(isClose(1.0,0.999_999_999));
    assert(isClose(0.001, 0.000_999_999_999));
    assert(isClose(1_000_000_000.0,999_999_999.0));

    assert(isClose(17.123_456_789, 17.123_456_78));
    assert(!isClose(17.123_456_789, 17.123_45));

    // use explicit 3rd parameter for less (or more) accuracy
    assert(isClose(17.123_456_789, 17.123_45, 1e-6));
    assert(!isClose(17.123_456_789, 17.123_45, 1e-7));

    // use 4th parameter when comparing close to zero
    assert(!isClose(1e-100, 0.0));
    assert(isClose(1e-100, 0.0, 0.0, 1e-90));
    assert(!isClose(1e-10, -1e-10));
    assert(isClose(1e-10, -1e-10, 0.0, 1e-9));
    assert(!isClose(1e-300, 1e-298));
    assert(isClose(1e-300, 1e-298, 0.0, 1e-200));

    // different default limits for different floating point types
    assert(isClose(1.0f, 0.999_99f));
    assert(!isClose(1.0, 0.999_99));
    static if (real.sizeof > double.sizeof)
        assert(!isClose(1.0L, 0.999_999_999L));
}

///
@safe pure nothrow unittest
{
    assert(isClose([1.0, 2.0, 3.0], [0.999_999_999, 2.000_000_001, 3.0]));
    assert(!isClose([1.0, 2.0], [0.999_999_999, 2.000_000_001, 3.0]));
    assert(!isClose([1.0, 2.0, 3.0], [0.999_999_999, 2.000_000_001]));

    assert(isClose([2.0, 1.999_999_999, 2.000_000_001], 2.0));
    assert(isClose(2.0, [2.0, 1.999_999_999, 2.000_000_001]));
}

@safe pure nothrow unittest
{
    assert(!isClose([1.0, 2.0, 3.0], [0.999_999_999, 3.0, 3.0]));
    assert(!isClose([2.0, 1.999_999, 2.000_000_001], 2.0));
    assert(!isClose(2.0, [2.0, 1.999_999_999, 2.000_000_999]));
}

@safe pure nothrow @nogc unittest
{
    immutable a = 1.00001f;
    const b = 1.000019;
    assert(isClose(a,b));

    assert(isClose(1.00001f,1.000019f));
    assert(isClose(1.00001f,1.000019));
    assert(isClose(1.00001,1.000019f));
    assert(!isClose(1.00001,1.000019));

    real a1 = 1e-300L;
    real a2 = a1.nextUp;
    assert(isClose(a1,a2));
}

@safe pure nothrow unittest
{
    float[] arr1 = [ 1.0, 2.0, 3.0 ];
    double[] arr2 = [ 1.00001, 1.99999, 3 ];
    assert(isClose(arr1, arr2));
}

@safe pure nothrow @nogc unittest
{
    assert(!isClose(1000.0,1010.0));
    assert(!isClose(9_090_000_000.0,9_000_000_000.0));
    assert(isClose(0.0,1e30,1.0));
    assert(!isClose(0.00001,1e-30));
    assert(!isClose(-1e-30,1e-30,1e-2,0.0));
}

@safe pure nothrow @nogc unittest
{
    assert(!isClose(3, 0));
    assert(isClose(3, 3));
    assert(isClose(3.0, 3));
    assert(isClose(3, 3.0));

    assert(isClose(0.0,0.0));
    assert(isClose(-0.0,0.0));
    assert(isClose(0.0f,0.0));
}

@safe pure nothrow @nogc unittest
{
    real num = real.infinity;
    assert(num == real.infinity);
    assert(isClose(num, real.infinity));
    num = -real.infinity;
    assert(num == -real.infinity);
    assert(isClose(num, -real.infinity));

    assert(!isClose(1,real.nan));
    assert(!isClose(real.nan,real.max));
    assert(!isClose(real.nan,real.nan));
}

@safe pure nothrow @nogc unittest
{
    assert(isClose!(real[],real[],real)([],[]));
    assert(isClose(cast(real[])[],cast(real[])[]));
}

@safe pure nothrow @nogc unittest
{
    import std.conv : to;

    float f = 31.79f;
    double d = 31.79;
    double f2d = f.to!double;

    assert(isClose(f,f2d));
    assert(!isClose(d,f2d));
}

@safe pure nothrow @nogc unittest
{
    import std.conv : to;

    double d = 31.79;
    float f = d.to!float;
    double f2d = f.to!double;

    assert(isClose(f,f2d));
    assert(!isClose(d,f2d));
    assert(isClose(d,f2d,1e-4));
}

private template CommonDefaultFor(T,U)
{
    import std.algorithm.comparison : min;

    alias baseT = FloatingPointBaseType!T;
    alias baseU = FloatingPointBaseType!U;

    enum CommonType!(baseT, baseU) CommonDefaultFor = 10.0L ^^ -((min(baseT.dig, baseU.dig) + 1) / 2 + 1);
}

private template FloatingPointBaseType(T)
{
    import std.range.primitives : ElementType;
    static if (isFloatingPoint!T)
    {
        alias FloatingPointBaseType = Unqual!T;
    }
    else static if (isFloatingPoint!(ElementType!(Unqual!T)))
    {
        alias FloatingPointBaseType = Unqual!(ElementType!(Unqual!T));
    }
    else
    {
        alias FloatingPointBaseType = real;
    }
}


@safe pure nothrow @nogc unittest
{
    float f = sqrt(2.0f);
    assert(fabs(f * f - 2.0f) < .00001);

    double d = sqrt(2.0);
    assert(fabs(d * d - 2.0) < .00001);

    real r = sqrt(2.0L);
    assert(fabs(r * r - 2.0) < .00001);
}

@safe pure nothrow @nogc unittest
{
    float f = fabs(-2.0f);
    assert(f == 2);

    double d = fabs(-2.0);
    assert(d == 2);

    real r = fabs(-2.0L);
    assert(r == 2);
}

@safe pure nothrow @nogc unittest
{
    float f = sin(-2.0f);
    assert(fabs(f - -0.909297f) < .00001);

    double d = sin(-2.0);
    assert(fabs(d - -0.909297f) < .00001);

    real r = sin(-2.0L);
    assert(fabs(r - -0.909297f) < .00001);
}

@safe pure nothrow @nogc unittest
{
    float f = cos(-2.0f);
    assert(fabs(f - -0.416147f) < .00001);

    double d = cos(-2.0);
    assert(fabs(d - -0.416147f) < .00001);

    real r = cos(-2.0L);
    assert(fabs(r - -0.416147f) < .00001);
}

@safe pure nothrow @nogc unittest
{
    float f = tan(-2.0f);
    assert(fabs(f - 2.18504f) < .00001);

    double d = tan(-2.0);
    assert(fabs(d - 2.18504f) < .00001);

    real r = tan(-2.0L);
    assert(fabs(r - 2.18504f) < .00001);

    // Verify correct behavior for large inputs
    assert(!isNaN(tan(0x1p63)));
    assert(!isNaN(tan(-0x1p63)));
    static if (real.mant_dig >= 64)
    {
        assert(!isNaN(tan(0x1p300L)));
        assert(!isNaN(tan(-0x1p300L)));
    }
}

// https://issues.dlang.org/show_bug.cgi?id=6381
// floor/ceil should be usable in pure function.
@safe pure nothrow unittest
{
    auto x = floor(1.2);
    auto y = ceil(1.2);
}

/***********************************
 * Defines a total order on all floating-point numbers.
 *
 * The order is defined as follows:
 * $(UL
 *      $(LI All numbers in [-$(INFIN), +$(INFIN)] are ordered
 *          the same way as by built-in comparison, with the exception of
 *          -0.0, which is less than +0.0;)
 *      $(LI If the sign bit is set (that is, it's 'negative'), $(NAN) is less
 *          than any number; if the sign bit is not set (it is 'positive'),
 *          $(NAN) is greater than any number;)
 *      $(LI $(NAN)s of the same sign are ordered by the payload ('negative'
 *          ones - in reverse order).)
 * )
 *
 * Returns:
 *      negative value if `x` precedes `y` in the order specified above;
 *      0 if `x` and `y` are identical, and positive value otherwise.
 *
 * See_Also:
 *      $(MYREF isIdentical)
 * Standards: Conforms to IEEE 754-2008
 */
int cmp(T)(const(T) x, const(T) y) @nogc @trusted pure nothrow
if (isFloatingPoint!T)
{
    alias F = floatTraits!T;

    static if (F.realFormat == RealFormat.ieeeSingle
               || F.realFormat == RealFormat.ieeeDouble)
    {
        static if (T.sizeof == 4)
            alias UInt = uint;
        else
            alias UInt = ulong;

        union Repainter
        {
            T number;
            UInt bits;
        }

        enum msb = ~(UInt.max >>> 1);

        import std.typecons : Tuple;
        Tuple!(Repainter, Repainter) vars = void;
        vars[0].number = x;
        vars[1].number = y;

        foreach (ref var; vars)
            if (var.bits & msb)
                var.bits = ~var.bits;
            else
                var.bits |= msb;

        if (vars[0].bits < vars[1].bits)
            return -1;
        else if (vars[0].bits > vars[1].bits)
            return 1;
        else
            return 0;
    }
    else static if (F.realFormat == RealFormat.ieeeExtended53
                    || F.realFormat == RealFormat.ieeeExtended
                    || F.realFormat == RealFormat.ieeeQuadruple)
    {
        static if (F.realFormat == RealFormat.ieeeQuadruple)
            alias RemT = ulong;
        else
            alias RemT = ushort;

        struct Bits
        {
            ulong bulk;
            RemT rem;
        }

        union Repainter
        {
            T number;
            Bits bits;
            ubyte[T.sizeof] bytes;
        }

        import std.typecons : Tuple;
        Tuple!(Repainter, Repainter) vars = void;
        vars[0].number = x;
        vars[1].number = y;

        foreach (ref var; vars)
            if (var.bytes[F.SIGNPOS_BYTE] & 0x80)
            {
                var.bits.bulk = ~var.bits.bulk;
                var.bits.rem = cast(typeof(var.bits.rem))(-1 - var.bits.rem); // ~var.bits.rem
            }
            else
            {
                var.bytes[F.SIGNPOS_BYTE] |= 0x80;
            }

        version (LittleEndian)
        {
            if (vars[0].bits.rem < vars[1].bits.rem)
                return -1;
            else if (vars[0].bits.rem > vars[1].bits.rem)
                return 1;
            else if (vars[0].bits.bulk < vars[1].bits.bulk)
                return -1;
            else if (vars[0].bits.bulk > vars[1].bits.bulk)
                return 1;
            else
                return 0;
        }
        else
        {
            if (vars[0].bits.bulk < vars[1].bits.bulk)
                return -1;
            else if (vars[0].bits.bulk > vars[1].bits.bulk)
                return 1;
            else if (vars[0].bits.rem < vars[1].bits.rem)
                return -1;
            else if (vars[0].bits.rem > vars[1].bits.rem)
                return 1;
            else
                return 0;
        }
    }
    else
    {
        // IBM Extended doubledouble does not follow the general
        // sign-exponent-significand layout, so has to be handled generically

        const int xSign = signbit(x),
            ySign = signbit(y);

        if (xSign == 1 && ySign == 1)
            return cmp(-y, -x);
        else if (xSign == 1)
            return -1;
        else if (ySign == 1)
            return 1;
        else if (x < y)
            return -1;
        else if (x == y)
            return 0;
        else if (x > y)
            return 1;
        else if (isNaN(x) && !isNaN(y))
            return 1;
        else if (isNaN(y) && !isNaN(x))
            return -1;
        else if (getNaNPayload(x) < getNaNPayload(y))
            return -1;
        else if (getNaNPayload(x) > getNaNPayload(y))
            return 1;
        else
            return 0;
    }
}

/// Most numbers are ordered naturally.
@safe unittest
{
    assert(cmp(-double.infinity, -double.max) < 0);
    assert(cmp(-double.max, -100.0) < 0);
    assert(cmp(-100.0, -0.5) < 0);
    assert(cmp(-0.5, 0.0) < 0);
    assert(cmp(0.0, 0.5) < 0);
    assert(cmp(0.5, 100.0) < 0);
    assert(cmp(100.0, double.max) < 0);
    assert(cmp(double.max, double.infinity) < 0);

    assert(cmp(1.0, 1.0) == 0);
}

/// Positive and negative zeroes are distinct.
@safe unittest
{
    assert(cmp(-0.0, +0.0) < 0);
    assert(cmp(+0.0, -0.0) > 0);
}

/// Depending on the sign, $(NAN)s go to either end of the spectrum.
@safe unittest
{
    assert(cmp(-double.nan, -double.infinity) < 0);
    assert(cmp(double.infinity, double.nan) < 0);
    assert(cmp(-double.nan, double.nan) < 0);
}

version (LDC) version (Win32) version = LDC_Win32;

/// $(NAN)s of the same sign are ordered by the payload.
@safe unittest
{
    assert(cmp(NaN(10), NaN(20)) < 0);
    version (LDC_Win32)
    {
        // somehow fails with LLVM 8.0 + disabled optimizations
    }
    else
    {
        assert(cmp(-NaN(20), -NaN(10)) < 0);
    }
}

@safe unittest
{
    import std.meta : AliasSeq;
    static foreach (T; AliasSeq!(float, double, real))
    {{
        T[] values = [-cast(T) NaN(20), -cast(T) NaN(10), -T.nan, -T.infinity,
                      -T.max, -T.max / 2, T(-16.0), T(-1.0).nextDown,
                      T(-1.0), T(-1.0).nextUp,
                      T(-0.5), -T.min_normal, (-T.min_normal).nextUp,
                      -2 * T.min_normal * T.epsilon,
                      -T.min_normal * T.epsilon,
                      T(-0.0), T(0.0),
                      T.min_normal * T.epsilon,
                      2 * T.min_normal * T.epsilon,
                      T.min_normal.nextDown, T.min_normal, T(0.5),
                      T(1.0).nextDown, T(1.0),
                      T(1.0).nextUp, T(16.0), T.max / 2, T.max,
                      T.infinity, T.nan, cast(T) NaN(10), cast(T) NaN(20)];

        foreach (i, x; values)
        {
            foreach (y; values[i + 1 .. $])
            {
                version (LDC_Win32)
                {
                    // LLVM 8.0 + disabled optimizations:
                    // failures for 64-bit negated NaNs with custom payload
                    static if (T.sizeof == 8)
                        if (i < 2)
                            continue;
                }
                assert(cmp(x, y) < 0);
                assert(cmp(y, x) > 0);
            }
            assert(cmp(x, x) == 0);
        }
    }}
}

private enum PowType
{
    floor,
    ceil
}

pragma(inline, true)
private T powIntegralImpl(PowType type, T)(T val)
{
    import core.bitop : bsr;

    if (val == 0 || (type == PowType.ceil && (val > T.max / 2 || val == T.min)))
        return 0;
    else
    {
        static if (isSigned!T)
            return cast(Unqual!T) (val < 0 ? -(T(1) << bsr(0 - val) + type) : T(1) << bsr(val) + type);
        else
            return cast(Unqual!T) (T(1) << bsr(val) + type);
    }
}

private T powFloatingPointImpl(PowType type, T)(T x)
{
    if (!x.isFinite)
        return x;

    if (!x)
        return x;

    int exp;
    auto y = frexp(x, exp);

    static if (type == PowType.ceil)
        y = ldexp(cast(T) 0.5, exp + 1);
    else
        y = ldexp(cast(T) 0.5, exp);

    if (!y.isFinite)
        return cast(T) 0.0;

    y = copysign(y, x);

    return y;
}

/**
 * Gives the next power of two after `val`. `T` can be any built-in
 * numerical type.
 *
 * If the operation would lead to an over/underflow, this function will
 * return `0`.
 *
 * Params:
 *     val = any number
 *
 * Returns:
 *     the next power of two after `val`
 */
T nextPow2(T)(const T val)
if (isIntegral!T)
{
    return powIntegralImpl!(PowType.ceil)(val);
}

/// ditto
T nextPow2(T)(const T val)
if (isFloatingPoint!T)
{
    return powFloatingPointImpl!(PowType.ceil)(val);
}

///
@safe @nogc pure nothrow unittest
{
    assert(nextPow2(2) == 4);
    assert(nextPow2(10) == 16);
    assert(nextPow2(4000) == 4096);

    assert(nextPow2(-2) == -4);
    assert(nextPow2(-10) == -16);

    assert(nextPow2(uint.max) == 0);
    assert(nextPow2(uint.min) == 0);
    assert(nextPow2(size_t.max) == 0);
    assert(nextPow2(size_t.min) == 0);

    assert(nextPow2(int.max) == 0);
    assert(nextPow2(int.min) == 0);
    assert(nextPow2(long.max) == 0);
    assert(nextPow2(long.min) == 0);
}

///
@safe @nogc pure nothrow unittest
{
    assert(nextPow2(2.1) == 4.0);
    assert(nextPow2(-2.0) == -4.0);
    assert(nextPow2(0.25) == 0.5);
    assert(nextPow2(-4.0) == -8.0);

    assert(nextPow2(double.max) == 0.0);
    assert(nextPow2(double.infinity) == double.infinity);
}

@safe @nogc pure nothrow unittest
{
    assert(nextPow2(ubyte(2)) == 4);
    assert(nextPow2(ubyte(10)) == 16);

    assert(nextPow2(byte(2)) == 4);
    assert(nextPow2(byte(10)) == 16);

    assert(nextPow2(short(2)) == 4);
    assert(nextPow2(short(10)) == 16);
    assert(nextPow2(short(4000)) == 4096);

    assert(nextPow2(ushort(2)) == 4);
    assert(nextPow2(ushort(10)) == 16);
    assert(nextPow2(ushort(4000)) == 4096);
}

@safe @nogc pure nothrow unittest
{
    foreach (ulong i; 1 .. 62)
    {
        assert(nextPow2(1UL << i) == 2UL << i);
        assert(nextPow2((1UL << i) - 1) == 1UL << i);
        assert(nextPow2((1UL << i) + 1) == 2UL << i);
        assert(nextPow2((1UL << i) + (1UL<<(i-1))) == 2UL << i);
    }
}

@safe @nogc pure nothrow unittest
{
    import std.meta : AliasSeq;

    static foreach (T; AliasSeq!(float, double, real))
    {{
        enum T subNormal = T.min_normal / 2;

        static if (subNormal) assert(nextPow2(subNormal) == T.min_normal);

        assert(nextPow2(T(0.0)) == 0.0);

        assert(nextPow2(T(2.0)) == 4.0);
        assert(nextPow2(T(2.1)) == 4.0);
        assert(nextPow2(T(3.1)) == 4.0);
        assert(nextPow2(T(4.0)) == 8.0);
        assert(nextPow2(T(0.25)) == 0.5);

        assert(nextPow2(T(-2.0)) == -4.0);
        assert(nextPow2(T(-2.1)) == -4.0);
        assert(nextPow2(T(-3.1)) == -4.0);
        assert(nextPow2(T(-4.0)) == -8.0);
        assert(nextPow2(T(-0.25)) == -0.5);

        assert(nextPow2(T.max) == 0);
        assert(nextPow2(-T.max) == 0);

        assert(nextPow2(T.infinity) == T.infinity);
        assert(nextPow2(T.init).isNaN);
    }}
}

// https://issues.dlang.org/show_bug.cgi?id=15973
@safe @nogc pure nothrow unittest
{
    assert(nextPow2(uint.max / 2) == uint.max / 2 + 1);
    assert(nextPow2(uint.max / 2 + 2) == 0);
    assert(nextPow2(int.max / 2) == int.max / 2 + 1);
    assert(nextPow2(int.max / 2 + 2) == 0);
    assert(nextPow2(int.min + 1) == int.min);
}

/**
 * Gives the last power of two before `val`. $(T) can be any built-in
 * numerical type.
 *
 * Params:
 *     val = any number
 *
 * Returns:
 *     the last power of two before `val`
 */
T truncPow2(T)(const T val)
if (isIntegral!T)
{
    return powIntegralImpl!(PowType.floor)(val);
}

/// ditto
T truncPow2(T)(const T val)
if (isFloatingPoint!T)
{
    return powFloatingPointImpl!(PowType.floor)(val);
}

///
@safe @nogc pure nothrow unittest
{
    assert(truncPow2(3) == 2);
    assert(truncPow2(4) == 4);
    assert(truncPow2(10) == 8);
    assert(truncPow2(4000) == 2048);

    assert(truncPow2(-5) == -4);
    assert(truncPow2(-20) == -16);

    assert(truncPow2(uint.max) == int.max + 1);
    assert(truncPow2(uint.min) == 0);
    assert(truncPow2(ulong.max) == long.max + 1);
    assert(truncPow2(ulong.min) == 0);

    assert(truncPow2(int.max) == (int.max / 2) + 1);
  version (LDC)
  {
    // this test relies on undefined behaviour, i.e. (1 << 63) == int.min
    // that fails for LDC with optimizations enabled
  }
  else
  {
    assert(truncPow2(int.min) == int.min);
  }
    assert(truncPow2(long.max) == (long.max / 2) + 1);
    assert(truncPow2(long.min) == long.min);
}

///
@safe @nogc pure nothrow unittest
{
    assert(truncPow2(2.1) == 2.0);
    assert(truncPow2(7.0) == 4.0);
    assert(truncPow2(-1.9) == -1.0);
    assert(truncPow2(0.24) == 0.125);
    assert(truncPow2(-7.0) == -4.0);

    assert(truncPow2(double.infinity) == double.infinity);
}

@safe @nogc pure nothrow unittest
{
    assert(truncPow2(ubyte(3)) == 2);
    assert(truncPow2(ubyte(4)) == 4);
    assert(truncPow2(ubyte(10)) == 8);

    assert(truncPow2(byte(3)) == 2);
    assert(truncPow2(byte(4)) == 4);
    assert(truncPow2(byte(10)) == 8);

    assert(truncPow2(ushort(3)) == 2);
    assert(truncPow2(ushort(4)) == 4);
    assert(truncPow2(ushort(10)) == 8);
    assert(truncPow2(ushort(4000)) == 2048);

    assert(truncPow2(short(3)) == 2);
    assert(truncPow2(short(4)) == 4);
    assert(truncPow2(short(10)) == 8);
    assert(truncPow2(short(4000)) == 2048);
}

@safe @nogc pure nothrow unittest
{
    foreach (ulong i; 1 .. 62)
    {
        assert(truncPow2(2UL << i) == 2UL << i);
        assert(truncPow2((2UL << i) + 1) == 2UL << i);
        assert(truncPow2((2UL << i) - 1) == 1UL << i);
        assert(truncPow2((2UL << i) - (2UL<<(i-1))) == 1UL << i);
    }
}

@safe @nogc pure nothrow unittest
{
    import std.meta : AliasSeq;

    static foreach (T; AliasSeq!(float, double, real))
    {
        assert(truncPow2(T(0.0)) == 0.0);

        assert(truncPow2(T(4.0)) == 4.0);
        assert(truncPow2(T(2.1)) == 2.0);
        assert(truncPow2(T(3.5)) == 2.0);
        assert(truncPow2(T(7.0)) == 4.0);
        assert(truncPow2(T(0.24)) == 0.125);

        assert(truncPow2(T(-2.0)) == -2.0);
        assert(truncPow2(T(-2.1)) == -2.0);
        assert(truncPow2(T(-3.1)) == -2.0);
        assert(truncPow2(T(-7.0)) == -4.0);
        assert(truncPow2(T(-0.24)) == -0.125);

        assert(truncPow2(T.infinity) == T.infinity);
        assert(truncPow2(T.init).isNaN);
    }
}

/**
Check whether a number is an integer power of two.

Note that only positive numbers can be integer powers of two. This
function always return `false` if `x` is negative or zero.

Params:
    x = the number to test

Returns:
    `true` if `x` is an integer power of two.
*/
bool isPowerOf2(X)(const X x) pure @safe nothrow @nogc
if (isNumeric!X)
{
    static if (isFloatingPoint!X)
    {
        int exp;
        const X sig = frexp(x, exp);

        return (exp != int.min) && (sig is cast(X) 0.5L);
    }
    else
    {
        static if (isSigned!X)
        {
            auto y = cast(typeof(x + 0))x;
            return y > 0 && !(y & (y - 1));
        }
        else
        {
            auto y = cast(typeof(x + 0u))x;
            return (y & -y) > (y - 1);
        }
    }
}
///
@safe unittest
{
    assert( isPowerOf2(1.0L));
    assert( isPowerOf2(2.0L));
    assert( isPowerOf2(0.5L));
    assert( isPowerOf2(pow(2.0L, 96)));
    assert( isPowerOf2(pow(2.0L, -77)));

    assert(!isPowerOf2(-2.0L));
    assert(!isPowerOf2(-0.5L));
    assert(!isPowerOf2(0.0L));
    assert(!isPowerOf2(4.315));
    assert(!isPowerOf2(1.0L / 3.0L));

    assert(!isPowerOf2(real.nan));
    assert(!isPowerOf2(real.infinity));
}
///
@safe unittest
{
    assert( isPowerOf2(1));
    assert( isPowerOf2(2));
    assert( isPowerOf2(1uL << 63));

    assert(!isPowerOf2(-4));
    assert(!isPowerOf2(0));
    assert(!isPowerOf2(1337u));
}

@safe unittest
{
    import std.meta : AliasSeq;

    enum smallP2 = pow(2.0L, -62);
    enum bigP2 = pow(2.0L, 50);
    enum smallP7 = pow(7.0L, -35);
    enum bigP7 = pow(7.0L, 30);

    static foreach (X; AliasSeq!(float, double, real))
    {{
        immutable min_sub = X.min_normal * X.epsilon;

        foreach (x; [smallP2, min_sub, X.min_normal, .25L, 0.5L, 1.0L,
                              2.0L, 8.0L, pow(2.0L, X.max_exp - 1), bigP2])
        {
            assert( isPowerOf2(cast(X) x));
            assert(!isPowerOf2(cast(X)-x));
        }

        foreach (x; [0.0L, 3 * min_sub, smallP7, 0.1L, 1337.0L, bigP7, X.max, real.nan, real.infinity])
        {
            assert(!isPowerOf2(cast(X) x));
            assert(!isPowerOf2(cast(X)-x));
        }
    }}

    static foreach (X; AliasSeq!(byte, ubyte, short, ushort, int, uint, long, ulong))
    {{
        foreach (x; [1, 2, 4, 8, (X.max >>> 1) + 1])
        {
            assert( isPowerOf2(cast(X) x));
            static if (isSigned!X)
                assert(!isPowerOf2(cast(X)-x));
        }

        foreach (x; [0, 3, 5, 13, 77, X.min, X.max])
            assert(!isPowerOf2(cast(X) x));
    }}

    // CTFE
    static foreach (X; AliasSeq!(float, double, real))
    {{
        enum min_sub = X.min_normal * X.epsilon;

        static foreach (x; [smallP2, min_sub, X.min_normal, .25L, 0.5L, 1.0L,
                              2.0L, 8.0L, pow(2.0L, X.max_exp - 1), bigP2])
        {
            static assert( isPowerOf2(cast(X) x));
            static assert(!isPowerOf2(cast(X)-x));
        }

        static foreach (x; [0.0L, 3 * min_sub, smallP7, 0.1L, 1337.0L, bigP7, X.max, real.nan, real.infinity])
        {
            static assert(!isPowerOf2(cast(X) x));
            static assert(!isPowerOf2(cast(X)-x));
        }
    }}

    static foreach (X; AliasSeq!(byte, ubyte, short, ushort, int, uint, long, ulong))
    {{
        static foreach (x; [1, 2, 4, 8, (X.max >>> 1) + 1])
        {
            static assert( isPowerOf2(cast(X) x));
            static if (isSigned!X)
                static assert(!isPowerOf2(cast(X)-x));
        }

        static foreach (x; [0, 3, 5, 13, 77, X.min, X.max])
            static assert(!isPowerOf2(cast(X) x));
    }}
}

package: // Not public yet
/* Return the value that lies halfway between x and y on the IEEE number line.
 *
 * Formally, the result is the arithmetic mean of the binary significands of x
 * and y, multiplied by the geometric mean of the binary exponents of x and y.
 * x and y must have the same sign, and must not be NaN.
 * Note: this function is useful for ensuring O(log n) behaviour in algorithms
 * involving a 'binary chop'.
 *
 * Special cases:
 * If x and y are within a factor of 2, (ie, feqrel(x, y) > 0), the return value
 * is the arithmetic mean (x + y) / 2.
 * If x and y are even powers of 2, the return value is the geometric mean,
 *   ieeeMean(x, y) = sqrt(x * y).
 *
 */
T ieeeMean(T)(const T x, const T y)  @trusted pure nothrow @nogc
in
{
    // both x and y must have the same sign, and must not be NaN.
    assert(signbit(x) == signbit(y));
    assert(x == x && y == y);
}
do
{
    // Runtime behaviour for contract violation:
    // If signs are opposite, or one is a NaN, return 0.
    if (!((x >= 0 && y >= 0) || (x <= 0 && y <= 0))) return 0.0;

    // The implementation is simple: cast x and y to integers,
    // average them (avoiding overflow), and cast the result back to a floating-point number.

    alias F = floatTraits!(T);
    T u;
    static if (F.realFormat == RealFormat.ieeeExtended ||
               F.realFormat == RealFormat.ieeeExtended53)
    {
        // There's slight additional complexity because they are actually
        // 79-bit reals...
        ushort *ue = cast(ushort *)&u;
        ulong *ul = cast(ulong *)&u;
        ushort *xe = cast(ushort *)&x;
        ulong *xl = cast(ulong *)&x;
        ushort *ye = cast(ushort *)&y;
        ulong *yl = cast(ulong *)&y;

        // Ignore the useless implicit bit. (Bonus: this prevents overflows)
        ulong m = ((*xl) & 0x7FFF_FFFF_FFFF_FFFFL) + ((*yl) & 0x7FFF_FFFF_FFFF_FFFFL);

        // @@@ BUG? @@@
        // Cast shouldn't be here
        ushort e = cast(ushort) ((xe[F.EXPPOS_SHORT] & F.EXPMASK)
                                 + (ye[F.EXPPOS_SHORT] & F.EXPMASK));
        if (m & 0x8000_0000_0000_0000L)
        {
            ++e;
            m &= 0x7FFF_FFFF_FFFF_FFFFL;
        }
        // Now do a multi-byte right shift
        const uint c = e & 1; // carry
        e >>= 1;
        m >>>= 1;
        if (c)
            m |= 0x4000_0000_0000_0000L; // shift carry into significand
        if (e)
            *ul = m | 0x8000_0000_0000_0000L; // set implicit bit...
        else
            *ul = m; // ... unless exponent is 0 (subnormal or zero).

        ue[4]= e | (xe[F.EXPPOS_SHORT]& 0x8000); // restore sign bit
    }
    else static if (F.realFormat == RealFormat.ieeeQuadruple)
    {
        // This would be trivial if 'ucent' were implemented...
        ulong *ul = cast(ulong *)&u;
        ulong *xl = cast(ulong *)&x;
        ulong *yl = cast(ulong *)&y;

        // Multi-byte add, then multi-byte right shift.
        import core.checkedint : addu;
        bool carry;
        ulong ml = addu(xl[MANTISSA_LSB], yl[MANTISSA_LSB], carry);

        ulong mh = carry + (xl[MANTISSA_MSB] & 0x7FFF_FFFF_FFFF_FFFFL) +
            (yl[MANTISSA_MSB] & 0x7FFF_FFFF_FFFF_FFFFL);

        ul[MANTISSA_MSB] = (mh >>> 1) | (xl[MANTISSA_MSB] & 0x8000_0000_0000_0000);
        ul[MANTISSA_LSB] = (ml >>> 1) | (mh & 1) << 63;
    }
    else static if (F.realFormat == RealFormat.ieeeDouble)
    {
        ulong *ul = cast(ulong *)&u;
        ulong *xl = cast(ulong *)&x;
        ulong *yl = cast(ulong *)&y;
        ulong m = (((*xl) & 0x7FFF_FFFF_FFFF_FFFFL)
                   + ((*yl) & 0x7FFF_FFFF_FFFF_FFFFL)) >>> 1;
        m |= ((*xl) & 0x8000_0000_0000_0000L);
        *ul = m;
    }
    else static if (F.realFormat == RealFormat.ieeeSingle)
    {
        uint *ul = cast(uint *)&u;
        uint *xl = cast(uint *)&x;
        uint *yl = cast(uint *)&y;
        uint m = (((*xl) & 0x7FFF_FFFF) + ((*yl) & 0x7FFF_FFFF)) >>> 1;
        m |= ((*xl) & 0x8000_0000);
        *ul = m;
    }
    else
    {
        assert(0, "Not implemented");
    }
    return u;
}

@safe pure nothrow @nogc unittest
{
    assert(ieeeMean(-0.0,-1e-20)<0);
    assert(ieeeMean(0.0,1e-20)>0);

    assert(ieeeMean(1.0L,4.0L)==2L);
    assert(ieeeMean(2.0*1.013,8.0*1.013)==4*1.013);
    assert(ieeeMean(-1.0L,-4.0L)==-2L);
    assert(ieeeMean(-1.0,-4.0)==-2);
    assert(ieeeMean(-1.0f,-4.0f)==-2f);
    assert(ieeeMean(-1.0,-2.0)==-1.5);
    assert(ieeeMean(-1*(1+8*real.epsilon),-2*(1+8*real.epsilon))
                 ==-1.5*(1+5*real.epsilon));
    assert(ieeeMean(0x1p60,0x1p-10)==0x1p25);

    static if (floatTraits!(real).realFormat == RealFormat.ieeeExtended)
    {
      assert(ieeeMean(1.0L,real.infinity)==0x1p8192L);
      assert(ieeeMean(0.0L,real.infinity)==1.5);
    }
    assert(ieeeMean(0.5*real.min_normal*(1-4*real.epsilon),0.5*real.min_normal)
           == 0.5*real.min_normal*(1-2*real.epsilon));
}


// The following IEEE 'real' formats are currently supported.
version (LittleEndian)
{
    static assert(real.mant_dig == 53 || real.mant_dig == 64
               || real.mant_dig == 113,
      "Only 64-bit, 80-bit, and 128-bit reals"~
      " are supported for LittleEndian CPUs");
}
else
{
    static assert(real.mant_dig == 53 || real.mant_dig == 113,
    "Only 64-bit and 128-bit reals are supported for BigEndian CPUs.");
}

// Underlying format exposed through floatTraits
enum RealFormat
{
    ieeeHalf,
    ieeeSingle,
    ieeeDouble,
    ieeeExtended,   // x87 80-bit real
    ieeeExtended53, // x87 real rounded to precision of double.
    ibmExtended,    // IBM 128-bit extended
    ieeeQuadruple,
}

// Constants used for extracting the components of the representation.
// They supplement the built-in floating point properties.
template floatTraits(T)
{
    // EXPMASK is a ushort mask to select the exponent portion (without sign)
    // EXPSHIFT is the number of bits the exponent is left-shifted by in its ushort
    // EXPBIAS is the exponent bias - 1 (exp == EXPBIAS yields ×2^-1).
    // EXPPOS_SHORT is the index of the exponent when represented as a ushort array.
    // SIGNPOS_BYTE is the index of the sign when represented as a ubyte array.
    // RECIP_EPSILON is the value such that (smallest_subnormal) * RECIP_EPSILON == T.min_normal
    enum Unqual!T RECIP_EPSILON = (1/T.epsilon);
    static if (T.mant_dig == 24)
    {
        // Single precision float
        enum ushort EXPMASK = 0x7F80;
        enum ushort EXPSHIFT = 7;
        enum ushort EXPBIAS = 0x3F00;
        enum uint EXPMASK_INT = 0x7F80_0000;
        enum uint MANTISSAMASK_INT = 0x007F_FFFF;
        enum realFormat = RealFormat.ieeeSingle;
        version (LittleEndian)
        {
            enum EXPPOS_SHORT = 1;
            enum SIGNPOS_BYTE = 3;
        }
        else
        {
            enum EXPPOS_SHORT = 0;
            enum SIGNPOS_BYTE = 0;
        }
    }
    else static if (T.mant_dig == 53)
    {
        static if (T.sizeof == 8)
        {
            // Double precision float, or real == double
            enum ushort EXPMASK = 0x7FF0;
            enum ushort EXPSHIFT = 4;
            enum ushort EXPBIAS = 0x3FE0;
            enum uint EXPMASK_INT = 0x7FF0_0000;
            enum uint MANTISSAMASK_INT = 0x000F_FFFF; // for the MSB only
            enum realFormat = RealFormat.ieeeDouble;
            version (LittleEndian)
            {
                enum EXPPOS_SHORT = 3;
                enum SIGNPOS_BYTE = 7;
            }
            else
            {
                enum EXPPOS_SHORT = 0;
                enum SIGNPOS_BYTE = 0;
            }
        }
        else static if (T.sizeof == 12)
        {
            // Intel extended real80 rounded to double
            enum ushort EXPMASK = 0x7FFF;
            enum ushort EXPSHIFT = 0;
            enum ushort EXPBIAS = 0x3FFE;
            enum realFormat = RealFormat.ieeeExtended53;
            version (LittleEndian)
            {
                enum EXPPOS_SHORT = 4;
                enum SIGNPOS_BYTE = 9;
            }
            else
            {
                enum EXPPOS_SHORT = 0;
                enum SIGNPOS_BYTE = 0;
            }
        }
        else
            static assert(false, "No traits support for " ~ T.stringof);
    }
    else static if (T.mant_dig == 64)
    {
        // Intel extended real80
        enum ushort EXPMASK = 0x7FFF;
        enum ushort EXPSHIFT = 0;
        enum ushort EXPBIAS = 0x3FFE;
        enum realFormat = RealFormat.ieeeExtended;
        version (LittleEndian)
        {
            enum EXPPOS_SHORT = 4;
            enum SIGNPOS_BYTE = 9;
        }
        else
        {
            enum EXPPOS_SHORT = 0;
            enum SIGNPOS_BYTE = 0;
        }
    }
    else static if (T.mant_dig == 113)
    {
        // Quadruple precision float
        enum ushort EXPMASK = 0x7FFF;
        enum ushort EXPSHIFT = 0;
        enum ushort EXPBIAS = 0x3FFE;
        enum realFormat = RealFormat.ieeeQuadruple;
        version (LittleEndian)
        {
            enum EXPPOS_SHORT = 7;
            enum SIGNPOS_BYTE = 15;
        }
        else
        {
            enum EXPPOS_SHORT = 0;
            enum SIGNPOS_BYTE = 0;
        }
    }
    else static if (T.mant_dig == 106)
    {
        // IBM Extended doubledouble
        enum ushort EXPMASK = 0x7FF0;
        enum ushort EXPSHIFT = 4;
        enum realFormat = RealFormat.ibmExtended;

        // For IBM doubledouble the larger magnitude double comes first.
        // It's really a double[2] and arrays don't index differently
        // between little and big-endian targets.
        enum DOUBLEPAIR_MSB = 0;
        enum DOUBLEPAIR_LSB = 1;

        // The exponent/sign byte is for most significant part.
        version (LittleEndian)
        {
            enum EXPPOS_SHORT = 3;
            enum SIGNPOS_BYTE = 7;
        }
        else
        {
            enum EXPPOS_SHORT = 0;
            enum SIGNPOS_BYTE = 0;
        }
    }
    else
        static assert(false, "No traits support for " ~ T.stringof);
}

// These apply to all floating-point types
version (LittleEndian)
{
    enum MANTISSA_LSB = 0;
    enum MANTISSA_MSB = 1;
}
else
{
    enum MANTISSA_LSB = 1;
    enum MANTISSA_MSB = 0;
}

// Common code for math implementations.

// Helper for floor/ceil
T floorImpl(T)(const T x) @trusted pure nothrow @nogc
{
    alias F = floatTraits!(T);
    // Take care not to trigger library calls from the compiler,
    // while ensuring that we don't get defeated by some optimizers.
    union floatBits
    {
        T rv;
        ushort[T.sizeof/2] vu;

        // Other kinds of extractors for real formats.
        static if (F.realFormat == RealFormat.ieeeSingle)
            int vi;
    }
    floatBits y = void;
    y.rv = x;

    // Find the exponent (power of 2)
    // Do this by shifting the raw value so that the exponent lies in the low bits,
    // then mask out the sign bit, and subtract the bias.
    static if (F.realFormat == RealFormat.ieeeSingle)
    {
        int exp = ((y.vi >> (T.mant_dig - 1)) & 0xff) - 0x7f;
    }
    else static if (F.realFormat == RealFormat.ieeeDouble)
    {
        int exp = ((y.vu[F.EXPPOS_SHORT] >> 4) & 0x7ff) - 0x3ff;

        version (LittleEndian)
            int pos = 0;
        else
            int pos = 3;
    }
    else static if (F.realFormat == RealFormat.ieeeExtended ||
                    F.realFormat == RealFormat.ieeeExtended53)
    {
        int exp = (y.vu[F.EXPPOS_SHORT] & 0x7fff) - 0x3fff;

        version (LittleEndian)
            int pos = 0;
        else
            int pos = 4;
    }
    else static if (F.realFormat == RealFormat.ieeeQuadruple)
    {
        int exp = (y.vu[F.EXPPOS_SHORT] & 0x7fff) - 0x3fff;

        version (LittleEndian)
            int pos = 0;
        else
            int pos = 7;
    }
    else
        static assert(false, "Not implemented for this architecture");

    if (exp < 0)
    {
        if (x < 0.0)
            return -1.0;
        else
            return 0.0;
    }

    static if (F.realFormat == RealFormat.ieeeSingle)
    {
        if (exp < (T.mant_dig - 1))
        {
            // Clear all bits representing the fraction part.
            const uint fraction_mask = F.MANTISSAMASK_INT >> exp;

            if ((y.vi & fraction_mask) != 0)
            {
                // If 'x' is negative, then first substract 1.0 from the value.
                if (y.vi < 0)
                    y.vi += 0x00800000 >> exp;
                y.vi &= ~fraction_mask;
            }
        }
    }
    else
    {
        static if (F.realFormat == RealFormat.ieeeExtended53)
            exp = (T.mant_dig + 11 - 1) - exp; // mant_dig is really 64
        else
            exp = (T.mant_dig - 1) - exp;

        // Zero 16 bits at a time.
        while (exp >= 16)
        {
            version (LittleEndian)
                y.vu[pos++] = 0;
            else
                y.vu[pos--] = 0;
            exp -= 16;
        }

        // Clear the remaining bits.
        if (exp > 0)
            y.vu[pos] &= 0xffff ^ ((1 << exp) - 1);

        if ((x < 0.0) && (x != y.rv))
            y.rv -= 1.0;
    }

    return y.rv;
}<|MERGE_RESOLUTION|>--- conflicted
+++ resolved
@@ -174,22 +174,13 @@
 version (D_InlineAsm_X86)    version = InlineAsm_X86_Any;
 version (D_InlineAsm_X86_64) version = InlineAsm_X86_Any;
 
-version (InlineAsm_X86_Any) version = InlineAsm_X87;
+version (LDC_MSVCRT)   {}
+else version (Android) {}
+else version (InlineAsm_X86_Any) version = InlineAsm_X87;
 version (InlineAsm_X87)
 {
     static assert(real.mant_dig == 64);
     version (CRuntime_Microsoft) version = InlineAsm_X87_MSVC;
-}
-
-// define InlineAsm*_X87 versions if real is defined as 80-bit x87
-version (LDC_MSVCRT)   {}
-else version (Android) {}
-else
-{
-    version (D_InlineAsm_X86)     version = InlineAsm_X86_X87;
-    version (D_InlineAsm_X86_64)  version = InlineAsm_X86_64_X87;
-    version (InlineAsm_X86_Any)   version = InlineAsm_X86_Any_X87;
-    version (Win64_DMD_InlineAsm) version = Win64_DMD_InlineAsm_X87;
 }
 
 version (X86_64) version = StaticallyHaveSSE;
@@ -473,17 +464,10 @@
  *      $(TR $(TD $(PLUSMNINF))  $(TD $(NAN))       $(TD yes))
  *      )
  */
-<<<<<<< HEAD
-pragma(inline, true) // LDC
-real tan(real x) @safe pure nothrow @nogc
-{
-    version (InlineAsm_X86_Any_X87)
-=======
 pragma(inline, true)
 real tan(real x) @safe pure nothrow @nogc
 {
     version (InlineAsm_X87)
->>>>>>> 2a2a0b4e
     {
         if (!__ctfe)
             return tanAsm(x);
@@ -492,19 +476,11 @@
 }
 
 /// ditto
-<<<<<<< HEAD
-pragma(inline, true) // LDC
-double tan(double x) @safe pure nothrow @nogc { return __ctfe ? cast(double) tan(cast(real) x) : tanImpl(x); }
-
-/// ditto
-pragma(inline, true) // LDC
-=======
 pragma(inline, true)
 double tan(double x) @safe pure nothrow @nogc { return __ctfe ? cast(double) tan(cast(real) x) : tanImpl(x); }
 
 /// ditto
 pragma(inline, true)
->>>>>>> 2a2a0b4e
 float tan(float x) @safe pure nothrow @nogc { return __ctfe ? cast(float) tan(cast(real) x) : tanImpl(x); }
 
 ///
@@ -515,14 +491,9 @@
     assert(tan(PI / 3).isClose(sqrt(3.0)));
 }
 
-<<<<<<< HEAD
 // LDC: pass `real.nan` as extra param and use extern(C++) for non-reversed params
-version (InlineAsm_X86_Any_X87)
+version (InlineAsm_X87)
 private extern(C++) real tanAsm(real x, real nan = real.nan) @trusted pure nothrow @nogc
-=======
-version (InlineAsm_X87)
-private real tanAsm(real x) @trusted pure nothrow @nogc
->>>>>>> 2a2a0b4e
 {
     version (X86)
     {
@@ -909,11 +880,7 @@
 pragma(inline, true)
 real atan(real x) @safe pure nothrow @nogc
 {
-<<<<<<< HEAD
-    version (InlineAsm_X86_Any_X87)
-=======
     version (InlineAsm_X87)
->>>>>>> 2a2a0b4e
     {
         if (!__ctfe)
             return atan2Asm(x, 1.0L);
@@ -1166,11 +1133,7 @@
 pragma(inline, true)
 real atan2(real y, real x) @trusted pure nothrow @nogc // TODO: @safe
 {
-<<<<<<< HEAD
-    version (InlineAsm_X86_Any_X87)
-=======
     version (InlineAsm_X87)
->>>>>>> 2a2a0b4e
     {
         if (!__ctfe)
             return atan2Asm(y, x);
@@ -1198,11 +1161,7 @@
     assert(atan2(1.0, sqrt(3.0)).isClose(PI / 6));
 }
 
-<<<<<<< HEAD
-version (InlineAsm_X86_Any_X87)
-=======
 version (InlineAsm_X87)
->>>>>>> 2a2a0b4e
 private real atan2Asm(real y, real x) @trusted pure nothrow @nogc
 {
     version (Win64)
@@ -1705,7 +1664,6 @@
  *    $(TR $(TD $(NAN))        $(TD $(NAN))    )
  *  )
  */
-<<<<<<< HEAD
 version (none) // LDC FIXME: Use of this LLVM intrinsic causes a unit test failure
 {
     pragma(inline, true):
@@ -1718,23 +1676,10 @@
 else
 {
 
-real exp(real x) @trusted pure nothrow @nogc // TODO: @safe
-{
-    version (InlineAsm_X86_X87)
-    {
-        //  e^^x = 2^^(LOG2E*x)
-        // (This is valid because the overflow & underflow limits for exp
-        // and exp2 are so similar).
-        if (!__ctfe)
-            return exp2Asm(LOG2E*x);
-    }
-    else version (InlineAsm_X86_64_X87)
-=======
 pragma(inline, true)
 real exp(real x) @trusted pure nothrow @nogc // TODO: @safe
 {
     version (InlineAsm_X87)
->>>>>>> 2a2a0b4e
     {
         //  e^^x = 2^^(LOG2E*x)
         // (This is valid because the overflow & underflow limits for exp
@@ -2060,11 +2005,7 @@
 pragma(inline, true)
 real expm1(real x) @trusted pure nothrow @nogc // TODO: @safe
 {
-<<<<<<< HEAD
-    version (InlineAsm_X86_Any_X87)
-=======
     version (InlineAsm_X87)
->>>>>>> 2a2a0b4e
     {
         if (!__ctfe)
             return expm1Asm(x);
@@ -2095,11 +2036,7 @@
     assert(expm1(2.0).feqrel(6.3890) > 16);
 }
 
-<<<<<<< HEAD
-version (InlineAsm_X86_Any_X87)
-=======
 version (InlineAsm_X87)
->>>>>>> 2a2a0b4e
 private real expm1Asm(real x) @trusted pure nothrow @nogc
 {
     version (X86)
@@ -2417,7 +2354,6 @@
  *    $(TR $(TD $(NAN))        $(TD $(NAN))    )
  *  )
  */
-<<<<<<< HEAD
 version (none) // LDC FIXME: Use of this LLVM intrinsic causes a unit test failure
 {
     pragma(inline, true):
@@ -2430,15 +2366,10 @@
 else
 {
 
-real exp2(real x) @nogc @trusted pure nothrow // TODO: @safe
-{
-    version (InlineAsm_X86_Any_X87)
-=======
 pragma(inline, true)
 real exp2(real x) @nogc @trusted pure nothrow // TODO: @safe
 {
     version (InlineAsm_X87)
->>>>>>> 2a2a0b4e
     {
         if (!__ctfe)
             return exp2Asm(x);
@@ -2472,11 +2403,7 @@
     }
 }
 
-<<<<<<< HEAD
-version (InlineAsm_X86_Any_X87)
-=======
 version (InlineAsm_X87)
->>>>>>> 2a2a0b4e
 private real exp2Asm(real x) @nogc @trusted pure nothrow
 {
     version (X86)
@@ -4090,11 +4017,7 @@
  */
 real logb(real x) @trusted nothrow @nogc
 {
-<<<<<<< HEAD
-    version (Win64_DMD_InlineAsm_X87)
-=======
     version (InlineAsm_X87_MSVC)
->>>>>>> 2a2a0b4e
     {
         version (X86_64)
         {
@@ -4107,14 +4030,7 @@
                 ret                         ;
             }
         }
-<<<<<<< HEAD
-    }
-    else version (none) // LDC: was `MSVC_InlineAsm`
-    {
-        asm pure nothrow @nogc
-=======
         else
->>>>>>> 2a2a0b4e
         {
             asm pure nothrow @nogc
             {
@@ -4216,17 +4132,6 @@
  *      $(TR $(TD $(PLUSMN)0.0)      $(TD $(PLUSMN)0.0) )
  *      )
  */
-<<<<<<< HEAD
-pragma(inline, true) // LDC
-real scalbn(real x, int n) @safe pure nothrow @nogc { return _scalbn(x,n); }
-
-/// ditto
-pragma(inline, true) // LDC
-double scalbn(double x, int n) @safe pure nothrow @nogc { return _scalbn(x,n); }
-
-/// ditto
-pragma(inline, true) // LDC
-=======
 pragma(inline, true)
 real scalbn(real x, int n) @safe pure nothrow @nogc { return _scalbn(x,n); }
 
@@ -4236,7 +4141,6 @@
 
 /// ditto
 pragma(inline, true)
->>>>>>> 2a2a0b4e
 float scalbn(float x, int n) @safe pure nothrow @nogc { return _scalbn(x,n); }
 
 ///
@@ -4495,17 +4399,11 @@
 pragma(inline, true) // LDC
 real ceil(real x) @trusted pure nothrow @nogc
 {
-<<<<<<< HEAD
-  version (LDC)
-  {
-    return llvm_ceil(x);
-  }
-  else
-  {
-    version (Win64_DMD_InlineAsm)
-=======
-    version (InlineAsm_X87_MSVC)
->>>>>>> 2a2a0b4e
+    version (LDC)
+    {
+        return llvm_ceil(x);
+    }
+    else version (InlineAsm_X87_MSVC)
     {
         version (X86_64)
         {
@@ -4557,7 +4455,6 @@
 
         return y;
     }
-  }
 }
 
 ///
@@ -4654,17 +4551,11 @@
 pragma(inline, true) // LDC
 real floor(real x) @trusted pure nothrow @nogc
 {
-<<<<<<< HEAD
-  version (LDC)
-  {
-    return llvm_floor(x);
-  }
-  else
-  {
-    version (Win64_DMD_InlineAsm)
-=======
-    version (InlineAsm_X87_MSVC)
->>>>>>> 2a2a0b4e
+    version (LDC)
+    {
+        return llvm_floor(x);
+    }
+    else version (InlineAsm_X87_MSVC)
     {
         version (X86_64)
         {
@@ -4712,7 +4603,6 @@
 
         return floorImpl(x);
     }
-  }
 }
 
 ///
@@ -4898,7 +4788,6 @@
  * Unlike the rint functions, nearbyint does not raise the
  * FE_INEXACT exception.
  */
-<<<<<<< HEAD
 version (LDC)
 {
     pragma(inline, true):
@@ -4909,9 +4798,7 @@
 else
 {
 
-=======
 pragma(inline, true)
->>>>>>> 2a2a0b4e
 real nearbyint(real x) @safe pure nothrow @nogc
 {
     return core.stdc.math.nearbyintl(x);
@@ -4995,11 +4882,7 @@
  */
 long lrint(real x) @trusted pure nothrow @nogc
 {
-<<<<<<< HEAD
-    version (InlineAsm_X86_Any_X87)
-=======
     version (InlineAsm_X87)
->>>>>>> 2a2a0b4e
     {
         version (Win64)
         {
@@ -8057,7 +7940,6 @@
  *
  * BUGS: Not currently implemented - rounds twice.
  */
-<<<<<<< HEAD
 version (LDC)
 {
     pragma(inline, true):
@@ -8066,9 +7948,7 @@
     //float  fma(float  x, float  y, float  z) @safe pure nothrow @nogc { return llvm_fma(x, y, z); }
 }
 else
-=======
 pragma(inline, true)
->>>>>>> 2a2a0b4e
 real fma(real x, real y, real z) @safe pure nothrow @nogc { return (x * y) + z; }
 
 ///
@@ -8658,19 +8538,7 @@
     assert(pow(-real.infinity, 2.0) == real.infinity);
     assert(pow(-real.infinity, -1.0) == -0.0);
     assert(pow(-real.infinity, -2.0) == 0.0);
-<<<<<<< HEAD
-    version (LDC)
-    {
-        // ignore sign for enabled optimizations
-        assert(isNaN(pow(1.0, real.infinity)));
-    }
-    else
-    {
-        assert(pow(1.0, real.infinity) is -real.nan);
-    }
-=======
     assert(isNaN(pow(1.0, real.infinity)));
->>>>>>> 2a2a0b4e
     assert(pow(0.0, -1.0) == real.infinity);
     assert(pow(real.nan, 0.0) == 1.0);
     assert(isNaN(pow(real.nan, 3.0)));
