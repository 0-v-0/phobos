// Written in the D programming language.

/**
 * Elementary mathematical functions
 *
 * Contains the elementary mathematical functions (powers, roots,
 * and trignometric functions), and low-level floating-point operations.
 * Mathematical special functions are available in std.mathspecial.
 *
 * The functionality closely follows the IEEE754-2008 standard for
 * floating-point arithmetic, including the use of camelCase names rather
 * than C99-style lower case names. All of these functions behave correctly
 * when presented with an infinity or NaN.
 *
 * Unlike C, there is no global 'errno' variable. Consequently, almost all of
 * these functions are pure nothrow.
 *
 * Status:
 * The semantics and names of feqrel and approxEqual will be revised.
 *
 * Macros:
 *      WIKI = Phobos/StdMath
 *
 *      TABLE_SV = <table border=1 cellpadding=4 cellspacing=0>
 *              <caption>Special Values</caption>
 *              $0</table>
 *      SVH = $(TR $(TH $1) $(TH $2))
 *      SV  = $(TR $(TD $1) $(TD $2))
 *
 *      NAN = $(RED NAN)
 *      SUP = <span style="vertical-align:super;font-size:smaller">$0</span>
 *      GAMMA = &#915;
 *      THETA = &theta;
 *      INTEGRAL = &#8747;
 *      INTEGRATE = $(BIG &#8747;<sub>$(SMALL $1)</sub><sup>$2</sup>)
 *      POWER = $1<sup>$2</sup>
 *      SUB = $1<sub>$2</sub>
 *      BIGSUM = $(BIG &Sigma; <sup>$2</sup><sub>$(SMALL $1)</sub>)
 *      CHOOSE = $(BIG &#40;) <sup>$(SMALL $1)</sup><sub>$(SMALL $2)</sub> $(BIG &#41;)
 *      PLUSMN = &plusmn;
 *      INFIN = &infin;
 *      PLUSMNINF = &plusmn;&infin;
 *      PI = &pi;
 *      LT = &lt;
 *      GT = &gt;
 *      SQRT = &radic;
 *      HALF = &frac12;
 *
 * Copyright: Copyright Digital Mars 2000 - 2011.
 * License:   <a href="http://www.boost.org/LICENSE_1_0.txt">Boost License 1.0</a>.
 * Authors:   $(WEB digitalmars.com, Walter Bright),
 *                        Don Clugston
 * Source: $(PHOBOSSRC std/_math.d)
 */
module std.math;

import core.stdc.math;
import std.range, std.traits;

version(unittest) {
    import std.typetuple;
}

version(LDC) {
    import ldc.intrinsics;
}

version(DigitalMars){
    version = INLINE_YL2X;        // x87 has opcodes for these
}

version (X86){
    version = X86_Any;
}

version (X86_64){
    version = X86_Any;
}

version(D_InlineAsm_X86){
    version = InlineAsm_X86_Any;
}
else version(D_InlineAsm_X86_64){
    version = InlineAsm_X86_Any;
}


version(unittest)
{
    import core.stdc.stdio;

    static if(real.sizeof > double.sizeof)
        enum uint useDigits = 16;
    else
        enum uint useDigits = 15;

    /******************************************
     * Compare floating point numbers to n decimal digits of precision.
     * Returns:
     *	1	match
     *	0	nomatch
     */

    private bool equalsDigit(real x, real y, uint ndigits)
    {
        if (signbit(x) != signbit(y))
            return 0;

        if (isinf(x) && isinf(y))
            return 1;
        if (isinf(x) || isinf(y))
            return 0;

        if (isnan(x) && isnan(y))
            return 1;
        if (isnan(x) || isnan(y))
            return 0;

        char bufx[30];
        char bufy[30];
        assert(ndigits < bufx.length);

        int ix;
        int iy;
        ix = sprintf(bufx.ptr, "%.*Lg", ndigits, x);
        assert(ix < bufx.length && ix > 0);
        iy = sprintf(bufy.ptr, "%.*Lg", ndigits, y);
        assert(ix < bufy.length && ix > 0);

        return bufx[0 .. ix] == bufy[0 .. iy];
    }

    /****************************************
     * Simple function to compare two floating point values
     * to a specified precision.
     * Returns:
     *	true	match
     *	false	nomatch
     */

    private bool mfeq(real x, real y, real precision)
    {
        if (x == y)
            return true;
        if (isnan(x))
            return isnan(y);
        if (isnan(y))
            return false;
        return fabs(x - y) <= precision;
    }
}



private:
/*
 * The following IEEE 'real' formats are currently supported:
 * 64 bit Big-endian  'double' (eg PowerPC)
 * 128 bit Big-endian 'quadruple' (eg SPARC)
 * 64 bit Little-endian 'double' (eg x86-SSE2)
 * 80 bit Little-endian, with implied bit 'real80' (eg x87, Itanium).
 * 128 bit Little-endian 'quadruple' (not implemented on any known processor!)
 *
 * Non-IEEE 128 bit Big-endian 'doubledouble' (eg PowerPC) has partial support
 */
version(LittleEndian) {
    static assert(real.mant_dig == 53 || real.mant_dig==64
               || real.mant_dig == 113,
      "Only 64-bit, 80-bit, and 128-bit reals"
      " are supported for LittleEndian CPUs");
} else {
    static assert(real.mant_dig == 53 || real.mant_dig==106
               || real.mant_dig == 113,
    "Only 64-bit and 128-bit reals are supported for BigEndian CPUs."
    " double-double reals have partial support");
}

// Constants used for extracting the components of the representation.
// They supplement the built-in floating point properties.
template floatTraits(T) {
    // EXPMASK is a ushort mask to select the exponent portion (without sign)
    // EXPPOS_SHORT is the index of the exponent when represented as a ushort array.
    // SIGNPOS_BYTE is the index of the sign when represented as a ubyte array.
    // RECIP_EPSILON is the value such that (smallest_subnormal) * RECIP_EPSILON == T.min_normal
    enum T RECIP_EPSILON = (1/T.epsilon);
    static if (T.mant_dig == 24)
    { // float
        enum ushort EXPMASK = 0x7F80;
        enum ushort EXPBIAS = 0x3F00;
        enum uint EXPMASK_INT = 0x7F80_0000;
        enum uint MANTISSAMASK_INT = 0x007F_FFFF;
        version(LittleEndian) {
            enum EXPPOS_SHORT = 1;
        } else {
            enum EXPPOS_SHORT = 0;
        }
    }
    else static if (T.mant_dig == 53) // double, or real==double
    {
        enum ushort EXPMASK = 0x7FF0;
        enum ushort EXPBIAS = 0x3FE0;
        enum uint EXPMASK_INT = 0x7FF0_0000;
        enum uint MANTISSAMASK_INT = 0x000F_FFFF; // for the MSB only
        version(LittleEndian) {
            enum EXPPOS_SHORT = 3;
            enum SIGNPOS_BYTE = 7;
        } else {
            enum EXPPOS_SHORT = 0;
            enum SIGNPOS_BYTE = 0;
        }
    }
    else static if (T.mant_dig == 64) // real80
    {
        enum ushort EXPMASK = 0x7FFF;
        enum ushort EXPBIAS = 0x3FFE;
        version(LittleEndian)
        {
            enum EXPPOS_SHORT = 4;
            enum SIGNPOS_BYTE = 9;
        }
        else
        {
            enum EXPPOS_SHORT = 0;
            enum SIGNPOS_BYTE = 0;
        }
    } else static if (T.mant_dig == 113){ // quadruple
        enum ushort EXPMASK = 0x7FFF;
        version(LittleEndian)
        {
            enum EXPPOS_SHORT = 7;
            enum SIGNPOS_BYTE = 15;
        }
        else
        {
            enum EXPPOS_SHORT = 0;
            enum SIGNPOS_BYTE = 0;
        }
    } else static if (T.mant_dig == 106) { // doubledouble
        enum ushort EXPMASK = 0x7FF0;
        // the exponent byte is not unique
        version(LittleEndian)
        {
            enum EXPPOS_SHORT = 7; // [3] is also an exp short
            enum SIGNPOS_BYTE = 15;
        }
        else
        {
            enum EXPPOS_SHORT = 0; // [4] is also an exp short
            enum SIGNPOS_BYTE = 0;
        }
    }
}

// These apply to all floating-point types
version(LittleEndian)
{
    enum MANTISSA_LSB = 0;
    enum MANTISSA_MSB = 1;
}
else
{
    enum MANTISSA_LSB = 1;
    enum MANTISSA_MSB = 0;
}

public:

// Values obtained from Wolfram Alpha. 116 bits ought to be enough for anybody.
// Wolfram Alpha LLC. 2011. Wolfram|Alpha. http://www.wolframalpha.com/input/?i=e+in+base+16 (access July 6, 2011).
enum real E =          0x1.5bf0a8b1457695355fb8ac404e7a8p+1L; /** e = 2.718281... */
enum real LOG2T =      0x1.a934f0979a3715fc9257edfe9b5fbp+1L; /** $(SUB log, 2)10 = 3.321928... */
enum real LOG2E =      0x1.71547652b82fe1777d0ffda0d23a8p+0L; /** $(SUB log, 2)e = 1.442695... */
enum real LOG2 =       0x1.34413509f79fef311f12b35816f92p-2L; /** $(SUB log, 10)2 = 0.301029... */
enum real LOG10E =     0x1.bcb7b1526e50e32a6ab7555f5a67cp-2L; /** $(SUB log, 10)e = 0.434294... */
enum real LN2 =        0x1.62e42fefa39ef35793c7673007e5fp-1L; /** ln 2  = 0.693147... */
enum real LN10 =       0x1.26bb1bbb5551582dd4adac5705a61p+1L; /** ln 10 = 2.302585... */
enum real PI =         0x1.921fb54442d18469898cc51701b84p+1L; /** $(_PI) = 3.141592... */
enum real PI_2 =       PI/2;                                  /** $(PI) / 2 = 1.570796... */
enum real PI_4 =       PI/4;                                  /** $(PI) / 4 = 0.785398... */
enum real M_1_PI =     0x1.45f306dc9c882a53f84eafa3ea69cp-2L; /** 1 / $(PI) = 0.318309... */
enum real M_2_PI =     2*M_1_PI;                              /** 2 / $(PI) = 0.636619... */
enum real M_2_SQRTPI = 0x1.20dd750429b6d11ae3a914fed7fd8p+0L; /** 2 / $(SQRT)$(PI) = 1.128379... */
enum real SQRT2 =      0x1.6a09e667f3bcc908b2fb1366ea958p+0L; /** $(SQRT)2 = 1.414213... */
enum real SQRT1_2 =    SQRT2/2;                               /** $(SQRT)$(HALF) = 0.707106... */
// Note: Make sure the magic numbers in compiler backend for x87 match these.

/*
        Octal versions:
        PI/64800        0.00001 45530 36176 77347 02143 15351 61441 26767
        PI/180          0.01073 72152 11224 72344 25603 54276 63351 22056
        PI/8            0.31103 75524 21026 43021 51423 06305 05600 67016
        SQRT(1/PI)      0.44067 27240 41233 33210 65616 51051 77327 77303
        2/PI            0.50574 60333 44710 40522 47741 16537 21752 32335
        PI/4            0.62207 73250 42055 06043 23046 14612 13401 56034
        SQRT(2/PI)      0.63041 05147 52066 24106 41762 63612 00272 56161

        PI              3.11037 55242 10264 30215 14230 63050 56006 70163
        LOG2            0.23210 11520 47674 77674 61076 11263 26013 37111
 */

/***********************************
 * Calculates the absolute value
 *
 * For complex numbers, abs(z) = sqrt( $(POWER z.re, 2) + $(POWER z.im, 2) )
 * = hypot(z.re, z.im).
 */
Num abs(Num)(Num x) @safe pure nothrow
    if (is(typeof(Num.init >= 0)) && is(typeof(-Num.init)) &&
            !(is(Num* : const(ifloat*)) || is(Num* : const(idouble*))
                    || is(Num* : const(ireal*))))
{
    static if (isFloatingPoint!(Num))
        return fabs(x);
    else
        return x>=0 ? x : -x;
}

auto abs(Num)(Num z) @safe pure nothrow
    if (is(Num* : const(cfloat*)) || is(Num* : const(cdouble*))
            || is(Num* : const(creal*)))
{
    return hypot(z.re, z.im);
}

/** ditto */
real abs(Num)(Num y) @safe pure nothrow
    if (is(Num* : const(ifloat*)) || is(Num* : const(idouble*))
            || is(Num* : const(ireal*)))
{
    return fabs(y.im);
}


unittest
{
    assert(isIdentical(abs(-0.0L), 0.0L));
    assert(isNaN(abs(real.nan)));
    assert(abs(-real.infinity) == real.infinity);
    assert(abs(-3.2Li) == 3.2L);
    assert(abs(71.6Li) == 71.6L);
    assert(abs(-56) == 56);
    assert(abs(2321312L)  == 2321312L);
    version(LDC) {} else // FIXME:
    assert(abs(-1+1i) == sqrt(2.0));
}

/***********************************
 * Complex conjugate
 *
 *  conj(x + iy) = x - iy
 *
 * Note that z * conj(z) = $(POWER z.re, 2) - $(POWER z.im, 2)
 * is always a real number
 */
creal conj(creal z) @safe pure nothrow
{
    return z.re - z.im*1i;
}

/** ditto */
ireal conj(ireal y) @safe pure nothrow
{
    return -y;
}


unittest
{
    assert(conj(7 + 3i) == 7-3i);
    ireal z = -3.2Li;
    assert(conj(z) == -z);
}

/***********************************
 * Returns cosine of x. x is in radians.
 *
 *      $(TABLE_SV
 *      $(TR $(TH x)                 $(TH cos(x)) $(TH invalid?))
 *      $(TR $(TD $(NAN))            $(TD $(NAN)) $(TD yes)     )
 *      $(TR $(TD $(PLUSMN)$(INFIN)) $(TD $(NAN)) $(TD yes)     )
 *      )
 * Bugs:
 *      Results are undefined if |x| >= $(POWER 2,64).
 */

version(LDC)
{

@safe pure nothrow real cos(real x)
{
    return llvm_cos(x);
}

}
else
{

real cos(real x) @safe pure nothrow;       /* intrinsic */

}

/***********************************
 * Returns sine of x. x is in radians.
 *
 *      $(TABLE_SV
 *      $(TR $(TH x)               $(TH sin(x))      $(TH invalid?))
 *      $(TR $(TD $(NAN))          $(TD $(NAN))      $(TD yes))
 *      $(TR $(TD $(PLUSMN)0.0)    $(TD $(PLUSMN)0.0) $(TD no))
 *      $(TR $(TD $(PLUSMNINF))    $(TD $(NAN))      $(TD yes))
 *      )
 * Bugs:
 *      Results are undefined if |x| >= $(POWER 2,64).
 */
version(LDC)
{

@safe pure nothrow real sin(real x)
{
    return llvm_sin(x);
}

}
else
{

real sin(real x) @safe pure nothrow;       /* intrinsic */

}


/***********************************
 *  sine, complex and imaginary
 *
 *  sin(z) = sin(z.re)*cosh(z.im) + cos(z.re)*sinh(z.im)i
 *
 * If both sin($(THETA)) and cos($(THETA)) are required,
 * it is most efficient to use expi($(THETA)).
 */
creal sin(creal z) @safe pure nothrow
{
    creal cs = expi(z.re);
    creal csh = coshisinh(z.im);
    return cs.im * csh.re + cs.re * csh.im * 1i;
}

/** ditto */
ireal sin(ireal y) @safe pure nothrow
{
    return cosh(y.im)*1i;
}

unittest
{
  assert(sin(0.0+0.0i) == 0.0);
  assert(sin(2.0+0.0i) == sin(2.0L) );
}

/***********************************
 *  cosine, complex and imaginary
 *
 *  cos(z) = cos(z.re)*cosh(z.im) - sin(z.re)*sinh(z.im)i
 */
creal cos(creal z) @safe pure nothrow
{
    creal cs = expi(z.re);
    creal csh = coshisinh(z.im);
    return cs.re * csh.re - cs.im * csh.im * 1i;
}

/** ditto */
real cos(ireal y) @safe pure nothrow
{
    return cosh(y.im);
}

unittest{
    assert(cos(0.0+0.0i)==1.0);
    assert(cos(1.3L+0.0i)==cos(1.3L));
    assert(cos(5.2Li)== cosh(5.2L));
}

/****************************************************************************
 * Returns tangent of x. x is in radians.
 *
 *      $(TABLE_SV
 *      $(TR $(TH x)             $(TH tan(x))       $(TH invalid?))
 *      $(TR $(TD $(NAN))        $(TD $(NAN))       $(TD yes))
 *      $(TR $(TD $(PLUSMN)0.0)  $(TD $(PLUSMN)0.0) $(TD no))
 *      $(TR $(TD $(PLUSMNINF))  $(TD $(NAN))       $(TD yes))
 *      )
 */

real tan(real x) @trusted pure nothrow
{
    version (LDC)
    {
        return core.stdc.math.tanl(x);
    }
    else version(D_InlineAsm_X86)
    {
    asm
    {
        fld     x[EBP]                  ; // load theta
        fxam                            ; // test for oddball values
        fstsw   AX                      ;
        sahf                            ;
        jc      trigerr                 ; // x is NAN, infinity, or empty
                                          // 387's can handle subnormals
SC18:   fptan                           ;
        fstp    ST(0)                   ; // dump X, which is always 1
        fstsw   AX                      ;
        sahf                            ;
        jnp     Lret                    ; // C2 = 1 (x is out of range)

        // Do argument reduction to bring x into range
        fldpi                           ;
        fxch                            ;
SC17:   fprem1                          ;
        fstsw   AX                      ;
        sahf                            ;
        jp      SC17                    ;
        fstp    ST(1)                   ; // remove pi from stack
        jmp     SC18                    ;

trigerr:
        jnp     Lret                    ; // if theta is NAN, return theta
        fstp    ST(0)                   ; // dump theta
    }
    return real.nan;

Lret:
    ;
    }
    else version(D_InlineAsm_X86_64)
    {
    asm
    {
        fld     x[RBP]                  ; // load theta
        fxam                            ; // test for oddball values
        fstsw   AX                      ;
        test    AH,1                    ;
        jnz     trigerr                 ; // x is NAN, infinity, or empty
                                          // 387's can handle subnormals
SC18:   fptan                           ;
        fstp    ST(0)                   ; // dump X, which is always 1
        fstsw   AX                      ;
        test    AH,4                    ;
        jz      Lret                    ; // C2 = 1 (x is out of range)

        // Do argument reduction to bring x into range
        fldpi                           ;
        fxch                            ;
SC17:   fprem1                          ;
        fstsw   AX                      ;
        test    AH,4                    ;
        jnz     SC17                    ;
        fstp    ST(1)                   ; // remove pi from stack
        jmp     SC18                    ;

trigerr:
        test    AH,4                    ;
        jz      Lret                    ; // if theta is NAN, return theta
        fstp    ST(0)                   ; // dump theta
    }
    return real.nan;

Lret:
    ;
    } else {
        return core.stdc.math.tanl(x);
    }
}

unittest
{
    static real vals[][2] =     // angle,tan
        [
         [   0,   0],
         [   .5,  .5463024898],
         [   1,   1.557407725],
         [   1.5, 14.10141995],
         [   2,  -2.185039863],
         [   2.5,-.7470222972],
         [   3,  -.1425465431],
         [   3.5, .3745856402],
         [   4,   1.157821282],
         [   4.5, 4.637332055],
         [   5,  -3.380515006],
         [   5.5,-.9955840522],
         [   6,  -.2910061914],
         [   6.5, .2202772003],
         [   10,  .6483608275],

         // special angles
         [   PI_4,   1],
         //[   PI_2,   real.infinity], // PI_2 is not _exactly_ pi/2.
         [   3*PI_4, -1],
         [   PI,     0],
         [   5*PI_4, 1],
         //[   3*PI_2, -real.infinity],
         [   7*PI_4, -1],
         [   2*PI,   0],
         ];
    int i;

    for (i = 0; i < vals.length; i++)
    {
        real x = vals[i][0];
        real r = vals[i][1];
        real t = tan(x);

        //printf("tan(%Lg) = %Lg, should be %Lg\n", x, t, r);
        if (!isIdentical(r, t)) assert(fabs(r-t) <= .0000001);

        x = -x;
        r = -r;
        t = tan(x);
        //printf("tan(%Lg) = %Lg, should be %Lg\n", x, t, r);
        if (!isIdentical(r, t) && !(r!<>=0 && t!<>=0)) assert(fabs(r-t) <= .0000001);
    }
    // overflow
    assert(isNaN(tan(real.infinity)));
    assert(isNaN(tan(-real.infinity)));
    // NaN propagation
    assert(isIdentical( tan(NaN(0x0123L)), NaN(0x0123L) ));
}

unittest
{
    assert(equalsDigit(tan(PI / 3), std.math.sqrt(3.0), useDigits));
}

/***************
 * Calculates the arc cosine of x,
 * returning a value ranging from 0 to $(PI).
 *
 *      $(TABLE_SV
 *      $(TR $(TH x)         $(TH acos(x)) $(TH invalid?))
 *      $(TR $(TD $(GT)1.0)  $(TD $(NAN))  $(TD yes))
 *      $(TR $(TD $(LT)-1.0) $(TD $(NAN))  $(TD yes))
 *      $(TR $(TD $(NAN))    $(TD $(NAN))  $(TD yes))
 *  )
 */
real acos(real x) @safe pure nothrow
{
    return atan2(sqrt(1-x*x), x);
}

/// ditto
double acos(double x) @safe pure nothrow { return acos(cast(real)x); }
/// ditto
float acos(float x) @safe pure nothrow  { return acos(cast(real)x); }

unittest
{
    assert(equalsDigit(acos(0.5), std.math.PI / 3, useDigits));
}

/***************
 * Calculates the arc sine of x,
 * returning a value ranging from -$(PI)/2 to $(PI)/2.
 *
 *      $(TABLE_SV
 *      $(TR $(TH x)            $(TH asin(x))      $(TH invalid?))
 *      $(TR $(TD $(PLUSMN)0.0) $(TD $(PLUSMN)0.0) $(TD no))
 *      $(TR $(TD $(GT)1.0)     $(TD $(NAN))       $(TD yes))
 *      $(TR $(TD $(LT)-1.0)    $(TD $(NAN))       $(TD yes))
 *  )
 */
real asin(real x) @safe pure nothrow
{
    return atan2(x, sqrt(1-x*x));
}
/// ditto
double asin(double x) @safe pure nothrow { return asin(cast(real)x); }
/// ditto
float asin(float x) @safe pure nothrow  { return asin(cast(real)x); }

unittest
{
    assert(equalsDigit(asin(0.5), PI / 6, useDigits));
}

/***************
 * Calculates the arc tangent of x,
 * returning a value ranging from -$(PI)/2 to $(PI)/2.
 *
 *      $(TABLE_SV
 *      $(TR $(TH x)                 $(TH atan(x))      $(TH invalid?))
 *      $(TR $(TD $(PLUSMN)0.0)      $(TD $(PLUSMN)0.0) $(TD no))
 *      $(TR $(TD $(PLUSMN)$(INFIN)) $(TD $(NAN))       $(TD yes))
 *  )
 */
real atan(real x) @safe pure nothrow { return atan2(x, 1.0L); }
/// ditto
double atan(double x) @safe pure nothrow { return atan(cast(real)x); }
/// ditto
float atan(float x)  @safe pure nothrow { return atan(cast(real)x); }

unittest
{
    assert(equalsDigit(atan(std.math.sqrt(3.0)), PI / 3, useDigits));
}

/***************
 * Calculates the arc tangent of y / x,
 * returning a value ranging from -$(PI) to $(PI).
 *
 *      $(TABLE_SV
 *      $(TR $(TH y)                 $(TH x)            $(TH atan(y, x)))
 *      $(TR $(TD $(NAN))            $(TD anything)     $(TD $(NAN)) )
 *      $(TR $(TD anything)          $(TD $(NAN))       $(TD $(NAN)) )
 *      $(TR $(TD $(PLUSMN)0.0)      $(TD $(GT)0.0)     $(TD $(PLUSMN)0.0) )
 *      $(TR $(TD $(PLUSMN)0.0)      $(TD +0.0)         $(TD $(PLUSMN)0.0) )
 *      $(TR $(TD $(PLUSMN)0.0)      $(TD $(LT)0.0)     $(TD $(PLUSMN)$(PI)))
 *      $(TR $(TD $(PLUSMN)0.0)      $(TD -0.0)         $(TD $(PLUSMN)$(PI)))
 *      $(TR $(TD $(GT)0.0)          $(TD $(PLUSMN)0.0) $(TD $(PI)/2) )
 *      $(TR $(TD $(LT)0.0)          $(TD $(PLUSMN)0.0) $(TD -$(PI)/2) )
 *      $(TR $(TD $(GT)0.0)          $(TD $(INFIN))     $(TD $(PLUSMN)0.0) )
 *      $(TR $(TD $(PLUSMN)$(INFIN)) $(TD anything)     $(TD $(PLUSMN)$(PI)/2))
 *      $(TR $(TD $(GT)0.0)          $(TD -$(INFIN))    $(TD $(PLUSMN)$(PI)) )
 *      $(TR $(TD $(PLUSMN)$(INFIN)) $(TD $(INFIN))     $(TD $(PLUSMN)$(PI)/4))
 *      $(TR $(TD $(PLUSMN)$(INFIN)) $(TD -$(INFIN))    $(TD $(PLUSMN)3$(PI)/4))
 *      )
 */
real atan2(real y, real x) @trusted pure nothrow
{
    version(InlineAsm_X86_Any)
    {
        asm {
            fld y;
            fld x;
            fpatan;
        }
    }
    else
    {
        return core.stdc.math.atan2l(y,x);
    }
}

/// ditto
double atan2(double y, double x) @safe pure nothrow
{
    return atan2(cast(real)y, cast(real)x);
}

/// ditto
float atan2(float y, float x) @safe pure nothrow
{
    return atan2(cast(real)y, cast(real)x);
}

unittest
{
    assert(equalsDigit(atan2(1.0L, std.math.sqrt(3.0L)), PI / 6, useDigits));
}

/***********************************
 * Calculates the hyperbolic cosine of x.
 *
 *      $(TABLE_SV
 *      $(TR $(TH x)                 $(TH cosh(x))      $(TH invalid?))
 *      $(TR $(TD $(PLUSMN)$(INFIN)) $(TD $(PLUSMN)0.0) $(TD no) )
 *      )
 */
real cosh(real x) @safe pure nothrow
{
    //  cosh = (exp(x)+exp(-x))/2.
    // The naive implementation works correctly.
    real y = exp(x);
    return (y + 1.0/y) * 0.5;
}
/// ditto
double cosh(double x) @safe pure nothrow { return cosh(cast(real)x); }
/// ditto
float cosh(float x) @safe pure nothrow  { return cosh(cast(real)x); }

unittest
{
    assert(equalsDigit(cosh(1.0), (E + 1.0 / E) / 2, useDigits));
}

/***********************************
 * Calculates the hyperbolic sine of x.
 *
 *      $(TABLE_SV
 *      $(TR $(TH x)                 $(TH sinh(x))           $(TH invalid?))
 *      $(TR $(TD $(PLUSMN)0.0)      $(TD $(PLUSMN)0.0)      $(TD no))
 *      $(TR $(TD $(PLUSMN)$(INFIN)) $(TD $(PLUSMN)$(INFIN)) $(TD no))
 *      )
 */
real sinh(real x) @safe pure nothrow
{
    //  sinh(x) =  (exp(x)-exp(-x))/2;
    // Very large arguments could cause an overflow, but
    // the maximum value of x for which exp(x) + exp(-x)) != exp(x)
    // is x = 0.5 * (real.mant_dig) * LN2. // = 22.1807 for real80.
    if (fabs(x) > real.mant_dig * LN2) {
        return copysign(0.5 * exp(fabs(x)), x);
    }
    real y = expm1(x);
    return 0.5 * y / (y+1) * (y+2);
}
/// ditto
double sinh(double x) @safe pure nothrow { return sinh(cast(real)x); }
/// ditto
float sinh(float x) @safe pure nothrow  { return sinh(cast(real)x); }

unittest
{
    assert(equalsDigit(sinh(1.0), (E - 1.0 / E) / 2, useDigits));
}

/***********************************
 * Calculates the hyperbolic tangent of x.
 *
 *      $(TABLE_SV
 *      $(TR $(TH x)                 $(TH tanh(x))      $(TH invalid?))
 *      $(TR $(TD $(PLUSMN)0.0)      $(TD $(PLUSMN)0.0) $(TD no) )
 *      $(TR $(TD $(PLUSMN)$(INFIN)) $(TD $(PLUSMN)1.0) $(TD no))
 *      )
 */
real tanh(real x) @safe pure nothrow
{
    //  tanh(x) = (exp(x) - exp(-x))/(exp(x)+exp(-x))
    if (fabs(x) > real.mant_dig * LN2) {
        return copysign(1, x);
    }
    real y = expm1(2*x);
    return y / (y + 2);
}
/// ditto
double tanh(double x) @safe pure nothrow { return tanh(cast(real)x); }
/// ditto
float tanh(float x) @safe pure nothrow { return tanh(cast(real)x); }

unittest
{
    assert(equalsDigit(tanh(1.0), sinh(1.0) / cosh(1.0), 15));
}

package:
/* Returns cosh(x) + I * sinh(x)
 * Only one call to exp() is performed.
 */
creal coshisinh(real x) @safe pure nothrow
{
    // See comments for cosh, sinh.
    if (fabs(x) > real.mant_dig * LN2) {
        real y = exp(fabs(x));
        return y * 0.5 + 0.5i * copysign(y, x);
    } else {
        real y = expm1(x);
        return (y + 1.0 + 1.0/(y + 1.0)) * 0.5 + 0.5i * y / (y+1) * (y+2);
    }
}

unittest {
    creal c = coshisinh(3.0L);
    assert(c.re == cosh(3.0L));
    assert(c.im == sinh(3.0L));
}

public:

/***********************************
 * Calculates the inverse hyperbolic cosine of x.
 *
 *  Mathematically, acosh(x) = log(x + sqrt( x*x - 1))
 *
 * $(TABLE_DOMRG
 *  $(DOMAIN 1..$(INFIN))
 *  $(RANGE  1..log(real.max), $(INFIN)) )
 *      $(TABLE_SV
 *    $(SVH  x,     acosh(x) )
 *    $(SV  $(NAN), $(NAN) )
 *    $(SV  $(LT)1,     $(NAN) )
 *    $(SV  1,      0       )
 *    $(SV  +$(INFIN),+$(INFIN))
 *  )
 */
real acosh(real x) @safe pure nothrow
{
    if (x > 1/real.epsilon)
        return LN2 + log(x);
    else
        return log(x + sqrt(x*x - 1));
}
/// ditto
double acosh(double x) @safe pure nothrow { return acosh(cast(real)x); }
/// ditto
float acosh(float x) @safe pure nothrow  { return acosh(cast(real)x); }


unittest
{
    assert(isNaN(acosh(0.9)));
    assert(isNaN(acosh(real.nan)));
    assert(acosh(1.0)==0.0);
    assert(acosh(real.infinity) == real.infinity);
    assert(isNaN(acosh(0.5)));
    assert(equalsDigit(acosh(cosh(3.0)), 3, useDigits));
}

/***********************************
 * Calculates the inverse hyperbolic sine of x.
 *
 *  Mathematically,
 *  ---------------
 *  asinh(x) =  log( x + sqrt( x*x + 1 )) // if x >= +0
 *  asinh(x) = -log(-x + sqrt( x*x + 1 )) // if x <= -0
 *  -------------
 *
 *    $(TABLE_SV
 *    $(SVH x,                asinh(x)       )
 *    $(SV  $(NAN),           $(NAN)         )
 *    $(SV  $(PLUSMN)0,       $(PLUSMN)0      )
 *    $(SV  $(PLUSMN)$(INFIN),$(PLUSMN)$(INFIN))
 *    )
 */
real asinh(real x) @safe pure nothrow
{
    return (fabs(x) > 1 / real.epsilon)
       // beyond this point, x*x + 1 == x*x
       ?  copysign(LN2 + log(fabs(x)), x)
       // sqrt(x*x + 1) ==  1 + x * x / ( 1 + sqrt(x*x + 1) )
       : copysign(log1p(fabs(x) + x*x / (1 + sqrt(x*x + 1)) ), x);
}
/// ditto
double asinh(double x) @safe pure nothrow { return asinh(cast(real)x); }
/// ditto
float asinh(float x) @safe pure nothrow { return asinh(cast(real)x); }

unittest
{
    assert(isIdentical(asinh(0.0), 0.0));
    assert(isIdentical(asinh(-0.0), -0.0));
    assert(asinh(real.infinity) == real.infinity);
    assert(asinh(-real.infinity) == -real.infinity);
    assert(isNaN(asinh(real.nan)));
    assert(equalsDigit(asinh(sinh(3.0)), 3, useDigits));
}

/***********************************
 * Calculates the inverse hyperbolic tangent of x,
 * returning a value from ranging from -1 to 1.
 *
 * Mathematically, atanh(x) = log( (1+x)/(1-x) ) / 2
 *
 *
 * $(TABLE_DOMRG
 *  $(DOMAIN -$(INFIN)..$(INFIN))
 *  $(RANGE  -1..1) )
 * $(TABLE_SV
 *    $(SVH  x,     acosh(x) )
 *    $(SV  $(NAN), $(NAN) )
 *    $(SV  $(PLUSMN)0, $(PLUSMN)0)
 *    $(SV  -$(INFIN), -0)
 * )
 */
real atanh(real x) @safe pure nothrow
{
    // log( (1+x)/(1-x) ) == log ( 1 + (2*x)/(1-x) )
    return  0.5 * log1p( 2 * x / (1 - x) );
}
/// ditto
double atanh(double x) @safe pure nothrow { return atanh(cast(real)x); }
/// ditto
float atanh(float x) @safe pure nothrow { return atanh(cast(real)x); }


unittest
{
    assert(isIdentical(atanh(0.0), 0.0));
    assert(isIdentical(atanh(-0.0),-0.0));
    assert(isNaN(atanh(real.nan)));
    assert(isNaN(atanh(-real.infinity)));
    assert(atanh(0.0) == 0);
    assert(equalsDigit(atanh(tanh(0.5L)), 0.5, useDigits));
}

/*****************************************
 * Returns x rounded to a long value using the current rounding mode.
 * If the integer value of x is
 * greater than long.max, the result is
 * indeterminate.
 */
version(LDC)
{

@trusted pure nothrow long rndtol(real x)
{
   return core.stdc.math.llroundl(x);
}

}
else
{

long rndtol(real x) @safe pure nothrow;    /* intrinsic */

}


/*****************************************
 * Returns x rounded to a long value using the FE_TONEAREST rounding mode.
 * If the integer value of x is
 * greater than long.max, the result is
 * indeterminate.
 */
extern (C) real rndtonl(real x);

/***************************************
 * Compute square root of x.
 *
 *      $(TABLE_SV
 *      $(TR $(TH x)         $(TH sqrt(x))   $(TH invalid?))
 *      $(TR $(TD -0.0)      $(TD -0.0)      $(TD no))
 *      $(TR $(TD $(LT)0.0)  $(TD $(NAN))    $(TD yes))
 *      $(TR $(TD +$(INFIN)) $(TD +$(INFIN)) $(TD no))
 *      )
 */

version(LDC) 
{

@safe pure nothrow
{
    float sqrt(float x) { return llvm_sqrt(x); }
    double sqrt(double x)  { return llvm_sqrt(x); }
    real sqrt(real x) { return llvm_sqrt(x); }
}

}
else
{

float sqrt(float x) @safe pure nothrow;    /* intrinsic */
double sqrt(double x) @safe pure nothrow;  /* intrinsic */ /// ditto
real sqrt(real x) @safe pure nothrow;      /* intrinsic */ /// ditto

<<<<<<< HEAD
=======
unittest
{
    //ctfe
    enum ZX80 = sqrt(7.0f);
    enum ZX81 = sqrt(7.0);
    enum ZX82 = sqrt(7.0L);
>>>>>>> 4bd36016
}

creal sqrt(creal z) @safe pure nothrow
{
    creal c;
    real x,y,w,r;

    if (z == 0)
    {
        c = 0 + 0i;
    }
    else
    {
        real z_re = z.re;
        real z_im = z.im;

        x = fabs(z_re);
        y = fabs(z_im);
        if (x >= y)
        {
            r = y / x;
            w = sqrt(x) * sqrt(0.5 * (1 + sqrt(1 + r * r)));
        }
        else
        {
            r = x / y;
            w = sqrt(y) * sqrt(0.5 * (r + sqrt(1 + r * r)));
        }

        if (z_re >= 0)
        {
            c = w + (z_im / (w + w)) * 1.0i;
        }
        else
        {
            if (z_im < 0)
                w = -w;
            c = z_im / (w + w) + w * 1.0i;
        }
    }
    return c;
}

/**
 * Calculates e$(SUP x).
 *
 *  $(TABLE_SV
 *    $(TR $(TH x)             $(TH e$(SUP x)) )
 *    $(TR $(TD +$(INFIN))     $(TD +$(INFIN)) )
 *    $(TR $(TD -$(INFIN))     $(TD +0.0)      )
 *    $(TR $(TD $(NAN))        $(TD $(NAN))    )
 *  )
 */
real exp(real x) @trusted pure nothrow
{
    version(D_InlineAsm_X86)
    {
        //  e^^x = 2^^(LOG2E*x)
        // (This is valid because the overflow & underflow limits for exp
        // and exp2 are so similar).
        return exp2(LOG2E*x);
    }
    else version(D_InlineAsm_X86_64)
    {
        //  e^^x = 2^^(LOG2E*x)
        // (This is valid because the overflow & underflow limits for exp
        // and exp2 are so similar).
        return exp2(LOG2E*x);
    } else {
        return core.stdc.math.expl(x);
    }
}
/// ditto
double exp(double x) @safe pure nothrow  { return exp(cast(real)x); }
/// ditto
float exp(float x)  @safe pure nothrow   { return exp(cast(real)x); }

unittest
{
    assert(equalsDigit(exp(3.0), E * E * E, useDigits));
}

/**
 * Calculates the value of the natural logarithm base (e)
 * raised to the power of x, minus 1.
 *
 * For very small x, expm1(x) is more accurate
 * than exp(x)-1.
 *
 *  $(TABLE_SV
 *    $(TR $(TH x)             $(TH e$(SUP x)-1)  )
 *    $(TR $(TD $(PLUSMN)0.0)  $(TD $(PLUSMN)0.0) )
 *    $(TR $(TD +$(INFIN))     $(TD +$(INFIN))    )
 *    $(TR $(TD -$(INFIN))     $(TD -1.0)         )
 *    $(TR $(TD $(NAN))        $(TD $(NAN))       )
 *  )
 */
real expm1(real x) @trusted pure nothrow
{
    version(D_InlineAsm_X86) {
        enum { PARAMSIZE = (real.sizeof+3)&(0xFFFF_FFFC) } // always a multiple of 4
        asm {
            /*  expm1() for x87 80-bit reals, IEEE754-2008 conformant.
             * Author: Don Clugston.
             *
             *    expm1(x) = 2^^(rndint(y))* 2^^(y-rndint(y)) - 1 where y = LN2*x.
             *    = 2rndy * 2ym1 + 2rndy - 1, where 2rndy = 2^^(rndint(y))
             *     and 2ym1 = (2^^(y-rndint(y))-1).
             *    If 2rndy  < 0.5*real.epsilon, result is -1.
             *    Implementation is otherwise the same as for exp2()
             */
            naked;
            fld real ptr [ESP+4] ; // x
            mov AX, [ESP+4+8]; // AX = exponent and sign
            sub ESP, 12+8; // Create scratch space on the stack
            // [ESP,ESP+2] = scratchint
            // [ESP+4..+6, +8..+10, +10] = scratchreal
            // set scratchreal mantissa = 1.0
            mov dword ptr [ESP+8], 0;
            mov dword ptr [ESP+8+4], 0x80000000;
            and AX, 0x7FFF; // drop sign bit
            cmp AX, 0x401D; // avoid InvalidException in fist
            jae L_extreme;
            fldl2e;
            fmulp ST(1), ST; // y = x*log2(e)
            fist dword ptr [ESP]; // scratchint = rndint(y)
            fisub dword ptr [ESP]; // y - rndint(y)
            // and now set scratchreal exponent
            mov EAX, [ESP];
            add EAX, 0x3fff;
            jle short L_largenegative;
            cmp EAX,0x8000;
            jge short L_largepositive;
            mov [ESP+8+8],AX;
            f2xm1; // 2ym1 = 2^^(y-rndint(y)) -1
            fld real ptr [ESP+8] ; // 2rndy = 2^^rndint(y)
            fmul ST(1), ST;  // ST=2rndy, ST(1)=2rndy*2ym1
            fld1;
            fsubp ST(1), ST; // ST = 2rndy-1, ST(1) = 2rndy * 2ym1 - 1
            faddp ST(1), ST; // ST = 2rndy * 2ym1 + 2rndy - 1
            add ESP,12+8;
            ret PARAMSIZE;

L_extreme:  // Extreme exponent. X is very large positive, very
            // large negative, infinity, or NaN.
            fxam;
            fstsw AX;
            test AX, 0x0400; // NaN_or_zero, but we already know x!=0
            jz L_was_nan;  // if x is NaN, returns x
            test AX, 0x0200;
            jnz L_largenegative;
L_largepositive:
            // Set scratchreal = real.max.
            // squaring it will create infinity, and set overflow flag.
            mov word  ptr [ESP+8+8], 0x7FFE;
            fstp ST(0);
            fld real ptr [ESP+8];  // load scratchreal
            fmul ST(0), ST;        // square it, to create havoc!
L_was_nan:
            add ESP,12+8;
            ret PARAMSIZE;
L_largenegative:
            fstp ST(0);
            fld1;
            fchs; // return -1. Underflow flag is not set.
            add ESP,12+8;
            ret PARAMSIZE;
        }
    } else version(D_InlineAsm_X86_64) {
        asm
        {
            /*  expm1() for x87 80-bit reals, IEEE754-2008 conformant.
             * Author: Don Clugston.
             *
             *    expm1(x) = 2^(rndint(y))* 2^(y-rndint(y)) - 1 where y = LN2*x.
             *    = 2rndy * 2ym1 + 2rndy - 1, where 2rndy = 2^(rndint(y))
             *     and 2ym1 = (2^(y-rndint(y))-1).
             *    If 2rndy  < 0.5*real.epsilon, result is -1.
             *    Implementation is otherwise the same as for exp2()
             */
            naked;
            fld real ptr [RSP+8] ; // x
            mov AX, [RSP+8+8]; // AX = exponent and sign
            sub RSP, 24;       // Create scratch space on the stack
            // [RSP,RSP+2] = scratchint
            // [RSP+4..+6, +8..+10, +10] = scratchreal
            // set scratchreal mantissa = 1.0
            mov dword ptr [RSP+8], 0;
            mov dword ptr [RSP+8+4], 0x80000000;
            and AX, 0x7FFF; // drop sign bit
            cmp AX, 0x401D; // avoid InvalidException in fist
            jae L_extreme;
            fldl2e;
            fmul ; // y = x*log2(e)
            fist dword ptr [RSP]; // scratchint = rndint(y)
            fisub dword ptr [RSP]; // y - rndint(y)
            // and now set scratchreal exponent
            mov EAX, [RSP];
            add EAX, 0x3fff;
            jle short L_largenegative;
            cmp EAX,0x8000;
            jge short L_largepositive;
            mov [RSP+8+8],AX;
            f2xm1; // 2^(y-rndint(y)) -1
            fld real ptr [RSP+8] ; // 2^rndint(y)
            fmul ST(1), ST;
            fld1;
            fsubp ST(1), ST;
            fadd;
            add RSP,24;
            ret;

L_extreme: // Extreme exponent. X is very large positive, very
            // large negative, infinity, or NaN.
            fxam;
            fstsw AX;
            test AX, 0x0400; // NaN_or_zero, but we already know x!=0
            jz L_was_nan;  // if x is NaN, returns x
            test AX, 0x0200;
            jnz L_largenegative;
L_largepositive:
            // Set scratchreal = real.max.
            // squaring it will create infinity, and set overflow flag.
            mov word  ptr [RSP+8+8], 0x7FFE;
            fstp ST(0);
            fld real ptr [RSP+8];  // load scratchreal
            fmul ST(0), ST;        // square it, to create havoc!
L_was_nan:
            add RSP,24;
            ret;

L_largenegative:
            fstp ST(0);
            fld1;
            fchs; // return -1. Underflow flag is not set.
            add RSP,24;
            ret;
        }
    } else {
        return core.stdc.math.expm1l(x);
    }
}



/**
 * Calculates 2$(SUP x).
 *
 *  $(TABLE_SV
 *    $(TR $(TH x)             $(TH exp2(x))   )
 *    $(TR $(TD +$(INFIN))     $(TD +$(INFIN)) )
 *    $(TR $(TD -$(INFIN))     $(TD +0.0)      )
 *    $(TR $(TD $(NAN))        $(TD $(NAN))    )
 *  )
 */
real exp2(real x) @trusted pure nothrow
{
    version(D_InlineAsm_X86) {
        enum { PARAMSIZE = (real.sizeof+3)&(0xFFFF_FFFC) } // always a multiple of 4
        asm {
            /*  exp2() for x87 80-bit reals, IEEE754-2008 conformant.
             * Author: Don Clugston.
             *
             * exp2(x) = 2^^(rndint(x))* 2^^(y-rndint(x))
             * The trick for high performance is to avoid the fscale(28cycles on core2),
             * frndint(19 cycles), leaving f2xm1(19 cycles) as the only slow instruction.
             *
             * We can do frndint by using fist. BUT we can't use it for huge numbers,
             * because it will set the Invalid Operation flag if overflow or NaN occurs.
             * Fortunately, whenever this happens the result would be zero or infinity.
             *
             * We can perform fscale by directly poking into the exponent. BUT this doesn't
             * work for the (very rare) cases where the result is subnormal. So we fall back
             * to the slow method in that case.
             */
            naked;
            fld real ptr [ESP+4] ; // x
            mov AX, [ESP+4+8]; // AX = exponent and sign
            sub ESP, 12+8; // Create scratch space on the stack
            // [ESP,ESP+2] = scratchint
            // [ESP+4..+6, +8..+10, +10] = scratchreal
            // set scratchreal mantissa = 1.0
            mov dword ptr [ESP+8], 0;
            mov dword ptr [ESP+8+4], 0x80000000;
            and AX, 0x7FFF; // drop sign bit
            cmp AX, 0x401D; // avoid InvalidException in fist
            jae L_extreme;
            fist dword ptr [ESP]; // scratchint = rndint(x)
            fisub dword ptr [ESP]; // x - rndint(x)
            // and now set scratchreal exponent
            mov EAX, [ESP];
            add EAX, 0x3fff;
            jle short L_subnormal;
            cmp EAX,0x8000;
            jge short L_overflow;
            mov [ESP+8+8],AX;
L_normal:
            f2xm1;
            fld1;
            faddp ST(1), ST; // 2^^(x-rndint(x))
            fld real ptr [ESP+8] ; // 2^^rndint(x)
            add ESP,12+8;
            fmulp ST(1), ST;
            ret PARAMSIZE;

L_subnormal:
            // Result will be subnormal.
            // In this rare case, the simple poking method doesn't work.
            // The speed doesn't matter, so use the slow fscale method.
            fild dword ptr [ESP];  // scratchint
            fld1;
            fscale;
            fstp real ptr [ESP+8]; // scratchreal = 2^^scratchint
            fstp ST(0);         // drop scratchint
            jmp L_normal;

L_extreme:  // Extreme exponent. X is very large positive, very
            // large negative, infinity, or NaN.
            fxam;
            fstsw AX;
            test AX, 0x0400; // NaN_or_zero, but we already know x!=0
            jz L_was_nan;  // if x is NaN, returns x
            // set scratchreal = real.min_normal
            // squaring it will return 0, setting underflow flag
            mov word  ptr [ESP+8+8], 1;
            test AX, 0x0200;
            jnz L_waslargenegative;
L_overflow:
            // Set scratchreal = real.max.
            // squaring it will create infinity, and set overflow flag.
            mov word  ptr [ESP+8+8], 0x7FFE;
L_waslargenegative:
            fstp ST(0);
            fld real ptr [ESP+8];  // load scratchreal
            fmul ST(0), ST;        // square it, to create havoc!
L_was_nan:
            add ESP,12+8;
            ret PARAMSIZE;
        }
    } else version(D_InlineAsm_X86_64) {
        asm {
            /*  exp2() for x87 80-bit reals, IEEE754-2008 conformant.
             * Author: Don Clugston.
             *
             * exp2(x) = 2^(rndint(x))* 2^(y-rndint(x))
             * The trick for high performance is to avoid the fscale(28cycles on core2),
             * frndint(19 cycles), leaving f2xm1(19 cycles) as the only slow instruction.
             *
             * We can do frndint by using fist. BUT we can't use it for huge numbers,
             * because it will set the Invalid Operation flag is overflow or NaN occurs.
             * Fortunately, whenever this happens the result would be zero or infinity.
             *
             * We can perform fscale by directly poking into the exponent. BUT this doesn't
             * work for the (very rare) cases where the result is subnormal. So we fall back
             * to the slow method in that case.
             */
            naked;
            fld real ptr [RSP+8] ; // x
            mov AX, [RSP+8+8]; // AX = exponent and sign
            sub RSP, 24; // Create scratch space on the stack
            // [RSP,RSP+2] = scratchint
            // [RSP+4..+6, +8..+10, +10] = scratchreal
            // set scratchreal mantissa = 1.0
            mov dword ptr [RSP+8], 0;
            mov dword ptr [RSP+8+4], 0x80000000;
            and AX, 0x7FFF; // drop sign bit
            cmp AX, 0x401D; // avoid InvalidException in fist
            jae L_extreme;
            fist dword ptr [RSP]; // scratchint = rndint(x)
            fisub dword ptr [RSP]; // x - rndint(x)
            // and now set scratchreal exponent
            mov EAX, [RSP];
            add EAX, 0x3fff;
            jle short L_subnormal;
            cmp EAX,0x8000;
            jge short L_overflow;
            mov [RSP+8+8],AX;
L_normal:
            f2xm1;
            fld1;
            fadd; // 2^(x-rndint(x))
            fld real ptr [RSP+8] ; // 2^rndint(x)
            add RSP,24;
            fmulp ST(1), ST;
            ret;

L_subnormal:
            // Result will be subnormal.
            // In this rare case, the simple poking method doesn't work.
            // The speed doesn't matter, so use the slow fscale method.
            fild dword ptr [RSP];  // scratchint
            fld1;
            fscale;
            fstp real ptr [RSP+8]; // scratchreal = 2^scratchint
            fstp ST(0);         // drop scratchint
            jmp L_normal;

L_extreme: // Extreme exponent. X is very large positive, very
            // large negative, infinity, or NaN.
            fxam;
            fstsw AX;
            test AX, 0x0400; // NaN_or_zero, but we already know x!=0
            jz L_was_nan;  // if x is NaN, returns x
            // set scratchreal = real.min
            // squaring it will return 0, setting underflow flag
            mov word  ptr [RSP+8+8], 1;
            test AX, 0x0200;
            jnz L_waslargenegative;
L_overflow:
            // Set scratchreal = real.max.
            // squaring it will create infinity, and set overflow flag.
            mov word  ptr [RSP+8+8], 0x7FFE;
L_waslargenegative:
            fstp ST(0);
            fld real ptr [RSP+8];  // load scratchreal
            fmul ST(0), ST;        // square it, to create havoc!
L_was_nan:
            add RSP,24;
            ret;
        }
    } else {
        return core.stdc.math.exp2l(x);
    }
}

unittest{
    assert(exp2(0.5L)== SQRT2);
    assert(exp2(8.0L) == 256.0);
    assert(exp2(-9.0L)== 1.0L/512.0);
    assert(exp(3.0L) == E*E*E);
    assert( core.stdc.math.exp2f(0.0f) == 1 );
    assert( core.stdc.math.exp2 (0.0)  == 1 );
    assert( core.stdc.math.exp2l(0.0L) == 1 );
}

unittest
{
    FloatingPointControl ctrl;
    ctrl.disableExceptions(FloatingPointControl.allExceptions);
    ctrl.rounding = FloatingPointControl.roundToNearest;

    // @@BUG@@: Non-immutable array literals are ridiculous.
    // Note that these are only valid for 80-bit reals: overflow will be different for 64-bit reals.
    static const real [2][] exptestpoints =
    [ // x,            exp(x)
        [1.0L,           E                           ],
        [0.5L,           0x1.A612_98E1_E069_BC97p+0L ],
        [3.0L,           E*E*E                       ],
        [0x1.1p13L,      0x1.29aeffefc8ec645p+12557L ], // near overflow
        [-0x1.18p13L,    0x1.5e4bf54b4806db9p-12927L ], // near underflow
        [-0x1.625p13L,   0x1.a6bd68a39d11f35cp-16358L],
        [-0x1p30L,       0                           ], // underflow - subnormal
        [-0x1.62DAFp13L, 0x1.96c53d30277021dp-16383L ],
        [-0x1.643p13L,   0x1p-16444L                 ],
        [-0x1.645p13L,   0                           ], // underflow to zero
        [0x1p80L,        real.infinity               ], // far overflow
        [real.infinity,  real.infinity               ],
        [0x1.7p13L,      real.infinity               ]  // close overflow
    ];
    real x;
    IeeeFlags f;
    for (int i=0; i<exptestpoints.length;++i) {
        resetIeeeFlags();
        x = exp(exptestpoints[i][0]);
        f = ieeeFlags;
        assert(x == exptestpoints[i][1]);
        // Check the overflow bit
        assert(f.overflow() == (fabs(x) == real.infinity));
        // Check the underflow bit
        assert(f.underflow() == (fabs(x) < real.min_normal));
        // Invalid and div by zero shouldn't be affected.
        assert(!f.invalid);
        assert(!f.divByZero);
    }
    // Ideally, exp(0) would not set the inexact flag.
    // Unfortunately, fldl2e sets it!
    // So it's not realistic to avoid setting it.
    assert(exp(0.0L) == 1.0);

    // NaN propagation. Doesn't set flags, bcos was already NaN.
    resetIeeeFlags();
    x = exp(real.nan);
    f = ieeeFlags;
    assert(isIdentical(x,real.nan));
    assert(f.flags == 0);

    resetIeeeFlags();
    x = exp(-real.nan);
    f = ieeeFlags;
    assert(isIdentical(x, -real.nan));
    assert(f.flags == 0);

    x = exp(NaN(0x123));
    assert(isIdentical(x, NaN(0x123)));

    // High resolution test
    assert(exp(0.5L) == 0x1.A612_98E1_E069_BC97_2DFE_FAB6D_33Fp+0L);

}


/**
 * Calculate cos(y) + i sin(y).
 *
 * On many CPUs (such as x86), this is a very efficient operation;
 * almost twice as fast as calculating sin(y) and cos(y) separately,
 * and is the preferred method when both are required.
 */
creal expi(real y) @trusted pure nothrow
{
    version(InlineAsm_X86_Any)
    {
        asm
        {
            fld y;
            fsincos;
            fxch ST(1), ST(0);
        }
    }
    else
    {
        return cos(y) + sin(y)*1i;
    }
}

unittest
{
    assert(expi(1.3e5L) == cos(1.3e5L) + sin(1.3e5L) * 1i);
    assert(expi(0.0L) == 1L + 0.0Li);
}

/*********************************************************************
 * Separate floating point value into significand and exponent.
 *
 * Returns:
 *      Calculate and return $(I x) and $(I exp) such that
 *      value =$(I x)*2$(SUP exp) and
 *      .5 $(LT)= |$(I x)| $(LT) 1.0
 *
 *      $(I x) has same sign as value.
 *
 *      $(TABLE_SV
 *      $(TR $(TH value)           $(TH returns)         $(TH exp))
 *      $(TR $(TD $(PLUSMN)0.0)    $(TD $(PLUSMN)0.0)    $(TD 0))
 *      $(TR $(TD +$(INFIN))       $(TD +$(INFIN))       $(TD int.max))
 *      $(TR $(TD -$(INFIN))       $(TD -$(INFIN))       $(TD int.min))
 *      $(TR $(TD $(PLUSMN)$(NAN)) $(TD $(PLUSMN)$(NAN)) $(TD int.min))
 *      )
 */
real frexp(real value, out int exp) @trusted pure nothrow
{
    ushort* vu = cast(ushort*)&value;
    long* vl = cast(long*)&value;
    uint ex;
    alias floatTraits!(real) F;

    ex = vu[F.EXPPOS_SHORT] & F.EXPMASK;
    static if (real.mant_dig == 64) { // real80
        if (ex) { // If exponent is non-zero
            if (ex == F.EXPMASK) {   // infinity or NaN
                if (*vl &  0x7FFF_FFFF_FFFF_FFFF) {  // NaN
                    *vl |= 0xC000_0000_0000_0000;  // convert NaNS to NaNQ
                    exp = int.min;
                } else if (vu[F.EXPPOS_SHORT] & 0x8000) {   // negative infinity
                    exp = int.min;
                } else {   // positive infinity
                    exp = int.max;
                }
            } else {
                exp = ex - F.EXPBIAS;
                vu[F.EXPPOS_SHORT] = (0x8000 & vu[F.EXPPOS_SHORT]) | 0x3FFE;
            }
        } else if (!*vl) {
            // value is +-0.0
            exp = 0;
        } else {
            // subnormal
            value *= F.RECIP_EPSILON;
            ex = vu[F.EXPPOS_SHORT] & F.EXPMASK;
            exp = ex - F.EXPBIAS - real.mant_dig + 1;
            vu[F.EXPPOS_SHORT] = (0x8000 & vu[F.EXPPOS_SHORT]) | 0x3FFE;
        }
    } else static if (real.mant_dig == 113) { // quadruple
        if (ex) { // If exponent is non-zero
            if (ex == F.EXPMASK) {   // infinity or NaN
                if (vl[MANTISSA_LSB] |
                    ( vl[MANTISSA_MSB] & 0x0000_FFFF_FFFF_FFFF)) {  // NaN
                    // convert NaNS to NaNQ
                    vl[MANTISSA_MSB] |= 0x0000_8000_0000_0000;
                    exp = int.min;
                } else if (vu[F.EXPPOS_SHORT] & 0x8000) {   // negative infinity
                    exp = int.min;
                } else {   // positive infinity
                    exp = int.max;
                }
            } else {
                exp = ex - F.EXPBIAS;
                vu[F.EXPPOS_SHORT] =
                    cast(ushort)((0x8000 & vu[F.EXPPOS_SHORT]) | 0x3FFE);
            }
        } else if ((vl[MANTISSA_LSB]
                       |(vl[MANTISSA_MSB] & 0x0000_FFFF_FFFF_FFFF)) == 0) {
            // value is +-0.0
            exp = 0;
        } else {
            // subnormal
            value *= F.RECIP_EPSILON;
            ex = vu[F.EXPPOS_SHORT] & F.EXPMASK;
            exp = ex - F.EXPBIAS - real.mant_dig + 1;
            vu[F.EXPPOS_SHORT] =
                cast(ushort)((0x8000 & vu[F.EXPPOS_SHORT]) | 0x3FFE);
        }
    } else static if (real.mant_dig==53) { // real is double
        if (ex) { // If exponent is non-zero
            if (ex == F.EXPMASK) {   // infinity or NaN
                if (*vl == 0x7FF0_0000_0000_0000) {  // positive infinity
                    exp = int.max;
                } else if (*vl == 0xFFF0_0000_0000_0000) { // negative infinity
                    exp = int.min;
                } else { // NaN
                    *vl |= 0x0008_0000_0000_0000;  // convert NaNS to NaNQ
                    exp = int.min;
                }
            } else {
                exp = (ex - F.EXPBIAS) >> 4;
                vu[F.EXPPOS_SHORT] = cast(ushort)((0x8000 & vu[F.EXPPOS_SHORT]) | 0x3FE0);
            }
        } else if (!(*vl & 0x7FFF_FFFF_FFFF_FFFF)) {
            // value is +-0.0
            exp = 0;
        } else {
            // subnormal
            value *= F.RECIP_EPSILON;
            ex = vu[F.EXPPOS_SHORT] & F.EXPMASK;
            exp = ((ex - F.EXPBIAS)>> 4) - real.mant_dig + 1;
            vu[F.EXPPOS_SHORT] =
                cast(ushort)((0x8000 & vu[F.EXPPOS_SHORT]) | 0x3FE0);
        }
    } else { //static if(real.mant_dig==106) // doubledouble
        assert (0, "frexp not implemented");
    }
    return value;
}


unittest
{
    static real vals[][3] =     // x,frexp,exp
        [
         [0.0,   0.0,    0],
         [-0.0,  -0.0,   0],
         [1.0,   .5,     1],
         [-1.0,  -.5,    1],
         [2.0,   .5,     2],
         [double.min_normal/2.0, .5, -1022],
         [real.infinity,real.infinity,int.max],
         [-real.infinity,-real.infinity,int.min],
         [real.nan,real.nan,int.min],
         [-real.nan,-real.nan,int.min],
         ];

    int i;

    for (i = 0; i < vals.length; i++) {
        real x = vals[i][0];
        real e = vals[i][1];
        int exp = cast(int)vals[i][2];
        int eptr;
        real v = frexp(x, eptr);
        assert(isIdentical(e, v));
        assert(exp == eptr);

    }
    static if (real.mant_dig == 64) {
        static real extendedvals[][3] = [ // x,frexp,exp
                                          [0x1.a5f1c2eb3fe4efp+73L, 0x1.A5F1C2EB3FE4EFp-1L,   74],    // normal
                                          [0x1.fa01712e8f0471ap-1064L,  0x1.fa01712e8f0471ap-1L,     -1063],
                                          [real.min_normal,  .5,     -16381],
                                          [real.min_normal/2.0L, .5,     -16382]    // subnormal
                                           ];

        for (i = 0; i < extendedvals.length; i++) {
            real x = extendedvals[i][0];
            real e = extendedvals[i][1];
            int exp = cast(int)extendedvals[i][2];
            int eptr;
            real v = frexp(x, eptr);
            assert(isIdentical(e, v));
            assert(exp == eptr);

        }
    }
}

unittest
{
    int exp;
    real mantissa = frexp(123.456, exp);
    assert(equalsDigit(mantissa * pow(2.0L, cast(real)exp), 123.456, 19));

    assert(frexp(-real.nan, exp) && exp == int.min);
    assert(frexp(real.nan, exp) && exp == int.min);
    assert(frexp(-real.infinity, exp) == -real.infinity && exp == int.min);
    assert(frexp(real.infinity, exp) == real.infinity && exp == int.max);
    assert(frexp(-0.0, exp) == -0.0 && exp == 0);
    assert(frexp(0.0, exp) == 0.0 && exp == 0);
}

/******************************************
 * Extracts the exponent of x as a signed integral value.
 *
 * If x is not a special value, the result is the same as
 * $(D cast(int)logb(x)).
 *
 *      $(TABLE_SV
 *      $(TR $(TH x)                $(TH ilogb(x))     $(TH Range error?))
 *      $(TR $(TD 0)                 $(TD FP_ILOGB0)   $(TD yes))
 *      $(TR $(TD $(PLUSMN)$(INFIN)) $(TD int.max)     $(TD no))
 *      $(TR $(TD $(NAN))            $(TD FP_ILOGBNAN) $(TD no))
 *      )
 */
int ilogb(real x)  @trusted nothrow    { return core.stdc.math.ilogbl(x); }

alias core.stdc.math.FP_ILOGB0   FP_ILOGB0;
alias core.stdc.math.FP_ILOGBNAN FP_ILOGBNAN;


/*******************************************
 * Compute n * 2$(SUP exp)
 * References: frexp
 */

version(LDC)
{

pure nothrow real ldexp(real n, int exp)
{
    return core.stdc.math.ldexpl(n, exp);
}

}
else
{

real ldexp(real n, int exp) @safe pure nothrow;    /* intrinsic */

}

unittest {
    assert(ldexp(1, -16384) == 0x1p-16384L);
    assert(ldexp(1, -16382) == 0x1p-16382L);
    int x;
    real n = frexp(0x1p-16384L, x);
    assert(n==0.5L);
    assert(x==-16383);
    assert(ldexp(n, x)==0x1p-16384L);

}

unittest
{
    static real vals[][3] =    // value,exp,ldexp
    [
    [    0,    0,    0],
    [    1,    0,    1],
    [    -1,    0,    -1],
    [    1,    1,    2],
    [    123,    10,    125952],
    [    real.max,    int.max,    real.infinity],
    [    real.max,    -int.max,    0],
    [    real.min,    -int.max,    0],
    ];
    int i;

    for (i = 0; i < vals.length; i++)
    {
        real x = vals[i][0];
        int exp = cast(int)vals[i][1];
        real z = vals[i][2];
        real l = ldexp(x, exp);

        assert(equalsDigit(z, l, 7));
    }
}

unittest
{
    real r;

    r = ldexp(3.0L, 3);
    assert(r == 24);

    r = ldexp(cast(real) 3.0, cast(int) 3);
    assert(r == 24);

    real n = 3.0;
    int exp = 3;
    r = ldexp(n, exp);
    assert(r == 24);
}

/**************************************
 * Calculate the natural logarithm of x.
 *
 *    $(TABLE_SV
 *    $(TR $(TH x)            $(TH log(x))    $(TH divide by 0?) $(TH invalid?))
 *    $(TR $(TD $(PLUSMN)0.0) $(TD -$(INFIN)) $(TD yes)          $(TD no))
 *    $(TR $(TD $(LT)0.0)     $(TD $(NAN))    $(TD no)           $(TD yes))
 *    $(TR $(TD +$(INFIN))    $(TD +$(INFIN)) $(TD no)           $(TD no))
 *    )
 */

real log(real x) @trusted pure nothrow
{
    version (INLINE_YL2X)
        return yl2x(x, LN2);
    else
        return core.stdc.math.logl(x);
}

unittest
{
    assert(log(E) == 1);
}

/**************************************
 * Calculate the base-10 logarithm of x.
 *
 *      $(TABLE_SV
 *      $(TR $(TH x)            $(TH log10(x))  $(TH divide by 0?) $(TH invalid?))
 *      $(TR $(TD $(PLUSMN)0.0) $(TD -$(INFIN)) $(TD yes)          $(TD no))
 *      $(TR $(TD $(LT)0.0)     $(TD $(NAN))    $(TD no)           $(TD yes))
 *      $(TR $(TD +$(INFIN))    $(TD +$(INFIN)) $(TD no)           $(TD no))
 *      )
 */

real log10(real x) @trusted pure nothrow
{
    version (INLINE_YL2X)
        return yl2x(x, LOG2);
    else
        return core.stdc.math.log10l(x);
}

unittest
{
    //printf("%Lg\n", log10(1000) - 3);
    assert(fabs(log10(1000) - 3) < .000001);
}

/******************************************
 *      Calculates the natural logarithm of 1 + x.
 *
 *      For very small x, log1p(x) will be more accurate than
 *      log(1 + x).
 *
 *  $(TABLE_SV
 *  $(TR $(TH x)            $(TH log1p(x))     $(TH divide by 0?) $(TH invalid?))
 *  $(TR $(TD $(PLUSMN)0.0) $(TD $(PLUSMN)0.0) $(TD no)           $(TD no))
 *  $(TR $(TD -1.0)         $(TD -$(INFIN))    $(TD yes)          $(TD no))
 *  $(TR $(TD $(LT)-1.0)    $(TD $(NAN))       $(TD no)           $(TD yes))
 *  $(TR $(TD +$(INFIN))    $(TD -$(INFIN))    $(TD no)           $(TD no))
 *  )
 */

real log1p(real x) @trusted pure nothrow
{
    version(INLINE_YL2X)
    {
        // On x87, yl2xp1 is valid if and only if -0.5 <= lg(x) <= 0.5,
        //    ie if -0.29<=x<=0.414
        return (fabs(x) <= 0.25)  ? yl2xp1(x, LN2) : yl2x(x+1, LN2);
    }
    else
    {
        return core.stdc.math.log1pl(x);
    }
}

/***************************************
 * Calculates the base-2 logarithm of x:
 * $(SUB log, 2)x
 *
 *  $(TABLE_SV
 *  $(TR $(TH x)            $(TH log2(x))   $(TH divide by 0?) $(TH invalid?))
 *  $(TR $(TD $(PLUSMN)0.0) $(TD -$(INFIN)) $(TD yes)          $(TD no) )
 *  $(TR $(TD $(LT)0.0)     $(TD $(NAN))    $(TD no)           $(TD yes) )
 *  $(TR $(TD +$(INFIN))    $(TD +$(INFIN)) $(TD no)           $(TD no) )
 *  )
 */
real log2(real x) @trusted pure nothrow
{
    version (INLINE_YL2X)
        return yl2x(x, 1);
    else
        return core.stdc.math.log2l(x);
}

unittest
{
    assert(equalsDigit(log2(1024), 10, 19));
}

/*****************************************
 * Extracts the exponent of x as a signed integral value.
 *
 * If x is subnormal, it is treated as if it were normalized.
 * For a positive, finite x:
 *
 * 1 $(LT)= $(I x) * FLT_RADIX$(SUP -logb(x)) $(LT) FLT_RADIX
 *
 *      $(TABLE_SV
 *      $(TR $(TH x)                 $(TH logb(x))   $(TH divide by 0?) )
 *      $(TR $(TD $(PLUSMN)$(INFIN)) $(TD +$(INFIN)) $(TD no))
 *      $(TR $(TD $(PLUSMN)0.0)      $(TD -$(INFIN)) $(TD yes) )
 *      )
 */
real logb(real x) @trusted nothrow    { return core.stdc.math.logbl(x); }

/************************************
 * Calculates the remainder from the calculation x/y.
 * Returns:
 * The value of x - i * y, where i is the number of times that y can
 * be completely subtracted from x. The result has the same sign as x.
 *
 * $(TABLE_SV
 *  $(TR $(TH x)              $(TH y)             $(TH fmod(x, y))   $(TH invalid?))
 *  $(TR $(TD $(PLUSMN)0.0)   $(TD not 0.0)       $(TD $(PLUSMN)0.0) $(TD no))
 *  $(TR $(TD $(PLUSMNINF))   $(TD anything)      $(TD $(NAN))       $(TD yes))
 *  $(TR $(TD anything)       $(TD $(PLUSMN)0.0)  $(TD $(NAN))       $(TD yes))
 *  $(TR $(TD !=$(PLUSMNINF)) $(TD $(PLUSMNINF))  $(TD x)            $(TD no))
 * )
 */
real fmod(real x, real y) @trusted nothrow { return core.stdc.math.fmodl(x, y); }

/************************************
 * Breaks x into an integral part and a fractional part, each of which has
 * the same sign as x. The integral part is stored in i.
 * Returns:
 * The fractional part of x.
 *
 * $(TABLE_SV
 *  $(TR $(TH x)              $(TH i (on input))  $(TH modf(x, i))   $(TH i (on return)))
 *  $(TR $(TD $(PLUSMNINF))   $(TD anything)      $(TD $(PLUSMN)0.0) $(TD $(PLUSMNINF)))
 * )
 */
real modf(real x, ref real i) @trusted nothrow { return core.stdc.math.modfl(x,&i); }

/*************************************
 * Efficiently calculates x * 2$(SUP n).
 *
 * scalbn handles underflow and overflow in
 * the same fashion as the basic arithmetic operators.
 *
 *      $(TABLE_SV
 *      $(TR $(TH x)                 $(TH scalb(x)))
 *      $(TR $(TD $(PLUSMNINF))      $(TD $(PLUSMNINF)) )
 *      $(TR $(TD $(PLUSMN)0.0)      $(TD $(PLUSMN)0.0) )
 *      )
 */
real scalbn(real x, int n) @trusted nothrow
{
    version(InlineAsm_X86_Any) {
        // scalbnl is not supported on DMD-Windows, so use asm.
        asm {
            fild n;
            fld x;
            fscale;
            fstp ST(1);
        }
    } else {
        return core.stdc.math.scalbnl(x, n);
    }
}

unittest {
    assert(scalbn(-real.infinity, 5) == -real.infinity);
}

/***************
 * Calculates the cube root of x.
 *
 *      $(TABLE_SV
 *      $(TR $(TH $(I x))            $(TH cbrt(x))           $(TH invalid?))
 *      $(TR $(TD $(PLUSMN)0.0)      $(TD $(PLUSMN)0.0)      $(TD no) )
 *      $(TR $(TD $(NAN))            $(TD $(NAN))            $(TD yes) )
 *      $(TR $(TD $(PLUSMN)$(INFIN)) $(TD $(PLUSMN)$(INFIN)) $(TD no) )
 *      )
 */
real cbrt(real x) @trusted nothrow    { return core.stdc.math.cbrtl(x); }


/*******************************
 * Returns |x|
 *
 *      $(TABLE_SV
 *      $(TR $(TH x)                 $(TH fabs(x)))
 *      $(TR $(TD $(PLUSMN)0.0)      $(TD +0.0) )
 *      $(TR $(TD $(PLUSMN)$(INFIN)) $(TD +$(INFIN)) )
 *      )
 */

version(LDC) 
{
    @trusted pure nothrow real fabs(real x) 
    {
        version(D_InlineAsm_X86)
        {
            asm {
                fld x;
                fabs;
            }
        }
        else
        {
            return fabsl(x);
        }
    }
} 
else 
{

real fabs(real x) @safe pure nothrow;      /* intrinsic */

}


/***********************************************************************
 * Calculates the length of the
 * hypotenuse of a right-angled triangle with sides of length x and y.
 * The hypotenuse is the value of the square root of
 * the sums of the squares of x and y:
 *
 *      sqrt($(POWER x, 2) + $(POWER y, 2))
 *
 * Note that hypot(x, y), hypot(y, x) and
 * hypot(x, -y) are equivalent.
 *
 *  $(TABLE_SV
 *  $(TR $(TH x)            $(TH y)            $(TH hypot(x, y)) $(TH invalid?))
 *  $(TR $(TD x)            $(TD $(PLUSMN)0.0) $(TD |x|)         $(TD no))
 *  $(TR $(TD $(PLUSMNINF)) $(TD y)            $(TD +$(INFIN))   $(TD no))
 *  $(TR $(TD $(PLUSMNINF)) $(TD $(NAN))       $(TD +$(INFIN))   $(TD no))
 *  )
 */

real hypot(real x, real y) @safe pure nothrow
{
    // Scale x and y to avoid underflow and overflow.
    // If one is huge and the other tiny, return the larger.
    // If both are huge, avoid overflow by scaling by 1/sqrt(real.max/2).
    // If both are tiny, avoid underflow by scaling by sqrt(real.min_normal*real.epsilon).

    enum real SQRTMIN = 0.5*sqrt(real.min_normal); // This is a power of 2.
    enum real SQRTMAX = 1.0L/SQRTMIN; // 2^^((max_exp)/2) = nextUp(sqrt(real.max))

    static assert(2*(SQRTMAX/2)*(SQRTMAX/2) <= real.max);
    static assert(real.min_normal*real.max>2 && real.min_normal*real.max<=4); // Proves that sqrt(real.max) ~~  0.5/sqrt(real.min_normal)

    real u = fabs(x);
    real v = fabs(y);
    if (u !>= v)  // check for NaN as well.
    {
        v = u;
        u = fabs(y);
        if (u == real.infinity) return u; // hypot(inf, nan) == inf
        if (v == real.infinity) return v; // hypot(nan, inf) == inf
    }
    // Now u >= v, or else one is NaN.
    if (v >= SQRTMAX*0.5)
    {
            // hypot(huge, huge) -- avoid overflow
        u *= SQRTMIN*0.5;
        v *= SQRTMIN*0.5;
        return sqrt(u*u + v*v) * SQRTMAX * 2.0;
    }
    if (u <= SQRTMIN)
    {
        // hypot (tiny, tiny) -- avoid underflow
        // This is only necessary to avoid setting the underflow
        // flag.
        u *= SQRTMAX / real.epsilon;
        v *= SQRTMAX / real.epsilon;
        return sqrt(u*u + v*v) * SQRTMIN * real.epsilon;
    }
    if (u * real.epsilon > v)
    {
        // hypot (huge, tiny) = huge
        return u;
    }

    // both are in the normal range
    return sqrt(u*u + v*v);
}

unittest
{
    static real vals[][3] =     // x,y,hypot
        [
            [ 0.0,     0.0,   0.0],
            [ 0.0,    -0.0,   0.0],
            [ -0.0,   -0.0,   0.0],
            [ 3.0,     4.0,   5.0],
            [ -300,   -400,   500],
            [0.0,      7.0,   7.0],
            [9.0,   9*real.epsilon,   9.0],
            [88/(64*sqrt(real.min_normal)), 105/(64*sqrt(real.min_normal)), 137/(64*sqrt(real.min_normal))],
            [88/(128*sqrt(real.min_normal)), 105/(128*sqrt(real.min_normal)), 137/(128*sqrt(real.min_normal))],
            [3*real.min_normal*real.epsilon, 4*real.min_normal*real.epsilon, 5*real.min_normal*real.epsilon],
            [ real.min_normal, real.min_normal, sqrt(2.0L)*real.min_normal],
            [ real.max/sqrt(2.0L), real.max/sqrt(2.0L), real.max],
            [ real.infinity, real.nan, real.infinity],
            [ real.nan, real.infinity, real.infinity],
            [ real.nan, real.nan, real.nan],
            [ real.nan, real.max, real.nan],
            [ real.max, real.nan, real.nan],
        ];
        for (int i = 0; i < vals.length; i++)
        {
            real x = vals[i][0];
            real y = vals[i][1];
            real z = vals[i][2];
            real h = hypot(x, y);
            assert(isIdentical(z, h));
        }
}

/**************************************
 * Returns the value of x rounded upward to the next integer
 * (toward positive infinity).
 */
real ceil(real x)  @trusted nothrow    { return core.stdc.math.ceill(x); }

unittest
{
    assert(ceil(+123.456) == +124);
    assert(ceil(-123.456) == -123);
}

/**************************************
 * Returns the value of x rounded downward to the next integer
 * (toward negative infinity).
 */
real floor(real x) @trusted nothrow    { return core.stdc.math.floorl(x); }

unittest
{
    assert(floor(+123.456) == +123);
    assert(floor(-123.456) == -124);
}

/******************************************
 * Rounds x to the nearest integer value, using the current rounding
 * mode.
 *
 * Unlike the rint functions, nearbyint does not raise the
 * FE_INEXACT exception.
 */
real nearbyint(real x) @trusted nothrow { return core.stdc.math.nearbyintl(x); }

/**********************************
 * Rounds x to the nearest integer value, using the current rounding
 * mode.
 * If the return value is not equal to x, the FE_INEXACT
 * exception is raised.
 * $(B nearbyint) performs
 * the same operation, but does not set the FE_INEXACT exception.
 */
real rint(real x) @safe pure nothrow;      /* intrinsic */

/***************************************
 * Rounds x to the nearest integer value, using the current rounding
 * mode.
 *
 * This is generally the fastest method to convert a floating-point number
 * to an integer. Note that the results from this function
 * depend on the rounding mode, if the fractional part of x is exactly 0.5.
 * If using the default rounding mode (ties round to even integers)
 * lrint(4.5) == 4, lrint(5.5)==6.
 */
long lrint(real x) @trusted pure nothrow
{
    /*version(InlineAsm_X86_Any)
    {
        long n;
        asm
        {
            fld x;
            fistp n;
        }
        return n;
    } else {*/
        return core.stdc.math.llrintl(x);
    //}
}

/*******************************************
 * Return the value of x rounded to the nearest integer.
 * If the fractional part of x is exactly 0.5, the return value is rounded to
 * the even integer.
 */
real round(real x) @trusted nothrow { return core.stdc.math.roundl(x); }

/**********************************************
 * Return the value of x rounded to the nearest integer.
 *
 * If the fractional part of x is exactly 0.5, the return value is rounded
 * away from zero.
 */
long lround(real x) @trusted nothrow
{
    version (Posix)
        return core.stdc.math.llroundl(x);
    else
        assert (0, "lround not implemented");
}

version(Posix)
{
    unittest
    {
        assert(lround(0.49) == 0);
        assert(lround(0.5) == 1);
        assert(lround(1.5) == 2);
    }
}

/****************************************************
 * Returns the integer portion of x, dropping the fractional portion.
 *
 * This is also known as "chop" rounding.
 */
real trunc(real x) @trusted nothrow { return core.stdc.math.truncl(x); }

/****************************************************
 * Calculate the remainder x REM y, following IEC 60559.
 *
 * REM is the value of x - y * n, where n is the integer nearest the exact
 * value of x / y.
 * If |n - x / y| == 0.5, n is even.
 * If the result is zero, it has the same sign as x.
 * Otherwise, the sign of the result is the sign of x / y.
 * Precision mode has no effect on the remainder functions.
 *
 * remquo returns n in the parameter n.
 *
 * $(TABLE_SV
 *  $(TR $(TH x)               $(TH y)            $(TH remainder(x, y)) $(TH n)   $(TH invalid?))
 *  $(TR $(TD $(PLUSMN)0.0)    $(TD not 0.0)      $(TD $(PLUSMN)0.0)    $(TD 0.0) $(TD no))
 *  $(TR $(TD $(PLUSMNINF))    $(TD anything)     $(TD $(NAN))          $(TD ?)   $(TD yes))
 *  $(TR $(TD anything)        $(TD $(PLUSMN)0.0) $(TD $(NAN))          $(TD ?)   $(TD yes))
 *  $(TR $(TD != $(PLUSMNINF)) $(TD $(PLUSMNINF)) $(TD x)               $(TD ?)   $(TD no))
 * )
 *
 * Note: remquo not supported on windows
 */
real remainder(real x, real y) @trusted nothrow { return core.stdc.math.remainderl(x, y); }

real remquo(real x, real y, out int n) @trusted nothrow  /// ditto
{
    version (Posix)
        return core.stdc.math.remquol(x, y, &n);
    else
        assert (0, "remquo not implemented");
}

/** IEEE exception status flags ('sticky bits')

 These flags indicate that an exceptional floating-point condition has occurred.
 They indicate that a NaN or an infinity has been generated, that a result
 is inexact, or that a signalling NaN has been encountered. If floating-point
 exceptions are enabled (unmasked), a hardware exception will be generated
 instead of setting these flags.

 Example:
 ----
    real a=3.5;
    // Set all the flags to zero
    resetIeeeFlags();
    assert(!ieeeFlags.divByZero);
    // Perform a division by zero.
    a/=0.0L;
    assert(a==real.infinity);
    assert(ieeeFlags.divByZero);
    // Create a NaN
    a*=0.0L;
    assert(ieeeFlags.invalid);
    assert(isNaN(a));

    // Check that calling func() has no effect on the
    // status flags.
    IeeeFlags f = ieeeFlags;
    func();
    assert(ieeeFlags == f);

 ----
 */
struct IeeeFlags
{
private:
    // The x87 FPU status register is 16 bits.
    // The Pentium SSE2 status register is 32 bits.
    uint flags;
    version (X86_Any) {
        // Applies to both x87 status word (16 bits) and SSE2 status word(32 bits).
        enum : int {
            INEXACT_MASK   = 0x20,
            UNDERFLOW_MASK = 0x10,
            OVERFLOW_MASK  = 0x08,
            DIVBYZERO_MASK = 0x04,
            INVALID_MASK   = 0x01
        }
        // Don't bother about subnormals, they are not supported on most CPUs.
        //  SUBNORMAL_MASK = 0x02;
    } else version (PPC) {
        // PowerPC FPSCR is a 32-bit register.
        enum : int {
            INEXACT_MASK   = 0x600,
            UNDERFLOW_MASK = 0x010,
            OVERFLOW_MASK  = 0x008,
            DIVBYZERO_MASK = 0x020,
            INVALID_MASK   = 0xF80 // PowerPC has five types of invalid exceptions.
        }
    } else version (ARM) {
        // TODO: Fill this in for VFP.
    } else version(SPARC) { // SPARC FSR is a 32bit register
             //(64 bits for Sparc 7 & 8, but high 32 bits are uninteresting).
        enum : int {
            INEXACT_MASK   = 0x020,
            UNDERFLOW_MASK = 0x080,
            OVERFLOW_MASK  = 0x100,
            DIVBYZERO_MASK = 0x040,
            INVALID_MASK   = 0x200
        }
    } else version (ARM) {
        // TODO: Fill this in for VFP.
    } else
        static assert(0, "Not implemented");
private:
    static uint getIeeeFlags()
    {
        version(D_InlineAsm_X86) {
            asm {
                 fstsw AX;
                 // NOTE: If compiler supports SSE2, need to OR the result with
                 // the SSE2 status register.
                 // Clear all irrelevant bits
                 and EAX, 0x03D;
            }
        } else version(D_InlineAsm_X86_64) {
            asm {
                 fstsw AX;
                 // NOTE: If compiler supports SSE2, need to OR the result with
                 // the SSE2 status register.
                 // Clear all irrelevant bits
                 and RAX, 0x03D;
            }
        } else version (SPARC) {
           /*
               int retval;
               asm { st %fsr, retval; }
               return retval;
            */
           assert(0, "Not yet supported");
        } else version (ARM) {
            assert(false, "Not yet supported.");
        } else
            assert(0, "Not yet supported");
    }
    static void resetIeeeFlags()
    {
        version(InlineAsm_X86_Any) {
            asm {
                fnclex;
            }
        } else {
            /* SPARC:
              int tmpval;
              asm { st %fsr, tmpval; }
              tmpval &=0xFFFF_FC00;
              asm { ld tmpval, %fsr; }
            */
           assert(0, "Not yet supported");
        }
    }
public:
     version (X86_Any) { // TODO: Lift this version condition when we support !x86.
     /// The result cannot be represented exactly, so rounding occured.
     /// (example: x = sin(0.1); )
     @property bool inexact() { return (flags & INEXACT_MASK) != 0; }
     /// A zero was generated by underflow (example: x = real.min*real.epsilon/2;)
     @property bool underflow() { return (flags & UNDERFLOW_MASK) != 0; }
     /// An infinity was generated by overflow (example: x = real.max*2;)
     @property bool overflow() { return (flags & OVERFLOW_MASK) != 0; }
     /// An infinity was generated by division by zero (example: x = 3/0.0; )
     @property bool divByZero() { return (flags & DIVBYZERO_MASK) != 0; }
     /// A machine NaN was generated. (example: x = real.infinity * 0.0; )
     @property bool invalid() { return (flags & INVALID_MASK) != 0; }
     }
}


/// Set all of the floating-point status flags to false.
void resetIeeeFlags() { IeeeFlags.resetIeeeFlags(); }

/// Return a snapshot of the current state of the floating-point status flags.
@property IeeeFlags ieeeFlags()
{
   return IeeeFlags(IeeeFlags.getIeeeFlags());
}

/** Control the Floating point hardware

  Change the IEEE754 floating-point rounding mode and the floating-point
  hardware exceptions.

  By default, the rounding mode is roundToNearest and all hardware exceptions
  are disabled. For most applications, debugging is easier if the $(I division
  by zero), $(I overflow), and $(I invalid operation) exceptions are enabled.
  These three are combined into a $(I severeExceptions) value for convenience.
  Note in particular that if $(I invalidException) is enabled, a hardware trap
  will be generated whenever an uninitialized floating-point variable is used.

  All changes are temporary. The previous state is restored at the
  end of the scope.


Example:
 ----
  {
    // Enable hardware exceptions for division by zero, overflow to infinity,
    // invalid operations, and uninitialized floating-point variables.

    FloatingPointControl fpctrl;
    fpctrl.enableExceptions(FloatingPointControl.severeExceptions);

    double y = x*3.0; // will generate a hardware exception, if x is uninitialized.
    //
    fpctrl.rounding = FloatingPointControl.roundUp;

    // The hardware exceptions will be disabled when leaving this scope.
    // The original rounding mode will also be restored.
  }

 ----

 */
struct FloatingPointControl
{
    alias uint RoundingMode;

    /** IEEE rounding modes.
     * The default mode is roundToNearest.
     */
    enum : RoundingMode
    {
        roundToNearest = 0x0000,
        roundDown      = 0x0400,
        roundUp        = 0x0800,
        roundToZero    = 0x0C00
    };
    /** IEEE hardware exceptions.
     *  By default, all exceptions are masked (disabled).
     */
    enum : uint
    {
        inexactException      = 0x20,
        underflowException    = 0x10,
        overflowException     = 0x08,
        divByZeroException    = 0x04,
        subnormalException    = 0x02,
        invalidException      = 0x01,
        /// Severe = The overflow, division by zero, and invalid exceptions.
        severeExceptions   = overflowException | divByZeroException
                             | invalidException,
        allExceptions      = severeExceptions | underflowException
                             | inexactException | subnormalException,
    };
private:
    enum ushort EXCEPTION_MASK = 0x3F;
    enum ushort ROUNDING_MASK = 0xC00;
public:
    /// Enable (unmask) specific hardware exceptions. Multiple exceptions may be ORed together.
    void enableExceptions(uint exceptions)
    {
        initialize();
        setControlState(getControlState() & ~(exceptions & EXCEPTION_MASK));
    }
    /// Disable (mask) specific hardware exceptions. Multiple exceptions may be ORed together.
    void disableExceptions(uint exceptions)
    {
        initialize();
        setControlState(getControlState() | (exceptions & EXCEPTION_MASK));
    }
    //// Change the floating-point hardware rounding mode
    @property void rounding(RoundingMode newMode)
    {
        ushort old = getControlState();
        setControlState((old & ~ROUNDING_MASK) | (newMode & ROUNDING_MASK));
    }
    /// Return the exceptions which are currently enabled (unmasked)
    @property static uint enabledExceptions()
    {
        return (getControlState() & EXCEPTION_MASK) ^ EXCEPTION_MASK;
    }
    /// Return the currently active rounding mode
    @property static RoundingMode rounding()
    {
        return cast(RoundingMode)(getControlState() & ROUNDING_MASK);
    }
    ///  Clear all pending exceptions, then restore the original exception state and rounding mode.
    ~this()
    {
        clearExceptions();
        setControlState(savedState);
    }
private:
    ushort savedState;

    bool initialized=false;
    void initialize()
    {
        // BUG: This works around the absence of this() constructors.
        if (initialized) return;
        clearExceptions();
        savedState = getControlState();
        initialized=true;
    }
    // Clear all pending exceptions
    static void clearExceptions()
    {
        version (InlineAsm_X86_Any)
        {
            asm
            {
                fclex;
            }
        }
        else
            assert(0, "Not yet supported");
    }
    // Read from the control register
    static ushort getControlState()
    {
        version (D_InlineAsm_X86)
        {
            short cont;
            asm
            {
                xor EAX, EAX;
                fstcw cont;
            }
            return cont;
        }
        else
        version (D_InlineAsm_X86_64)
        {
            short cont;
            asm
            {
                xor RAX, RAX;
                fstcw cont;
            }
            return cont;
        }
        else
            assert(0, "Not yet supported");
    }
    // Set the control register
    static void setControlState(ushort newState)
    {
        version (InlineAsm_X86_Any)
        {
            asm
            {
                 fclex;
                 fldcw newState;
            }
        }
        else
            assert(0, "Not yet supported");
    }
}

unittest
{
   {
        FloatingPointControl ctrl;
        ctrl.enableExceptions(FloatingPointControl.divByZeroException
                           | FloatingPointControl.overflowException);
        assert(ctrl.enabledExceptions() ==
            (FloatingPointControl.divByZeroException
          | FloatingPointControl.overflowException));

        ctrl.rounding = FloatingPointControl.roundUp;
        assert(FloatingPointControl.rounding == FloatingPointControl.roundUp);
    }
    assert(FloatingPointControl.rounding
       == FloatingPointControl.roundToNearest);
    assert(FloatingPointControl.enabledExceptions() ==0);
}


/*********************************
 * Returns !=0 if e is a NaN.
 */

bool isNaN(real x) @trusted pure nothrow
{
    alias floatTraits!(real) F;
    static if (real.mant_dig==53) { // double
        ulong*  p = cast(ulong *)&x;
        return ((*p & 0x7FF0_0000_0000_0000) == 0x7FF0_0000_0000_0000)
        && *p & 0x000F_FFFF_FFFF_FFFF;
    } else static if (real.mant_dig==64) {     // real80
        ushort e = F.EXPMASK & (cast(ushort *)&x)[F.EXPPOS_SHORT];
        ulong*  ps = cast(ulong *)&x;
        return e == F.EXPMASK &&
        *ps & 0x7FFF_FFFF_FFFF_FFFF; // not infinity
    } else static if (real.mant_dig==113) {  // quadruple
        ushort e = F.EXPMASK & (cast(ushort *)&x)[F.EXPPOS_SHORT];
        ulong*  ps = cast(ulong *)&x;
        return e == F.EXPMASK &&
        (ps[MANTISSA_LSB] | (ps[MANTISSA_MSB]& 0x0000_FFFF_FFFF_FFFF))!=0;
    } else {
        return x!=x;
    }
}


unittest
{
    assert(isNaN(float.nan));
    assert(isNaN(-double.nan));
    assert(isNaN(real.nan));

    assert(!isNaN(53.6));
    assert(!isNaN(float.infinity));
}

/*********************************
 * Returns !=0 if e is finite (not infinite or $(NAN)).
 */

int isFinite(real e) @trusted pure nothrow
{
    alias floatTraits!(real) F;
    ushort* pe = cast(ushort *)&e;
    return (pe[F.EXPPOS_SHORT] & F.EXPMASK) != F.EXPMASK;
}

unittest
{
    assert(isFinite(1.23));
    assert(!isFinite(double.infinity));
    assert(!isFinite(float.nan));
}


/*********************************
 * Returns !=0 if x is normalized (not zero, subnormal, infinite, or $(NAN)).
 */

/* Need one for each format because subnormal floats might
 * be converted to normal reals.
 */

int isNormal(X)(X x) @trusted pure nothrow
{
    alias floatTraits!(X) F;

    static if(real.mant_dig==106) { // doubledouble
        // doubledouble is normal if the least significant part is normal.
        return isNormal((cast(double*)&x)[MANTISSA_LSB]);
    } else {
        ushort e = F.EXPMASK & (cast(ushort *)&x)[F.EXPPOS_SHORT];
        return (e != F.EXPMASK && e!=0);
    }
}


unittest
{
    float f = 3;
    double d = 500;
    real e = 10e+48;

    assert(isNormal(f));
    assert(isNormal(d));
    assert(isNormal(e));
    f = d = e = 0;
    assert(!isNormal(f));
    assert(!isNormal(d));
    assert(!isNormal(e));
    assert(!isNormal(real.infinity));
    assert(isNormal(-real.max));
    assert(!isNormal(real.min_normal/4));

}

/*********************************
 * Is number subnormal? (Also called "denormal".)
 * Subnormals have a 0 exponent and a 0 most significant mantissa bit.
 */

/* Need one for each format because subnormal floats might
 * be converted to normal reals.
 */

int isSubnormal(float f) @trusted pure nothrow
{
    uint *p = cast(uint *)&f;
    return (*p & 0x7F80_0000) == 0 && *p & 0x007F_FFFF;
}

unittest
{
    float f = 3.0;

    for (f = 1.0; !isSubnormal(f); f /= 2)
        assert(f != 0);
}

/// ditto

int isSubnormal(double d) @trusted pure nothrow
{
    uint *p = cast(uint *)&d;
    return (p[MANTISSA_MSB] & 0x7FF0_0000) == 0
        && (p[MANTISSA_LSB] || p[MANTISSA_MSB] & 0x000F_FFFF);
}

unittest
{
    double f;

    for (f = 1; !isSubnormal(f); f /= 2)
        assert(f != 0);
}

/// ditto

int isSubnormal(real x) @trusted pure nothrow
{
    alias floatTraits!(real) F;
    static if (real.mant_dig == 53) { // double
        return isSubnormal(cast(double)x);
    } else static if (real.mant_dig == 113) { // quadruple
        ushort e = F.EXPMASK & (cast(ushort *)&x)[F.EXPPOS_SHORT];
        long*   ps = cast(long *)&x;
        return (e == 0 &&
          (((ps[MANTISSA_LSB]|(ps[MANTISSA_MSB]& 0x0000_FFFF_FFFF_FFFF))) !=0));
    } else static if (real.mant_dig==64) { // real80
        ushort* pe = cast(ushort *)&x;
        long*   ps = cast(long *)&x;

        return (pe[F.EXPPOS_SHORT] & F.EXPMASK) == 0 && *ps > 0;
    } else { // double double
        return isSubnormal((cast(double*)&x)[MANTISSA_MSB]);
    }
}

unittest
{
    real f;

    for (f = 1; !isSubnormal(f); f /= 2)
        assert(f != 0);
}

/*********************************
 * Return !=0 if e is $(PLUSMN)$(INFIN).
 */

bool isInfinity(real x) @trusted pure nothrow
{
    alias floatTraits!(real) F;
    static if (real.mant_dig == 53) { // double
        return ((*cast(ulong *)&x) & 0x7FFF_FFFF_FFFF_FFFF)
            == 0x7FF8_0000_0000_0000;
    } else static if(real.mant_dig == 106) { //doubledouble
        return (((cast(ulong *)&x)[MANTISSA_MSB]) & 0x7FFF_FFFF_FFFF_FFFF)
            == 0x7FF8_0000_0000_0000;
    } else static if (real.mant_dig == 113) { // quadruple
        long*   ps = cast(long *)&x;
        return (ps[MANTISSA_LSB] == 0)
            && (ps[MANTISSA_MSB] & 0x7FFF_FFFF_FFFF_FFFF) == 0x7FFF_0000_0000_0000;
    } else { // real80
        ushort e = cast(ushort)(F.EXPMASK & (cast(ushort *)&x)[F.EXPPOS_SHORT]);
        ulong*  ps = cast(ulong *)&x;
        // On Motorola 68K, infinity can have hidden bit=1 or 0. On x86, it is always 1.
        return e == F.EXPMASK && (*ps & 0x7FFF_FFFF_FFFF_FFFF) == 0;
    }
}

unittest
{
    assert(isInfinity(float.infinity));
    assert(!isInfinity(float.nan));
    assert(isInfinity(double.infinity));
    assert(isInfinity(-real.infinity));

    assert(isInfinity(-1.0 / 0.0));
}

/*********************************
 * Is the binary representation of x identical to y?
 *
 * Same as ==, except that positive and negative zero are not identical,
 * and two $(NAN)s are identical if they have the same 'payload'.
 */

bool isIdentical(real x, real y) @trusted pure nothrow
{
    // We're doing a bitwise comparison so the endianness is irrelevant.
    long*   pxs = cast(long *)&x;
    long*   pys = cast(long *)&y;
    static if (real.mant_dig == 53)
    { //double
        return pxs[0] == pys[0];
    }
    else static if (real.mant_dig == 113 || real.mant_dig==106)
    {
        // quadruple or doubledouble
        return pxs[0] == pys[0] && pxs[1] == pys[1];
    }
    else
    { // real80
        ushort* pxe = cast(ushort *)&x;
        ushort* pye = cast(ushort *)&y;
        return pxe[4] == pye[4] && pxs[0] == pys[0];
    }
}

/*********************************
 * Return 1 if sign bit of e is set, 0 if not.
 */

int signbit(real x) @trusted pure nothrow
{
    return ((cast(ubyte *)&x)[floatTraits!(real).SIGNPOS_BYTE] & 0x80) != 0;
}

unittest
{
    debug (math) printf("math.signbit.unittest\n");
    assert(!signbit(float.nan));
    assert(signbit(-float.nan));
    assert(!signbit(168.1234));
    assert(signbit(-168.1234));
    assert(!signbit(0.0));
    assert(signbit(-0.0));
    assert(signbit(-double.max));
    assert(!signbit(double.max));
}

/*********************************
 * Return a value composed of to with from's sign bit.
 */

real copysign(real to, real from) @trusted pure nothrow
{
    ubyte* pto   = cast(ubyte *)&to;
    const ubyte* pfrom = cast(ubyte *)&from;

    alias floatTraits!(real) F;
    pto[F.SIGNPOS_BYTE] &= 0x7F;
    pto[F.SIGNPOS_BYTE] |= pfrom[F.SIGNPOS_BYTE] & 0x80;
    return to;
}

unittest
{
    real e;

    e = copysign(21, 23.8);
    assert(e == 21);

    e = copysign(-21, 23.8);
    assert(e == 21);

    e = copysign(21, -23.8);
    assert(e == -21);

    e = copysign(-21, -23.8);
    assert(e == -21);

    e = copysign(real.nan, -23.8);
    assert(isNaN(e) && signbit(e));
}

/*********************************
Returns $(D -1) if $(D x < 0), $(D x) if $(D x == 0), $(D 1) if
$(D x > 0), and $(NAN) if x==$(NAN).
 */
F sgn(F)(F x) @safe pure nothrow
{
    // @@@TODO@@@: make this faster
    return x > 0 ? 1 : x < 0 ? -1 : x;
}

unittest
{
    debug (math) printf("math.sgn.unittest\n");
    assert(sgn(168.1234) == 1);
    assert(sgn(-168.1234) == -1);
    assert(sgn(0.0) == 0);
    assert(sgn(-0.0) == 0);
}

// Functions for NaN payloads
/*
 * A 'payload' can be stored in the significand of a $(NAN). One bit is required
 * to distinguish between a quiet and a signalling $(NAN). This leaves 22 bits
 * of payload for a float; 51 bits for a double; 62 bits for an 80-bit real;
 * and 111 bits for a 128-bit quad.
*/
/**
 * Create a quiet $(NAN), storing an integer inside the payload.
 *
 * For floats, the largest possible payload is 0x3F_FFFF.
 * For doubles, it is 0x3_FFFF_FFFF_FFFF.
 * For 80-bit or 128-bit reals, it is 0x3FFF_FFFF_FFFF_FFFF.
 */
real NaN(ulong payload) @trusted pure nothrow
{
    static if (real.mant_dig == 64) { //real80
        ulong v = 3; // implied bit = 1, quiet bit = 1
    } else {
        ulong v = 2; // no implied bit. quiet bit = 1
    }

    ulong a = payload;

    // 22 Float bits
    ulong w = a & 0x3F_FFFF;
    a -= w;

    v <<=22;
    v |= w;
    a >>=22;

    // 29 Double bits
    v <<=29;
    w = a & 0xFFF_FFFF;
    v |= w;
    a -= w;
    a >>=29;

    static if (real.mant_dig == 53) { // double
        v |=0x7FF0_0000_0000_0000;
        real x;
        * cast(ulong *)(&x) = v;
        return x;
    } else {
        v <<=11;
        a &= 0x7FF;
        v |= a;
        real x = real.nan;
        // Extended real bits
        static if (real.mant_dig==113) { //quadruple
            v<<=1; // there's no implicit bit
            version(LittleEndian) {
                *cast(ulong*)(6+cast(ubyte*)(&x)) = v;
            } else {
                *cast(ulong*)(2+cast(ubyte*)(&x)) = v;
            }
        } else { // real80
            * cast(ulong *)(&x) = v;
        }
        return x;
    }
}

/**
 * Extract an integral payload from a $(NAN).
 *
 * Returns:
 * the integer payload as a ulong.
 *
 * For floats, the largest possible payload is 0x3F_FFFF.
 * For doubles, it is 0x3_FFFF_FFFF_FFFF.
 * For 80-bit or 128-bit reals, it is 0x3FFF_FFFF_FFFF_FFFF.
 */
ulong getNaNPayload(real x) @trusted pure nothrow
{
    //  assert(isNaN(x));
    static if (real.mant_dig == 53) {
        ulong m = *cast(ulong *)(&x);
        // Make it look like an 80-bit significand.
        // Skip exponent, and quiet bit
        m &= 0x0007_FFFF_FFFF_FFFF;
        m <<= 10;
    } else static if (real.mant_dig==113) { // quadruple
        version(LittleEndian) {
            ulong m = *cast(ulong*)(6+cast(ubyte*)(&x));
        } else {
            ulong m = *cast(ulong*)(2+cast(ubyte*)(&x));
        }
        m>>=1; // there's no implicit bit
    } else {
        ulong m = *cast(ulong *)(&x);
    }
    // ignore implicit bit and quiet bit
    ulong f = m & 0x3FFF_FF00_0000_0000L;
    ulong w = f >>> 40;
            w |= (m & 0x00FF_FFFF_F800L) << (22 - 11);
            w |= (m & 0x7FF) << 51;
            return w;
}

debug(UnitTest) {
    unittest {
        real nan4 = NaN(0x789_ABCD_EF12_3456);
        static if (real.mant_dig == 64 || real.mant_dig==113) {
            assert (getNaNPayload(nan4) == 0x789_ABCD_EF12_3456);
        } else {
            assert (getNaNPayload(nan4) == 0x1_ABCD_EF12_3456);
        }
        double nan5 = nan4;
        assert (getNaNPayload(nan5) == 0x1_ABCD_EF12_3456);
        float nan6 = nan4;
        assert (getNaNPayload(nan6) == 0x12_3456);
        nan4 = NaN(0xFABCD);
        assert (getNaNPayload(nan4) == 0xFABCD);
        nan6 = nan4;
        assert (getNaNPayload(nan6) == 0xFABCD);
        nan5 = NaN(0x100_0000_0000_3456);
        assert(getNaNPayload(nan5) == 0x0000_0000_3456);
    }
}

/**
 * Calculate the next largest floating point value after x.
 *
 * Return the least number greater than x that is representable as a real;
 * thus, it gives the next point on the IEEE number line.
 *
 *  $(TABLE_SV
 *    $(SVH x,            nextUp(x)   )
 *    $(SV  -$(INFIN),    -real.max   )
 *    $(SV  $(PLUSMN)0.0, real.min_normal*real.epsilon )
 *    $(SV  real.max,     $(INFIN) )
 *    $(SV  $(INFIN),     $(INFIN) )
 *    $(SV  $(NAN),       $(NAN)   )
 * )
 */
real nextUp(real x) @trusted pure nothrow
{
    alias floatTraits!(real) F;
    static if (real.mant_dig == 53) { // double
        return nextUp(cast(double)x);
    } else static if(real.mant_dig==113) {  // quadruple
        ushort e = F.EXPMASK & (cast(ushort *)&x)[F.EXPPOS_SHORT];
        if (e == F.EXPMASK) { // NaN or Infinity
            if (x == -real.infinity) return -real.max;
            return x; // +Inf and NaN are unchanged.
        }
        ulong*   ps = cast(ulong *)&e;
        if (ps[MANTISSA_LSB] & 0x8000_0000_0000_0000)  { // Negative number
            if (ps[MANTISSA_LSB] == 0
                && ps[MANTISSA_MSB] == 0x8000_0000_0000_0000) {
                // it was negative zero, change to smallest subnormal
                ps[MANTISSA_LSB] = 0x0000_0000_0000_0001;
                ps[MANTISSA_MSB] = 0;
                return x;
            }
            --*ps;
            if (ps[MANTISSA_LSB]==0) --ps[MANTISSA_MSB];
        } else { // Positive number
            ++ps[MANTISSA_LSB];
            if (ps[MANTISSA_LSB]==0) ++ps[MANTISSA_MSB];
        }
        return x;

    } else static if(real.mant_dig==64){ // real80
        // For 80-bit reals, the "implied bit" is a nuisance...
        ushort *pe = cast(ushort *)&x;
        ulong  *ps = cast(ulong  *)&x;

        if ((pe[F.EXPPOS_SHORT] & F.EXPMASK) == F.EXPMASK) {
            // First, deal with NANs and infinity
            if (x == -real.infinity) return -real.max;
            return x; // +Inf and NaN are unchanged.
        }
        if (pe[F.EXPPOS_SHORT] & 0x8000)  {
            // Negative number -- need to decrease the significand
            --*ps;
            // Need to mask with 0x7FFF... so subnormals are treated correctly.
            if ((*ps & 0x7FFF_FFFF_FFFF_FFFF) == 0x7FFF_FFFF_FFFF_FFFF) {
                if (pe[F.EXPPOS_SHORT] == 0x8000) { // it was negative zero
                    *ps = 1;
                    pe[F.EXPPOS_SHORT] = 0; // smallest subnormal.
                    return x;
                }
                --pe[F.EXPPOS_SHORT];
                if (pe[F.EXPPOS_SHORT] == 0x8000) {
                    return x; // it's become a subnormal, implied bit stays low.
                }
                *ps = 0xFFFF_FFFF_FFFF_FFFF; // set the implied bit
                return x;
            }
            return x;
        } else {
            // Positive number -- need to increase the significand.
            // Works automatically for positive zero.
            ++*ps;
            if ((*ps & 0x7FFF_FFFF_FFFF_FFFF) == 0) {
                // change in exponent
                ++pe[F.EXPPOS_SHORT];
                *ps = 0x8000_0000_0000_0000; // set the high bit
            }
        }
        return x;
    } // doubledouble is not supported
}

/** ditto */
double nextUp(double x) @trusted pure nothrow
{
    ulong *ps = cast(ulong *)&x;

    if ((*ps & 0x7FF0_0000_0000_0000) == 0x7FF0_0000_0000_0000) {
        // First, deal with NANs and infinity
        if (x == -x.infinity) return -x.max;
        return x; // +INF and NAN are unchanged.
    }
    if (*ps & 0x8000_0000_0000_0000)  { // Negative number
        if (*ps == 0x8000_0000_0000_0000) { // it was negative zero
            *ps = 0x0000_0000_0000_0001; // change to smallest subnormal
            return x;
        }
        --*ps;
    } else { // Positive number
        ++*ps;
    }
    return x;
}

/** ditto */
float nextUp(float x) @trusted pure nothrow
{
    uint *ps = cast(uint *)&x;

    if ((*ps & 0x7F80_0000) == 0x7F80_0000) {
        // First, deal with NANs and infinity
        if (x == -x.infinity) return -x.max;
        return x; // +INF and NAN are unchanged.
    }
    if (*ps & 0x8000_0000)  { // Negative number
        if (*ps == 0x8000_0000) { // it was negative zero
            *ps = 0x0000_0001; // change to smallest subnormal
            return x;
        }
        --*ps;
    } else { // Positive number
        ++*ps;
    }
    return x;
}

/**
 * Calculate the next smallest floating point value before x.
 *
 * Return the greatest number less than x that is representable as a real;
 * thus, it gives the previous point on the IEEE number line.
 *
 *  $(TABLE_SV
 *    $(SVH x,            nextDown(x)   )
 *    $(SV  $(INFIN),     real.max  )
 *    $(SV  $(PLUSMN)0.0, -real.min_normal*real.epsilon )
 *    $(SV  -real.max,    -$(INFIN) )
 *    $(SV  -$(INFIN),    -$(INFIN) )
 *    $(SV  $(NAN),       $(NAN)    )
 * )
 */
real nextDown(real x) @safe pure nothrow
{
    return -nextUp(-x);
}

/** ditto */
double nextDown(double x) @safe pure nothrow
{
    return -nextUp(-x);
}

/** ditto */
float nextDown(float x) @safe pure nothrow
{
    return -nextUp(-x);
}

unittest {
    assert( nextDown(1.0 + real.epsilon) == 1.0);
}

unittest {
    static if (real.mant_dig == 64) {

        // Tests for 80-bit reals
        assert(isIdentical(nextUp(NaN(0xABC)), NaN(0xABC)));
        // negative numbers
        assert( nextUp(-real.infinity) == -real.max );
        assert( nextUp(-1.0L-real.epsilon) == -1.0 );
        assert( nextUp(-2.0L) == -2.0 + real.epsilon);
        // subnormals and zero
        assert( nextUp(-real.min_normal) == -real.min_normal*(1-real.epsilon) );
        assert( nextUp(-real.min_normal*(1-real.epsilon)) == -real.min_normal*(1-2*real.epsilon) );
        assert( isIdentical(-0.0L, nextUp(-real.min_normal*real.epsilon)) );
        assert( nextUp(-0.0L) == real.min_normal*real.epsilon );
        assert( nextUp(0.0L) == real.min_normal*real.epsilon );
        assert( nextUp(real.min_normal*(1-real.epsilon)) == real.min_normal );
        assert( nextUp(real.min_normal) == real.min_normal*(1+real.epsilon) );
        // positive numbers
        assert( nextUp(1.0L) == 1.0 + real.epsilon );
        assert( nextUp(2.0L-real.epsilon) == 2.0 );
        assert( nextUp(real.max) == real.infinity );
        assert( nextUp(real.infinity)==real.infinity );
    }

    double n = NaN(0xABC);
    assert(isIdentical(nextUp(n), n));
    // negative numbers
    assert( nextUp(-double.infinity) == -double.max );
    assert( nextUp(-1-double.epsilon) == -1.0 );
    assert( nextUp(-2.0) == -2.0 + double.epsilon);
    // subnormals and zero

    assert( nextUp(-double.min_normal) == -double.min_normal*(1-double.epsilon) );
    assert( nextUp(-double.min_normal*(1-double.epsilon)) == -double.min_normal*(1-2*double.epsilon) );
    assert( isIdentical(-0.0, nextUp(-double.min_normal*double.epsilon)) );
    assert( nextUp(0.0) == double.min_normal*double.epsilon );
    assert( nextUp(-0.0) == double.min_normal*double.epsilon );
    assert( nextUp(double.min_normal*(1-double.epsilon)) == double.min_normal );
    assert( nextUp(double.min_normal) == double.min_normal*(1+double.epsilon) );
    // positive numbers
    assert( nextUp(1.0) == 1.0 + double.epsilon );
    assert( nextUp(2.0-double.epsilon) == 2.0 );
    assert( nextUp(double.max) == double.infinity );

    float fn = NaN(0xABC);
    assert(isIdentical(nextUp(fn), fn));
    float f = -float.min_normal*(1-float.epsilon);
    float f1 = -float.min_normal;
    assert( nextUp(f1) ==  f);
    f = 1.0f+float.epsilon;
    f1 = 1.0f;
    assert( nextUp(f1) == f );
    f1 = -0.0f;
    assert( nextUp(f1) == float.min_normal*float.epsilon);
    assert( nextUp(float.infinity)==float.infinity );

    assert(nextDown(1.0L+real.epsilon)==1.0);
    assert(nextDown(1.0+double.epsilon)==1.0);
    f = 1.0f+float.epsilon;
    assert(nextDown(f)==1.0);
    assert(nextafter(1.0+real.epsilon, -real.infinity)==1.0);
}



/******************************************
 * Calculates the next representable value after x in the direction of y.
 *
 * If y > x, the result will be the next largest floating-point value;
 * if y < x, the result will be the next smallest value.
 * If x == y, the result is y.
 *
 * Remarks:
 * This function is not generally very useful; it's almost always better to use
 * the faster functions nextUp() or nextDown() instead.
 *
 * The FE_INEXACT and FE_OVERFLOW exceptions will be raised if x is finite and
 * the function result is infinite. The FE_INEXACT and FE_UNDERFLOW
 * exceptions will be raised if the function value is subnormal, and x is
 * not equal to y.
 */
T nextafter(T)(T x, T y) @safe pure nothrow
{
    if (x==y) return y;
    return ((y>x) ? nextUp(x) :  nextDown(x));
}

unittest
{
    float a = 1;
    assert(is(typeof(nextafter(a, a)) == float));
    assert(nextafter(a, a.infinity) > a);

    double b = 2;
    assert(is(typeof(nextafter(b, b)) == double));
    assert(nextafter(b, b.infinity) > b);

    real c = 3;
    assert(is(typeof(nextafter(c, c)) == real));
    assert(nextafter(c, c.infinity) > c);
}

//real nexttoward(real x, real y) { return core.stdc.math.nexttowardl(x, y); }

/*******************************************
 * Returns the positive difference between x and y.
 * Returns:
 *      $(TABLE_SV
 *      $(TR $(TH x, y)       $(TH fdim(x, y)))
 *      $(TR $(TD x $(GT) y)  $(TD x - y))
 *      $(TR $(TD x $(LT)= y) $(TD +0.0))
 *      )
 */
real fdim(real x, real y) @safe pure nothrow { return (x > y) ? x - y : +0.0; }

/****************************************
 * Returns the larger of x and y.
 */
real fmax(real x, real y) @safe pure nothrow { return x > y ? x : y; }

/****************************************
 * Returns the smaller of x and y.
 */
real fmin(real x, real y) @safe pure nothrow { return x < y ? x : y; }

/**************************************
 * Returns (x * y) + z, rounding only once according to the
 * current rounding mode.
 *
 * BUGS: Not currently implemented - rounds twice.
 */
real fma(real x, real y, real z) @safe pure nothrow { return (x * y) + z; }

/*******************************************************************
 * Compute the value of x $(SUP n), where n is an integer
 */
Unqual!F pow(F, G)(F x, G n) @trusted pure nothrow
    if (isFloatingPoint!(F) && isIntegral!(G))
{
    real p = 1.0, v = void;
    Unsigned!(Unqual!G) m = n;
    if (n < 0)
    {
        switch (n)
        {
        case -1:
            return 1 / x;
        case -2:
            return 1 / (x * x);
        default:
        }

        m = -n;
        v = p / x;
    }
    else
    {
        switch (n)
        {
        case 0:
            return 1.0;
        case 1:
            return x;
        case 2:
            return x * x;
        default:
        }

        v = x;
    }

    while (1)
    {
        if (m & 1)
            p *= v;
        m >>= 1;
        if (!m)
            break;
        v *= v;
    }
    return p;
}

unittest
{
    // Make sure it instantiates and works properly on immutable values and
    // with various integer and float types.
    immutable real x = 46;
    immutable float xf = x;
    immutable double xd = x;
    immutable uint one = 1;
    immutable ushort two = 2;
    immutable ubyte three = 3;
    immutable ulong eight = 8;

    immutable int neg1 = -1;
    immutable short neg2 = -2;
    immutable byte neg3 = -3;
    immutable long neg8 = -8;


    assert(pow(x,0) == 1.0);
    assert(pow(xd,one) == x);
    assert(pow(xf,two) == x * x);
    assert(pow(x,three) == x * x * x);
    assert(pow(x,eight) == (x * x) * (x * x) * (x * x) * (x * x));

    assert(pow(x, neg1) == 1 / x);

    version(X86_64)
    {
        pragma(msg, "test disabled on x86_64, see bug 5628");
    }
    else
    {
        assert(pow(xd, neg2) == 1 / (x * x));
        assert(pow(xf, neg8) == 1 / ((x * x) * (x * x) * (x * x) * (x * x)));
    }

    assert(pow(x, neg3) == 1 / (x * x * x));
}

unittest
{
    assert(equalsDigit(pow(2.0L, 10.0L), 1024, 19));
}

/** Compute the value of an integer x, raised to the power of a positive
 * integer n.
 *
 *  If both x and n are 0, the result is 1.
 *  If n is negative, an integer divide error will occur at runtime,
 * regardless of the value of x.
 */

typeof(Unqual!(F).init * Unqual!(G).init) pow(F, G)(F x, G n) @trusted pure nothrow
if (isIntegral!(F) && isIntegral!(G))
{
    if (n<0) return x/0; // Only support positive powers
    typeof(return) p, v = void;
    Unqual!G m = n;

    switch (m)
    {
    case 0:
        p = 1;
        break;

    case 1:
        p = x;
        break;

    case 2:
        p = x * x;
        break;

    default:
        v = x;
        p = 1;
        while (1){
            if (m & 1)
                p *= v;
            m >>= 1;
            if (!m)
                break;
            v *= v;
        }
        break;
    }
    return p;
}

unittest
{
    immutable int one = 1;
    immutable byte two = 2;
    immutable ubyte three = 3;
    immutable short four = 4;
    immutable long ten = 10;

    assert(pow(two, three) == 8);
    assert(pow(two, ten) == 1024);
    assert(pow(one, ten) == 1);
    assert(pow(ten, four) == 10_000);
    assert(pow(four, 10) == 1_048_576);
    assert(pow(three, four) == 81);

}

/**Computes integer to floating point powers.*/
real pow(I, F)(I x, F y) @trusted pure nothrow
    if(isIntegral!I && isFloatingPoint!F)
{
    return pow(cast(real) x, cast(Unqual!F) y);
}

/*********************************************
 * Calculates x$(SUP y).
 *
 * $(TABLE_SV
 * $(TR $(TH x) $(TH y) $(TH pow(x, y))
 *      $(TH div 0) $(TH invalid?))
 * $(TR $(TD anything)      $(TD $(PLUSMN)0.0)                $(TD 1.0)
 *      $(TD no)        $(TD no) )
 * $(TR $(TD |x| $(GT) 1)    $(TD +$(INFIN))                  $(TD +$(INFIN))
 *      $(TD no)        $(TD no) )
 * $(TR $(TD |x| $(LT) 1)    $(TD +$(INFIN))                  $(TD +0.0)
 *      $(TD no)        $(TD no) )
 * $(TR $(TD |x| $(GT) 1)    $(TD -$(INFIN))                  $(TD +0.0)
 *      $(TD no)        $(TD no) )
 * $(TR $(TD |x| $(LT) 1)    $(TD -$(INFIN))                  $(TD +$(INFIN))
 *      $(TD no)        $(TD no) )
 * $(TR $(TD +$(INFIN))      $(TD $(GT) 0.0)                  $(TD +$(INFIN))
 *      $(TD no)        $(TD no) )
 * $(TR $(TD +$(INFIN))      $(TD $(LT) 0.0)                  $(TD +0.0)
 *      $(TD no)        $(TD no) )
 * $(TR $(TD -$(INFIN))      $(TD odd integer $(GT) 0.0)      $(TD -$(INFIN))
 *      $(TD no)        $(TD no) )
 * $(TR $(TD -$(INFIN))      $(TD $(GT) 0.0, not odd integer) $(TD +$(INFIN))
 *      $(TD no)        $(TD no))
 * $(TR $(TD -$(INFIN))      $(TD odd integer $(LT) 0.0)      $(TD -0.0)
 *      $(TD no)        $(TD no) )
 * $(TR $(TD -$(INFIN))      $(TD $(LT) 0.0, not odd integer) $(TD +0.0)
 *      $(TD no)        $(TD no) )
 * $(TR $(TD $(PLUSMN)1.0)   $(TD $(PLUSMN)$(INFIN))          $(TD $(NAN))
 *      $(TD no)        $(TD yes) )
 * $(TR $(TD $(LT) 0.0)      $(TD finite, nonintegral)        $(TD $(NAN))
 *      $(TD no)        $(TD yes))
 * $(TR $(TD $(PLUSMN)0.0)   $(TD odd integer $(LT) 0.0)      $(TD $(PLUSMNINF))
 *      $(TD yes)       $(TD no) )
 * $(TR $(TD $(PLUSMN)0.0)   $(TD $(LT) 0.0, not odd integer) $(TD +$(INFIN))
 *      $(TD yes)       $(TD no))
 * $(TR $(TD $(PLUSMN)0.0)   $(TD odd integer $(GT) 0.0)      $(TD $(PLUSMN)0.0)
 *      $(TD no)        $(TD no) )
 * $(TR $(TD $(PLUSMN)0.0)   $(TD $(GT) 0.0, not odd integer) $(TD +0.0)
 *      $(TD no)        $(TD no) )
 * )
 */

Unqual!(Largest!(F, G)) pow(F, G)(F x, G y) @trusted pure nothrow
    if (isFloatingPoint!(F) && isFloatingPoint!(G))
{
    alias typeof(return) Float;

    static real impl(real x, real y) pure nothrow
    {
        if (isNaN(y))
            return y;

        if (y == 0)
            return 1;           // even if x is $(NAN)
        if (isNaN(x) && y != 0)
            return x;
        if (isInfinity(y))
        {
            if (fabs(x) > 1)
            {
                if (signbit(y))
                    return +0.0;
                else
                    return F.infinity;
            }
            else if (fabs(x) == 1)
            {
                return y * 0; // generate NaN.
            }
            else // < 1
            {
                if (signbit(y))
                    return F.infinity;
                else
                    return +0.0;
            }
        }
        if (isInfinity(x))
        {
            if (signbit(x))
            {   long i;

                i = cast(long)y;
                if (y > 0)
                {
                    if (i == y && i & 1)
                        return -F.infinity;
                    else
                        return F.infinity;
                }
                else if (y < 0)
                {
                    if (i == y && i & 1)
                        return -0.0;
                    else
                        return +0.0;
                }
            }
            else
            {
                if (y > 0)
                    return F.infinity;
                else if (y < 0)
                    return +0.0;
            }
        }

        if (x == 0.0)
        {
            if (signbit(x))
            {   long i;

                i = cast(long)y;
                if (y > 0)
                {
                    if (i == y && i & 1)
                        return -0.0;
                    else
                        return +0.0;
                }
                else if (y < 0)
                {
                    if (i == y && i & 1)
                        return -F.infinity;
                    else
                        return F.infinity;
                }
            }
            else
            {
                if (y > 0)
                    return +0.0;
                else if (y < 0)
                    return F.infinity;
            }
        }
        double sign = 1.0;
        if (x < 0) {
            // Result is real only if y is an integer
            // Check for a non-zero fractional part
            if (y > -1.0 / real.epsilon && y < 1.0 / real.epsilon)
            {
                long w = cast(long)y;
                if (w != y)
                    return sqrt(x); // Complex result -- create a NaN
                if (w & 1) sign = -1.0;
            }
            x = -x;
        }
        version(INLINE_YL2X) {
            // If x > 0, x ^^ y == 2 ^^ ( y * log2(x) )
            // TODO: This is not accurate in practice. A fast and accurate
            // (though complicated) method is described in:
            // "An efficient rounding boundary test for pow(x, y)
            // in double precision", C.Q. Lauter and V. Lefèvre, INRIA (2007).
            return sign * exp2( yl2x(x, y) );
        } else {
            return sign * core.stdc.math.powl(x, y);
        }
    }
    return impl(x, y);
}

unittest
{
    // Test all the special values.  These unittests can be run on Windows
    // by temporarily changing the version(linux) to version(all).
    immutable float zero = 0;
    immutable real one = 1;
    immutable double two = 2;
    immutable float three = 3;
    immutable float fnan = float.nan;
    immutable double dnan = double.nan;
    immutable real rnan = real.nan;
    immutable dinf = double.infinity;
    immutable rninf = -real.infinity;

    assert(pow(fnan, zero) == 1);
    assert(pow(dnan, zero) == 1);
    assert(pow(rnan, zero) == 1);

    assert(pow(two, dinf) == double.infinity);
    assert(isIdentical(pow(0.2f, dinf), +0.0));
    assert(pow(0.99999999L, rninf) == real.infinity);
    assert(isIdentical(pow(1.000000001, rninf), +0.0));
    assert(pow(dinf, 0.001) == dinf);
    assert(isIdentical(pow(dinf, -0.001), +0.0));
    assert(pow(rninf, 3.0L) == rninf);
    assert(pow(rninf, 2.0L) == real.infinity);
    assert(isIdentical(pow(rninf, -3.0), -0.0));
    assert(isIdentical(pow(rninf, -2.0), +0.0));

    // @@@BUG@@@ somewhere
    version(OSX) {} else assert(isNaN(pow(one, dinf)));
    version(OSX) {} else assert(isNaN(pow(-one, dinf)));
    assert(isNaN(pow(-0.2, PI)));
    // boundary cases. Note that epsilon == 2^^-n for some n,
    // so 1/epsilon == 2^^n is always even.
    assert(pow(-1.0L, 1/real.epsilon - 1.0L) == -1.0L);
    assert(pow(-1.0L, 1/real.epsilon) == 1.0L);
    assert(isNaN(pow(-1.0L, 1/real.epsilon-0.5L)));
    assert(isNaN(pow(-1.0L, -1/real.epsilon+0.5L)));

    assert(pow(0.0, -3.0) == double.infinity);
    assert(pow(-0.0, -3.0) == -double.infinity);
    assert(pow(0.0, -PI) == double.infinity);
    assert(pow(-0.0, -PI) == double.infinity);
    assert(isIdentical(pow(0.0, 5.0), 0.0));
    assert(isIdentical(pow(-0.0, 5.0), -0.0));
    assert(isIdentical(pow(0.0, 6.0), 0.0));
    assert(isIdentical(pow(-0.0, 6.0), 0.0));

    // Now, actual numbers.
    assert(approxEqual(pow(two, three), 8.0));
    assert(approxEqual(pow(two, -2.5), 0.1767767));

    // Test integer to float power.
    immutable uint twoI = 2;
    assert(approxEqual(pow(twoI, three), 8.0));
}

/**************************************
 * To what precision is x equal to y?
 *
 * Returns: the number of mantissa bits which are equal in x and y.
 * eg, 0x1.F8p+60 and 0x1.F1p+60 are equal to 5 bits of precision.
 *
 *      $(TABLE_SV
 *      $(TR $(TH x)      $(TH y)          $(TH feqrel(x, y)))
 *      $(TR $(TD x)      $(TD x)          $(TD real.mant_dig))
 *      $(TR $(TD x)      $(TD $(GT)= 2*x) $(TD 0))
 *      $(TR $(TD x)      $(TD $(LT)= x/2) $(TD 0))
 *      $(TR $(TD $(NAN)) $(TD any)        $(TD 0))
 *      $(TR $(TD any)    $(TD $(NAN))     $(TD 0))
 *      )
 */
int feqrel(X)(X x, X y) @trusted pure nothrow
    if (isFloatingPoint!(X))
{
    /* Public Domain. Author: Don Clugston, 18 Aug 2005.
     */
    static if (X.mant_dig == 106)   // doubledouble
    {
        if (cast(double*)(&x)[MANTISSA_MSB] == cast(double*)(&y)[MANTISSA_MSB])
        {
            return double.mant_dig
            + feqrel(cast(double*)(&x)[MANTISSA_LSB],
                    cast(double*)(&y)[MANTISSA_LSB]);
        }
        else
        {
            return feqrel(cast(double*)(&x)[MANTISSA_MSB],
                    cast(double*)(&y)[MANTISSA_MSB]);
        }
    }
    else
    {
        static assert( X.mant_dig == 64 || X.mant_dig == 113
            || X.mant_dig == double.mant_dig || X.mant_dig == float.mant_dig);

        if (x == y)
            return X.mant_dig; // ensure diff!=0, cope with INF.

        X diff = fabs(x - y);

        ushort *pa = cast(ushort *)(&x);
        ushort *pb = cast(ushort *)(&y);
        ushort *pd = cast(ushort *)(&diff);

        alias floatTraits!(X) F;

        // The difference in abs(exponent) between x or y and abs(x-y)
        // is equal to the number of significand bits of x which are
        // equal to y. If negative, x and y have different exponents.
        // If positive, x and y are equal to 'bitsdiff' bits.
        // AND with 0x7FFF to form the absolute value.
        // To avoid out-by-1 errors, we subtract 1 so it rounds down
        // if the exponents were different. This means 'bitsdiff' is
        // always 1 lower than we want, except that if bitsdiff==0,
        // they could have 0 or 1 bits in common.

        static if (X.mant_dig == 64 || X.mant_dig == 113)
        {   // real80 or quadruple
            int bitsdiff = ( ((pa[F.EXPPOS_SHORT] & F.EXPMASK)
                              + (pb[F.EXPPOS_SHORT] & F.EXPMASK) - 1) >> 1)
                              - pd[F.EXPPOS_SHORT];
        }
        else static if (X.mant_dig == double.mant_dig)
        {   // double
            int bitsdiff = (( ((pa[F.EXPPOS_SHORT]&0x7FF0)
                               + (pb[F.EXPPOS_SHORT]&0x7FF0)-0x10)>>1)
                               - (pd[F.EXPPOS_SHORT]&0x7FF0))>>4;
        }
        else static if (X.mant_dig == float.mant_dig)
        {   // float
            int bitsdiff = (( ((pa[F.EXPPOS_SHORT]&0x7F80)
                               + (pb[F.EXPPOS_SHORT]&0x7F80)-0x80)>>1)
                               - (pd[F.EXPPOS_SHORT]&0x7F80))>>7;
        }
        if ( (pd[F.EXPPOS_SHORT] & F.EXPMASK) == 0)
        {   // Difference is subnormal
            // For subnormals, we need to add the number of zeros that
            // lie at the start of diff's significand.
            // We do this by multiplying by 2^^real.mant_dig
            diff *= F.RECIP_EPSILON;
            return bitsdiff + X.mant_dig - pd[F.EXPPOS_SHORT];
        }

        if (bitsdiff > 0)
            return bitsdiff + 1; // add the 1 we subtracted before

        // Avoid out-by-1 errors when factor is almost 2.
        static if (X.mant_dig == 64 || X.mant_dig == 113)
        {   // real80 or quadruple
            return (bitsdiff == 0) ? (pa[F.EXPPOS_SHORT] == pb[F.EXPPOS_SHORT]) : 0;
        }
        else static if (X.mant_dig == double.mant_dig || X.mant_dig == float.mant_dig)
        {
            if (bitsdiff == 0
                && !((pa[F.EXPPOS_SHORT] ^ pb[F.EXPPOS_SHORT]) & F.EXPMASK))
            {
                return 1;
            } else return 0;
        }
    }
}

unittest
{
    void testFeqrel(F)()
    {
       // Exact equality
       assert(feqrel(F.max, F.max) == F.mant_dig);
       assert(feqrel!(F)(0.0, 0.0) == F.mant_dig);
       assert(feqrel(F.infinity, F.infinity) == F.mant_dig);

       // a few bits away from exact equality
       F w=1;
       for (int i = 1; i < F.mant_dig - 1; ++i)
       {
          assert(feqrel!(F)(1.0 + w * F.epsilon, 1.0) == F.mant_dig-i);
          assert(feqrel!(F)(1.0 - w * F.epsilon, 1.0) == F.mant_dig-i);
          assert(feqrel!(F)(1.0, 1 + (w-1) * F.epsilon) == F.mant_dig - i + 1);
          w*=2;
       }

       assert(feqrel!(F)(1.5+F.epsilon, 1.5) == F.mant_dig-1);
       assert(feqrel!(F)(1.5-F.epsilon, 1.5) == F.mant_dig-1);
       assert(feqrel!(F)(1.5-F.epsilon, 1.5+F.epsilon) == F.mant_dig-2);


       // Numbers that are close
       assert(feqrel!(F)(0x1.Bp+84, 0x1.B8p+84) == 5);
       assert(feqrel!(F)(0x1.8p+10, 0x1.Cp+10) == 2);
       assert(feqrel!(F)(1.5 * (1 - F.epsilon), 1.0L) == 2);
       assert(feqrel!(F)(1.5, 1.0) == 1);
       assert(feqrel!(F)(2 * (1 - F.epsilon), 1.0L) == 1);

       // Factors of 2
       assert(feqrel(F.max, F.infinity) == 0);
       assert(feqrel!(F)(2 * (1 - F.epsilon), 1.0L) == 1);
       assert(feqrel!(F)(1.0, 2.0) == 0);
       assert(feqrel!(F)(4.0, 1.0) == 0);

       // Extreme inequality
       assert(feqrel(F.nan, F.nan) == 0);
       assert(feqrel!(F)(0.0L, -F.nan) == 0);
       assert(feqrel(F.nan, F.infinity) == 0);
       assert(feqrel(F.infinity, -F.infinity) == 0);
       assert(feqrel(F.max, -F.max) == 0);
    }

    assert(feqrel(7.1824L, 7.1824L) == real.mant_dig);
    assert(feqrel(real.min_normal / 8, real.min_normal / 17) == 3);

    testFeqrel!(real)();
    testFeqrel!(double)();
    testFeqrel!(float)();
}

package: // Not public yet
/* Return the value that lies halfway between x and y on the IEEE number line.
 *
 * Formally, the result is the arithmetic mean of the binary significands of x
 * and y, multiplied by the geometric mean of the binary exponents of x and y.
 * x and y must have the same sign, and must not be NaN.
 * Note: this function is useful for ensuring O(log n) behaviour in algorithms
 * involving a 'binary chop'.
 *
 * Special cases:
 * If x and y are within a factor of 2, (ie, feqrel(x, y) > 0), the return value
 * is the arithmetic mean (x + y) / 2.
 * If x and y are even powers of 2, the return value is the geometric mean,
 *   ieeeMean(x, y) = sqrt(x * y).
 *
 */
T ieeeMean(T)(T x, T y)  @trusted pure nothrow
in {
    // both x and y must have the same sign, and must not be NaN.
    assert(signbit(x) == signbit(y));
    assert(x<>=0 && y<>=0);
}
body {
    // Runtime behaviour for contract violation:
    // If signs are opposite, or one is a NaN, return 0.
    if (!((x>=0 && y>=0) || (x<=0 && y<=0))) return 0.0;

    // The implementation is simple: cast x and y to integers,
    // average them (avoiding overflow), and cast the result back to a floating-point number.

    alias floatTraits!(real) F;
    T u;
    static if (T.mant_dig==64) { // real80
        // There's slight additional complexity because they are actually
        // 79-bit reals...
        ushort *ue = cast(ushort *)&u;
        ulong *ul = cast(ulong *)&u;
        ushort *xe = cast(ushort *)&x;
        ulong *xl = cast(ulong *)&x;
        ushort *ye = cast(ushort *)&y;
        ulong *yl = cast(ulong *)&y;
        // Ignore the useless implicit bit. (Bonus: this prevents overflows)
        ulong m = ((*xl) & 0x7FFF_FFFF_FFFF_FFFFL) + ((*yl) & 0x7FFF_FFFF_FFFF_FFFFL);

        // @@@ BUG? @@@
        // Cast shouldn't be here
        ushort e = cast(ushort) ((xe[F.EXPPOS_SHORT] & F.EXPMASK)
                                 + (ye[F.EXPPOS_SHORT] & F.EXPMASK));
        if (m & 0x8000_0000_0000_0000L) {
            ++e;
            m &= 0x7FFF_FFFF_FFFF_FFFFL;
        }
        // Now do a multi-byte right shift
        uint c = e & 1; // carry
        e >>= 1;
    m >>>= 1;
    if (c) m |= 0x4000_0000_0000_0000L; // shift carry into significand
    if (e) *ul = m | 0x8000_0000_0000_0000L; // set implicit bit...
    else *ul = m; // ... unless exponent is 0 (subnormal or zero).
    ue[4]= e | (xe[F.EXPPOS_SHORT]& 0x8000); // restore sign bit
    } else static if(T.mant_dig == 113) { //quadruple
        // This would be trivial if 'ucent' were implemented...
        ulong *ul = cast(ulong *)&u;
        ulong *xl = cast(ulong *)&x;
        ulong *yl = cast(ulong *)&y;
        // Multi-byte add, then multi-byte right shift.
        ulong mh = ((xl[MANTISSA_MSB] & 0x7FFF_FFFF_FFFF_FFFFL)
                    + (yl[MANTISSA_MSB] & 0x7FFF_FFFF_FFFF_FFFFL));
        // Discard the lowest bit (to avoid overflow)
        ulong ml = (xl[MANTISSA_LSB]>>>1) + (yl[MANTISSA_LSB]>>>1);
        // add the lowest bit back in, if necessary.
        if (xl[MANTISSA_LSB] & yl[MANTISSA_LSB] & 1) {
            ++ml;
            if (ml==0) ++mh;
        }
        mh >>>=1;
        ul[MANTISSA_MSB] = mh | (xl[MANTISSA_MSB] & 0x8000_0000_0000_0000);
        ul[MANTISSA_LSB] = ml;
    } else static if (T.mant_dig == double.mant_dig) {
        ulong *ul = cast(ulong *)&u;
        ulong *xl = cast(ulong *)&x;
        ulong *yl = cast(ulong *)&y;
        ulong m = (((*xl) & 0x7FFF_FFFF_FFFF_FFFFL)
                   + ((*yl) & 0x7FFF_FFFF_FFFF_FFFFL)) >>> 1;
                   m |= ((*xl) & 0x8000_0000_0000_0000L);
                   *ul = m;
    } else static if (T.mant_dig == float.mant_dig) {
        uint *ul = cast(uint *)&u;
        uint *xl = cast(uint *)&x;
        uint *yl = cast(uint *)&y;
        uint m = (((*xl) & 0x7FFF_FFFF) + ((*yl) & 0x7FFF_FFFF)) >>> 1;
        m |= ((*xl) & 0x8000_0000);
        *ul = m;
    } else {
        assert(0, "Not implemented");
    }
    return u;
}

unittest {
    assert(ieeeMean(-0.0,-1e-20)<0);
    assert(ieeeMean(0.0,1e-20)>0);

    assert(ieeeMean(1.0L,4.0L)==2L);
    assert(ieeeMean(2.0*1.013,8.0*1.013)==4*1.013);
    assert(ieeeMean(-1.0L,-4.0L)==-2L);
    assert(ieeeMean(-1.0,-4.0)==-2);
    assert(ieeeMean(-1.0f,-4.0f)==-2f);
    assert(ieeeMean(-1.0,-2.0)==-1.5);
    assert(ieeeMean(-1*(1+8*real.epsilon),-2*(1+8*real.epsilon))
                 ==-1.5*(1+5*real.epsilon));
    assert(ieeeMean(0x1p60,0x1p-10)==0x1p25);
    static if (real.mant_dig==64) { // x87, 80-bit reals
      assert(ieeeMean(1.0L,real.infinity)==0x1p8192L);
      assert(ieeeMean(0.0L,real.infinity)==1.5);
    }
    assert(ieeeMean(0.5*real.min_normal*(1-4*real.epsilon),0.5*real.min_normal)
           == 0.5*real.min_normal*(1-2*real.epsilon));
}

public:


/***********************************
 * Evaluate polynomial A(x) = $(SUB a, 0) + $(SUB a, 1)x + $(SUB a, 2)$(POWER x,2)
 *                          + $(SUB a,3)$(POWER x,3); ...
 *
 * Uses Horner's rule A(x) = $(SUB a, 0) + x($(SUB a, 1) + x($(SUB a, 2)
 *                         + x($(SUB a, 3) + ...)))
 * Params:
 *      A =     array of coefficients $(SUB a, 0), $(SUB a, 1), etc.
 */
real poly(real x, const real[] A) @trusted pure nothrow
in
{
    assert(A.length > 0);
}
body
{
    version (D_InlineAsm_X86)
    {
        version (Windows)
        {
        // BUG: This code assumes a frame pointer in EBP.
            asm // assembler by W. Bright
            {
                // EDX = (A.length - 1) * real.sizeof
                mov     ECX,A[EBP]              ; // ECX = A.length
                dec     ECX                     ;
                lea     EDX,[ECX][ECX*8]        ;
                add     EDX,ECX                 ;
                add     EDX,A+4[EBP]            ;
                fld     real ptr [EDX]          ; // ST0 = coeff[ECX]
                jecxz   return_ST               ;
                fld     x[EBP]                  ; // ST0 = x
                fxch    ST(1)                   ; // ST1 = x, ST0 = r
                align   4                       ;
        L2:     fmul    ST,ST(1)                ; // r *= x
                fld     real ptr -10[EDX]       ;
                sub     EDX,10                  ; // deg--
                faddp   ST(1),ST                ;
                dec     ECX                     ;
                jne     L2                      ;
                fxch    ST(1)                   ; // ST1 = r, ST0 = x
                fstp    ST(0)                   ; // dump x
                align   4                       ;
        return_ST:                              ;
                ;
            }
        }
        else version (linux)
        {
            asm // assembler by W. Bright
            {
                // EDX = (A.length - 1) * real.sizeof
                mov     ECX,A[EBP]              ; // ECX = A.length
                dec     ECX                     ;
                lea     EDX,[ECX*8]             ;
                lea     EDX,[EDX][ECX*4]        ;
                add     EDX,A+4[EBP]            ;
                fld     real ptr [EDX]          ; // ST0 = coeff[ECX]
                jecxz   return_ST               ;
                fld     x[EBP]                  ; // ST0 = x
                fxch    ST(1)                   ; // ST1 = x, ST0 = r
                align   4                       ;
        L2:     fmul    ST,ST(1)                ; // r *= x
                fld     real ptr -12[EDX]       ;
                sub     EDX,12                  ; // deg--
                faddp   ST(1),ST                ;
                dec     ECX                     ;
                jne     L2                      ;
                fxch    ST(1)                   ; // ST1 = r, ST0 = x
                fstp    ST(0)                   ; // dump x
                align   4                       ;
        return_ST:                              ;
                ;
            }
        }
        else version (OSX)
        {
            asm // assembler by W. Bright
            {
                // EDX = (A.length - 1) * real.sizeof
                mov     ECX,A[EBP]              ; // ECX = A.length
                dec     ECX                     ;
                lea     EDX,[ECX*8]             ;
                add     EDX,EDX                 ;
                add     EDX,A+4[EBP]            ;
                fld     real ptr [EDX]          ; // ST0 = coeff[ECX]
                jecxz   return_ST               ;
                fld     x[EBP]                  ; // ST0 = x
                fxch    ST(1)                   ; // ST1 = x, ST0 = r
                align   4                       ;
        L2:     fmul    ST,ST(1)                ; // r *= x
                fld     real ptr -16[EDX]       ;
                sub     EDX,16                  ; // deg--
                faddp   ST(1),ST                ;
                dec     ECX                     ;
                jne     L2                      ;
                fxch    ST(1)                   ; // ST1 = r, ST0 = x
                fstp    ST(0)                   ; // dump x
                align   4                       ;
        return_ST:                              ;
                ;
            }
        }
        else version (FreeBSD)
        {
            asm // assembler by W. Bright
            {
                // EDX = (A.length - 1) * real.sizeof
                mov     ECX,A[EBP]              ; // ECX = A.length
                dec     ECX                     ;
                lea     EDX,[ECX*8]             ;
                lea     EDX,[EDX][ECX*4]        ;
                add     EDX,A+4[EBP]            ;
                fld     real ptr [EDX]          ; // ST0 = coeff[ECX]
                jecxz   return_ST               ;
                fld     x[EBP]                  ; // ST0 = x
                fxch    ST(1)                   ; // ST1 = x, ST0 = r
                align   4                       ;
        L2:     fmul    ST,ST(1)                ; // r *= x
                fld     real ptr -12[EDX]       ;
                sub     EDX,12                  ; // deg--
                faddp   ST(1),ST                ;
                dec     ECX                     ;
                jne     L2                      ;
                fxch    ST(1)                   ; // ST1 = r, ST0 = x
                fstp    ST(0)                   ; // dump x
                align   4                       ;
        return_ST:                              ;
                ;
            }
        }
        else
        {
            static assert(0);
        }
    }
    else
    {
        sizediff_t i = A.length - 1;
        real r = A[i];
        while (--i >= 0)
        {
            r *= x;
            r += A[i];
        }
        return r;
    }
}

unittest
{
    debug (math) printf("math.poly.unittest\n");
    real x = 3.1;
    static real pp[] = [56.1, 32.7, 6];

    assert( poly(x, pp) == (56.1L + (32.7L + 6L * x) * x) );
}

/**
   Computes whether $(D lhs) is approximately equal to $(D rhs)
   admitting a maximum relative difference $(D maxRelDiff) and a
   maximum absolute difference $(D maxAbsDiff).

   If the two inputs are ranges, $(D approxEqual) returns true if and
   only if the ranges have the same number of elements and if $(D
   approxEqual) evaluates to $(D true) for each pair of elements.
 */
bool approxEqual(T, U, V)(T lhs, U rhs, V maxRelDiff, V maxAbsDiff = 1e-5)
{
    static if (isInputRange!T)
    {
        static if (isInputRange!U)
        {
            // Two ranges
            for (;; lhs.popFront(), rhs.popFront())
            {
                if (lhs.empty) return rhs.empty;
                if (rhs.empty) return lhs.empty;
                if (!approxEqual(lhs.front, rhs.front, maxRelDiff, maxAbsDiff))
                    return false;
            }
        }
        else
        {
            // lhs is range, rhs is number
            for (; !lhs.empty; lhs.popFront())
            {
                if (!approxEqual(lhs.front, rhs, maxRelDiff, maxAbsDiff))
                    return false;
            }
            return true;
        }
    }
    else
    {
        static if (isInputRange!U)
        {
            // lhs is number, rhs is array
            return approxEqual(rhs, lhs, maxRelDiff, maxAbsDiff);
        }
        else
        {
            // two numbers
            //static assert(is(T : real) && is(U : real));
            if (rhs == 0)
            {
                return fabs(lhs) <= maxAbsDiff;
            }
            static if (is(typeof(lhs.infinity)) && is(typeof(rhs.infinity)))
            {
                if (lhs == lhs.infinity && rhs == rhs.infinity ||
                    lhs == -lhs.infinity && rhs == -rhs.infinity) return true;
            }
            return fabs((lhs - rhs) / rhs) <= maxRelDiff
                || maxAbsDiff != 0 && fabs(lhs - rhs) <= maxAbsDiff;
        }
    }
}

/**
   Returns $(D approxEqual(lhs, rhs, 1e-2, 1e-5)).
 */
bool approxEqual(T, U)(T lhs, U rhs)
{
    return approxEqual(lhs, rhs, 1e-2, 1e-5);
}

unittest
{
    assert(approxEqual(1.0, 1.0099));
    assert(!approxEqual(1.0, 1.011));
    float[] arr1 = [ 1.0, 2.0, 3.0 ];
    double[] arr2 = [ 1.001, 1.999, 3 ];
    assert(approxEqual(arr1, arr2));

    real num = real.infinity;
    assert(num == real.infinity);  // Passes.
    assert(approxEqual(num, real.infinity));  // Fails.
    num = -real.infinity;
    assert(num == -real.infinity);  // Passes.
    assert(approxEqual(num, -real.infinity));  // Fails.
}

// Included for backwards compatibility with Phobos1
alias isNaN isnan;
alias isFinite isfinite;
alias isNormal isnormal;
alias isSubnormal issubnormal;
alias isInfinity isinf;

/* **********************************
 * Building block functions, they
 * translate to a single x87 instruction.
 */

real yl2x(real x, real y)   @safe pure nothrow;       // y * log2(x)
real yl2xp1(real x, real y) @safe pure nothrow;       // y * log2(x + 1)

unittest
{
    version (INLINE_YL2X)
    {
        assert(yl2x(1024, 1) == 10);
        assert(yl2xp1(1023, 1) == 10);
    }
}

unittest
{
    real num = real.infinity;
    assert(num == real.infinity);  // Passes.
    assert(approxEqual(num, real.infinity));  // Fails.
}


unittest
{
    float f = sqrt(2.0f);
    assert(fabs(f * f - 2.0f) < .00001);

    double d = sqrt(2.0);
    assert(fabs(d * d - 2.0) < .00001);

    real r = sqrt(2.0L);
    assert(fabs(r * r - 2.0) < .00001);
}

unittest
{
    float f = fabs(-2.0f);
    assert(f == 2);

    double d = fabs(-2.0);
    assert(d == 2);

    real r = fabs(-2.0L);
    assert(r == 2);
}


unittest
{
    float f = sin(-2.0f);
    assert(fabs(f - -0.909297f) < .00001);

    double d = sin(-2.0);
    assert(fabs(d - -0.909297f) < .00001);

    real r = sin(-2.0L);
    assert(fabs(r - -0.909297f) < .00001);
}


unittest
{
    float f = cos(-2.0f);
    assert(fabs(f - -0.416147f) < .00001);

    double d = cos(-2.0);
    assert(fabs(d - -0.416147f) < .00001);

    real r = cos(-2.0L);
    assert(fabs(r - -0.416147f) < .00001);
}


unittest
{
    float f = tan(-2.0f);
    assert(fabs(f - 2.18504f) < .00001);

    double d = tan(-2.0);
    assert(fabs(d - 2.18504f) < .00001);

    real r = tan(-2.0L);
    assert(fabs(r - 2.18504f) < .00001);
}<|MERGE_RESOLUTION|>--- conflicted
+++ resolved
@@ -1022,7 +1022,7 @@
  *      )
  */
 
-version(LDC) 
+version(LDC)
 {
 
 @safe pure nothrow
@@ -1040,15 +1040,14 @@
 double sqrt(double x) @safe pure nothrow;  /* intrinsic */ /// ditto
 real sqrt(real x) @safe pure nothrow;      /* intrinsic */ /// ditto
 
-<<<<<<< HEAD
-=======
+}
+
 unittest
 {
     //ctfe
     enum ZX80 = sqrt(7.0f);
     enum ZX81 = sqrt(7.0);
     enum ZX82 = sqrt(7.0L);
->>>>>>> 4bd36016
 }
 
 creal sqrt(creal z) @safe pure nothrow
@@ -2051,9 +2050,9 @@
  *      )
  */
 
-version(LDC) 
-{
-    @trusted pure nothrow real fabs(real x) 
+version(LDC)
+{
+    @trusted pure nothrow real fabs(real x)
     {
         version(D_InlineAsm_X86)
         {
@@ -2067,8 +2066,8 @@
             return fabsl(x);
         }
     }
-} 
-else 
+}
+else
 {
 
 real fabs(real x) @safe pure nothrow;      /* intrinsic */
