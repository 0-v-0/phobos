--- conflicted
+++ resolved
@@ -181,7 +181,12 @@
     version = InlineAsm_X86_Any;
 }
 
-<<<<<<< HEAD
+version (CRuntime_Microsoft)
+{
+    version (InlineAsm_X86_Any)
+        version = MSVC_InlineAsm;
+}
+
 // define InlineAsm*_X87 versions if real is defined as 80-bit x87
 version (LDC_MSVCRT)   {}
 else version (Android) {}
@@ -191,12 +196,6 @@
     version (D_InlineAsm_X86_64)  version = InlineAsm_X86_64_X87;
     version (InlineAsm_X86_Any)   version = InlineAsm_X86_Any_X87;
     version (Win64_DMD_InlineAsm) version = Win64_DMD_InlineAsm_X87;
-=======
-version (CRuntime_Microsoft)
-{
-    version (InlineAsm_X86_Any)
-        version = MSVC_InlineAsm;
->>>>>>> f7e71e62
 }
 
 version (X86_64) version = StaticallyHaveSSE;
@@ -4555,11 +4554,7 @@
             ret                         ;
         }
     }
-<<<<<<< HEAD
-    else version (none) // LDC: was `CRuntime_Microsoft`
-=======
-    else version (MSVC_InlineAsm)
->>>>>>> f7e71e62
+    else version (none) // LDC: was `MSVC_InlineAsm`
     {
         asm pure nothrow @nogc
         {
