--- conflicted
+++ resolved
@@ -133,7 +133,9 @@
 import std.traits :  CommonType, isFloatingPoint, isIntegral, isNumeric,
     isSigned, isUnsigned, Largest, Unqual;
 
-<<<<<<< HEAD
+// Note: Exposed accidentally, should be deprecated / removed
+public import std.meta : AliasSeq;
+
 version (LDC)
 {
     import ldc.attributes;
@@ -152,10 +154,6 @@
 
     version (Android) version (X86_64) version = AndroidX64;
 }
-=======
-// Note: Exposed accidentally, should be deprecated / removed
-public import std.meta : AliasSeq;
->>>>>>> b8e90f4a
 
 version (DigitalMars)
 {
@@ -511,9 +509,10 @@
  *      $(TR $(TD $(PLUSMNINF))  $(TD $(NAN))       $(TD yes))
  *      )
  */
+pragma(inline, true) // LDC
 real tan(real x) @trusted pure nothrow @nogc // TODO: @safe
 {
-    version (InlineAsm_X86_Any)
+    version (InlineAsm_X86_Any_X87)
     {
         if (!__ctfe)
             return tanAsm(x);
@@ -521,76 +520,12 @@
     return tanImpl(x);
 }
 
-<<<<<<< HEAD
-/* ditto */
-deprecated("Use std.complex.sin")
-auto sin(ireal y) @safe pure nothrow @nogc
-{
-    return cosh(y.im)*1i;
-}
-
-deprecated
-@safe pure nothrow @nogc unittest
-{
-  assert(sin(0.0+0.0i) == 0.0);
-  assert(sin(2.0+0.0i) == sin(2.0L) );
-}
-
-/*
- *  cosine, complex and imaginary
- *
- *  cos(z) = cos(z.re)*cosh(z.im) - sin(z.re)*sinh(z.im)i
- */
-deprecated("Use std.complex.cos")
-auto cos(creal z) @safe pure nothrow @nogc
-{
-    const creal cs = expi(z.re);
-    const creal csh = coshisinh(z.im);
-    return cs.re * csh.re - cs.im * csh.im * 1i;
-}
-
-/* ditto */
-deprecated("Use std.complex.cos")
-real cos(ireal y) @safe pure nothrow @nogc
-{
-    return cosh(y.im);
-}
-
-deprecated
-@safe pure nothrow @nogc unittest
-{
-    assert(cos(0.0+0.0i)==1.0);
-    assert(cos(1.3L+0.0i)==cos(1.3L));
-    assert(cos(5.2Li)== cosh(5.2L));
-}
-
-/****************************************************************************
- * Returns tangent of x. x is in radians.
- *
- *      $(TABLE_SV
- *      $(TR $(TH x)             $(TH tan(x))       $(TH invalid?))
- *      $(TR $(TD $(NAN))        $(TD $(NAN))       $(TD yes))
- *      $(TR $(TD $(PLUSMN)0.0)  $(TD $(PLUSMN)0.0) $(TD no))
- *      $(TR $(TD $(PLUSMNINF))  $(TD $(NAN))       $(TD yes))
- *      )
- */
+/// ditto
 pragma(inline, true) // LDC
-real tan(real x) @trusted pure nothrow @nogc // TODO: @safe
-{
-    version (InlineAsm_X86_Any_X87)
-    {
-        if (!__ctfe)
-            return tanAsm(x);
-    }
-    return tanImpl(x);
-}
-
-=======
->>>>>>> b8e90f4a
+double tan(double x) @safe pure nothrow @nogc { return __ctfe ? cast(double) tan(cast(real) x) : tanImpl(x); }
+
 /// ditto
-double tan(double x) @safe pure nothrow @nogc { return __ctfe ? cast(double) tan(cast(real) x) : tanImpl(x); }
-
-/// ditto
+pragma(inline, true) // LDC
 float tan(float x) @safe pure nothrow @nogc { return __ctfe ? cast(float) tan(cast(real) x) : tanImpl(x); }
 
 ///
@@ -2876,77 +2811,8 @@
         testExp2!T();
 }
 
-<<<<<<< HEAD
 } // !none
 
-/*
- * Calculate cos(y) + i sin(y).
- *
- * On many CPUs (such as x86), this is a very efficient operation;
- * almost twice as fast as calculating sin(y) and cos(y) separately,
- * and is the preferred method when both are required.
- */
-deprecated("Use std.complex.expi")
-pragma(inline, true) // LDC
-creal expi(real y) @trusted pure nothrow @nogc
-{
-    version (LDC)
-    {
-        // LDC-specific: don't swap x87 registers for result
-        version (InlineAsm_X86_Any_X87)
-        {
-            if (!__ctfe)
-                return __asm!creal("fsincos", "={st},={st(1)},{st}", y);
-        }
-        return cos(y) + sin(y)*1i;
-    }
-    else version (InlineAsm_X86_Any)
-    {
-        version (Win64)
-        {
-            asm pure nothrow @nogc
-            {
-                naked;
-                fld     real ptr [ECX];
-                fsincos;
-                fxch    ST(1), ST(0);
-                ret;
-            }
-        }
-        else
-        {
-            asm pure nothrow @nogc
-            {
-                fld y;
-                fsincos;
-                fxch ST(1), ST(0);
-            }
-        }
-    }
-    else
-    {
-        return cos(y) + sin(y)*1i;
-    }
-}
-
-deprecated
-@safe pure nothrow @nogc unittest
-{
-    version (InlineAsm_X86_Any_X87) // LDC: relaxed precision due to LLVM cos/sin intrinsics
-    {
-        const y = 1.3e5L;
-        const r = expi(y);
-        assert(feqrel(r.re, cos(y)) >= 52);
-        assert(feqrel(r.im, sin(y)) >= 52);
-    }
-    else
-        assert(expi(1.3e5L) == cos(1.3e5L) + sin(1.3e5L) * 1i);
-
-    assert(expi(0.0L) == 1L + 0.0Li);
-}
-
-=======
->>>>>>> b8e90f4a
 /*********************************************************************
  * Separate floating point value into significand and exponent.
  *
