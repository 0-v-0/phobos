--- conflicted
+++ resolved
@@ -339,12 +339,8 @@
     assert(abs(71.6Li) == 71.6L);
     assert(abs(-56) == 56);
     assert(abs(2321312L)  == 2321312L);
-<<<<<<< HEAD
     version(LDC) {} else // FIXME:
-    assert(abs(-1+1i) == sqrt(2.0));
-=======
     assert(abs(-1+1i) == sqrt(2.0L));
->>>>>>> b30e301e
 }
 
 /***********************************
@@ -3345,12 +3341,7 @@
             return n;
         }
     }
-    else
-<<<<<<< HEAD
-    {*/
-        return core.stdc.math.llrintl(x);
-    /*}*/
-=======
+    else*/
     {
         static if (real.mant_dig == 53)
         {
@@ -3457,7 +3448,6 @@
             static assert(false, "Only 64-bit and 80-bit reals are supported by lrint()");
         }
     }
->>>>>>> b30e301e
 }
 
 unittest
