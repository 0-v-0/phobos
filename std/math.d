// Written in the D programming language.

/**
 * Contains the elementary mathematical functions (powers, roots,
 * and trigonometric functions), and low-level floating-point operations.
 * Mathematical special functions are available in $(D std.mathspecial).
 *
$(SCRIPT inhibitQuickIndex = 1;)

$(DIVC quickindex,
$(BOOKTABLE ,
$(TR $(TH Category) $(TH Members) )
$(TR $(TDNW Constants) $(TD
    $(MYREF E) $(MYREF PI) $(MYREF PI_2) $(MYREF PI_4) $(MYREF M_1_PI)
    $(MYREF M_2_PI) $(MYREF M_2_SQRTPI) $(MYREF LN10) $(MYREF LN2)
    $(MYREF LOG2) $(MYREF LOG2E) $(MYREF LOG2T) $(MYREF LOG10E)
    $(MYREF SQRT2) $(MYREF SQRT1_2)
))
$(TR $(TDNW Classics) $(TD
    $(MYREF abs) $(MYREF fabs) $(MYREF sqrt) $(MYREF cbrt) $(MYREF hypot)
    $(MYREF poly) $(MYREF nextPow2) $(MYREF truncPow2)
))
$(TR $(TDNW Trigonometry) $(TD
    $(MYREF sin) $(MYREF cos) $(MYREF tan) $(MYREF asin) $(MYREF acos)
    $(MYREF atan) $(MYREF atan2) $(MYREF sinh) $(MYREF cosh) $(MYREF tanh)
    $(MYREF asinh) $(MYREF acosh) $(MYREF atanh) $(MYREF expi)
))
$(TR $(TDNW Rounding) $(TD
    $(MYREF ceil) $(MYREF floor) $(MYREF round) $(MYREF lround)
    $(MYREF trunc) $(MYREF rint) $(MYREF lrint) $(MYREF nearbyint)
    $(MYREF rndtol) $(MYREF quantize)
))
$(TR $(TDNW Exponentiation & Logarithms) $(TD
    $(MYREF pow) $(MYREF exp) $(MYREF exp2) $(MYREF expm1) $(MYREF ldexp)
    $(MYREF frexp) $(MYREF log) $(MYREF log2) $(MYREF log10) $(MYREF logb)
    $(MYREF ilogb) $(MYREF log1p) $(MYREF scalbn)
))
$(TR $(TDNW Modulus) $(TD
    $(MYREF fmod) $(MYREF modf) $(MYREF remainder)
))
$(TR $(TDNW Floating-point operations) $(TD
    $(MYREF approxEqual) $(MYREF feqrel) $(MYREF fdim) $(MYREF fmax)
    $(MYREF fmin) $(MYREF fma) $(MYREF nextDown) $(MYREF nextUp)
    $(MYREF nextafter) $(MYREF NaN) $(MYREF getNaNPayload)
    $(MYREF cmp)
))
$(TR $(TDNW Introspection) $(TD
    $(MYREF isFinite) $(MYREF isIdentical) $(MYREF isInfinity) $(MYREF isNaN)
    $(MYREF isNormal) $(MYREF isSubnormal) $(MYREF signbit) $(MYREF sgn)
    $(MYREF copysign) $(MYREF isPowerOf2)
))
$(TR $(TDNW Complex Numbers) $(TD
  $(MYREF abs) $(MYREF conj) $(MYREF sin) $(MYREF cos) $(MYREF expi)
))
$(TR $(TDNW Hardware Control) $(TD
    $(MYREF IeeeFlags) $(MYREF FloatingPointControl)
))
)
)

 * The functionality closely follows the IEEE754-2008 standard for
 * floating-point arithmetic, including the use of camelCase names rather
 * than C99-style lower case names. All of these functions behave correctly
 * when presented with an infinity or NaN.
 *
 * The following IEEE 'real' formats are currently supported:
 * $(UL
 * $(LI 64 bit Big-endian  'double' (eg PowerPC))
 * $(LI 128 bit Big-endian 'quadruple' (eg SPARC))
 * $(LI 64 bit Little-endian 'double' (eg x86-SSE2))
 * $(LI 80 bit Little-endian, with implied bit 'real80' (eg x87, Itanium))
 * $(LI 128 bit Little-endian 'quadruple' (not implemented on any known processor!))
 * $(LI Non-IEEE 128 bit Big-endian 'doubledouble' (eg PowerPC) has partial support)
 * )
 * Unlike C, there is no global 'errno' variable. Consequently, almost all of
 * these functions are pure nothrow.
 *
 * Status:
 * The semantics and names of feqrel and approxEqual will be revised.
 *
 * Macros:
 *      TABLE_SV = <table border="1" cellpadding="4" cellspacing="0">
 *              <caption>Special Values</caption>
 *              $0</table>
 *      SVH = $(TR $(TH $1) $(TH $2))
 *      SV  = $(TR $(TD $1) $(TD $2))
 *      TH3 = $(TR $(TH $1) $(TH $2) $(TH $3))
 *      TD3 = $(TR $(TD $1) $(TD $2) $(TD $3))
 *
 *      NAN = $(RED NAN)
 *      SUP = <span style="vertical-align:super;font-size:smaller">$0</span>
 *      GAMMA = &#915;
 *      THETA = &theta;
 *      INTEGRAL = &#8747;
 *      INTEGRATE = $(BIG &#8747;<sub>$(SMALL $1)</sub><sup>$2</sup>)
 *      POWER = $1<sup>$2</sup>
 *      SUB = $1<sub>$2</sub>
 *      BIGSUM = $(BIG &Sigma; <sup>$2</sup><sub>$(SMALL $1)</sub>)
 *      CHOOSE = $(BIG &#40;) <sup>$(SMALL $1)</sup><sub>$(SMALL $2)</sub> $(BIG &#41;)
 *      PLUSMN = &plusmn;
 *      INFIN = &infin;
 *      PLUSMNINF = &plusmn;&infin;
 *      PI = &pi;
 *      LT = &lt;
 *      GT = &gt;
 *      SQRT = &radic;
 *      HALF = &frac12;
 *
 * Copyright: Copyright Digital Mars 2000 - 2011.
 *            D implementations of tan, atan, atan2, exp, expm1, exp2, log, log10, log1p,
 *            log2, floor, ceil and lrint functions are based on the CEPHES math library,
 *            which is Copyright (C) 2001 Stephen L. Moshier $(LT)steve@moshier.net$(GT)
 *            and are incorporated herein by permission of the author.  The author
 *            reserves the right to distribute this material elsewhere under different
 *            copying permissions.  These modifications are distributed here under
 *            the following terms:
 * License:   $(HTTP www.boost.org/LICENSE_1_0.txt, Boost License 1.0).
 * Authors:   $(HTTP digitalmars.com, Walter Bright), Don Clugston,
 *            Conversion of CEPHES math library to D by Iain Buclaw
 * Source: $(PHOBOSSRC std/_math.d)
 */
module std.math;

version (Win64)
{
    version (D_InlineAsm_X86_64)
        version = Win64_DMD_InlineAsm;
}

static import core.math;
static import core.stdc.math;
import std.traits; // CommonType, isFloatingPoint, isIntegral, isSigned, isUnsigned, Largest, Unqual

version(LDC)
{
    import ldc.intrinsics;
    import ldc.llvmasm;

    version(CRuntime_Microsoft) version = LDC_MSVCRT;

    version(LDC_MSVCRT) {}
    else
    {
        version(X86)    version = INLINE_YL2X;
        version(X86_64) version = INLINE_YL2X;
    }
}

version(DigitalMars)
{
    version = INLINE_YL2X;        // x87 has opcodes for these
    version = INLINE_POLY;
}

version (X86)    version = X86_Any;
version (X86_64) version = X86_Any;
version (PPC)    version = PPC_Any;
version (PPC64)  version = PPC_Any;
version (MIPS)   version = MIPS_Any;
version (MIPS64) version = MIPS_Any;

version(D_InlineAsm_X86)
{
    version = InlineAsm_X86_Any;
}
else version(D_InlineAsm_X86_64)
{
    version = InlineAsm_X86_Any;
}

<<<<<<< HEAD
// define InlineAsm*_X87 versions if real is defined as 80-bit x87
version(LDC_MSVCRT) {}
else
{
    version (D_InlineAsm_X86)     version = InlineAsm_X86_X87;
    version (D_InlineAsm_X86_64)  version = InlineAsm_X86_64_X87;
    version (InlineAsm_X86_Any)   version = InlineAsm_X86_Any_X87;
    version (Win64_DMD_InlineAsm) version = Win64_DMD_InlineAsm_X87;
}

=======
version (X86_64) version = StaticallyHaveSSE;
version (X86) version (OSX) version = StaticallyHaveSSE;

version (StaticallyHaveSSE)
{
    private enum bool haveSSE = true;
}
else
{
    static import core.cpuid;
    private alias haveSSE = core.cpuid.sse;
}
>>>>>>> 34ad8b48

version(unittest)
{
    import core.stdc.stdio; // : sprintf;

    static if (real.sizeof > double.sizeof)
        enum uint useDigits = 16;
    else
        enum uint useDigits = 15;

    /******************************************
     * Compare floating point numbers to n decimal digits of precision.
     * Returns:
     *  1       match
     *  0       nomatch
     */

    private bool equalsDigit(real x, real y, uint ndigits)
    {
        if (signbit(x) != signbit(y))
            return 0;

        if (isInfinity(x) && isInfinity(y))
            return 1;
        if (isInfinity(x) || isInfinity(y))
            return 0;

        if (isNaN(x) && isNaN(y))
            return 1;
        if (isNaN(x) || isNaN(y))
            return 0;

        char[30] bufx;
        char[30] bufy;
        assert(ndigits < bufx.length);

        int ix;
        int iy;
        version(CRuntime_Microsoft)
            alias real_t = double;
        else
            alias real_t = real;
        ix = sprintf(bufx.ptr, "%.*Lg", ndigits, cast(real_t) x);
        iy = sprintf(bufy.ptr, "%.*Lg", ndigits, cast(real_t) y);
        assert(ix < bufx.length && ix > 0);
        assert(ix < bufy.length && ix > 0);

        return bufx[0 .. ix] == bufy[0 .. iy];
    }
}



package:
// The following IEEE 'real' formats are currently supported.
version(LittleEndian)
{
    static assert(real.mant_dig == 53 || real.mant_dig == 64
               || real.mant_dig == 113,
      "Only 64-bit, 80-bit, and 128-bit reals"~
      " are supported for LittleEndian CPUs");
}
else
{
    static assert(real.mant_dig == 53 || real.mant_dig == 106
               || real.mant_dig == 113,
    "Only 64-bit and 128-bit reals are supported for BigEndian CPUs."~
    " double-double reals have partial support");
}

// Underlying format exposed through floatTraits
enum RealFormat
{
    ieeeHalf,
    ieeeSingle,
    ieeeDouble,
    ieeeExtended,   // x87 80-bit real
    ieeeExtended53, // x87 real rounded to precision of double.
    ibmExtended,    // IBM 128-bit extended
    ieeeQuadruple,
}

// Constants used for extracting the components of the representation.
// They supplement the built-in floating point properties.
template floatTraits(T)
{
    // EXPMASK is a ushort mask to select the exponent portion (without sign)
    // EXPSHIFT is the number of bits the exponent is left-shifted by in its ushort
    // EXPPOS_SHORT is the index of the exponent when represented as a ushort array.
    // SIGNPOS_BYTE is the index of the sign when represented as a ubyte array.
    // RECIP_EPSILON is the value such that (smallest_subnormal) * RECIP_EPSILON == T.min_normal
    enum T RECIP_EPSILON = (1/T.epsilon);
    static if (T.mant_dig == 24)
    {
        // Single precision float
        enum ushort EXPMASK = 0x7F80;
        enum ushort EXPSHIFT = 7;
        enum ushort EXPBIAS = 0x3F00;
        enum uint EXPMASK_INT = 0x7F80_0000;
        enum uint MANTISSAMASK_INT = 0x007F_FFFF;
        enum realFormat = RealFormat.ieeeSingle;
        version(LittleEndian)
        {
            enum EXPPOS_SHORT = 1;
            enum SIGNPOS_BYTE = 3;
        }
        else
        {
            enum EXPPOS_SHORT = 0;
            enum SIGNPOS_BYTE = 0;
        }
    }
    else static if (T.mant_dig == 53)
    {
        static if (T.sizeof == 8)
        {
            // Double precision float, or real == double
            enum ushort EXPMASK = 0x7FF0;
            enum ushort EXPSHIFT = 4;
            enum ushort EXPBIAS = 0x3FE0;
            enum uint EXPMASK_INT = 0x7FF0_0000;
            enum uint MANTISSAMASK_INT = 0x000F_FFFF; // for the MSB only
            enum realFormat = RealFormat.ieeeDouble;
            version(LittleEndian)
            {
                enum EXPPOS_SHORT = 3;
                enum SIGNPOS_BYTE = 7;
            }
            else
            {
                enum EXPPOS_SHORT = 0;
                enum SIGNPOS_BYTE = 0;
            }
        }
        else static if (T.sizeof == 12)
        {
            // Intel extended real80 rounded to double
            enum ushort EXPMASK = 0x7FFF;
            enum ushort EXPSHIFT = 0;
            enum ushort EXPBIAS = 0x3FFE;
            enum realFormat = RealFormat.ieeeExtended53;
            version(LittleEndian)
            {
                enum EXPPOS_SHORT = 4;
                enum SIGNPOS_BYTE = 9;
            }
            else
            {
                enum EXPPOS_SHORT = 0;
                enum SIGNPOS_BYTE = 0;
            }
        }
        else
            static assert(false, "No traits support for " ~ T.stringof);
    }
    else static if (T.mant_dig == 64)
    {
        // Intel extended real80
        enum ushort EXPMASK = 0x7FFF;
        enum ushort EXPSHIFT = 0;
        enum ushort EXPBIAS = 0x3FFE;
        enum realFormat = RealFormat.ieeeExtended;
        version(LittleEndian)
        {
            enum EXPPOS_SHORT = 4;
            enum SIGNPOS_BYTE = 9;
        }
        else
        {
            enum EXPPOS_SHORT = 0;
            enum SIGNPOS_BYTE = 0;
        }
    }
    else static if (T.mant_dig == 113)
    {
        // Quadruple precision float
        enum ushort EXPMASK = 0x7FFF;
        enum ushort EXPSHIFT = 0;
        enum ushort EXPBIAS = 0x3FFF;
        enum realFormat = RealFormat.ieeeQuadruple;
        version(LittleEndian)
        {
            enum EXPPOS_SHORT = 7;
            enum SIGNPOS_BYTE = 15;
        }
        else
        {
            enum EXPPOS_SHORT = 0;
            enum SIGNPOS_BYTE = 0;
        }
    }
    else static if (T.mant_dig == 106)
    {
        // IBM Extended doubledouble
        enum ushort EXPMASK = 0x7FF0;
        enum ushort EXPSHIFT = 4;
        enum realFormat = RealFormat.ibmExtended;
        // the exponent byte is not unique
        version(LittleEndian)
        {
            enum EXPPOS_SHORT = 7; // [3] is also an exp short
            enum SIGNPOS_BYTE = 15;
        }
        else
        {
            enum EXPPOS_SHORT = 0; // [4] is also an exp short
            enum SIGNPOS_BYTE = 0;
        }
    }
    else
        static assert(false, "No traits support for " ~ T.stringof);
}

// These apply to all floating-point types
version(LittleEndian)
{
    enum MANTISSA_LSB = 0;
    enum MANTISSA_MSB = 1;
}
else
{
    enum MANTISSA_LSB = 1;
    enum MANTISSA_MSB = 0;
}

// Common code for math implementations.

// Helper for floor/ceil
T floorImpl(T)(const T x) @trusted pure nothrow @nogc
{
    alias F = floatTraits!(T);
    // Take care not to trigger library calls from the compiler,
    // while ensuring that we don't get defeated by some optimizers.
    union floatBits
    {
        T rv;
        ushort[T.sizeof/2] vu;
    }
    floatBits y = void;
    y.rv = x;

    // Find the exponent (power of 2)
    static if (F.realFormat == RealFormat.ieeeSingle)
    {
        int exp = ((y.vu[F.EXPPOS_SHORT] >> 7) & 0xff) - 0x7f;

        version (LittleEndian)
            int pos = 0;
        else
            int pos = 3;
    }
    else static if (F.realFormat == RealFormat.ieeeDouble)
    {
        int exp = ((y.vu[F.EXPPOS_SHORT] >> 4) & 0x7ff) - 0x3ff;

        version (LittleEndian)
            int pos = 0;
        else
            int pos = 3;
    }
    else static if (F.realFormat == RealFormat.ieeeExtended)
    {
        int exp = (y.vu[F.EXPPOS_SHORT] & 0x7fff) - 0x3fff;

        version (LittleEndian)
            int pos = 0;
        else
            int pos = 4;
    }
    else static if (F.realFormat == RealFormat.ieeeQuadruple)
    {
        int exp = (y.vu[F.EXPPOS_SHORT] & 0x7fff) - 0x3fff;

        version (LittleEndian)
            int pos = 0;
        else
            int pos = 7;
        }
    else
        static assert(false, "Not implemented for this architecture");

    if (exp < 0)
    {
        if (x < 0.0)
            return -1.0;
        else
            return 0.0;
    }

    exp = (T.mant_dig - 1) - exp;

    // Zero 16 bits at a time.
    while (exp >= 16)
    {
        version (LittleEndian)
            y.vu[pos++] = 0;
        else
            y.vu[pos--] = 0;
        exp -= 16;
    }

    // Clear the remaining bits.
    if (exp > 0)
        y.vu[pos] &= 0xffff ^ ((1 << exp) - 1);

    if ((x < 0.0) && (x != y.rv))
        y.rv -= 1.0;

    return y.rv;
}

public:

// Values obtained from Wolfram Alpha. 116 bits ought to be enough for anybody.
// Wolfram Alpha LLC. 2011. Wolfram|Alpha. http://www.wolframalpha.com/input/?i=e+in+base+16 (access July 6, 2011).
enum real E =          0x1.5bf0a8b1457695355fb8ac404e7a8p+1L; /** e = 2.718281... */
enum real LOG2T =      0x1.a934f0979a3715fc9257edfe9b5fbp+1L; /** $(SUB log, 2)10 = 3.321928... */
enum real LOG2E =      0x1.71547652b82fe1777d0ffda0d23a8p+0L; /** $(SUB log, 2)e = 1.442695... */
enum real LOG2 =       0x1.34413509f79fef311f12b35816f92p-2L; /** $(SUB log, 10)2 = 0.301029... */
enum real LOG10E =     0x1.bcb7b1526e50e32a6ab7555f5a67cp-2L; /** $(SUB log, 10)e = 0.434294... */
enum real LN2 =        0x1.62e42fefa39ef35793c7673007e5fp-1L; /** ln 2  = 0.693147... */
enum real LN10 =       0x1.26bb1bbb5551582dd4adac5705a61p+1L; /** ln 10 = 2.302585... */
enum real PI =         0x1.921fb54442d18469898cc51701b84p+1L; /** $(_PI) = 3.141592... */
enum real PI_2 =       PI/2;                                  /** $(PI) / 2 = 1.570796... */
enum real PI_4 =       PI/4;                                  /** $(PI) / 4 = 0.785398... */
enum real M_1_PI =     0x1.45f306dc9c882a53f84eafa3ea69cp-2L; /** 1 / $(PI) = 0.318309... */
enum real M_2_PI =     2*M_1_PI;                              /** 2 / $(PI) = 0.636619... */
enum real M_2_SQRTPI = 0x1.20dd750429b6d11ae3a914fed7fd8p+0L; /** 2 / $(SQRT)$(PI) = 1.128379... */
enum real SQRT2 =      0x1.6a09e667f3bcc908b2fb1366ea958p+0L; /** $(SQRT)2 = 1.414213... */
enum real SQRT1_2 =    SQRT2/2;                               /** $(SQRT)$(HALF) = 0.707106... */
// Note: Make sure the magic numbers in compiler backend for x87 match these.


/***********************************
 * Calculates the absolute value of a number
 *
 * Params:
 *     Num = (template parameter) type of number
 *       x = real number value
 *       z = complex number value
 *       y = imaginary number value
 *
 * Returns:
 *     The absolute value of the number.  If floating-point or integral,
 *     the return type will be the same as the input; if complex or
 *     imaginary, the returned value will be the corresponding floating
 *     point type.
 *
 * For complex numbers, abs(z) = sqrt( $(POWER z.re, 2) + $(POWER z.im, 2) )
 * = hypot(z.re, z.im).
 */
Num abs(Num)(Num x) @safe pure nothrow
if (is(typeof(Num.init >= 0)) && is(typeof(-Num.init)) &&
    !(is(Num* : const(ifloat*)) || is(Num* : const(idouble*))
    || is(Num* : const(ireal*))))
{
    static if (isFloatingPoint!(Num))
        return fabs(x);
    else
        return x >= 0 ? x : -x;
}

/// ditto
auto abs(Num)(Num z) @safe pure nothrow @nogc
if (is(Num* : const(cfloat*)) || is(Num* : const(cdouble*))
    || is(Num* : const(creal*)))
{
    return hypot(z.re, z.im);
}

/// ditto
auto abs(Num)(Num y) @safe pure nothrow @nogc
if (is(Num* : const(ifloat*)) || is(Num* : const(idouble*))
    || is(Num* : const(ireal*)))
{
    return fabs(y.im);
}

/// ditto
@safe pure nothrow @nogc unittest
{
    assert(isIdentical(abs(-0.0L), 0.0L));
    assert(isNaN(abs(real.nan)));
    assert(abs(-real.infinity) == real.infinity);
    assert(abs(-3.2Li) == 3.2L);
    assert(abs(71.6Li) == 71.6L);
    assert(abs(-56) == 56);
    assert(abs(2321312L)  == 2321312L);
    assert(abs(-1L+1i) == sqrt(2.0L));
}

@safe pure nothrow @nogc unittest
{
    import std.meta : AliasSeq;
    foreach (T; AliasSeq!(float, double, real))
    {
        T f = 3;
        assert(abs(f) == f);
        assert(abs(-f) == f);
    }
    foreach (T; AliasSeq!(cfloat, cdouble, creal))
    {
        T f = -12+3i;
        assert(abs(f) == hypot(f.re, f.im));
        assert(abs(-f) == hypot(f.re, f.im));
    }
}

/***********************************
 * Complex conjugate
 *
 *  conj(x + iy) = x - iy
 *
 * Note that z * conj(z) = $(POWER z.re, 2) - $(POWER z.im, 2)
 * is always a real number
 */
auto conj(Num)(Num z) @safe pure nothrow @nogc
if (is(Num* : const(cfloat*)) || is(Num* : const(cdouble*))
    || is(Num* : const(creal*)))
{
    //FIXME
    //Issue 14206
    static if (is(Num* : const(cdouble*)))
        return cast(cdouble) conj(cast(creal) z);
    else
        return z.re - z.im*1fi;
}

/** ditto */
auto conj(Num)(Num y) @safe pure nothrow @nogc
if (is(Num* : const(ifloat*)) || is(Num* : const(idouble*))
    || is(Num* : const(ireal*)))
{
    return -y;
}

///
@safe pure nothrow @nogc unittest
{
    creal c = 7 + 3Li;
    assert(conj(c) == 7-3Li);
    ireal z = -3.2Li;
    assert(conj(z) == -z);
}
//Issue 14206
@safe pure nothrow @nogc unittest
{
    cdouble c = 7 + 3i;
    assert(conj(c) == 7-3i);
    idouble z = -3.2i;
    assert(conj(z) == -z);
}
//Issue 14206
@safe pure nothrow @nogc unittest
{
    cfloat c = 7f + 3fi;
    assert(conj(c) == 7f-3fi);
    ifloat z = -3.2fi;
    assert(conj(z) == -z);
}

/***********************************
 * Returns cosine of x. x is in radians.
 *
 *      $(TABLE_SV
 *      $(TR $(TH x)                 $(TH cos(x)) $(TH invalid?))
 *      $(TR $(TD $(NAN))            $(TD $(NAN)) $(TD yes)     )
 *      $(TR $(TD $(PLUSMN)$(INFIN)) $(TD $(NAN)) $(TD yes)     )
 *      )
 * Bugs:
 *      Results are undefined if |x| >= $(POWER 2,64).
 */

version(LDC)
{
    real   cos(real   x) @safe pure nothrow @nogc { return llvm_cos(x); }
    ///ditto
    double cos(double x) @safe pure nothrow @nogc { return llvm_cos(x); }
    ///ditto
    float  cos(float  x) @safe pure nothrow @nogc { return llvm_cos(x); }
}
else
{

real cos(real x) @safe pure nothrow @nogc { pragma(inline, true); return core.math.cos(x); }
//FIXME
///ditto
double cos(double x) @safe pure nothrow @nogc { return cos(cast(real) x); }
//FIXME
///ditto
float cos(float x) @safe pure nothrow @nogc { return cos(cast(real) x); }

}

@safe unittest
{
    real function(real) pcos = &cos;
    assert(pcos != null);
}

/***********************************
 * Returns $(HTTP en.wikipedia.org/wiki/Sine, sine) of x. x is in $(HTTP en.wikipedia.org/wiki/Radian, radians).
 *
 *      $(TABLE_SV
 *      $(TH3 x           ,  sin(x)      ,  invalid?)
 *      $(TD3 $(NAN)      ,  $(NAN)      ,  yes     )
 *      $(TD3 $(PLUSMN)0.0,  $(PLUSMN)0.0,  no      )
 *      $(TD3 $(PLUSMNINF),  $(NAN)      ,  yes     )
 *      )
 *
 * Params:
 *      x = angle in radians (not degrees)
 * Returns:
 *      sine of x
 * See_Also:
 *      $(MYREF cos), $(MYREF tan), $(MYREF asin)
 * Bugs:
 *      Results are undefined if |x| >= $(POWER 2,64).
 */
version(LDC)
{
    real   sin(real   x) @safe pure nothrow @nogc { return llvm_sin(x); }
    ///ditto
    double sin(double x) @safe pure nothrow @nogc { return llvm_sin(x); }
    ///ditto
    float  sin(float  x) @safe pure nothrow @nogc { return llvm_sin(x); }
}
else
{

real sin(real x) @safe pure nothrow @nogc { pragma(inline, true); return core.math.sin(x); }
//FIXME
///ditto
double sin(double x) @safe pure nothrow @nogc { return sin(cast(real) x); }
//FIXME
///ditto
float sin(float x) @safe pure nothrow @nogc { return sin(cast(real) x); }

}

///
@safe unittest
{
    import std.math : sin, PI;
    import std.stdio : writefln;

    void someFunc()
    {
      real x = 30.0;
      auto result = sin(x * (PI / 180)); // convert degrees to radians
      writefln("The sine of %s degrees is %s", x, result);
    }
}

@safe unittest
{
    real function(real) psin = &sin;
    assert(psin != null);
}

/***********************************
 *  Returns sine for complex and imaginary arguments.
 *
 *  sin(z) = sin(z.re)*cosh(z.im) + cos(z.re)*sinh(z.im)i
 *
 * If both sin($(THETA)) and cos($(THETA)) are required,
 * it is most efficient to use expi($(THETA)).
 */
creal sin(creal z) @safe pure nothrow @nogc
{
    const creal cs = expi(z.re);
    const creal csh = coshisinh(z.im);
    return cs.im * csh.re + cs.re * csh.im * 1i;
}

/** ditto */
ireal sin(ireal y) @safe pure nothrow @nogc
{
    return cosh(y.im)*1i;
}

///
@safe pure nothrow @nogc unittest
{
  assert(sin(0.0+0.0i) == 0.0);
  assert(sin(2.0+0.0i) == sin(2.0L) );
}

/***********************************
 *  cosine, complex and imaginary
 *
 *  cos(z) = cos(z.re)*cosh(z.im) - sin(z.re)*sinh(z.im)i
 */
creal cos(creal z) @safe pure nothrow @nogc
{
    const creal cs = expi(z.re);
    const creal csh = coshisinh(z.im);
    return cs.re * csh.re - cs.im * csh.im * 1i;
}

/** ditto */
real cos(ireal y) @safe pure nothrow @nogc
{
    return cosh(y.im);
}

///
@safe pure nothrow @nogc unittest
{
    assert(cos(0.0+0.0i)==1.0);
    assert(cos(1.3L+0.0i)==cos(1.3L));
    assert(cos(5.2Li)== cosh(5.2L));
}

/****************************************************************************
 * Returns tangent of x. x is in radians.
 *
 *      $(TABLE_SV
 *      $(TR $(TH x)             $(TH tan(x))       $(TH invalid?))
 *      $(TR $(TD $(NAN))        $(TD $(NAN))       $(TD yes))
 *      $(TR $(TD $(PLUSMN)0.0)  $(TD $(PLUSMN)0.0) $(TD no))
 *      $(TR $(TD $(PLUSMNINF))  $(TD $(NAN))       $(TD yes))
 *      )
 */

real tan(real x) @trusted pure nothrow @nogc
{
    version (LDC)
    {
        return core.stdc.math.tanl(x);
    }
    else version(InlineAsm_X86_X87)
    {
    asm pure nothrow @nogc
    {
        fld     x[EBP]                  ; // load theta
        fxam                            ; // test for oddball values
        fstsw   AX                      ;
        sahf                            ;
        jc      trigerr                 ; // x is NAN, infinity, or empty
                                          // 387's can handle subnormals
SC18:   fptan                           ;
        fstp    ST(0)                   ; // dump X, which is always 1
        fstsw   AX                      ;
        sahf                            ;
        jnp     Lret                    ; // C2 = 1 (x is out of range)

        // Do argument reduction to bring x into range
        fldpi                           ;
        fxch                            ;
SC17:   fprem1                          ;
        fstsw   AX                      ;
        sahf                            ;
        jp      SC17                    ;
        fstp    ST(1)                   ; // remove pi from stack
        jmp     SC18                    ;

trigerr:
        jnp     Lret                    ; // if theta is NAN, return theta
        fstp    ST(0)                   ; // dump theta
    }
    return real.nan;

Lret: {}
    }
    else version(InlineAsm_X86_64_X87)
    {
        version (Win64)
        {
            asm pure nothrow @nogc
            {
                fld     real ptr [RCX]  ; // load theta
            }
        }
        else
        {
            asm pure nothrow @nogc
            {
                fld     x[RBP]          ; // load theta
            }
        }
    asm pure nothrow @nogc
    {
        fxam                            ; // test for oddball values
        fstsw   AX                      ;
        test    AH,1                    ;
        jnz     trigerr                 ; // x is NAN, infinity, or empty
                                          // 387's can handle subnormals
SC18:   fptan                           ;
        fstp    ST(0)                   ; // dump X, which is always 1
        fstsw   AX                      ;
        test    AH,4                    ;
        jz      Lret                    ; // C2 = 1 (x is out of range)

        // Do argument reduction to bring x into range
        fldpi                           ;
        fxch                            ;
SC17:   fprem1                          ;
        fstsw   AX                      ;
        test    AH,4                    ;
        jnz     SC17                    ;
        fstp    ST(1)                   ; // remove pi from stack
        jmp     SC18                    ;

trigerr:
        test    AH,4                    ;
        jz      Lret                    ; // if theta is NAN, return theta
        fstp    ST(0)                   ; // dump theta
    }
    return real.nan;

Lret: {}
    }
    else
    {
        // Coefficients for tan(x)
        static immutable real[3] P = [
           -1.7956525197648487798769E7L,
            1.1535166483858741613983E6L,
           -1.3093693918138377764608E4L,
        ];
        static immutable real[5] Q = [
           -5.3869575592945462988123E7L,
            2.5008380182335791583922E7L,
           -1.3208923444021096744731E6L,
            1.3681296347069295467845E4L,
            1.0000000000000000000000E0L,
        ];

        // PI/4 split into three parts.
        enum real P1 = 7.853981554508209228515625E-1L;
        enum real P2 = 7.946627356147928367136046290398E-9L;
        enum real P3 = 3.061616997868382943065164830688E-17L;

        // Special cases.
        if (x == 0.0 || isNaN(x))
            return x;
        if (isInfinity(x))
            return real.nan;

        // Make argument positive but save the sign.
        bool sign = false;
        if (signbit(x))
        {
            sign = true;
            x = -x;
        }

        // Compute x mod PI/4.
        real y = floor(x / PI_4);
        // Strip high bits of integer part.
        real z = ldexp(y, -4);
        // Compute y - 16 * (y / 16).
        z = y - ldexp(floor(z), 4);

        // Integer and fraction part modulo one octant.
        int j = cast(int)(z);

        // Map zeros and singularities to origin.
        if (j & 1)
        {
            j += 1;
            y += 1.0;
        }

        z = ((x - y * P1) - y * P2) - y * P3;
        const real zz = z * z;

        if (zz > 1.0e-20L)
            y = z + z * (zz * poly(zz, P) / poly(zz, Q));
        else
            y = z;

        if (j & 2)
            y = -1.0 / y;

        return (sign) ? -y : y;
    }
}

@safe nothrow @nogc unittest
{
    static real[2][] vals =     // angle,tan
        [
         [   0,   0],
         [   .5,  .5463024898],
         [   1,   1.557407725],
         [   1.5, 14.10141995],
         [   2,  -2.185039863],
         [   2.5,-.7470222972],
         [   3,  -.1425465431],
         [   3.5, .3745856402],
         [   4,   1.157821282],
         [   4.5, 4.637332055],
         [   5,  -3.380515006],
         [   5.5,-.9955840522],
         [   6,  -.2910061914],
         [   6.5, .2202772003],
         [   10,  .6483608275],

         // special angles
         [   PI_4,   1],
         //[   PI_2,   real.infinity], // PI_2 is not _exactly_ pi/2.
         [   3*PI_4, -1],
         [   PI,     0],
         [   5*PI_4, 1],
         //[   3*PI_2, -real.infinity],
         [   7*PI_4, -1],
         [   2*PI,   0],
         ];
    int i;

    for (i = 0; i < vals.length; i++)
    {
        real x = vals[i][0];
        real r = vals[i][1];
        real t = tan(x);

        //printf("tan(%Lg) = %Lg, should be %Lg\n", x, t, r);
        if (!isIdentical(r, t)) assert(fabs(r-t) <= .0000001);

        x = -x;
        r = -r;
        t = tan(x);
        //printf("tan(%Lg) = %Lg, should be %Lg\n", x, t, r);
        if (!isIdentical(r, t) && !(r != r && t != t)) assert(fabs(r-t) <= .0000001);
    }
    // overflow
    assert(isNaN(tan(real.infinity)));
    assert(isNaN(tan(-real.infinity)));
    // NaN propagation
    assert(isIdentical( tan(NaN(0x0123L)), NaN(0x0123L) ));
}

@system unittest
{
    assert(equalsDigit(tan(PI / 3), std.math.sqrt(3.0), useDigits));
}

/***************
 * Calculates the arc cosine of x,
 * returning a value ranging from 0 to $(PI).
 *
 *      $(TABLE_SV
 *      $(TR $(TH x)         $(TH acos(x)) $(TH invalid?))
 *      $(TR $(TD $(GT)1.0)  $(TD $(NAN))  $(TD yes))
 *      $(TR $(TD $(LT)-1.0) $(TD $(NAN))  $(TD yes))
 *      $(TR $(TD $(NAN))    $(TD $(NAN))  $(TD yes))
 *  )
 */
real acos(real x) @safe pure nothrow @nogc
{
    return atan2(sqrt(1-x*x), x);
}

/// ditto
double acos(double x) @safe pure nothrow @nogc { return acos(cast(real) x); }

/// ditto
float acos(float x) @safe pure nothrow @nogc  { return acos(cast(real) x); }

@system unittest
{
    assert(equalsDigit(acos(0.5), std.math.PI / 3, useDigits));
}

/***************
 * Calculates the arc sine of x,
 * returning a value ranging from -$(PI)/2 to $(PI)/2.
 *
 *      $(TABLE_SV
 *      $(TR $(TH x)            $(TH asin(x))      $(TH invalid?))
 *      $(TR $(TD $(PLUSMN)0.0) $(TD $(PLUSMN)0.0) $(TD no))
 *      $(TR $(TD $(GT)1.0)     $(TD $(NAN))       $(TD yes))
 *      $(TR $(TD $(LT)-1.0)    $(TD $(NAN))       $(TD yes))
 *  )
 */
real asin(real x) @safe pure nothrow @nogc
{
    return atan2(x, sqrt(1-x*x));
}

/// ditto
double asin(double x) @safe pure nothrow @nogc { return asin(cast(real) x); }

/// ditto
float asin(float x) @safe pure nothrow @nogc  { return asin(cast(real) x); }

@system unittest
{
    assert(equalsDigit(asin(0.5), PI / 6, useDigits));
}

/***************
 * Calculates the arc tangent of x,
 * returning a value ranging from -$(PI)/2 to $(PI)/2.
 *
 *      $(TABLE_SV
 *      $(TR $(TH x)                 $(TH atan(x))      $(TH invalid?))
 *      $(TR $(TD $(PLUSMN)0.0)      $(TD $(PLUSMN)0.0) $(TD no))
 *      $(TR $(TD $(PLUSMN)$(INFIN)) $(TD $(NAN))       $(TD yes))
 *  )
 */
real atan(real x) @safe pure nothrow @nogc
{
    version(InlineAsm_X86_Any_X87)
    {
        return atan2(x, 1.0L);
    }
    else
    {
        // Coefficients for atan(x)
        static immutable real[5] P = [
           -5.0894116899623603312185E1L,
           -9.9988763777265819915721E1L,
           -6.3976888655834347413154E1L,
           -1.4683508633175792446076E1L,
           -8.6863818178092187535440E-1L,
        ];
        static immutable real[6] Q = [
            1.5268235069887081006606E2L,
            3.9157570175111990631099E2L,
            3.6144079386152023162701E2L,
            1.4399096122250781605352E2L,
            2.2981886733594175366172E1L,
            1.0000000000000000000000E0L,
        ];

        // tan(PI/8)
        enum real TAN_PI_8 = 4.1421356237309504880169e-1L;
        // tan(3 * PI/8)
        enum real TAN3_PI_8 = 2.41421356237309504880169L;

        // Special cases.
        if (x == 0.0)
            return x;
        if (isInfinity(x))
            return copysign(PI_2, x);

        // Make argument positive but save the sign.
        bool sign = false;
        if (signbit(x))
        {
            sign = true;
            x = -x;
        }

        // Range reduction.
        real y;
        if (x > TAN3_PI_8)
        {
            y = PI_2;
            x = -(1.0 / x);
        }
        else if (x > TAN_PI_8)
        {
            y = PI_4;
            x = (x - 1.0)/(x + 1.0);
        }
        else
            y = 0.0;

        // Rational form in x^^2.
        const real z = x * x;
        y = y + (poly(z, P) / poly(z, Q)) * z * x + x;

        return (sign) ? -y : y;
    }
}

/// ditto
double atan(double x) @safe pure nothrow @nogc { return atan(cast(real) x); }

/// ditto
float atan(float x)  @safe pure nothrow @nogc { return atan(cast(real) x); }

@system unittest
{
    assert(equalsDigit(atan(std.math.sqrt(3.0)), PI / 3, useDigits));
}

/***************
 * Calculates the arc tangent of y / x,
 * returning a value ranging from -$(PI) to $(PI).
 *
 *      $(TABLE_SV
 *      $(TR $(TH y)                 $(TH x)            $(TH atan(y, x)))
 *      $(TR $(TD $(NAN))            $(TD anything)     $(TD $(NAN)) )
 *      $(TR $(TD anything)          $(TD $(NAN))       $(TD $(NAN)) )
 *      $(TR $(TD $(PLUSMN)0.0)      $(TD $(GT)0.0)     $(TD $(PLUSMN)0.0) )
 *      $(TR $(TD $(PLUSMN)0.0)      $(TD +0.0)         $(TD $(PLUSMN)0.0) )
 *      $(TR $(TD $(PLUSMN)0.0)      $(TD $(LT)0.0)     $(TD $(PLUSMN)$(PI)))
 *      $(TR $(TD $(PLUSMN)0.0)      $(TD -0.0)         $(TD $(PLUSMN)$(PI)))
 *      $(TR $(TD $(GT)0.0)          $(TD $(PLUSMN)0.0) $(TD $(PI)/2) )
 *      $(TR $(TD $(LT)0.0)          $(TD $(PLUSMN)0.0) $(TD -$(PI)/2) )
 *      $(TR $(TD $(GT)0.0)          $(TD $(INFIN))     $(TD $(PLUSMN)0.0) )
 *      $(TR $(TD $(PLUSMN)$(INFIN)) $(TD anything)     $(TD $(PLUSMN)$(PI)/2))
 *      $(TR $(TD $(GT)0.0)          $(TD -$(INFIN))    $(TD $(PLUSMN)$(PI)) )
 *      $(TR $(TD $(PLUSMN)$(INFIN)) $(TD $(INFIN))     $(TD $(PLUSMN)$(PI)/4))
 *      $(TR $(TD $(PLUSMN)$(INFIN)) $(TD -$(INFIN))    $(TD $(PLUSMN)3$(PI)/4))
 *      )
 */
real atan2(real y, real x) @trusted pure nothrow @nogc
{
    version(InlineAsm_X86_Any_X87)
    {
        version (Win64)
        {
            asm pure nothrow @nogc {
                naked;
                fld real ptr [RDX]; // y
                fld real ptr [RCX]; // x
                fpatan;
                ret;
            }
        }
        else
        {
            asm pure nothrow @nogc {
                fld y;
                fld x;
                fpatan;
            }
        }
    }
    else
    {
        // Special cases.
        if (isNaN(x) || isNaN(y))
            return real.nan;
        if (y == 0.0)
        {
            if (x >= 0 && !signbit(x))
                return copysign(0, y);
            else
                return copysign(PI, y);
        }
        if (x == 0.0)
            return copysign(PI_2, y);
        if (isInfinity(x))
        {
            if (signbit(x))
            {
                if (isInfinity(y))
                    return copysign(3*PI_4, y);
                else
                    return copysign(PI, y);
            }
            else
            {
                if (isInfinity(y))
                    return copysign(PI_4, y);
                else
                    return copysign(0.0, y);
            }
        }
        if (isInfinity(y))
            return copysign(PI_2, y);

        // Call atan and determine the quadrant.
        real z = atan(y / x);

        if (signbit(x))
        {
            if (signbit(y))
                z = z - PI;
            else
                z = z + PI;
        }

        if (z == 0.0)
            return copysign(z, y);

        return z;
    }
}

/// ditto
double atan2(double y, double x) @safe pure nothrow @nogc
{
    return atan2(cast(real) y, cast(real) x);
}

/// ditto
float atan2(float y, float x) @safe pure nothrow @nogc
{
    return atan2(cast(real) y, cast(real) x);
}

@system unittest
{
    assert(equalsDigit(atan2(1.0L, std.math.sqrt(3.0L)), PI / 6, useDigits));
}

/***********************************
 * Calculates the hyperbolic cosine of x.
 *
 *      $(TABLE_SV
 *      $(TR $(TH x)                 $(TH cosh(x))      $(TH invalid?))
 *      $(TR $(TD $(PLUSMN)$(INFIN)) $(TD $(PLUSMN)0.0) $(TD no) )
 *      )
 */
real cosh(real x) @safe pure nothrow @nogc
{
    //  cosh = (exp(x)+exp(-x))/2.
    // The naive implementation works correctly.
    const real y = exp(x);
    return (y + 1.0/y) * 0.5;
}

/// ditto
double cosh(double x) @safe pure nothrow @nogc { return cosh(cast(real) x); }

/// ditto
float cosh(float x) @safe pure nothrow @nogc  { return cosh(cast(real) x); }

@system unittest
{
    assert(equalsDigit(cosh(1.0), (E + 1.0 / E) / 2, useDigits));
}

/***********************************
 * Calculates the hyperbolic sine of x.
 *
 *      $(TABLE_SV
 *      $(TR $(TH x)                 $(TH sinh(x))           $(TH invalid?))
 *      $(TR $(TD $(PLUSMN)0.0)      $(TD $(PLUSMN)0.0)      $(TD no))
 *      $(TR $(TD $(PLUSMN)$(INFIN)) $(TD $(PLUSMN)$(INFIN)) $(TD no))
 *      )
 */
real sinh(real x) @safe pure nothrow @nogc
{
    //  sinh(x) =  (exp(x)-exp(-x))/2;
    // Very large arguments could cause an overflow, but
    // the maximum value of x for which exp(x) + exp(-x)) != exp(x)
    // is x = 0.5 * (real.mant_dig) * LN2. // = 22.1807 for real80.
    if (fabs(x) > real.mant_dig * LN2)
    {
        return copysign(0.5 * exp(fabs(x)), x);
    }

    const real y = expm1(x);
    return 0.5 * y / (y+1) * (y+2);
}

/// ditto
double sinh(double x) @safe pure nothrow @nogc { return sinh(cast(real) x); }

/// ditto
float sinh(float x) @safe pure nothrow @nogc  { return sinh(cast(real) x); }

@system unittest
{
    assert(equalsDigit(sinh(1.0), (E - 1.0 / E) / 2, useDigits));
}

/***********************************
 * Calculates the hyperbolic tangent of x.
 *
 *      $(TABLE_SV
 *      $(TR $(TH x)                 $(TH tanh(x))      $(TH invalid?))
 *      $(TR $(TD $(PLUSMN)0.0)      $(TD $(PLUSMN)0.0) $(TD no) )
 *      $(TR $(TD $(PLUSMN)$(INFIN)) $(TD $(PLUSMN)1.0) $(TD no))
 *      )
 */
real tanh(real x) @safe pure nothrow @nogc
{
    //  tanh(x) = (exp(x) - exp(-x))/(exp(x)+exp(-x))
    if (fabs(x) > real.mant_dig * LN2)
    {
        return copysign(1, x);
    }

    const real y = expm1(2*x);
    return y / (y + 2);
}

/// ditto
double tanh(double x) @safe pure nothrow @nogc { return tanh(cast(real) x); }

/// ditto
float tanh(float x) @safe pure nothrow @nogc { return tanh(cast(real) x); }

@system unittest
{
    assert(equalsDigit(tanh(1.0), sinh(1.0) / cosh(1.0), 15));
}

package:

/* Returns cosh(x) + I * sinh(x)
 * Only one call to exp() is performed.
 */
creal coshisinh(real x) @safe pure nothrow @nogc
{
    // See comments for cosh, sinh.
    if (fabs(x) > real.mant_dig * LN2)
    {
        const real y = exp(fabs(x));
        return y * 0.5 + 0.5i * copysign(y, x);
    }
    else
    {
        const real y = expm1(x);
        return (y + 1.0 + 1.0/(y + 1.0)) * 0.5 + 0.5i * y / (y+1) * (y+2);
    }
}

@safe pure nothrow @nogc unittest
{
    creal c = coshisinh(3.0L);
    assert(c.re == cosh(3.0L));
    assert(c.im == sinh(3.0L));
}

public:

/***********************************
 * Calculates the inverse hyperbolic cosine of x.
 *
 *  Mathematically, acosh(x) = log(x + sqrt( x*x - 1))
 *
 * $(TABLE_DOMRG
 *  $(DOMAIN 1..$(INFIN))
 *  $(RANGE  1 .. log(real.max), $(INFIN)) )
 *      $(TABLE_SV
 *    $(SVH  x,     acosh(x) )
 *    $(SV  $(NAN), $(NAN) )
 *    $(SV  $(LT)1,     $(NAN) )
 *    $(SV  1,      0       )
 *    $(SV  +$(INFIN),+$(INFIN))
 *  )
 */
real acosh(real x) @safe pure nothrow @nogc
{
    if (x > 1/real.epsilon)
        return LN2 + log(x);
    else
        return log(x + sqrt(x*x - 1));
}

/// ditto
double acosh(double x) @safe pure nothrow @nogc { return acosh(cast(real) x); }

/// ditto
float acosh(float x) @safe pure nothrow @nogc  { return acosh(cast(real) x); }


@system unittest
{
    assert(isNaN(acosh(0.9)));
    assert(isNaN(acosh(real.nan)));
    assert(acosh(1.0)==0.0);
    assert(acosh(real.infinity) == real.infinity);
    assert(isNaN(acosh(0.5)));
    assert(equalsDigit(acosh(cosh(3.0)), 3, useDigits));
}

/***********************************
 * Calculates the inverse hyperbolic sine of x.
 *
 *  Mathematically,
 *  ---------------
 *  asinh(x) =  log( x + sqrt( x*x + 1 )) // if x >= +0
 *  asinh(x) = -log(-x + sqrt( x*x + 1 )) // if x <= -0
 *  -------------
 *
 *    $(TABLE_SV
 *    $(SVH x,                asinh(x)       )
 *    $(SV  $(NAN),           $(NAN)         )
 *    $(SV  $(PLUSMN)0,       $(PLUSMN)0      )
 *    $(SV  $(PLUSMN)$(INFIN),$(PLUSMN)$(INFIN))
 *    )
 */
real asinh(real x) @safe pure nothrow @nogc
{
    return (fabs(x) > 1 / real.epsilon)
       // beyond this point, x*x + 1 == x*x
       ?  copysign(LN2 + log(fabs(x)), x)
       // sqrt(x*x + 1) ==  1 + x * x / ( 1 + sqrt(x*x + 1) )
       : copysign(log1p(fabs(x) + x*x / (1 + sqrt(x*x + 1)) ), x);
}

/// ditto
double asinh(double x) @safe pure nothrow @nogc { return asinh(cast(real) x); }

/// ditto
float asinh(float x) @safe pure nothrow @nogc { return asinh(cast(real) x); }

@system  unittest
{
    assert(isIdentical(asinh(0.0), 0.0));
    assert(isIdentical(asinh(-0.0), -0.0));
    assert(asinh(real.infinity) == real.infinity);
    assert(asinh(-real.infinity) == -real.infinity);
    assert(isNaN(asinh(real.nan)));
    assert(equalsDigit(asinh(sinh(3.0)), 3, useDigits));
}

/***********************************
 * Calculates the inverse hyperbolic tangent of x,
 * returning a value from ranging from -1 to 1.
 *
 * Mathematically, atanh(x) = log( (1+x)/(1-x) ) / 2
 *
 *
 * $(TABLE_DOMRG
 *  $(DOMAIN -$(INFIN)..$(INFIN))
 *  $(RANGE  -1 .. 1) )
 * $(TABLE_SV
 *    $(SVH  x,     acosh(x) )
 *    $(SV  $(NAN), $(NAN) )
 *    $(SV  $(PLUSMN)0, $(PLUSMN)0)
 *    $(SV  -$(INFIN), -0)
 * )
 */
real atanh(real x) @safe pure nothrow @nogc
{
    // log( (1+x)/(1-x) ) == log ( 1 + (2*x)/(1-x) )
    return  0.5 * log1p( 2 * x / (1 - x) );
}

/// ditto
double atanh(double x) @safe pure nothrow @nogc { return atanh(cast(real) x); }

/// ditto
float atanh(float x) @safe pure nothrow @nogc { return atanh(cast(real) x); }


@system unittest
{
    assert(isIdentical(atanh(0.0), 0.0));
    assert(isIdentical(atanh(-0.0),-0.0));
    assert(isNaN(atanh(real.nan)));
    assert(isNaN(atanh(-real.infinity)));
    assert(atanh(0.0) == 0);
    assert(equalsDigit(atanh(tanh(0.5L)), 0.5, useDigits));
}

/*****************************************
 * Returns x rounded to a long value using the current rounding mode.
 * If the integer value of x is
 * greater than long.max, the result is
 * indeterminate.
 */
version(LDC)
    long rndtol(real x) @nogc @trusted pure nothrow { return core.stdc.math.llroundl(x); }
else
long rndtol(real x) @nogc @safe pure nothrow { pragma(inline, true); return core.math.rndtol(x); }

//FIXME
///ditto
long rndtol(double x) @safe pure nothrow @nogc { return rndtol(cast(real) x); }
//FIXME
///ditto
long rndtol(float x) @safe pure nothrow @nogc { return rndtol(cast(real) x); }

@safe unittest
{
    long function(real) prndtol = &rndtol;
    assert(prndtol != null);
}

/*****************************************
 * Returns x rounded to a long value using the FE_TONEAREST rounding mode.
 * If the integer value of x is
 * greater than long.max, the result is
 * indeterminate.
 */
extern (C) real rndtonl(real x);

/***************************************
 * Compute square root of x.
 *
 *      $(TABLE_SV
 *      $(TR $(TH x)         $(TH sqrt(x))   $(TH invalid?))
 *      $(TR $(TD -0.0)      $(TD -0.0)      $(TD no))
 *      $(TR $(TD $(LT)0.0)  $(TD $(NAN))    $(TD yes))
 *      $(TR $(TD +$(INFIN)) $(TD +$(INFIN)) $(TD no))
 *      )
 */
version(LDC)
{
    // http://llvm.org/docs/LangRef.html#llvm-sqrt-intrinsic
    // sqrt(x) when x is less than zero is undefined
    real   sqrt(real   x) @safe pure nothrow @nogc { return x < 0 ? real.nan : llvm_sqrt(x); }
    ///ditto
    double sqrt(double x) @safe pure nothrow @nogc { return x < 0 ? double.nan : llvm_sqrt(x); }
    ///ditto
    float  sqrt(float  x) @safe pure nothrow @nogc { return x < 0 ? float.nan : llvm_sqrt(x); }
}
else
{

float sqrt(float x) @nogc @safe pure nothrow { pragma(inline, true); return core.math.sqrt(x); }

/// ditto
double sqrt(double x) @nogc @safe pure nothrow { pragma(inline, true); return core.math.sqrt(x); }

/// ditto
real sqrt(real x) @nogc @safe pure nothrow { pragma(inline, true); return core.math.sqrt(x); }

}

@safe pure nothrow @nogc unittest
{
    //ctfe
    enum ZX80 = sqrt(7.0f);
    enum ZX81 = sqrt(7.0);
    enum ZX82 = sqrt(7.0L);

    assert(isNaN(sqrt(-1.0f)));
    assert(isNaN(sqrt(-1.0)));
    assert(isNaN(sqrt(-1.0L)));
}

@safe unittest
{
    float function(float) psqrtf = &sqrt;
    assert(psqrtf != null);
    double function(double) psqrtd = &sqrt;
    assert(psqrtd != null);
    real function(real) psqrtr = &sqrt;
    assert(psqrtr != null);
}

creal sqrt(creal z) @nogc @safe pure nothrow
{
    creal c;
    real x,y,w,r;

    if (z == 0)
    {
        c = 0 + 0i;
    }
    else
    {
        const real z_re = z.re;
        const real z_im = z.im;

        x = fabs(z_re);
        y = fabs(z_im);
        if (x >= y)
        {
            r = y / x;
            w = sqrt(x) * sqrt(0.5 * (1 + sqrt(1 + r * r)));
        }
        else
        {
            r = x / y;
            w = sqrt(y) * sqrt(0.5 * (r + sqrt(1 + r * r)));
        }

        if (z_re >= 0)
        {
            c = w + (z_im / (w + w)) * 1.0i;
        }
        else
        {
            if (z_im < 0)
                w = -w;
            c = z_im / (w + w) + w * 1.0i;
        }
    }
    return c;
}

/**
 * Calculates e$(SUPERSCRIPT x).
 *
 *  $(TABLE_SV
 *    $(TR $(TH x)             $(TH e$(SUPERSCRIPT x)) )
 *    $(TR $(TD +$(INFIN))     $(TD +$(INFIN)) )
 *    $(TR $(TD -$(INFIN))     $(TD +0.0)      )
 *    $(TR $(TD $(NAN))        $(TD $(NAN))    )
 *  )
 */
version(none)
{   // FIXME: Use of this LLVM intrinsic causes a unit test failure
    real   exp(real   x) @safe pure nothrow @nogc { return llvm_exp(x); }
    ///ditto
    double exp(double x) @safe pure nothrow @nogc { return llvm_exp(x); }
    ///ditto
    float  exp(float  x) @safe pure nothrow @nogc { return llvm_exp(x); }
}
else
{

real exp(real x) @trusted pure nothrow @nogc
{
    version(InlineAsm_X86_X87)
    {
        //  e^^x = 2^^(LOG2E*x)
        // (This is valid because the overflow & underflow limits for exp
        // and exp2 are so similar).
        return exp2(LOG2E*x);
    }
    else version(InlineAsm_X86_64_X87)
    {
        //  e^^x = 2^^(LOG2E*x)
        // (This is valid because the overflow & underflow limits for exp
        // and exp2 are so similar).
        return exp2(LOG2E*x);
    }
    else
    {
        alias F = floatTraits!real;
        static if (F.realFormat == RealFormat.ieeeDouble)
        {
            // Coefficients for exp(x)
            static immutable real[3] P = [
                9.99999999999999999910E-1L,
                3.02994407707441961300E-2L,
                1.26177193074810590878E-4L,
            ];
            static immutable real[4] Q = [
                2.00000000000000000009E0L,
                2.27265548208155028766E-1L,
                2.52448340349684104192E-3L,
                3.00198505138664455042E-6L,
            ];

            // C1 + C2 = LN2.
            enum real C1 = 6.93145751953125E-1;
            enum real C2 = 1.42860682030941723212E-6;

            // Overflow and Underflow limits.
            enum real OF =  7.09782712893383996732E2;  // ln((1-2^-53) * 2^1024)
            enum real UF = -7.451332191019412076235E2; // ln(2^-1075)
        }
        else static if (F.realFormat == RealFormat.ieeeExtended)
        {
            // Coefficients for exp(x)
            static immutable real[3] P = [
                9.9999999999999999991025E-1L,
                3.0299440770744196129956E-2L,
                1.2617719307481059087798E-4L,
            ];
            static immutable real[4] Q = [
                2.0000000000000000000897E0L,
                2.2726554820815502876593E-1L,
                2.5244834034968410419224E-3L,
                3.0019850513866445504159E-6L,
            ];

            // C1 + C2 = LN2.
            enum real C1 = 6.9314575195312500000000E-1L;
            enum real C2 = 1.4286068203094172321215E-6L;

            // Overflow and Underflow limits.
            enum real OF =  1.1356523406294143949492E4L;  // ln((1-2^-64) * 2^16384)
            enum real UF = -1.13994985314888605586758E4L; // ln(2^-16446)
        }
        else
            static assert(0, "Not implemented for this architecture");

        // Special cases. Raises an overflow or underflow flag accordingly,
        // except in the case for CTFE, where there are no hardware controls.
        if (isNaN(x))
            return x;
        if (x > OF)
        {
            if (__ctfe)
                return real.infinity;
            else
                return real.max * copysign(real.max, real.infinity);
        }
        if (x < UF)
        {
            if (__ctfe)
                return 0.0;
            else
                return real.min_normal * copysign(real.min_normal, 0.0);
        }

        // Express: e^^x = e^^g * 2^^n
        //   = e^^g * e^^(n * LOG2E)
        //   = e^^(g + n * LOG2E)
        int n = cast(int) floor(LOG2E * x + 0.5);
        x -= n * C1;
        x -= n * C2;

        // Rational approximation for exponential of the fractional part:
        //  e^^x = 1 + 2x P(x^^2) / (Q(x^^2) - P(x^^2))
        const real xx = x * x;
        const real px = x * poly(xx, P);
        x = px / (poly(xx, Q) - px);
        x = 1.0 + ldexp(x, 1);

        // Scale by power of 2.
        x = ldexp(x, n);

        return x;
    }
}

/// ditto
double exp(double x) @safe pure nothrow @nogc  { return exp(cast(real) x); }

/// ditto
float exp(float x)  @safe pure nothrow @nogc   { return exp(cast(real) x); }

}

@system unittest
{
    assert(equalsDigit(exp(3.0L), E * E * E, useDigits));
}

/**
 * Calculates the value of the natural logarithm base (e)
 * raised to the power of x, minus 1.
 *
 * For very small x, expm1(x) is more accurate
 * than exp(x)-1.
 *
 *  $(TABLE_SV
 *    $(TR $(TH x)             $(TH e$(SUPERSCRIPT x)-1)  )
 *    $(TR $(TD $(PLUSMN)0.0)  $(TD $(PLUSMN)0.0) )
 *    $(TR $(TD +$(INFIN))     $(TD +$(INFIN))    )
 *    $(TR $(TD -$(INFIN))     $(TD -1.0)         )
 *    $(TR $(TD $(NAN))        $(TD $(NAN))       )
 *  )
 */
real expm1(real x) @trusted pure nothrow @nogc
{
    version(InlineAsm_X86_X87)
    {
        enum PARAMSIZE = (real.sizeof+3)&(0xFFFF_FFFC); // always a multiple of 4
        asm pure nothrow @nogc
        {
            /*  expm1() for x87 80-bit reals, IEEE754-2008 conformant.
             * Author: Don Clugston.
             *
             *    expm1(x) = 2^^(rndint(y))* 2^^(y-rndint(y)) - 1 where y = LN2*x.
             *    = 2rndy * 2ym1 + 2rndy - 1, where 2rndy = 2^^(rndint(y))
             *     and 2ym1 = (2^^(y-rndint(y))-1).
             *    If 2rndy  < 0.5*real.epsilon, result is -1.
             *    Implementation is otherwise the same as for exp2()
             */
            naked;
            fld real ptr [ESP+4] ; // x
            mov AX, [ESP+4+8]; // AX = exponent and sign
            sub ESP, 12+8; // Create scratch space on the stack
            // [ESP,ESP+2] = scratchint
            // [ESP+4..+6, +8..+10, +10] = scratchreal
            // set scratchreal mantissa = 1.0
            mov dword ptr [ESP+8], 0;
            mov dword ptr [ESP+8+4], 0x80000000;
            and AX, 0x7FFF; // drop sign bit
            cmp AX, 0x401D; // avoid InvalidException in fist
            jae L_extreme;
            fldl2e;
            fmulp ST(1), ST; // y = x*log2(e)
            fist dword ptr [ESP]; // scratchint = rndint(y)
            fisub dword ptr [ESP]; // y - rndint(y)
            // and now set scratchreal exponent
            mov EAX, [ESP];
            add EAX, 0x3fff;
            jle short L_largenegative;
            cmp EAX,0x8000;
            jge short L_largepositive;
            mov [ESP+8+8],AX;
            f2xm1; // 2ym1 = 2^^(y-rndint(y)) -1
            fld real ptr [ESP+8] ; // 2rndy = 2^^rndint(y)
            fmul ST(1), ST;  // ST=2rndy, ST(1)=2rndy*2ym1
            fld1;
            fsubp ST(1), ST; // ST = 2rndy-1, ST(1) = 2rndy * 2ym1 - 1
            faddp ST(1), ST; // ST = 2rndy * 2ym1 + 2rndy - 1
            add ESP,12+8;
            ret PARAMSIZE;

L_extreme:  // Extreme exponent. X is very large positive, very
            // large negative, infinity, or NaN.
            fxam;
            fstsw AX;
            test AX, 0x0400; // NaN_or_zero, but we already know x != 0
            jz L_was_nan;  // if x is NaN, returns x
            test AX, 0x0200;
            jnz L_largenegative;
L_largepositive:
            // Set scratchreal = real.max.
            // squaring it will create infinity, and set overflow flag.
            mov word  ptr [ESP+8+8], 0x7FFE;
            fstp ST(0);
            fld real ptr [ESP+8];  // load scratchreal
            fmul ST(0), ST;        // square it, to create havoc!
L_was_nan:
            add ESP,12+8;
            ret PARAMSIZE;
L_largenegative:
            fstp ST(0);
            fld1;
            fchs; // return -1. Underflow flag is not set.
            add ESP,12+8;
            ret PARAMSIZE;
        }
    }
    else version(InlineAsm_X86_64_X87)
    {
        asm pure nothrow @nogc
        {
            naked;
        }
        version (Win64)
        {
            asm pure nothrow @nogc
            {
                fld   real ptr [RCX];  // x
                mov   AX,[RCX+8];      // AX = exponent and sign
            }
        }
        else
        {
            asm pure nothrow @nogc
            {
                fld   real ptr [RSP+8];  // x
                mov   AX,[RSP+8+8];      // AX = exponent and sign
            }
        }
        asm pure nothrow @nogc
        {
            /*  expm1() for x87 80-bit reals, IEEE754-2008 conformant.
             * Author: Don Clugston.
             *
             *    expm1(x) = 2^(rndint(y))* 2^(y-rndint(y)) - 1 where y = LN2*x.
             *    = 2rndy * 2ym1 + 2rndy - 1, where 2rndy = 2^(rndint(y))
             *     and 2ym1 = (2^(y-rndint(y))-1).
             *    If 2rndy  < 0.5*real.epsilon, result is -1.
             *    Implementation is otherwise the same as for exp2()
             */
            sub RSP, 24;       // Create scratch space on the stack
            // [RSP,RSP+2] = scratchint
            // [RSP+4..+6, +8..+10, +10] = scratchreal
            // set scratchreal mantissa = 1.0
            mov dword ptr [RSP+8], 0;
            mov dword ptr [RSP+8+4], 0x80000000;
            and AX, 0x7FFF; // drop sign bit
            cmp AX, 0x401D; // avoid InvalidException in fist
            jae L_extreme;
            fldl2e;
            fmul ; // y = x*log2(e)
            fist dword ptr [RSP]; // scratchint = rndint(y)
            fisub dword ptr [RSP]; // y - rndint(y)
            // and now set scratchreal exponent
            mov EAX, [RSP];
            add EAX, 0x3fff;
            jle short L_largenegative;
            cmp EAX,0x8000;
            jge short L_largepositive;
            mov [RSP+8+8],AX;
            f2xm1; // 2^(y-rndint(y)) -1
            fld real ptr [RSP+8] ; // 2^rndint(y)
            fmul ST(1), ST;
            fld1;
            fsubp ST(1), ST;
            fadd;
            add RSP,24;
            ret;

L_extreme:  // Extreme exponent. X is very large positive, very
            // large negative, infinity, or NaN.
            fxam;
            fstsw AX;
            test AX, 0x0400; // NaN_or_zero, but we already know x != 0
            jz L_was_nan;  // if x is NaN, returns x
            test AX, 0x0200;
            jnz L_largenegative;
L_largepositive:
            // Set scratchreal = real.max.
            // squaring it will create infinity, and set overflow flag.
            mov word  ptr [RSP+8+8], 0x7FFE;
            fstp ST(0);
            fld real ptr [RSP+8];  // load scratchreal
            fmul ST(0), ST;        // square it, to create havoc!
L_was_nan:
            add RSP,24;
            ret;

L_largenegative:
            fstp ST(0);
            fld1;
            fchs; // return -1. Underflow flag is not set.
            add RSP,24;
            ret;
        }
    }
    else
    {
        // Coefficients for exp(x) - 1
        static immutable real[5] P = [
           -1.586135578666346600772998894928250240826E4L,
            2.642771505685952966904660652518429479531E3L,
           -3.423199068835684263987132888286791620673E2L,
            1.800826371455042224581246202420972737840E1L,
           -5.238523121205561042771939008061958820811E-1L,
        ];
        static immutable real[6] Q = [
           -9.516813471998079611319047060563358064497E4L,
            3.964866271411091674556850458227710004570E4L,
           -7.207678383830091850230366618190187434796E3L,
            7.206038318724600171970199625081491823079E2L,
           -4.002027679107076077238836622982900945173E1L,
            1.000000000000000000000000000000000000000E0L,
        ];

        // C1 + C2 = LN2.
        enum real C1 = 6.9314575195312500000000E-1L;
        enum real C2 = 1.4286068203094172321215E-6L;

        // Overflow and Underflow limits.
        enum real OF =  1.1356523406294143949492E4L;
        enum real UF = -4.5054566736396445112120088E1L;

        // Special cases. Raises an overflow flag, except in the case
        // for CTFE, where there are no hardware controls.
        if (x > OF)
        {
            if (__ctfe)
                return real.infinity;
            else
                return real.max * copysign(real.max, real.infinity);
        }
        if (x == 0.0)
            return x;
        if (x < UF)
            return -1.0;

        // Express x = LN2 (n + remainder), remainder not exceeding 1/2.
        int n = cast(int) floor(0.5 + x / LN2);
        x -= n * C1;
        x -= n * C2;

        // Rational approximation:
        //  exp(x) - 1 = x + 0.5 x^^2 + x^^3 P(x) / Q(x)
        real px = x * poly(x, P);
        real qx = poly(x, Q);
        const real xx = x * x;
        qx = x + (0.5 * xx + xx * px / qx);

        // We have qx = exp(remainder LN2) - 1, so:
        //  exp(x) - 1 = 2^^n (qx + 1) - 1 = 2^^n qx + 2^^n - 1.
        px = ldexp(1.0, n);
        x = px * qx + (px - 1.0);

        return x;
    }
}



/**
 * Calculates 2$(SUPERSCRIPT x).
 *
 *  $(TABLE_SV
 *    $(TR $(TH x)             $(TH exp2(x))   )
 *    $(TR $(TD +$(INFIN))     $(TD +$(INFIN)) )
 *    $(TR $(TD -$(INFIN))     $(TD +0.0)      )
 *    $(TR $(TD $(NAN))        $(TD $(NAN))    )
 *  )
 */
version(none)
{   // FIXME: Use of this LLVM intrinsic causes a unit test failure
    real   exp2(real   x) @safe pure nothrow @nogc { return llvm_exp2(x); }
    ///ditto
    double exp2(double x) @safe pure nothrow @nogc { return llvm_exp2(x); }
    ///ditto
    float  exp2(float  x) @safe pure nothrow @nogc { return llvm_exp2(x); }
}
else
{

real exp2(real x) @nogc @trusted pure nothrow
{
    version(InlineAsm_X86_X87)
    {
        enum PARAMSIZE = (real.sizeof+3)&(0xFFFF_FFFC); // always a multiple of 4

        asm pure nothrow @nogc
        {
            /*  exp2() for x87 80-bit reals, IEEE754-2008 conformant.
             * Author: Don Clugston.
             *
             * exp2(x) = 2^^(rndint(x))* 2^^(y-rndint(x))
             * The trick for high performance is to avoid the fscale(28cycles on core2),
             * frndint(19 cycles), leaving f2xm1(19 cycles) as the only slow instruction.
             *
             * We can do frndint by using fist. BUT we can't use it for huge numbers,
             * because it will set the Invalid Operation flag if overflow or NaN occurs.
             * Fortunately, whenever this happens the result would be zero or infinity.
             *
             * We can perform fscale by directly poking into the exponent. BUT this doesn't
             * work for the (very rare) cases where the result is subnormal. So we fall back
             * to the slow method in that case.
             */
            naked;
            fld real ptr [ESP+4] ; // x
            mov AX, [ESP+4+8]; // AX = exponent and sign
            sub ESP, 12+8; // Create scratch space on the stack
            // [ESP,ESP+2] = scratchint
            // [ESP+4..+6, +8..+10, +10] = scratchreal
            // set scratchreal mantissa = 1.0
            mov dword ptr [ESP+8], 0;
            mov dword ptr [ESP+8+4], 0x80000000;
            and AX, 0x7FFF; // drop sign bit
            cmp AX, 0x401D; // avoid InvalidException in fist
            jae L_extreme;
            fist dword ptr [ESP]; // scratchint = rndint(x)
            fisub dword ptr [ESP]; // x - rndint(x)
            // and now set scratchreal exponent
            mov EAX, [ESP];
            add EAX, 0x3fff;
            jle short L_subnormal;
            cmp EAX,0x8000;
            jge short L_overflow;
            mov [ESP+8+8],AX;
L_normal:
            f2xm1;
            fld1;
            faddp ST(1), ST; // 2^^(x-rndint(x))
            fld real ptr [ESP+8] ; // 2^^rndint(x)
            add ESP,12+8;
            fmulp ST(1), ST;
            ret PARAMSIZE;

L_subnormal:
            // Result will be subnormal.
            // In this rare case, the simple poking method doesn't work.
            // The speed doesn't matter, so use the slow fscale method.
            fild dword ptr [ESP];  // scratchint
            fld1;
            fscale;
            fstp real ptr [ESP+8]; // scratchreal = 2^^scratchint
            fstp ST(0);         // drop scratchint
            jmp L_normal;

L_extreme:  // Extreme exponent. X is very large positive, very
            // large negative, infinity, or NaN.
            fxam;
            fstsw AX;
            test AX, 0x0400; // NaN_or_zero, but we already know x != 0
            jz L_was_nan;  // if x is NaN, returns x
            // set scratchreal = real.min_normal
            // squaring it will return 0, setting underflow flag
            mov word  ptr [ESP+8+8], 1;
            test AX, 0x0200;
            jnz L_waslargenegative;
L_overflow:
            // Set scratchreal = real.max.
            // squaring it will create infinity, and set overflow flag.
            mov word  ptr [ESP+8+8], 0x7FFE;
L_waslargenegative:
            fstp ST(0);
            fld real ptr [ESP+8];  // load scratchreal
            fmul ST(0), ST;        // square it, to create havoc!
L_was_nan:
            add ESP,12+8;
            ret PARAMSIZE;
        }
    }
    else version(InlineAsm_X86_64_X87)
    {
        asm pure nothrow @nogc
        {
            naked;
        }
        version (Win64)
        {
            asm pure nothrow @nogc
            {
                fld   real ptr [RCX];  // x
                mov   AX,[RCX+8];      // AX = exponent and sign
            }
        }
        else
        {
            asm pure nothrow @nogc
            {
                fld   real ptr [RSP+8];  // x
                mov   AX,[RSP+8+8];      // AX = exponent and sign
            }
        }
        asm pure nothrow @nogc
        {
            /*  exp2() for x87 80-bit reals, IEEE754-2008 conformant.
             * Author: Don Clugston.
             *
             * exp2(x) = 2^(rndint(x))* 2^(y-rndint(x))
             * The trick for high performance is to avoid the fscale(28cycles on core2),
             * frndint(19 cycles), leaving f2xm1(19 cycles) as the only slow instruction.
             *
             * We can do frndint by using fist. BUT we can't use it for huge numbers,
             * because it will set the Invalid Operation flag is overflow or NaN occurs.
             * Fortunately, whenever this happens the result would be zero or infinity.
             *
             * We can perform fscale by directly poking into the exponent. BUT this doesn't
             * work for the (very rare) cases where the result is subnormal. So we fall back
             * to the slow method in that case.
             */
            sub RSP, 24; // Create scratch space on the stack
            // [RSP,RSP+2] = scratchint
            // [RSP+4..+6, +8..+10, +10] = scratchreal
            // set scratchreal mantissa = 1.0
            mov dword ptr [RSP+8], 0;
            mov dword ptr [RSP+8+4], 0x80000000;
            and AX, 0x7FFF; // drop sign bit
            cmp AX, 0x401D; // avoid InvalidException in fist
            jae L_extreme;
            fist dword ptr [RSP]; // scratchint = rndint(x)
            fisub dword ptr [RSP]; // x - rndint(x)
            // and now set scratchreal exponent
            mov EAX, [RSP];
            add EAX, 0x3fff;
            jle short L_subnormal;
            cmp EAX,0x8000;
            jge short L_overflow;
            mov [RSP+8+8],AX;
L_normal:
            f2xm1;
            fld1;
            fadd; // 2^(x-rndint(x))
            fld real ptr [RSP+8] ; // 2^rndint(x)
            add RSP,24;
            fmulp ST(1), ST;
            ret;

L_subnormal:
            // Result will be subnormal.
            // In this rare case, the simple poking method doesn't work.
            // The speed doesn't matter, so use the slow fscale method.
            fild dword ptr [RSP];  // scratchint
            fld1;
            fscale;
            fstp real ptr [RSP+8]; // scratchreal = 2^scratchint
            fstp ST(0);         // drop scratchint
            jmp L_normal;

L_extreme:  // Extreme exponent. X is very large positive, very
            // large negative, infinity, or NaN.
            fxam;
            fstsw AX;
            test AX, 0x0400; // NaN_or_zero, but we already know x != 0
            jz L_was_nan;  // if x is NaN, returns x
            // set scratchreal = real.min
            // squaring it will return 0, setting underflow flag
            mov word  ptr [RSP+8+8], 1;
            test AX, 0x0200;
            jnz L_waslargenegative;
L_overflow:
            // Set scratchreal = real.max.
            // squaring it will create infinity, and set overflow flag.
            mov word  ptr [RSP+8+8], 0x7FFE;
L_waslargenegative:
            fstp ST(0);
            fld real ptr [RSP+8];  // load scratchreal
            fmul ST(0), ST;        // square it, to create havoc!
L_was_nan:
            add RSP,24;
            ret;
        }
    }
    else
    {
        // Coefficients for exp2(x)
        static immutable real[3] P = [
            2.0803843631901852422887E6L,
            3.0286971917562792508623E4L,
            6.0614853552242266094567E1L,
        ];
        static immutable real[4] Q = [
            6.0027204078348487957118E6L,
            3.2772515434906797273099E5L,
            1.7492876999891839021063E3L,
            1.0000000000000000000000E0L,
        ];

        // Overflow and Underflow limits.
        enum real OF =  16_384.0L;
        enum real UF = -16_382.0L;

        // Special cases. Raises an overflow or underflow flag accordingly,
        // except in the case for CTFE, where there are no hardware controls.
        if (isNaN(x))
            return x;
        if (x > OF)
        {
            if (__ctfe)
                return real.infinity;
            else
                return real.max * copysign(real.max, real.infinity);
        }
        if (x < UF)
        {
            if (__ctfe)
                return 0.0;
            else
                return real.min_normal * copysign(real.min_normal, 0.0);
        }

        // Separate into integer and fractional parts.
        int n = cast(int) floor(x + 0.5);
        x -= n;

        // Rational approximation:
        //  exp2(x) = 1.0 + 2x P(x^^2) / (Q(x^^2) - P(x^^2))
        const real xx = x * x;
        const real px = x * poly(xx, P);
        x = px / (poly(xx, Q) - px);
        x = 1.0 + ldexp(x, 1);

        // Scale by power of 2.
        x = ldexp(x, n);

        return x;
    }
}

}

///
@safe unittest
{
    assert(feqrel(exp2(0.5L), SQRT2) >= real.mant_dig -1);
    assert(exp2(8.0L) == 256.0);
    assert(exp2(-9.0L)== 1.0L/512.0);
}

@safe unittest
{
    version(CRuntime_Microsoft) {} else // aexp2/exp2f/exp2l not implemented
    {
        assert( core.stdc.math.exp2f(0.0f) == 1 );
        assert( core.stdc.math.exp2 (0.0)  == 1 );
        assert( core.stdc.math.exp2l(0.0L) == 1 );
    }
}

@system unittest
{
    FloatingPointControl ctrl;
    if (FloatingPointControl.hasExceptionTraps)
        ctrl.disableExceptions(FloatingPointControl.allExceptions);
    ctrl.rounding = FloatingPointControl.roundToNearest;

    static if (real.mant_dig == 64) // 80-bit reals
    {
        static immutable real[2][] exptestpoints =
        [ //  x               exp(x)
            [ 1.0L,           E                            ],
            [ 0.5L,           0x1.a61298e1e069bc97p+0L     ],
            [ 3.0L,           E*E*E                        ],
            [ 0x1.1p+13L,     0x1.29aeffefc8ec645p+12557L  ], // near overflow
            [ 0x1.7p+13L,     real.infinity                ], // close overflow
            [ 0x1p+80L,       real.infinity                ], // far overflow
            [ real.infinity,  real.infinity                ],
            [-0x1.18p+13L,    0x1.5e4bf54b4806db9p-12927L  ], // near underflow
            [-0x1.625p+13L,   0x1.a6bd68a39d11f35cp-16358L ], // ditto
            [-0x1.62dafp+13L, 0x1.96c53d30277021dp-16383L  ], // near underflow - subnormal
            [-0x1.643p+13L,   0x1p-16444L                  ], // ditto
            [-0x1.645p+13L,   0                            ], // close underflow
            [-0x1p+30L,       0                            ], // far underflow
        ];
    }
    else static if (real.mant_dig == 53) // 64-bit reals
    {
        static immutable real[2][] exptestpoints =
        [ //  x,             exp(x)
            [ 1.0L,          E                        ],
            [ 0.5L,          0x1.a61298e1e069cp+0L    ],
            [ 3.0L,          E*E*E                    ],
            [ 0x1.6p+9L,     0x1.93bf4ec282efbp+1015L ], // near overflow
            [ 0x1.7p+9L,     real.infinity            ], // close overflow
            [ 0x1p+80L,      real.infinity            ], // far overflow
            [ real.infinity, real.infinity            ],
            [-0x1.6p+9L,     0x1.44a3824e5285fp-1016L ], // near underflow
            [-0x1.64p+9L,    0x0.06f84920bb2d4p-1022L ], // near underflow - subnormal
            [-0x1.743p+9L,   0x0.0000000000001p-1022L ], // ditto
            [-0x1.8p+9L,     0                        ], // close underflow
            [-0x1p30L,       0                        ], // far underflow
        ];
    }
    else
        static assert(0, "No exp() tests for real type!");

    const minEqualMantissaBits = real.mant_dig - 2;
    real x;
    IeeeFlags f;
    foreach (ref pair; exptestpoints)
    {
        resetIeeeFlags();
        x = exp(pair[0]);
        f = ieeeFlags;
        assert(feqrel(x, pair[1]) >= minEqualMantissaBits);

        version (IeeeFlagsSupport)
        {
          // LDC specific: only test over-/underflow bits if real is 80 bits;
          // neither the official non-asm D implementation nor the llvm.exp.f64
          // intrinsic on Win64 (and probably other targets) set these bits
          version (LDC) static if (real.mant_dig == 64)
          {
            // Check the overflow bit
            if (x == real.infinity)
            {
                // don't care about the overflow bit if input was inf
                // (e.g., the LLVM intrinsic doesn't set it on Linux x86_64)
                assert(pair[0] == real.infinity || f.overflow);
            }
            else
                assert(!f.overflow);
            // Check the underflow bit
            assert(f.underflow == (fabs(x) < real.min_normal));
          }
            // Invalid and div by zero shouldn't be affected.
            assert(!f.invalid);
            assert(!f.divByZero);
        }
    }
    // Ideally, exp(0) would not set the inexact flag.
    // Unfortunately, fldl2e sets it!
    // So it's not realistic to avoid setting it.
    assert(exp(0.0L) == 1.0);

    // NaN propagation. Doesn't set flags, bcos was already NaN.
    resetIeeeFlags();
    x = exp(real.nan);
    f = ieeeFlags;
    assert(isIdentical(abs(x), real.nan));
    assert(f.flags == 0);

    resetIeeeFlags();
    x = exp(-real.nan);
    f = ieeeFlags;
    assert(isIdentical(abs(x), real.nan));
    assert(f.flags == 0);

    x = exp(NaN(0x123));
    assert(isIdentical(x, NaN(0x123)));

    // High resolution test
    assert(exp(0.5L) == 0x1.A612_98E1_E069_BC97_2DFE_FAB6D_33Fp+0L);
}


/**
 * Calculate cos(y) + i sin(y).
 *
 * On many CPUs (such as x86), this is a very efficient operation;
 * almost twice as fast as calculating sin(y) and cos(y) separately,
 * and is the preferred method when both are required.
 */
creal expi(real y) @trusted pure nothrow @nogc
{
  version(LDC)
  {
    // LDC-specific: don't swap x87 registers for result
    version(none) // Was InlineAsm_X86_Any_X87 but this causes assertion failures
    {
        return __asm!creal("fsincos", "={st},={st(1)},{st}", y);
    }
    else
    {
        return cos(y) + sin(y)*1i;
    }
  }
  else
  {
    version(InlineAsm_X86_Any_X87)
    {
        version (Win64)
        {
            asm pure nothrow @nogc
            {
                naked;
                fld     real ptr [ECX];
                fsincos;
                fxch    ST(1), ST(0);
                ret;
            }
        }
        else
        {
            asm pure nothrow @nogc
            {
                fld y;
                fsincos;
                fxch ST(1), ST(0);
            }
        }
    }
    else
    {
        return cos(y) + sin(y)*1i;
    }
  }
}

///
@safe pure nothrow @nogc unittest
{
    assert(expi(1.3e5L) == cos(1.3e5L) + sin(1.3e5L) * 1i);
    assert(expi(0.0L) == 1L + 0.0Li);
}

/*********************************************************************
 * Separate floating point value into significand and exponent.
 *
 * Returns:
 *      Calculate and return $(I x) and $(I exp) such that
 *      value =$(I x)*2$(SUPERSCRIPT exp) and
 *      .5 $(LT)= |$(I x)| $(LT) 1.0
 *
 *      $(I x) has same sign as value.
 *
 *      $(TABLE_SV
 *      $(TR $(TH value)           $(TH returns)         $(TH exp))
 *      $(TR $(TD $(PLUSMN)0.0)    $(TD $(PLUSMN)0.0)    $(TD 0))
 *      $(TR $(TD +$(INFIN))       $(TD +$(INFIN))       $(TD int.max))
 *      $(TR $(TD -$(INFIN))       $(TD -$(INFIN))       $(TD int.min))
 *      $(TR $(TD $(PLUSMN)$(NAN)) $(TD $(PLUSMN)$(NAN)) $(TD int.min))
 *      )
 */
T frexp(T)(const T value, out int exp) @trusted pure nothrow @nogc
if (isFloatingPoint!T)
{
    Unqual!T vf = value;
    ushort* vu = cast(ushort*)&vf;
    static if (is(Unqual!T == float))
        int* vi = cast(int*)&vf;
    else
        long* vl = cast(long*)&vf;
    int ex;
    alias F = floatTraits!T;

    ex = vu[F.EXPPOS_SHORT] & F.EXPMASK;
    static if (F.realFormat == RealFormat.ieeeExtended)
    {
        if (ex)
        {   // If exponent is non-zero
            if (ex == F.EXPMASK) // infinity or NaN
            {
                if (*vl &  0x7FFF_FFFF_FFFF_FFFF)  // NaN
                {
                    *vl |= 0xC000_0000_0000_0000;  // convert NaNS to NaNQ
                    exp = int.min;
                }
                else if (vu[F.EXPPOS_SHORT] & 0x8000)   // negative infinity
                    exp = int.min;
                else   // positive infinity
                    exp = int.max;

            }
            else
            {
                exp = ex - F.EXPBIAS;
                vu[F.EXPPOS_SHORT] = (0x8000 & vu[F.EXPPOS_SHORT]) | 0x3FFE;
            }
        }
        else if (!*vl)
        {
            // vf is +-0.0
            exp = 0;
        }
        else
        {
            // subnormal

            vf *= F.RECIP_EPSILON;
            ex = vu[F.EXPPOS_SHORT] & F.EXPMASK;
            exp = ex - F.EXPBIAS - T.mant_dig + 1;
            vu[F.EXPPOS_SHORT] = (~F.EXPMASK & vu[F.EXPPOS_SHORT]) | 0x3FFE;
        }
        return vf;
    }
    else static if (F.realFormat == RealFormat.ieeeQuadruple)
    {
        if (ex)     // If exponent is non-zero
        {
            if (ex == F.EXPMASK)
            {   // infinity or NaN
                if (vl[MANTISSA_LSB] |
                    ( vl[MANTISSA_MSB] & 0x0000_FFFF_FFFF_FFFF))  // NaN
                {
                    // convert NaNS to NaNQ
                    vl[MANTISSA_MSB] |= 0x0000_8000_0000_0000;
                    exp = int.min;
                }
                else if (vu[F.EXPPOS_SHORT] & 0x8000)   // negative infinity
                    exp = int.min;
                else   // positive infinity
                    exp = int.max;

            }
            else
            {
                exp = ex - F.EXPBIAS;
                vu[F.EXPPOS_SHORT] =
                    cast(ushort)((0x8000 & vu[F.EXPPOS_SHORT]) | 0x3FFE);
            }
        }
        else if ((vl[MANTISSA_LSB]
                       |(vl[MANTISSA_MSB] & 0x0000_FFFF_FFFF_FFFF)) == 0)
        {
            // vf is +-0.0
            exp = 0;
        }
        else
        {
            // subnormal
            vf *= F.RECIP_EPSILON;
            ex = vu[F.EXPPOS_SHORT] & F.EXPMASK;
            exp = ex - F.EXPBIAS - T.mant_dig + 1;
            vu[F.EXPPOS_SHORT] =
                cast(ushort)((~F.EXPMASK & vu[F.EXPPOS_SHORT]) | 0x3FFE);
        }
        return vf;
    }
    else static if (F.realFormat == RealFormat.ieeeDouble)
    {
        if (ex) // If exponent is non-zero
        {
            if (ex == F.EXPMASK)   // infinity or NaN
            {
                if (*vl == 0x7FF0_0000_0000_0000)  // positive infinity
                {
                    exp = int.max;
                }
                else if (*vl == 0xFFF0_0000_0000_0000) // negative infinity
                    exp = int.min;
                else
                { // NaN
                    *vl |= 0x0008_0000_0000_0000;  // convert NaNS to NaNQ
                    exp = int.min;
                }
            }
            else
            {
                exp = (ex - F.EXPBIAS) >> 4;
                vu[F.EXPPOS_SHORT] = cast(ushort)((0x800F & vu[F.EXPPOS_SHORT]) | 0x3FE0);
            }
        }
        else if (!(*vl & 0x7FFF_FFFF_FFFF_FFFF))
        {
            // vf is +-0.0
            exp = 0;
        }
        else
        {
            // subnormal
            vf *= F.RECIP_EPSILON;
            ex = vu[F.EXPPOS_SHORT] & F.EXPMASK;
            exp = ((ex - F.EXPBIAS) >> 4) - T.mant_dig + 1;
            vu[F.EXPPOS_SHORT] =
                cast(ushort)((~F.EXPMASK & vu[F.EXPPOS_SHORT]) | 0x3FE0);
        }
        return vf;
    }
    else static if (F.realFormat == RealFormat.ieeeSingle)
    {
        if (ex) // If exponent is non-zero
        {
            if (ex == F.EXPMASK)   // infinity or NaN
            {
                if (*vi == 0x7F80_0000)  // positive infinity
                {
                    exp = int.max;
                }
                else if (*vi == 0xFF80_0000) // negative infinity
                    exp = int.min;
                else
                { // NaN
                    *vi |= 0x0040_0000;  // convert NaNS to NaNQ
                    exp = int.min;
                }
            }
            else
            {
                exp = (ex - F.EXPBIAS) >> 7;
                vu[F.EXPPOS_SHORT] = cast(ushort)((0x807F & vu[F.EXPPOS_SHORT]) | 0x3F00);
            }
        }
        else if (!(*vi & 0x7FFF_FFFF))
        {
            // vf is +-0.0
            exp = 0;
        }
        else
        {
            // subnormal
            vf *= F.RECIP_EPSILON;
            ex = vu[F.EXPPOS_SHORT] & F.EXPMASK;
            exp = ((ex - F.EXPBIAS) >> 7) - T.mant_dig + 1;
            vu[F.EXPPOS_SHORT] =
                cast(ushort)((~F.EXPMASK & vu[F.EXPPOS_SHORT]) | 0x3F00);
        }
        return vf;
    }
    else // static if (F.realFormat == RealFormat.ibmExtended)
    {
        assert(0, "frexp not implemented");
    }
}

///
@system unittest
{
    int exp;
    real mantissa = frexp(123.456L, exp);

    // check if values are equal to 19 decimal digits of precision
    assert(equalsDigit(mantissa * pow(2.0L, cast(real) exp), 123.456L, 19));

    assert(frexp(-real.nan, exp) && exp == int.min);
    assert(frexp(real.nan, exp) && exp == int.min);
    assert(frexp(-real.infinity, exp) == -real.infinity && exp == int.min);
    assert(frexp(real.infinity, exp) == real.infinity && exp == int.max);
    assert(frexp(-0.0, exp) == -0.0 && exp == 0);
    assert(frexp(0.0, exp) == 0.0 && exp == 0);
}

@safe unittest
{
    import std.meta : AliasSeq;
    import std.typecons : tuple, Tuple;

    foreach (T; AliasSeq!(real, double, float))
    {
        Tuple!(T, T, int)[] vals =     // x,frexp,exp
            [
             tuple(T(0.0),  T( 0.0 ), 0),
             tuple(T(-0.0), T( -0.0), 0),
             tuple(T(1.0),  T( .5  ), 1),
             tuple(T(-1.0), T( -.5 ), 1),
             tuple(T(2.0),  T( .5  ), 2),
             tuple(T(float.min_normal/2.0f), T(.5), -126),
             tuple(T.infinity, T.infinity, int.max),
             tuple(-T.infinity, -T.infinity, int.min),
             tuple(T.nan, T.nan, int.min),
             tuple(-T.nan, -T.nan, int.min),

             // Phobos issue #16026:
             tuple(3 * (T.min_normal * T.epsilon), T( .75), (T.min_exp - T.mant_dig) + 2)
             ];

        foreach (elem; vals)
        {
            T x = elem[0];
            T e = elem[1];
            int exp = elem[2];
            int eptr;
            T v = frexp(x, eptr);
            assert(isIdentical(e, v));
            assert(exp == eptr);

        }

        static if (floatTraits!(T).realFormat == RealFormat.ieeeExtended)
        {
            static T[3][] extendedvals = [ // x,frexp,exp
                [0x1.a5f1c2eb3fe4efp+73L,    0x1.A5F1C2EB3FE4EFp-1L,     74],    // normal
                [0x1.fa01712e8f0471ap-1064L, 0x1.fa01712e8f0471ap-1L, -1063],
                [T.min_normal,      .5, -16381],
                [T.min_normal/2.0L, .5, -16382]    // subnormal
            ];
            foreach (elem; extendedvals)
            {
                T x = elem[0];
                T e = elem[1];
                int exp = cast(int) elem[2];
                int eptr;
                T v = frexp(x, eptr);
                assert(isIdentical(e, v));
                assert(exp == eptr);

            }
        }
    }
}

@safe unittest
{
    import std.meta : AliasSeq;
    void foo() {
        foreach (T; AliasSeq!(real, double, float))
        {
            int exp;
            const T a = 1;
            immutable T b = 2;
            auto c = frexp(a, exp);
            auto d = frexp(b, exp);
        }
    }
}

/******************************************
 * Extracts the exponent of x as a signed integral value.
 *
 * If x is not a special value, the result is the same as
 * $(D cast(int) logb(x)).
 *
 *      $(TABLE_SV
 *      $(TR $(TH x)                $(TH ilogb(x))     $(TH Range error?))
 *      $(TR $(TD 0)                 $(TD FP_ILOGB0)   $(TD yes))
 *      $(TR $(TD $(PLUSMN)$(INFIN)) $(TD int.max)     $(TD no))
 *      $(TR $(TD $(NAN))            $(TD FP_ILOGBNAN) $(TD no))
 *      )
 */
int ilogb(T)(const T x) @trusted pure nothrow @nogc
if (isFloatingPoint!T)
{
    import core.bitop : bsr;
    alias F = floatTraits!T;

    union floatBits
    {
        T rv;
        ushort[T.sizeof/2] vu;
        uint[T.sizeof/4] vui;
        static if (T.sizeof >= 8)
            ulong[T.sizeof/8] vul;
    }
    floatBits y = void;
    y.rv = x;

    int ex = y.vu[F.EXPPOS_SHORT] & F.EXPMASK;
    static if (F.realFormat == RealFormat.ieeeExtended)
    {
        if (ex)
        {
            // If exponent is non-zero
            if (ex == F.EXPMASK) // infinity or NaN
            {
                if (y.vul[0] &  0x7FFF_FFFF_FFFF_FFFF)  // NaN
                    return FP_ILOGBNAN;
                else // +-infinity
                    return int.max;
            }
            else
            {
                return ex - F.EXPBIAS - 1;
            }
        }
        else if (!y.vul[0])
        {
            // vf is +-0.0
            return FP_ILOGB0;
        }
        else
        {
            // subnormal
            return ex - F.EXPBIAS - T.mant_dig + 1 + bsr(y.vul[0]);
        }
    }
    else static if (F.realFormat == RealFormat.ieeeQuadruple)
    {
        if (ex)    // If exponent is non-zero
        {
            if (ex == F.EXPMASK)
            {
                // infinity or NaN
                if (y.vul[MANTISSA_LSB] | ( y.vul[MANTISSA_MSB] & 0x0000_FFFF_FFFF_FFFF))  // NaN
                    return FP_ILOGBNAN;
                else // +- infinity
                    return int.max;
            }
            else
            {
                return ex - F.EXPBIAS - 1;
            }
        }
        else if ((y.vul[MANTISSA_LSB] | (y.vul[MANTISSA_MSB] & 0x0000_FFFF_FFFF_FFFF)) == 0)
        {
            // vf is +-0.0
            return FP_ILOGB0;
        }
        else
        {
            // subnormal
            const ulong msb = y.vul[MANTISSA_MSB] & 0x0000_FFFF_FFFF_FFFF;
            const ulong lsb = y.vul[MANTISSA_LSB];
            if (msb)
                return ex - F.EXPBIAS - T.mant_dig + 1 + bsr(msb) + 64;
            else
                return ex - F.EXPBIAS - T.mant_dig + 1 + bsr(lsb);
        }
    }
    else static if (F.realFormat == RealFormat.ieeeDouble)
    {
        if (ex) // If exponent is non-zero
        {
            if (ex == F.EXPMASK)   // infinity or NaN
            {
                if ((y.vul[0] & 0x7FFF_FFFF_FFFF_FFFF) == 0x7FF0_0000_0000_0000)  // +- infinity
                    return int.max;
                else // NaN
                    return FP_ILOGBNAN;
            }
            else
            {
                return ((ex - F.EXPBIAS) >> 4) - 1;
            }
        }
        else if (!(y.vul[0] & 0x7FFF_FFFF_FFFF_FFFF))
        {
            // vf is +-0.0
            return FP_ILOGB0;
        }
        else
        {
            // subnormal
            enum MANTISSAMASK_64 = ((cast(ulong) F.MANTISSAMASK_INT) << 32) | 0xFFFF_FFFF;
            return ((ex - F.EXPBIAS) >> 4) - T.mant_dig + 1 + bsr(y.vul[0] & MANTISSAMASK_64);
        }
    }
    else static if (F.realFormat == RealFormat.ieeeSingle)
    {
        if (ex) // If exponent is non-zero
        {
            if (ex == F.EXPMASK)   // infinity or NaN
            {
                if ((y.vui[0] & 0x7FFF_FFFF) == 0x7F80_0000)  // +- infinity
                    return int.max;
                else // NaN
                    return FP_ILOGBNAN;
            }
            else
            {
                return ((ex - F.EXPBIAS) >> 7) - 1;
            }
        }
        else if (!(y.vui[0] & 0x7FFF_FFFF))
        {
            // vf is +-0.0
            return FP_ILOGB0;
        }
        else
        {
            // subnormal
            const uint mantissa = y.vui[0] & F.MANTISSAMASK_INT;
            return ((ex - F.EXPBIAS) >> 7) - T.mant_dig + 1 + bsr(mantissa);
        }
    }
    else // static if (F.realFormat == RealFormat.ibmExtended)
    {
        core.stdc.math.ilogbl(x);
    }
}
/// ditto
int ilogb(T)(const T x) @safe pure nothrow @nogc
if (isIntegral!T && isUnsigned!T)
{
    import core.bitop : bsr;
    if (x == 0)
        return FP_ILOGB0;
    else
    {
        static assert(T.sizeof <= ulong.sizeof, "integer size too large for the current ilogb implementation");
        return bsr(x);
    }
}
/// ditto
int ilogb(T)(const T x) @safe pure nothrow @nogc
if (isIntegral!T && isSigned!T)
{
    import std.traits : Unsigned;
    // Note: abs(x) can not be used because the return type is not Unsigned and
    //       the return value would be wrong for x == int.min
    Unsigned!T absx =  x >= 0 ? x : -x;
    return ilogb(absx);
}

alias FP_ILOGB0   = core.stdc.math.FP_ILOGB0;
alias FP_ILOGBNAN = core.stdc.math.FP_ILOGBNAN;

@system nothrow @nogc unittest
{
    import std.meta : AliasSeq;
    import std.typecons : Tuple;
    foreach (F; AliasSeq!(float, double, real))
    {
        alias T = Tuple!(F, int);
        T[13] vals =   // x, ilogb(x)
        [
            T(  F.nan     , FP_ILOGBNAN ),
            T( -F.nan     , FP_ILOGBNAN ),
            T(  F.infinity, int.max     ),
            T( -F.infinity, int.max     ),
            T(  0.0       , FP_ILOGB0   ),
            T( -0.0       , FP_ILOGB0   ),
            T(  2.0       , 1           ),
            T(  2.0001    , 1           ),
            T(  1.9999    , 0           ),
            T(  0.5       , -1          ),
            T(  123.123   , 6           ),
            T( -123.123   , 6           ),
            T(  0.123     , -4          ),
        ];

        foreach (elem; vals)
        {
            assert(ilogb(elem[0]) == elem[1]);
        }
    }

    // min_normal and subnormals
    assert(ilogb(-float.min_normal) == -126);
    assert(ilogb(nextUp(-float.min_normal)) == -127);
    assert(ilogb(nextUp(-float(0.0))) == -149);
    assert(ilogb(-double.min_normal) == -1022);
    assert(ilogb(nextUp(-double.min_normal)) == -1023);
    assert(ilogb(nextUp(-double(0.0))) == -1074);
    static if (floatTraits!(real).realFormat == RealFormat.ieeeExtended)
    {
        assert(ilogb(-real.min_normal) == -16382);
        assert(ilogb(nextUp(-real.min_normal)) == -16383);
        assert(ilogb(nextUp(-real(0.0))) == -16445);
    }
    else static if (floatTraits!(real).realFormat == RealFormat.ieeeDouble)
    {
        assert(ilogb(-real.min_normal) == -1022);
        assert(ilogb(nextUp(-real.min_normal)) == -1023);
        assert(ilogb(nextUp(-real(0.0))) == -1074);
    }

    // test integer types
    assert(ilogb(0) == FP_ILOGB0);
    assert(ilogb(int.max) == 30);
    assert(ilogb(int.min) == 31);
    assert(ilogb(uint.max) == 31);
    assert(ilogb(long.max) == 62);
    assert(ilogb(long.min) == 63);
    assert(ilogb(ulong.max) == 63);
}

/*******************************************
 * Compute n * 2$(SUPERSCRIPT exp)
 * References: frexp
 */

version(LDC)
    real ldexp(real n, int exp) @nogc @trusted pure nothrow { return core.stdc.math.ldexpl(n, exp); }
else
real ldexp(real n, int exp) @nogc @safe pure nothrow { pragma(inline, true); return core.math.ldexp(n, exp); }
//FIXME
///ditto
double ldexp(double n, int exp) @safe pure nothrow @nogc { return ldexp(cast(real) n, exp); }
//FIXME
///ditto
float ldexp(float n, int exp) @safe pure nothrow @nogc { return ldexp(cast(real) n, exp); }

///
@nogc @safe pure nothrow unittest
{
    import std.meta : AliasSeq;
    foreach (T; AliasSeq!(float, double, real))
    {
        T r;

        r = ldexp(3.0L, 3);
        assert(r == 24);

        r = ldexp(cast(T) 3.0, cast(int) 3);
        assert(r == 24);

        T n = 3.0;
        int exp = 3;
        r = ldexp(n, exp);
        assert(r == 24);
    }
}

@safe pure nothrow @nogc unittest
{
    static if (floatTraits!(real).realFormat == RealFormat.ieeeExtended)
    {
        assert(ldexp(1.0L, -16384) == 0x1p-16384L);
        assert(ldexp(1.0L, -16382) == 0x1p-16382L);
        int x;
        real n = frexp(0x1p-16384L, x);
        assert(n == 0.5L);
        assert(x==-16383);
        assert(ldexp(n, x)==0x1p-16384L);
    }
    else static if (floatTraits!(real).realFormat == RealFormat.ieeeDouble)
    {
        assert(ldexp(1.0L, -1024) == 0x1p-1024L);
        assert(ldexp(1.0L, -1022) == 0x1p-1022L);
        int x;
        real n = frexp(0x1p-1024L, x);
        assert(n == 0.5L);
        assert(x==-1023);
        assert(ldexp(n, x)==0x1p-1024L);
    }
    else static assert(false, "Floating point type real not supported");
}

/* workaround Issue 14718, float parsing depends on platform strtold
typed_allocator.d
@safe pure nothrow @nogc unittest
{
    assert(ldexp(1.0, -1024) == 0x1p-1024);
    assert(ldexp(1.0, -1022) == 0x1p-1022);
    int x;
    double n = frexp(0x1p-1024, x);
    assert(n == 0.5);
    assert(x==-1023);
    assert(ldexp(n, x)==0x1p-1024);
}

@safe pure nothrow @nogc unittest
{
    assert(ldexp(1.0f, -128) == 0x1p-128f);
    assert(ldexp(1.0f, -126) == 0x1p-126f);
    int x;
    float n = frexp(0x1p-128f, x);
    assert(n == 0.5f);
    assert(x==-127);
    assert(ldexp(n, x)==0x1p-128f);
}
*/

@system unittest
{
    static real[3][] vals =    // value,exp,ldexp
    [
    [    0,    0,    0],
    [    1,    0,    1],
    [    -1,    0,    -1],
    [    1,    1,    2],
    [    123,    10,    125952],
    [    real.max,    int.max,    real.infinity],
    [    real.max,    -int.max,    0],
    [    real.min_normal,    -int.max,    0],
    ];
    int i;

    for (i = 0; i < vals.length; i++)
    {
        real x = vals[i][0];
        int exp = cast(int) vals[i][1];
        real z = vals[i][2];
        real l = ldexp(x, exp);

        assert(equalsDigit(z, l, 7));
    }

    real function(real, int) pldexp = &ldexp;
    assert(pldexp != null);
}

/**************************************
 * Calculate the natural logarithm of x.
 *
 *    $(TABLE_SV
 *    $(TR $(TH x)            $(TH log(x))    $(TH divide by 0?) $(TH invalid?))
 *    $(TR $(TD $(PLUSMN)0.0) $(TD -$(INFIN)) $(TD yes)          $(TD no))
 *    $(TR $(TD $(LT)0.0)     $(TD $(NAN))    $(TD no)           $(TD yes))
 *    $(TR $(TD +$(INFIN))    $(TD +$(INFIN)) $(TD no)           $(TD no))
 *    )
 */
version(LDC)
{
    real   log(real   x) @safe pure nothrow @nogc { return llvm_log(x); }
    //double log(double x) @safe pure nothrow @nogc { return llvm_log(x); }
    //float  log(float  x) @safe pure nothrow @nogc { return llvm_log(x); }
}
else
{

real log(real x) @safe pure nothrow @nogc
{
    version (INLINE_YL2X)
        return core.math.yl2x(x, LN2);
    else
    {
        // Coefficients for log(1 + x)
        static immutable real[7] P = [
            2.0039553499201281259648E1L,
            5.7112963590585538103336E1L,
            6.0949667980987787057556E1L,
            2.9911919328553073277375E1L,
            6.5787325942061044846969E0L,
            4.9854102823193375972212E-1L,
            4.5270000862445199635215E-5L,
        ];
        static immutable real[7] Q = [
            6.0118660497603843919306E1L,
            2.1642788614495947685003E2L,
            3.0909872225312059774938E2L,
            2.2176239823732856465394E2L,
            8.3047565967967209469434E1L,
            1.5062909083469192043167E1L,
            1.0000000000000000000000E0L,
        ];

        // Coefficients for log(x)
        static immutable real[4] R = [
           -3.5717684488096787370998E1L,
            1.0777257190312272158094E1L,
           -7.1990767473014147232598E-1L,
            1.9757429581415468984296E-3L,
        ];
        static immutable real[4] S = [
           -4.2861221385716144629696E2L,
            1.9361891836232102174846E2L,
           -2.6201045551331104417768E1L,
            1.0000000000000000000000E0L,
        ];

        // C1 + C2 = LN2.
        enum real C1 = 6.9314575195312500000000E-1L;
        enum real C2 = 1.4286068203094172321215E-6L;

        // Special cases.
        if (isNaN(x))
            return x;
        if (isInfinity(x) && !signbit(x))
            return x;
        if (x == 0.0)
            return -real.infinity;
        if (x < 0.0)
            return real.nan;

        // Separate mantissa from exponent.
        // Note, frexp is used so that denormal numbers will be handled properly.
        real y, z;
        int exp;

        x = frexp(x, exp);

        // Logarithm using log(x) = z + z^^3 P(z) / Q(z),
        // where z = 2(x - 1)/(x + 1)
        if ((exp > 2) || (exp < -2))
        {
            if (x < SQRT1_2)
            {   // 2(2x - 1)/(2x + 1)
                exp -= 1;
                z = x - 0.5;
                y = 0.5 * z + 0.5;
            }
            else
            {   // 2(x - 1)/(x + 1)
                z = x - 0.5;
                z -= 0.5;
                y = 0.5 * x  + 0.5;
            }
            x = z / y;
            z = x * x;
            z = x * (z * poly(z, R) / poly(z, S));
            z += exp * C2;
            z += x;
            z += exp * C1;

            return z;
        }

        // Logarithm using log(1 + x) = x - .5x^^2 + x^^3 P(x) / Q(x)
        if (x < SQRT1_2)
        {   // 2x - 1
            exp -= 1;
            x = ldexp(x, 1) - 1.0;
        }
        else
        {
            x = x - 1.0;
        }
        z = x * x;
        y = x * (z * poly(x, P) / poly(x, Q));
        y += exp * C2;
        z = y - ldexp(z, -1);

        // Note, the sum of above terms does not exceed x/4,
        // so it contributes at most about 1/4 lsb to the error.
        z += x;
        z += exp * C1;

        return z;
    }
}

}

///
@safe pure nothrow @nogc unittest
{
    assert(log(E) == 1);
}

/**************************************
 * Calculate the base-10 logarithm of x.
 *
 *      $(TABLE_SV
 *      $(TR $(TH x)            $(TH log10(x))  $(TH divide by 0?) $(TH invalid?))
 *      $(TR $(TD $(PLUSMN)0.0) $(TD -$(INFIN)) $(TD yes)          $(TD no))
 *      $(TR $(TD $(LT)0.0)     $(TD $(NAN))    $(TD no)           $(TD yes))
 *      $(TR $(TD +$(INFIN))    $(TD +$(INFIN)) $(TD no)           $(TD no))
 *      )
 */
version(LDC)
{
    real   log10(real   x) @safe pure nothrow @nogc { return llvm_log10(x); }
    //double log10(double x) @safe pure nothrow @nogc { return llvm_log10(x); }
    //float  log10(float  x) @safe pure nothrow @nogc { return llvm_log10(x); }
}
else
{

real log10(real x) @safe pure nothrow @nogc
{
    version (INLINE_YL2X)
        return core.math.yl2x(x, LOG2);
    else
    {
        // Coefficients for log(1 + x)
        static immutable real[7] P = [
            2.0039553499201281259648E1L,
            5.7112963590585538103336E1L,
            6.0949667980987787057556E1L,
            2.9911919328553073277375E1L,
            6.5787325942061044846969E0L,
            4.9854102823193375972212E-1L,
            4.5270000862445199635215E-5L,
        ];
        static immutable real[7] Q = [
            6.0118660497603843919306E1L,
            2.1642788614495947685003E2L,
            3.0909872225312059774938E2L,
            2.2176239823732856465394E2L,
            8.3047565967967209469434E1L,
            1.5062909083469192043167E1L,
            1.0000000000000000000000E0L,
        ];

        // Coefficients for log(x)
        static immutable real[4] R = [
           -3.5717684488096787370998E1L,
            1.0777257190312272158094E1L,
           -7.1990767473014147232598E-1L,
            1.9757429581415468984296E-3L,
        ];
        static immutable real[4] S = [
           -4.2861221385716144629696E2L,
            1.9361891836232102174846E2L,
           -2.6201045551331104417768E1L,
            1.0000000000000000000000E0L,
        ];

        // log10(2) split into two parts.
        enum real L102A =  0.3125L;
        enum real L102B = -1.14700043360188047862611052755069732318101185E-2L;

        // log10(e) split into two parts.
        enum real L10EA =  0.5L;
        enum real L10EB = -6.570551809674817234887108108339491770560299E-2L;

        // Special cases are the same as for log.
        if (isNaN(x))
            return x;
        if (isInfinity(x) && !signbit(x))
            return x;
        if (x == 0.0)
            return -real.infinity;
        if (x < 0.0)
            return real.nan;

        // Separate mantissa from exponent.
        // Note, frexp is used so that denormal numbers will be handled properly.
        real y, z;
        int exp;

        x = frexp(x, exp);

        // Logarithm using log(x) = z + z^^3 P(z) / Q(z),
        // where z = 2(x - 1)/(x + 1)
        if ((exp > 2) || (exp < -2))
        {
            if (x < SQRT1_2)
            {   // 2(2x - 1)/(2x + 1)
                exp -= 1;
                z = x - 0.5;
                y = 0.5 * z + 0.5;
            }
            else
            {   // 2(x - 1)/(x + 1)
                z = x - 0.5;
                z -= 0.5;
                y = 0.5 * x  + 0.5;
            }
            x = z / y;
            z = x * x;
            y = x * (z * poly(z, R) / poly(z, S));
            goto Ldone;
        }

        // Logarithm using log(1 + x) = x - .5x^^2 + x^^3 P(x) / Q(x)
        if (x < SQRT1_2)
        {   // 2x - 1
            exp -= 1;
            x = ldexp(x, 1) - 1.0;
        }
        else
            x = x - 1.0;

        z = x * x;
        y = x * (z * poly(x, P) / poly(x, Q));
        y = y - ldexp(z, -1);

        // Multiply log of fraction by log10(e) and base 2 exponent by log10(2).
        // This sequence of operations is critical and it may be horribly
        // defeated by some compiler optimizers.
    Ldone:
        z = y * L10EB;
        z += x * L10EB;
        z += exp * L102B;
        z += y * L10EA;
        z += x * L10EA;
        z += exp * L102A;

        return z;
    }
}

}

///
@safe pure nothrow @nogc unittest
{
    assert(fabs(log10(1000) - 3) < .000001);
}

/******************************************
 *      Calculates the natural logarithm of 1 + x.
 *
 *      For very small x, log1p(x) will be more accurate than
 *      log(1 + x).
 *
 *  $(TABLE_SV
 *  $(TR $(TH x)            $(TH log1p(x))     $(TH divide by 0?) $(TH invalid?))
 *  $(TR $(TD $(PLUSMN)0.0) $(TD $(PLUSMN)0.0) $(TD no)           $(TD no))
 *  $(TR $(TD -1.0)         $(TD -$(INFIN))    $(TD yes)          $(TD no))
 *  $(TR $(TD $(LT)-1.0)    $(TD $(NAN))       $(TD no)           $(TD yes))
 *  $(TR $(TD +$(INFIN))    $(TD -$(INFIN))    $(TD no)           $(TD no))
 *  )
 */
real log1p(real x) @safe pure nothrow @nogc
{
    version(INLINE_YL2X)
    {
        // On x87, yl2xp1 is valid if and only if -0.5 <= lg(x) <= 0.5,
        //    ie if -0.29 <= x <= 0.414
        return (fabs(x) <= 0.25)  ? core.math.yl2xp1(x, LN2) : core.math.yl2x(x+1, LN2);
    }
    else
    {
        // Special cases.
        if (isNaN(x) || x == 0.0)
            return x;
        if (isInfinity(x) && !signbit(x))
            return x;
        if (x == -1.0)
            return -real.infinity;
        if (x < -1.0)
            return real.nan;

        return log(x + 1.0);
    }
}

/***************************************
 * Calculates the base-2 logarithm of x:
 * $(SUB log, 2)x
 *
 *  $(TABLE_SV
 *  $(TR $(TH x)            $(TH log2(x))   $(TH divide by 0?) $(TH invalid?))
 *  $(TR $(TD $(PLUSMN)0.0) $(TD -$(INFIN)) $(TD yes)          $(TD no) )
 *  $(TR $(TD $(LT)0.0)     $(TD $(NAN))    $(TD no)           $(TD yes) )
 *  $(TR $(TD +$(INFIN))    $(TD +$(INFIN)) $(TD no)           $(TD no) )
 *  )
 */
version(LDC)
{
    real   log2(real   x) @safe pure nothrow @nogc { return llvm_log2(x); }
    //double log2(double x) @safe pure nothrow @nogc { return llvm_log2(x); }
    //float  log2(float  x) @safe pure nothrow @nogc { return llvm_log2(x); }
}
else
{

real log2(real x) @safe pure nothrow @nogc
{
    version (INLINE_YL2X)
        return core.math.yl2x(x, 1);
    else
    {
        // Coefficients for log(1 + x)
        static immutable real[7] P = [
            2.0039553499201281259648E1L,
            5.7112963590585538103336E1L,
            6.0949667980987787057556E1L,
            2.9911919328553073277375E1L,
            6.5787325942061044846969E0L,
            4.9854102823193375972212E-1L,
            4.5270000862445199635215E-5L,
        ];
        static immutable real[7] Q = [
            6.0118660497603843919306E1L,
            2.1642788614495947685003E2L,
            3.0909872225312059774938E2L,
            2.2176239823732856465394E2L,
            8.3047565967967209469434E1L,
            1.5062909083469192043167E1L,
            1.0000000000000000000000E0L,
        ];

        // Coefficients for log(x)
        static immutable real[4] R = [
           -3.5717684488096787370998E1L,
            1.0777257190312272158094E1L,
           -7.1990767473014147232598E-1L,
            1.9757429581415468984296E-3L,
        ];
        static immutable real[4] S = [
           -4.2861221385716144629696E2L,
            1.9361891836232102174846E2L,
           -2.6201045551331104417768E1L,
            1.0000000000000000000000E0L,
        ];

        // Special cases are the same as for log.
        if (isNaN(x))
            return x;
        if (isInfinity(x) && !signbit(x))
            return x;
        if (x == 0.0)
            return -real.infinity;
        if (x < 0.0)
            return real.nan;

        // Separate mantissa from exponent.
        // Note, frexp is used so that denormal numbers will be handled properly.
        real y, z;
        int exp;

        x = frexp(x, exp);

        // Logarithm using log(x) = z + z^^3 P(z) / Q(z),
        // where z = 2(x - 1)/(x + 1)
        if ((exp > 2) || (exp < -2))
        {
            if (x < SQRT1_2)
            {   // 2(2x - 1)/(2x + 1)
                exp -= 1;
                z = x - 0.5;
                y = 0.5 * z + 0.5;
            }
            else
            {   // 2(x - 1)/(x + 1)
                z = x - 0.5;
                z -= 0.5;
                y = 0.5 * x  + 0.5;
            }
            x = z / y;
            z = x * x;
            y = x * (z * poly(z, R) / poly(z, S));
            goto Ldone;
        }

        // Logarithm using log(1 + x) = x - .5x^^2 + x^^3 P(x) / Q(x)
        if (x < SQRT1_2)
        {   // 2x - 1
            exp -= 1;
            x = ldexp(x, 1) - 1.0;
        }
        else
            x = x - 1.0;

        z = x * x;
        y = x * (z * poly(x, P) / poly(x, Q));
        y = y - ldexp(z, -1);

        // Multiply log of fraction by log10(e) and base 2 exponent by log10(2).
        // This sequence of operations is critical and it may be horribly
        // defeated by some compiler optimizers.
    Ldone:
        z = y * (LOG2E - 1.0);
        z += x * (LOG2E - 1.0);
        z += y;
        z += x;
        z += exp;

        return z;
    }
}

}

///
@system unittest
{
    // check if values are equal to 19 decimal digits of precision
    assert(equalsDigit(log2(1024.0L), 10, 19));
}

/*****************************************
 * Extracts the exponent of x as a signed integral value.
 *
 * If x is subnormal, it is treated as if it were normalized.
 * For a positive, finite x:
 *
 * 1 $(LT)= $(I x) * FLT_RADIX$(SUPERSCRIPT -logb(x)) $(LT) FLT_RADIX
 *
 *      $(TABLE_SV
 *      $(TR $(TH x)                 $(TH logb(x))   $(TH divide by 0?) )
 *      $(TR $(TD $(PLUSMN)$(INFIN)) $(TD +$(INFIN)) $(TD no))
 *      $(TR $(TD $(PLUSMN)0.0)      $(TD -$(INFIN)) $(TD yes) )
 *      )
 */
real logb(real x) @trusted nothrow @nogc
{
    version (Win64_DMD_InlineAsm_X87)
    {
        asm pure nothrow @nogc
        {
            naked                       ;
            fld     real ptr [RCX]      ;
            fxtract                     ;
            fstp    ST(0)               ;
            ret                         ;
        }
    }
    else version (CRuntime_Microsoft)
    {
        asm pure nothrow @nogc
        {
            fld     x                   ;
            fxtract                     ;
            fstp    ST(0)               ;
        }
    }
    else
        return core.stdc.math.logbl(x);
}

/************************************
 * Calculates the remainder from the calculation x/y.
 * Returns:
 * The value of x - i * y, where i is the number of times that y can
 * be completely subtracted from x. The result has the same sign as x.
 *
 * $(TABLE_SV
 *  $(TR $(TH x)              $(TH y)             $(TH fmod(x, y))   $(TH invalid?))
 *  $(TR $(TD $(PLUSMN)0.0)   $(TD not 0.0)       $(TD $(PLUSMN)0.0) $(TD no))
 *  $(TR $(TD $(PLUSMNINF))   $(TD anything)      $(TD $(NAN))       $(TD yes))
 *  $(TR $(TD anything)       $(TD $(PLUSMN)0.0)  $(TD $(NAN))       $(TD yes))
 *  $(TR $(TD !=$(PLUSMNINF)) $(TD $(PLUSMNINF))  $(TD x)            $(TD no))
 * )
 */
real fmod(real x, real y) @trusted nothrow @nogc
{
    version (CRuntime_Microsoft)
    {
        return x % y;
    }
    else
        return core.stdc.math.fmodl(x, y);
}

/************************************
 * Breaks x into an integral part and a fractional part, each of which has
 * the same sign as x. The integral part is stored in i.
 * Returns:
 * The fractional part of x.
 *
 * $(TABLE_SV
 *  $(TR $(TH x)              $(TH i (on input))  $(TH modf(x, i))   $(TH i (on return)))
 *  $(TR $(TD $(PLUSMNINF))   $(TD anything)      $(TD $(PLUSMN)0.0) $(TD $(PLUSMNINF)))
 * )
 */
real modf(real x, ref real i) @trusted nothrow @nogc
{
    version (CRuntime_Microsoft)
    {
        i = trunc(x);
        return copysign(isInfinity(x) ? 0.0 : x - i, x);
    }
    else
        return core.stdc.math.modfl(x,&i);
}

/*************************************
 * Efficiently calculates x * 2$(SUPERSCRIPT n).
 *
 * scalbn handles underflow and overflow in
 * the same fashion as the basic arithmetic operators.
 *
 *      $(TABLE_SV
 *      $(TR $(TH x)                 $(TH scalb(x)))
 *      $(TR $(TD $(PLUSMNINF))      $(TD $(PLUSMNINF)) )
 *      $(TR $(TD $(PLUSMN)0.0)      $(TD $(PLUSMN)0.0) )
 *      )
 */
real scalbn(real x, int n) @trusted nothrow @nogc
{
    version(InlineAsm_X86_Any_X87)
    {
        // scalbnl is not supported on DMD-Windows, so use asm pure nothrow @nogc.
        version (Win64)
        {
            asm pure nothrow @nogc {
                naked                           ;
                mov     16[RSP],RCX             ;
                fild    word ptr 16[RSP]        ;
                fld     real ptr [RDX]          ;
                fscale                          ;
                fstp    ST(1)                   ;
                ret                             ;
            }
        }
        else
        {
            asm pure nothrow @nogc {
                fild n;
                fld x;
                fscale;
                fstp ST(1);
            }
        }
    }
    else
    {
        return core.stdc.math.scalbnl(x, n);
    }
}

///
@safe nothrow @nogc unittest
{
    assert(scalbn(-real.infinity, 5) == -real.infinity);
}

/***************
 * Calculates the cube root of x.
 *
 *      $(TABLE_SV
 *      $(TR $(TH $(I x))            $(TH cbrt(x))           $(TH invalid?))
 *      $(TR $(TD $(PLUSMN)0.0)      $(TD $(PLUSMN)0.0)      $(TD no) )
 *      $(TR $(TD $(NAN))            $(TD $(NAN))            $(TD yes) )
 *      $(TR $(TD $(PLUSMN)$(INFIN)) $(TD $(PLUSMN)$(INFIN)) $(TD no) )
 *      )
 */
real cbrt(real x) @trusted nothrow @nogc
{
    version (CRuntime_Microsoft)
    {
        version (INLINE_YL2X)
            return copysign(exp2(core.math.yl2x(fabs(x), 1.0L/3.0L)), x);
        else
            return core.stdc.math.cbrtl(x);
    }
    else
        return core.stdc.math.cbrtl(x);
}


/*******************************
 * Returns |x|
 *
 *      $(TABLE_SV
 *      $(TR $(TH x)                 $(TH fabs(x)))
 *      $(TR $(TD $(PLUSMN)0.0)      $(TD +0.0) )
 *      $(TR $(TD $(PLUSMN)$(INFIN)) $(TD +$(INFIN)) )
 *      )
 */
version(LDC)
{
    real   fabs(real   x) @safe pure nothrow @nogc { return llvm_fabs(x); }
    ///ditto
    double fabs(double x) @safe pure nothrow @nogc { return llvm_fabs(x); }
    ///ditto
    float  fabs(float  x) @safe pure nothrow @nogc { return llvm_fabs(x); }
}
else
{

real fabs(real x) @safe pure nothrow @nogc { pragma(inline, true); return core.math.fabs(x); }
//FIXME
///ditto
double fabs(double x) @safe pure nothrow @nogc { return fabs(cast(real) x); }
//FIXME
///ditto
float fabs(float x) @safe pure nothrow @nogc { return fabs(cast(real) x); }

}

@safe unittest
{
    real function(real) pfabs = &fabs;
    assert(pfabs != null);
}

/***********************************************************************
 * Calculates the length of the
 * hypotenuse of a right-angled triangle with sides of length x and y.
 * The hypotenuse is the value of the square root of
 * the sums of the squares of x and y:
 *
 *      sqrt($(POWER x, 2) + $(POWER y, 2))
 *
 * Note that hypot(x, y), hypot(y, x) and
 * hypot(x, -y) are equivalent.
 *
 *  $(TABLE_SV
 *  $(TR $(TH x)            $(TH y)            $(TH hypot(x, y)) $(TH invalid?))
 *  $(TR $(TD x)            $(TD $(PLUSMN)0.0) $(TD |x|)         $(TD no))
 *  $(TR $(TD $(PLUSMNINF)) $(TD y)            $(TD +$(INFIN))   $(TD no))
 *  $(TR $(TD $(PLUSMNINF)) $(TD $(NAN))       $(TD +$(INFIN))   $(TD no))
 *  )
 */

real hypot(real x, real y) @safe pure nothrow @nogc
{
    // Scale x and y to avoid underflow and overflow.
    // If one is huge and the other tiny, return the larger.
    // If both are huge, avoid overflow by scaling by 1/sqrt(real.max/2).
    // If both are tiny, avoid underflow by scaling by sqrt(real.min_normal*real.epsilon).

    enum real SQRTMIN = 0.5 * sqrt(real.min_normal); // This is a power of 2.
    enum real SQRTMAX = 1.0L / SQRTMIN; // 2^^((max_exp)/2) = nextUp(sqrt(real.max))

    static assert(2*(SQRTMAX/2)*(SQRTMAX/2) <= real.max);

    // Proves that sqrt(real.max) ~~  0.5/sqrt(real.min_normal)
    static assert(real.min_normal*real.max > 2 && real.min_normal*real.max <= 4);

    real u = fabs(x);
    real v = fabs(y);
    if (!(u >= v))  // check for NaN as well.
    {
        v = u;
        u = fabs(y);
        if (u == real.infinity) return u; // hypot(inf, nan) == inf
        if (v == real.infinity) return v; // hypot(nan, inf) == inf
    }

    // Now u >= v, or else one is NaN.
    if (v >= SQRTMAX*0.5)
    {
            // hypot(huge, huge) -- avoid overflow
        u *= SQRTMIN*0.5;
        v *= SQRTMIN*0.5;
        return sqrt(u*u + v*v) * SQRTMAX * 2.0;
    }

    if (u <= SQRTMIN)
    {
        // hypot (tiny, tiny) -- avoid underflow
        // This is only necessary to avoid setting the underflow
        // flag.
        u *= SQRTMAX / real.epsilon;
        v *= SQRTMAX / real.epsilon;
        return sqrt(u*u + v*v) * SQRTMIN * real.epsilon;
    }

    if (u * real.epsilon > v)
    {
        // hypot (huge, tiny) = huge
        return u;
    }

    // both are in the normal range
    return sqrt(u*u + v*v);
}

@safe unittest
{
    static real[3][] vals =     // x,y,hypot
        [
            [ 0.0,     0.0,   0.0],
            [ 0.0,    -0.0,   0.0],
            [ -0.0,   -0.0,   0.0],
            [ 3.0,     4.0,   5.0],
            [ -300,   -400,   500],
            [0.0,      7.0,   7.0],
            [9.0,   9*real.epsilon,   9.0],
            [88/(64*sqrt(real.min_normal)), 105/(64*sqrt(real.min_normal)), 137/(64*sqrt(real.min_normal))],
            [88/(128*sqrt(real.min_normal)), 105/(128*sqrt(real.min_normal)), 137/(128*sqrt(real.min_normal))],
            [3*real.min_normal*real.epsilon, 4*real.min_normal*real.epsilon, 5*real.min_normal*real.epsilon],
            [ real.min_normal, real.min_normal, sqrt(2.0L)*real.min_normal],
            [ real.max/sqrt(2.0L), real.max/sqrt(2.0L), real.max],
            [ real.infinity, real.nan, real.infinity],
            [ real.nan, real.infinity, real.infinity],
            [ real.nan, real.nan, real.nan],
            [ real.nan, real.max, real.nan],
            [ real.max, real.nan, real.nan],
        ];
        for (int i = 0; i < vals.length; i++)
        {
            real x = vals[i][0];
            real y = vals[i][1];
            real z = vals[i][2];
            real h = hypot(x, y);
            assert(isIdentical(z,h) || feqrel(z, h) >= real.mant_dig - 1);
        }
}

/**************************************
 * Returns the value of x rounded upward to the next integer
 * (toward positive infinity).
 */
version(LDC)
{
    real   ceil(real   x) @safe pure nothrow @nogc { return llvm_ceil(x); }
    ///ditto
    double ceil(double x) @safe pure nothrow @nogc { return llvm_ceil(x); }
    ///ditto
    float  ceil(float  x) @safe pure nothrow @nogc { return llvm_ceil(x); }
}
else
{

real ceil(real x) @trusted pure nothrow @nogc
{
    version (Win64_DMD_InlineAsm_X87)
    {
        asm pure nothrow @nogc
        {
            naked                       ;
            fld     real ptr [RCX]      ;
            fstcw   8[RSP]              ;
            mov     AL,9[RSP]           ;
            mov     DL,AL               ;
            and     AL,0xC3             ;
            or      AL,0x08             ; // round to +infinity
            mov     9[RSP],AL           ;
            fldcw   8[RSP]              ;
            frndint                     ;
            mov     9[RSP],DL           ;
            fldcw   8[RSP]              ;
            ret                         ;
        }
    }
    else version(CRuntime_Microsoft)
    {
        short cw;
        asm pure nothrow @nogc
        {
            fld     x                   ;
            fstcw   cw                  ;
            mov     AL,byte ptr cw+1    ;
            mov     DL,AL               ;
            and     AL,0xC3             ;
            or      AL,0x08             ; // round to +infinity
            mov     byte ptr cw+1,AL    ;
            fldcw   cw                  ;
            frndint                     ;
            mov     byte ptr cw+1,DL    ;
            fldcw   cw                  ;
        }
    }
    else
    {
        // Special cases.
        if (isNaN(x) || isInfinity(x))
            return x;

        real y = floorImpl(x);
        if (y < x)
            y += 1.0;

        return y;
    }
}

///
@safe pure nothrow @nogc unittest
{
    assert(ceil(+123.456L) == +124);
    assert(ceil(-123.456L) == -123);
    assert(ceil(-1.234L) == -1);
    assert(ceil(-0.123L) == 0);
    assert(ceil(0.0L) == 0);
    assert(ceil(+0.123L) == 1);
    assert(ceil(+1.234L) == 2);
    assert(ceil(real.infinity) == real.infinity);
    assert(isNaN(ceil(real.nan)));
    assert(isNaN(ceil(real.init)));
}

// ditto
double ceil(double x) @trusted pure nothrow @nogc
{
    // Special cases.
    if (isNaN(x) || isInfinity(x))
        return x;

    double y = floorImpl(x);
    if (y < x)
        y += 1.0;

    return y;
}

@safe pure nothrow @nogc unittest
{
    assert(ceil(+123.456) == +124);
    assert(ceil(-123.456) == -123);
    assert(ceil(-1.234) == -1);
    assert(ceil(-0.123) == 0);
    assert(ceil(0.0) == 0);
    assert(ceil(+0.123) == 1);
    assert(ceil(+1.234) == 2);
    assert(ceil(double.infinity) == double.infinity);
    assert(isNaN(ceil(double.nan)));
    assert(isNaN(ceil(double.init)));
}

// ditto
float ceil(float x) @trusted pure nothrow @nogc
{
    // Special cases.
    if (isNaN(x) || isInfinity(x))
        return x;

    float y = floorImpl(x);
    if (y < x)
        y += 1.0;

    return y;
}

@safe pure nothrow @nogc unittest
{
    assert(ceil(+123.456f) == +124);
    assert(ceil(-123.456f) == -123);
    assert(ceil(-1.234f) == -1);
    assert(ceil(-0.123f) == 0);
    assert(ceil(0.0f) == 0);
    assert(ceil(+0.123f) == 1);
    assert(ceil(+1.234f) == 2);
    assert(ceil(float.infinity) == float.infinity);
    assert(isNaN(ceil(float.nan)));
    assert(isNaN(ceil(float.init)));
}

}

/**************************************
 * Returns the value of x rounded downward to the next integer
 * (toward negative infinity).
 */
version(LDC)
{
    real   floor(real   x) @safe pure nothrow @nogc { return llvm_floor(x); }
    ///ditto
    double floor(double x) @safe pure nothrow @nogc { return llvm_floor(x); }
    ///ditto
    float  floor(float  x) @safe pure nothrow @nogc { return llvm_floor(x); }
}
else
{

real floor(real x) @trusted pure nothrow @nogc
{
    version (Win64_DMD_InlineAsm_X87)
    {
        asm pure nothrow @nogc
        {
            naked                       ;
            fld     real ptr [RCX]      ;
            fstcw   8[RSP]              ;
            mov     AL,9[RSP]           ;
            mov     DL,AL               ;
            and     AL,0xC3             ;
            or      AL,0x04             ; // round to -infinity
            mov     9[RSP],AL           ;
            fldcw   8[RSP]              ;
            frndint                     ;
            mov     9[RSP],DL           ;
            fldcw   8[RSP]              ;
            ret                         ;
        }
    }
    else version(CRuntime_Microsoft)
    {
        short cw;
        asm pure nothrow @nogc
        {
            fld     x                   ;
            fstcw   cw                  ;
            mov     AL,byte ptr cw+1    ;
            mov     DL,AL               ;
            and     AL,0xC3             ;
            or      AL,0x04             ; // round to -infinity
            mov     byte ptr cw+1,AL    ;
            fldcw   cw                  ;
            frndint                     ;
            mov     byte ptr cw+1,DL    ;
            fldcw   cw                  ;
        }
    }
    else
    {
        // Special cases.
        if (isNaN(x) || isInfinity(x) || x == 0.0)
            return x;

        return floorImpl(x);
    }
}

///
@safe pure nothrow @nogc unittest
{
    assert(floor(+123.456L) == +123);
    assert(floor(-123.456L) == -124);
    assert(floor(-1.234L) == -2);
    assert(floor(-0.123L) == -1);
    assert(floor(0.0L) == 0);
    assert(floor(+0.123L) == 0);
    assert(floor(+1.234L) == 1);
    assert(floor(real.infinity) == real.infinity);
    assert(isNaN(floor(real.nan)));
    assert(isNaN(floor(real.init)));
}

// ditto
double floor(double x) @trusted pure nothrow @nogc
{
    // Special cases.
    if (isNaN(x) || isInfinity(x) || x == 0.0)
        return x;

    return floorImpl(x);
}

@safe pure nothrow @nogc unittest
{
    assert(floor(+123.456) == +123);
    assert(floor(-123.456) == -124);
    assert(floor(-1.234) == -2);
    assert(floor(-0.123) == -1);
    assert(floor(0.0) == 0);
    assert(floor(+0.123) == 0);
    assert(floor(+1.234) == 1);
    assert(floor(double.infinity) == double.infinity);
    assert(isNaN(floor(double.nan)));
    assert(isNaN(floor(double.init)));
}

// ditto
float floor(float x) @trusted pure nothrow @nogc
{
    // Special cases.
    if (isNaN(x) || isInfinity(x) || x == 0.0)
        return x;

    return floorImpl(x);
}

@safe pure nothrow @nogc unittest
{
    assert(floor(+123.456f) == +123);
    assert(floor(-123.456f) == -124);
    assert(floor(-1.234f) == -2);
    assert(floor(-0.123f) == -1);
    assert(floor(0.0f) == 0);
    assert(floor(+0.123f) == 0);
    assert(floor(+1.234f) == 1);
    assert(floor(float.infinity) == float.infinity);
    assert(isNaN(floor(float.nan)));
    assert(isNaN(floor(float.init)));
}

}

/**
 * Round `val` to a multiple of `unit`. `rfunc` specifies the rounding
 * function to use; by default this is `rint`, which uses the current
 * rounding mode.
 */
Unqual!F quantize(alias rfunc = rint, F)(const F val, const F unit)
if (is(typeof(rfunc(F.init)) : F) && isFloatingPoint!F)
{
    typeof(return) ret = val;
    if (unit != 0)
    {
        const scaled = val / unit;
        if (!scaled.isInfinity)
            ret = rfunc(scaled) * unit;
    }
    return ret;
}

///
@safe pure nothrow @nogc unittest
{
    assert(12345.6789L.quantize(0.01L) == 12345.68L);
    assert(12345.6789L.quantize!floor(0.01L) == 12345.67L);
    assert(12345.6789L.quantize(22.0L) == 12342.0L);
}

///
@safe pure nothrow @nogc unittest
{
    assert(12345.6789L.quantize(0) == 12345.6789L);
    assert(12345.6789L.quantize(real.infinity).isNaN);
    assert(12345.6789L.quantize(real.nan).isNaN);
    assert(real.infinity.quantize(0.01L) == real.infinity);
    assert(real.infinity.quantize(real.nan).isNaN);
    assert(real.nan.quantize(0.01L).isNaN);
    assert(real.nan.quantize(real.infinity).isNaN);
    assert(real.nan.quantize(real.nan).isNaN);
}

/**
 * Round `val` to a multiple of `pow(base, exp)`. `rfunc` specifies the
 * rounding function to use; by default this is `rint`, which uses the
 * current rounding mode.
 */
Unqual!F quantize(real base, alias rfunc = rint, F, E)(const F val, const E exp)
if (is(typeof(rfunc(F.init)) : F) && isFloatingPoint!F && isIntegral!E)
{
    // TODO: Compile-time optimization for power-of-two bases?
    return quantize!rfunc(val, pow(cast(F) base, exp));
}

/// ditto
Unqual!F quantize(real base, long exp = 1, alias rfunc = rint, F)(const F val)
if (is(typeof(rfunc(F.init)) : F) && isFloatingPoint!F)
{
    enum unit = cast(F) pow(base, exp);
    return quantize!rfunc(val, unit);
}

///
@safe pure nothrow @nogc unittest
{
    assert(12345.6789L.quantize!10(-2) == 12345.68L);
    assert(12345.6789L.quantize!(10, -2) == 12345.68L);
    assert(12345.6789L.quantize!(10, floor)(-2) == 12345.67L);
    assert(12345.6789L.quantize!(10, -2, floor) == 12345.67L);

    assert(12345.6789L.quantize!22(1) == 12342.0L);
    assert(12345.6789L.quantize!22 == 12342.0L);
}

@safe pure nothrow @nogc unittest
{
    import std.meta : AliasSeq;

    foreach (F; AliasSeq!(real, double, float))
    {
        const maxL10 = cast(int) F.max.log10.floor;
        const maxR10 = pow(cast(F) 10, maxL10);
        assert((cast(F) 0.9L * maxR10).quantize!10(maxL10) ==  maxR10);
        assert((cast(F)-0.9L * maxR10).quantize!10(maxL10) == -maxR10);

        assert(F.max.quantize(F.min_normal) == F.max);
        assert((-F.max).quantize(F.min_normal) == -F.max);
        assert(F.min_normal.quantize(F.max) == 0);
        assert((-F.min_normal).quantize(F.max) == 0);
        assert(F.min_normal.quantize(F.min_normal) == F.min_normal);
        assert((-F.min_normal).quantize(F.min_normal) == -F.min_normal);
    }
}

/******************************************
 * Rounds x to the nearest integer value, using the current rounding
 * mode.
 *
 * Unlike the rint functions, nearbyint does not raise the
 * FE_INEXACT exception.
 */
version(LDC)
{
    real   nearbyint(real   x) @safe nothrow @nogc { return llvm_nearbyint(x); }
    //double nearbyint(double x) @safe nothrow @nogc { return llvm_nearbyint(x); }
    //float  nearbyint(float  x) @safe nothrow @nogc { return llvm_nearbyint(x); }
}
else
{

real nearbyint(real x) @trusted nothrow @nogc
{
    version (CRuntime_Microsoft)
    {
        assert(0);      // not implemented in C library
    }
    else
        return core.stdc.math.nearbyintl(x);
}

}

/**********************************
 * Rounds x to the nearest integer value, using the current rounding
 * mode.
 * If the return value is not equal to x, the FE_INEXACT
 * exception is raised.
 * $(B nearbyint) performs
 * the same operation, but does not set the FE_INEXACT exception.
 */
version(LDC)
{
    real   rint(real   x) @safe pure nothrow @nogc { return llvm_rint(x); }
    ///ditto
    double rint(double x) @safe pure nothrow @nogc { return llvm_rint(x); }
    ///ditto
    float  rint(float  x) @safe pure nothrow @nogc { return llvm_rint(x); }
}
else
{

real rint(real x) @safe pure nothrow @nogc { pragma(inline, true); return core.math.rint(x); }
//FIXME
///ditto
double rint(double x) @safe pure nothrow @nogc { return rint(cast(real) x); }
//FIXME
///ditto
float rint(float x) @safe pure nothrow @nogc { return rint(cast(real) x); }

}

@safe unittest
{
    real function(real) print = &rint;
    assert(print != null);
}

/***************************************
 * Rounds x to the nearest integer value, using the current rounding
 * mode.
 *
 * This is generally the fastest method to convert a floating-point number
 * to an integer. Note that the results from this function
 * depend on the rounding mode, if the fractional part of x is exactly 0.5.
 * If using the default rounding mode (ties round to even integers)
 * lrint(4.5) == 4, lrint(5.5)==6.
 */
long lrint(real x) @trusted pure nothrow @nogc
{
    version(InlineAsm_X86_Any_X87)
    {
        version (Win64)
        {
            asm pure nothrow @nogc
            {
                naked;
                fld     real ptr [RCX];
                fistp   qword ptr 8[RSP];
                mov     RAX,8[RSP];
                ret;
            }
        }
        else
        {
            long n;
            asm pure nothrow @nogc
            {
                fld x;
                fistp n;
            }
            return n;
        }
    }
    else
    {
        alias F = floatTraits!(real);
        static if (F.realFormat == RealFormat.ieeeDouble)
        {
            long result;

            // Rounding limit when casting from real(double) to ulong.
            enum real OF = 4.50359962737049600000E15L;

            uint* vi = cast(uint*)(&x);

            // Find the exponent and sign
            uint msb = vi[MANTISSA_MSB];
            uint lsb = vi[MANTISSA_LSB];
            int exp = ((msb >> 20) & 0x7ff) - 0x3ff;
            const int sign = msb >> 31;
            msb &= 0xfffff;
            msb |= 0x100000;

            if (exp < 63)
            {
                if (exp >= 52)
                    result = (cast(long) msb << (exp - 20)) | (lsb << (exp - 52));
                else
                {
                    // Adjust x and check result.
                    const real j = sign ? -OF : OF;
                    x = (j + x) - j;
                    msb = vi[MANTISSA_MSB];
                    lsb = vi[MANTISSA_LSB];
                    exp = ((msb >> 20) & 0x7ff) - 0x3ff;
                    msb &= 0xfffff;
                    msb |= 0x100000;

                    if (exp < 0)
                        result = 0;
                    else if (exp < 20)
                        result = cast(long) msb >> (20 - exp);
                    else if (exp == 20)
                        result = cast(long) msb;
                    else
                        result = (cast(long) msb << (exp - 20)) | (lsb >> (52 - exp));
                }
            }
            else
            {
                // It is left implementation defined when the number is too large.
                return cast(long) x;
            }

            return sign ? -result : result;
        }
        else static if (F.realFormat == RealFormat.ieeeExtended)
        {
            long result;

            // Rounding limit when casting from real(80-bit) to ulong.
            enum real OF = 9.22337203685477580800E18L;

            ushort* vu = cast(ushort*)(&x);
            uint* vi = cast(uint*)(&x);

            // Find the exponent and sign
            int exp = (vu[F.EXPPOS_SHORT] & 0x7fff) - 0x3fff;
            const int sign = (vu[F.EXPPOS_SHORT] >> 15) & 1;

            if (exp < 63)
            {
                // Adjust x and check result.
                const real j = sign ? -OF : OF;
                x = (j + x) - j;
                exp = (vu[F.EXPPOS_SHORT] & 0x7fff) - 0x3fff;

                version (LittleEndian)
                {
                    if (exp < 0)
                        result = 0;
                    else if (exp <= 31)
                        result = vi[1] >> (31 - exp);
                    else
                        result = (cast(long) vi[1] << (exp - 31)) | (vi[0] >> (63 - exp));
                }
                else
                {
                    if (exp < 0)
                        result = 0;
                    else if (exp <= 31)
                        result = vi[1] >> (31 - exp);
                    else
                        result = (cast(long) vi[1] << (exp - 31)) | (vi[2] >> (63 - exp));
                }
            }
            else
            {
                // It is left implementation defined when the number is too large
                // to fit in a 64bit long.
                return cast(long) x;
            }

            return sign ? -result : result;
        }
        else
        {
            static assert(false, "Only 64-bit and 80-bit reals are supported by lrint()");
        }
    }
}

///
@safe pure nothrow @nogc unittest
{
    assert(lrint(4.5) == 4);
    assert(lrint(5.5) == 6);
    assert(lrint(-4.5) == -4);
    assert(lrint(-5.5) == -6);

    assert(lrint(int.max - 0.5) == 2147483646L);
    assert(lrint(int.max + 0.5) == 2147483648L);
    assert(lrint(int.min - 0.5) == -2147483648L);
    assert(lrint(int.min + 0.5) == -2147483648L);
}

/*******************************************
 * Return the value of x rounded to the nearest integer.
 * If the fractional part of x is exactly 0.5, the return value is
 * rounded away from zero.
 */
version(LDC)
{
    real   round(real   x) @safe nothrow @nogc { return llvm_round(x); }
    //double round(double x) @safe nothrow @nogc { return llvm_round(x); }
    //float  round(float  x) @safe nothrow @nogc { return llvm_round(x); }
}
else
{

real round(real x) @trusted nothrow @nogc
{
    version (CRuntime_Microsoft)
    {
        auto old = FloatingPointControl.getControlState();
        FloatingPointControl.setControlState(
            (old & ~FloatingPointControl.ROUNDING_MASK) | FloatingPointControl.roundToZero
        );
        x = rint((x >= 0) ? x + 0.5 : x - 0.5);
        FloatingPointControl.setControlState(old);
        return x;
    }
    else
        return core.stdc.math.roundl(x);
}

}

/**********************************************
 * Return the value of x rounded to the nearest integer.
 *
 * If the fractional part of x is exactly 0.5, the return value is rounded
 * away from zero.
 */
long lround(real x) @trusted nothrow @nogc
{
    version (Posix)
        return core.stdc.math.llroundl(x);
    else
        assert(0, "lround not implemented");
}

version(Posix)
{
    @safe nothrow @nogc unittest
    {
        assert(lround(0.49) == 0);
        assert(lround(0.5) == 1);
        assert(lround(1.5) == 2);
    }
}

/****************************************************
 * Returns the integer portion of x, dropping the fractional portion.
 *
 * This is also known as "chop" rounding.
 */
version(LDC)
{
    real   trunc(real   x) @safe pure nothrow @nogc { return llvm_trunc(x); }
    //double trunc(double x) @safe pure nothrow @nogc { return llvm_trunc(x); }
    //float  trunc(float  x) @safe pure nothrow @nogc { return llvm_trunc(x); }
}
else
{

real trunc(real x) @trusted nothrow @nogc
{
    version (Win64_DMD_InlineAsm_X87)
    {
        asm pure nothrow @nogc
        {
            naked                       ;
            fld     real ptr [RCX]      ;
            fstcw   8[RSP]              ;
            mov     AL,9[RSP]           ;
            mov     DL,AL               ;
            and     AL,0xC3             ;
            or      AL,0x0C             ; // round to 0
            mov     9[RSP],AL           ;
            fldcw   8[RSP]              ;
            frndint                     ;
            mov     9[RSP],DL           ;
            fldcw   8[RSP]              ;
            ret                         ;
        }
    }
    else version(CRuntime_Microsoft)
    {
        short cw;
        asm pure nothrow @nogc
        {
            fld     x                   ;
            fstcw   cw                  ;
            mov     AL,byte ptr cw+1    ;
            mov     DL,AL               ;
            and     AL,0xC3             ;
            or      AL,0x0C             ; // round to 0
            mov     byte ptr cw+1,AL    ;
            fldcw   cw                  ;
            frndint                     ;
            mov     byte ptr cw+1,DL    ;
            fldcw   cw                  ;
        }
    }
    else
        return core.stdc.math.truncl(x);
}

}

/****************************************************
 * Calculate the remainder x REM y, following IEC 60559.
 *
 * REM is the value of x - y * n, where n is the integer nearest the exact
 * value of x / y.
 * If |n - x / y| == 0.5, n is even.
 * If the result is zero, it has the same sign as x.
 * Otherwise, the sign of the result is the sign of x / y.
 * Precision mode has no effect on the remainder functions.
 *
 * remquo returns n in the parameter n.
 *
 * $(TABLE_SV
 *  $(TR $(TH x)               $(TH y)            $(TH remainder(x, y)) $(TH n)   $(TH invalid?))
 *  $(TR $(TD $(PLUSMN)0.0)    $(TD not 0.0)      $(TD $(PLUSMN)0.0)    $(TD 0.0) $(TD no))
 *  $(TR $(TD $(PLUSMNINF))    $(TD anything)     $(TD $(NAN))          $(TD ?)   $(TD yes))
 *  $(TR $(TD anything)        $(TD $(PLUSMN)0.0) $(TD $(NAN))          $(TD ?)   $(TD yes))
 *  $(TR $(TD != $(PLUSMNINF)) $(TD $(PLUSMNINF)) $(TD x)               $(TD ?)   $(TD no))
 * )
 *
 * Note: remquo not supported on windows
 */
real remainder(real x, real y) @trusted nothrow @nogc
{
    version (CRuntime_Microsoft)
    {
        int n;
        return remquo(x, y, n);
    }
    else
        return core.stdc.math.remainderl(x, y);
}

real remquo(real x, real y, out int n) @trusted nothrow @nogc  /// ditto
{
    version (Posix)
        return core.stdc.math.remquol(x, y, &n);
    else
        assert(0, "remquo not implemented");
}

/** IEEE exception status flags ('sticky bits')

 These flags indicate that an exceptional floating-point condition has occurred.
 They indicate that a NaN or an infinity has been generated, that a result
 is inexact, or that a signalling NaN has been encountered. If floating-point
 exceptions are enabled (unmasked), a hardware exception will be generated
 instead of setting these flags.
 */
struct IeeeFlags
{
private:
    // The x87 FPU status register is 16 bits.
    // The Pentium SSE2 status register is 32 bits.
    uint flags;
    version (X86_Any)
    {
        // Applies to both x87 status word (16 bits) and SSE2 status word(32 bits).
        enum : int
        {
            INEXACT_MASK   = 0x20,
            UNDERFLOW_MASK = 0x10,
            OVERFLOW_MASK  = 0x08,
            DIVBYZERO_MASK = 0x04,
            INVALID_MASK   = 0x01,

            EXCEPTIONS_MASK = 0b11_1111
        }
        // Don't bother about subnormals, they are not supported on most CPUs.
        //  SUBNORMAL_MASK = 0x02;
    }
    else version (PPC_Any)
    {
        // PowerPC FPSCR is a 32-bit register.
        enum : int
        {
            INEXACT_MASK   = 0x02000000,
            DIVBYZERO_MASK = 0x04000000,
            UNDERFLOW_MASK = 0x08000000,
            OVERFLOW_MASK  = 0x10000000,
            INVALID_MASK   = 0x20000000 // Summary as PowerPC has five types of invalid exceptions.
        }
    }
    else version (MIPS_Any)
    {
        // MIPS 32/64 FCSR is a 32-bit register.
        enum : int
        {
            INEXACT_MASK   = 0x40,
            DIVBYZERO_MASK = 0x20,
            OVERFLOW_MASK  = 0x10,
            UNDERFLOW_MASK = 0x08,
            INVALID_MASK   = 0x04
        }
    }
    else version (AArch64)
    {
        // AArch64 FPSR is a 32bit register
        enum : int
        {
            INEXACT_MASK   = 0x0010,
            UNDERFLOW_MASK = 0x0008,
            OVERFLOW_MASK  = 0x0004,
            DIVBYZERO_MASK = 0x0002,
            INVALID_MASK   = 0x0001
        }
    }
    else version (ARM)
    {
        // ARM FPSCR is a 32bit register
        enum : int
        {
            INEXACT_MASK   = 0x10,
            UNDERFLOW_MASK = 0x08,
            OVERFLOW_MASK  = 0x04,
            DIVBYZERO_MASK = 0x02,
            INVALID_MASK   = 0x01
        }
    }
    else version(SPARC)
    {
        // SPARC FSR is a 32bit register
             //(64 bits for Sparc 7 & 8, but high 32 bits are uninteresting).
        enum : int
        {
            INEXACT_MASK   = 0x020,
            UNDERFLOW_MASK = 0x080,
            OVERFLOW_MASK  = 0x100,
            DIVBYZERO_MASK = 0x040,
            INVALID_MASK   = 0x200
        }
    }
    else
        static assert(0, "Not implemented");
private:
    static uint getIeeeFlags()
    {
<<<<<<< HEAD
        version (LDC)
        {
            version (X86_Any)
            {
                return __asm!ushort("fstsw %ax", "={ax}") & 0x3d;
            }
            else version (PPC_Any)
            {
                double fspr = __asm!double("mffs $0", "=f");
                return cast(uint) *cast(ulong*) &fspr;
            }
            else version (MIPS_Any)
            {
                return __asm!uint("cfc1 $0, $$31", "=r");
            }
            else version (ARM_SoftFloat)
            {
                return 0;
            }
            else version (AArch64)
            {
                return __asm!uint("mrs $0, FPSR\n" ~
                                  "and $0, $0, #0x1F", "=r");
            }
            else version (ARM)
            {
                return __asm!uint("vmrs $0, FPSCR\n" ~
                                  "and $0, $0, #0x1F", "=r");
            }
            else
                assert(0, "Not yet supported");
        }
        else version(D_InlineAsm_X86)
        {
            asm pure nothrow @nogc
            {
                 fstsw AX;
                 // NOTE: If compiler supports SSE2, need to OR the result with
                 // the SSE2 status register.
                 // Clear all irrelevant bits
                 and EAX, 0x03D;
            }
        }
        else version(D_InlineAsm_X86_64)
=======
        version(InlineAsm_X86_Any)
>>>>>>> 34ad8b48
        {
            ushort sw;
            asm pure nothrow @nogc { fstsw sw; }

            // OR the result with the SSE2 status register (MXCSR).
            if (haveSSE)
            {
                uint mxcsr;
                asm pure nothrow @nogc { stmxcsr mxcsr; }
                return (sw | mxcsr) & EXCEPTIONS_MASK;
            }
            else return sw & EXCEPTIONS_MASK;
        }
        else version (SPARC)
        {
           /*
               int retval;
               asm pure nothrow @nogc { st %fsr, retval; }
               return retval;
            */
           assert(0, "Not yet supported");
        }
        else version (ARM)
        {
            assert(false, "Not yet supported.");
        }
        else
            assert(0, "Not yet supported");
    }
    static void resetIeeeFlags() @nogc
    {
        version (LDC)
        {
            version (X86_Any)
            {
                __asm("fnclex", "~{fpsw}");
            }
            else version (PPC_Any)
            {
                __asm("mtfsb0 3\n" ~
                      "mtfsb0 4\n" ~
                      "mtfsb0 5\n" ~
                      "mtfsb0 6\n" ~
                      "mtfsb0 7\n" ~
                      "mtfsb0 8\n" ~
                      "mtfsb0 9\n" ~
                      "mtfsb0 10\n" ~
                      "mtfsb0 11\n" ~
                      "mtfsb0 12", "");
            }
            else version (MIPS_Any)
            {
                cast(void) __asm!uint("cfc1 $0, $$31\n" ~
                                      "andi $0, $0, 0xFFFFFF80\n" ~
                                      "ctc1 $0, $$31", "=r");
            }
            else version (AArch64)
            {
                // http://infocenter.arm.com/help/topic/com.arm.doc.ddi0502f/CIHHDCHB.html
                cast(void) __asm!uint("mrs $0, fpsr\n" ~
                                      "and $0, $0, #~0x1f\n" ~
                                      "msr fpsr, $0", "=r");
            }
            else version (ARM_SoftFloat)
            {
            }
            else version (ARM)
            {
                // http://infocenter.arm.com/help/topic/com.arm.doc.ddi0408i/Chdfifdc.html
                cast(void) __asm!uint("vmrs $0, fpscr\n" ~
                                      "bic $0, #0x1f\n" ~
                                      "vmsr fpscr, $0", "=r");
            }
            else
                assert(0, "Not yet supported");
        }
        else version(InlineAsm_X86_Any)
        {
            asm pure nothrow @nogc
            {
                fnclex;
            }

            // Also clear exception flags in MXCSR, SSE's control register.
            if (haveSSE)
            {
                uint mxcsr;
                asm nothrow @nogc { stmxcsr mxcsr; }
                mxcsr &= ~EXCEPTIONS_MASK;
                asm nothrow @nogc { ldmxcsr mxcsr; }
            }
        }
        else
        {
            /* SPARC:
              int tmpval;
              asm pure nothrow @nogc { st %fsr, tmpval; }
              tmpval &=0xFFFF_FC00;
              asm pure nothrow @nogc { ld tmpval, %fsr; }
            */
           assert(0, "Not yet supported");
        }
    }
public:
    version (IeeeFlagsSupport)
    {

     /**
      * The result cannot be represented exactly, so rounding occurred.
      * Example: `x = sin(0.1);`
      */
     @property bool inexact() const { return (flags & INEXACT_MASK) != 0; }

     /**
      * A zero was generated by underflow
      * Example: `x = real.min*real.epsilon/2;`
      */
     @property bool underflow() const { return (flags & UNDERFLOW_MASK) != 0; }

     /**
      * An infinity was generated by overflow
      * Example: `x = real.max*2;`
      */
     @property bool overflow() const { return (flags & OVERFLOW_MASK) != 0; }

     /**
      * An infinity was generated by division by zero
      * Example: `x = 3/0.0;`
      */
     @property bool divByZero() const { return (flags & DIVBYZERO_MASK) != 0; }

     /**
      * A machine NaN was generated.
      * Example: `x = real.infinity * 0.0;`
      */
     @property bool invalid() const { return (flags & INVALID_MASK) != 0; }

     }
}

///
version (LDC)
{
    unittest
    {
        pragma(msg, "ieeeFlags test disabled, see LDC Issue #888");
    }
}
else
@system unittest
{
    static void func() {
        int a = 10 * 10;
    }

    real a=3.5;
    // Set all the flags to zero
    resetIeeeFlags();
    assert(!ieeeFlags.divByZero);
    // Perform a division by zero.
    a/=0.0L;
    assert(a == real.infinity);
    assert(ieeeFlags.divByZero);
    // Create a NaN
    a*=0.0L;
    assert(ieeeFlags.invalid);
    assert(isNaN(a));

    // Check that calling func() has no effect on the
    // status flags.
    IeeeFlags f = ieeeFlags;
    func();
    assert(ieeeFlags == f);
}

@system unittest
{
    import std.meta : AliasSeq;

    static struct Test
    {
        void delegate() action;
        bool function() ieeeCheck;
    }

    foreach (T; AliasSeq!(float, double, real))
    {
        T x; /* Needs to be here to trick -O. It would optimize away the
            calculations if x were local to the function literals. */
        auto tests = [
            Test(
                () { x = 1; x += 0.1; },
                () => ieeeFlags.inexact
            ),
            Test(
                () { x = T.min_normal; x /= T.max; },
                () => ieeeFlags.underflow
            ),
            Test(
                () { x = T.max; x += T.max; },
                () => ieeeFlags.overflow
            ),
            Test(
                () { x = 1; x /= 0; },
                () => ieeeFlags.divByZero
            ),
            Test(
                () { x = 0; x /= 0; },
                () => ieeeFlags.invalid
            )
        ];
        foreach (test; tests)
        {
            resetIeeeFlags();
            assert(!test.ieeeCheck());
            test.action();
            assert(test.ieeeCheck());
        }
    }
}

version(X86_Any)
{
    version = IeeeFlagsSupport;
}
else version(PPC_Any)
{
    version = IeeeFlagsSupport;
}
else version(MIPS_Any)
{
    version = IeeeFlagsSupport;
}
else version (AArch64)
{
    version = IeeeFlagsSupport;
}
else version (ARM)
{
    version = IeeeFlagsSupport;
}

/// Set all of the floating-point status flags to false.
void resetIeeeFlags() @nogc { IeeeFlags.resetIeeeFlags(); }

/// Returns: snapshot of the current state of the floating-point status flags
@property IeeeFlags ieeeFlags()
{
   return IeeeFlags(IeeeFlags.getIeeeFlags());
}

/** Control the Floating point hardware

  Change the IEEE754 floating-point rounding mode and the floating-point
  hardware exceptions.

  By default, the rounding mode is roundToNearest and all hardware exceptions
  are disabled. For most applications, debugging is easier if the $(I division
  by zero), $(I overflow), and $(I invalid operation) exceptions are enabled.
  These three are combined into a $(I severeExceptions) value for convenience.
  Note in particular that if $(I invalidException) is enabled, a hardware trap
  will be generated whenever an uninitialized floating-point variable is used.

  All changes are temporary. The previous state is restored at the
  end of the scope.


Example:
----
{
    FloatingPointControl fpctrl;

    // Enable hardware exceptions for division by zero, overflow to infinity,
    // invalid operations, and uninitialized floating-point variables.
    fpctrl.enableExceptions(FloatingPointControl.severeExceptions);

    // This will generate a hardware exception, if x is a
    // default-initialized floating point variable:
    real x; // Add `= 0` or even `= real.nan` to not throw the exception.
    real y = x * 3.0;

    // The exception is only thrown for default-uninitialized NaN-s.
    // NaN-s with other payload are valid:
    real z = y * real.nan; // ok

    // Changing the rounding mode:
    fpctrl.rounding = FloatingPointControl.roundUp;
    assert(rint(1.1) == 2);

    // The set hardware exceptions will be disabled when leaving this scope.
    // The original rounding mode will also be restored.
}

// Ensure previous values are returned:
assert(!FloatingPointControl.enabledExceptions);
assert(FloatingPointControl.rounding == FloatingPointControl.roundToNearest);
assert(rint(1.1) == 1);
----

 */
struct FloatingPointControl
{
    alias RoundingMode = uint;

    /** IEEE rounding modes.
     * The default mode is roundToNearest.
     */
    version(AArch64)
    {
        enum : RoundingMode
        {
            roundToNearest = 0x000000,
            roundDown      = 0x800000,
            roundUp        = 0x400000,
            roundToZero    = 0xC00000
        }
    }
    else version(ARM)
    {
        enum : RoundingMode
        {
            roundToNearest = 0x000000,
            roundDown      = 0x800000,
            roundUp        = 0x400000,
            roundToZero    = 0xC00000
        }
    }
    else version(PPC_Any)
    {
        enum : RoundingMode
        {
            roundToNearest = 0x00000000,
            roundDown      = 0x00000003,
            roundUp        = 0x00000002,
            roundToZero    = 0x00000001
        }
    }
    else version(MIPS_Any)
    {
        enum : RoundingMode
        {
            roundToNearest = 0x00000000,
            roundDown      = 0x00000003,
            roundUp        = 0x00000002,
            roundToZero    = 0x00000001
        }
    }
    else
    {
        enum : RoundingMode
        {
            roundToNearest = 0x0000,
            roundDown      = 0x0400,
            roundUp        = 0x0800,
            roundToZero    = 0x0C00
        }
    }

    /** IEEE hardware exceptions.
     *  By default, all exceptions are masked (disabled).
     */
    version(AArch64)
    {
        enum : uint
        {
            inexactException      = 0x1000,
            underflowException    = 0x0800,
            overflowException     = 0x0400,
            divByZeroException    = 0x0200,
            invalidException      = 0x0100,
            /// Severe = The overflow, division by zero, and invalid exceptions.
            severeExceptions   = overflowException | divByZeroException
                                 | invalidException,
            allExceptions      = severeExceptions | underflowException
                                 | inexactException,
        }
    }
    else version(ARM)
    {
        enum : uint
        {
            subnormalException    = 0x8000,
            inexactException      = 0x1000,
            underflowException    = 0x0800,
            overflowException     = 0x0400,
            divByZeroException    = 0x0200,
            invalidException      = 0x0100,
            /// Severe = The overflow, division by zero, and invalid exceptions.
            severeExceptions   = overflowException | divByZeroException
                                 | invalidException,
            allExceptions      = severeExceptions | underflowException
                                 | inexactException | subnormalException,
        }
    }
    else version(PPC_Any)
    {
        enum : uint
        {
            inexactException      = 0x0008,
            divByZeroException    = 0x0010,
            underflowException    = 0x0020,
            overflowException     = 0x0040,
            invalidException      = 0x0080,
            /// Severe = The overflow, division by zero, and invalid exceptions.
            severeExceptions   = overflowException | divByZeroException
                                 | invalidException,
            allExceptions      = severeExceptions | underflowException
                                 | inexactException,
        }
    }
    else version(MIPS_Any)
    {
        enum : uint
        {
            inexactException      = 0x0800,
            divByZeroException    = 0x0400,
            overflowException     = 0x0200,
            underflowException    = 0x0100,
            invalidException      = 0x0080,
            /// Severe = The overflow, division by zero, and invalid exceptions.
            severeExceptions   = overflowException | divByZeroException
                                 | invalidException,
            allExceptions      = severeExceptions | underflowException
                                 | inexactException,
        }
    }
    else
    {
        enum : uint
        {
            inexactException      = 0x20,
            underflowException    = 0x10,
            overflowException     = 0x08,
            divByZeroException    = 0x04,
            subnormalException    = 0x02,
            invalidException      = 0x01,
            /// Severe = The overflow, division by zero, and invalid exceptions.
            severeExceptions   = overflowException | divByZeroException
                                 | invalidException,
            allExceptions      = severeExceptions | underflowException
                                 | inexactException | subnormalException,
        }
    }

private:
    version(AArch64)
    {
        enum uint EXCEPTION_MASK = 0x1F00;
        enum uint ROUNDING_MASK = 0xC00000;
    }
    else version(ARM)
    {
        enum uint EXCEPTION_MASK = 0x9F00;
        enum uint ROUNDING_MASK = 0xC00000;
    }
    else version(PPC_Any)
    {
        enum uint EXCEPTION_MASK = 0x00F8;
        enum uint ROUNDING_MASK = 0x0003;
    }
    else version(MIPS_Any)
    {
        enum uint EXCEPTION_MASK = 0x0F80;
        enum uint ROUNDING_MASK = 0x0003;
    }
    else version(X86)
    {
        enum ushort EXCEPTION_MASK = 0x3F;
        enum ushort ROUNDING_MASK = 0xC00;
    }
    else version(X86_64)
    {
        enum ushort EXCEPTION_MASK = 0x3F;
        enum ushort ROUNDING_MASK = 0xC00;
    }
    else
        static assert(false, "Architecture not supported");

public:
    /// Returns: true if the current FPU supports exception trapping
    @property static bool hasExceptionTraps() @safe nothrow @nogc
    {
        version(X86_Any)
            return true;
        else version(PPC_Any)
            return true;
        else version(MIPS_Any)
            return true;
        else version(AArch64)
        {
            auto oldState = getControlState();
            // If exceptions are not supported, we set the bit but read it back as zero
            // https://sourceware.org/git/?p=glibc.git;a=blob;f=sysdeps/aarch64/fpu/feenablxcpth.c
            setControlState(oldState | (divByZeroException & EXCEPTION_MASK));
            bool result = (getControlState() & EXCEPTION_MASK) != 0;
            setControlState(oldState);
            return result;
        }
        else version(ARM)
        {
            auto oldState = getControlState();
            // If exceptions are not supported, we set the bit but read it back as zero
            // https://sourceware.org/ml/libc-ports/2012-06/msg00091.html
            setControlState(oldState | (divByZeroException & EXCEPTION_MASK));
            immutable result = (getControlState() & EXCEPTION_MASK) != 0;
            setControlState(oldState);
            return result;
        }
        else
            static assert(false, "Not implemented for this architecture");
    }

    /// Enable (unmask) specific hardware exceptions. Multiple exceptions may be ORed together.
    void enableExceptions(uint exceptions) @nogc
    {
        assert(hasExceptionTraps);
        initialize();
        version(X86_Any)
            setControlState(getControlState() & ~(exceptions & EXCEPTION_MASK));
        else
            setControlState(getControlState() | (exceptions & EXCEPTION_MASK));
    }

    /// Disable (mask) specific hardware exceptions. Multiple exceptions may be ORed together.
    void disableExceptions(uint exceptions) @nogc
    {
        assert(hasExceptionTraps);
        initialize();
        version(X86_Any)
            setControlState(getControlState() | (exceptions & EXCEPTION_MASK));
        else
            setControlState(getControlState() & ~(exceptions & EXCEPTION_MASK));
    }

    //// Change the floating-point hardware rounding mode
    @property void rounding(RoundingMode newMode) @nogc
    {
        initialize();
        setControlState((getControlState() & ~ROUNDING_MASK) | (newMode & ROUNDING_MASK));
    }

    /// Returns: the exceptions which are currently enabled (unmasked)
    @property static uint enabledExceptions() @nogc
    {
        assert(hasExceptionTraps);
        version(X86_Any)
            return (getControlState() & EXCEPTION_MASK) ^ EXCEPTION_MASK;
        else
            return (getControlState() & EXCEPTION_MASK);
    }

    /// Returns: the currently active rounding mode
    @property static RoundingMode rounding() @nogc
    {
        return cast(RoundingMode)(getControlState() & ROUNDING_MASK);
    }

    ///  Clear all pending exceptions, then restore the original exception state and rounding mode.
    ~this() @nogc
    {
        clearExceptions();
        if (initialized)
            setControlState(savedState);
    }

private:
    ControlState savedState;

    bool initialized = false;

    version(AArch64)
    {
        alias ControlState = uint;
    }
    else version(ARM)
    {
        alias ControlState = uint;
    }
    else version(PPC_Any)
    {
        alias ControlState = uint;
    }
    else version(MIPS_Any)
    {
        alias ControlState = uint;
    }
    else
    {
        alias ControlState = ushort;
    }

    void initialize() @nogc
    {
        // BUG: This works around the absence of this() constructors.
        if (initialized) return;
        clearExceptions();
        savedState = getControlState();
        initialized = true;
    }

    // Clear all pending exceptions
    static void clearExceptions() @nogc
    {
<<<<<<< HEAD
        version (LDC)
        {
            version (X86_Any)
            {
                __asm("fclex", "~{fpsw}");
            }
            else version (PPC_Any)
            {
                __asm("mtfsb0 24\n" ~
                      "mtfsb0 25\n" ~
                      "mtfsb0 26\n" ~
                      "mtfsb0 27\n" ~
                      "mtfsb0 28", "");
            }
            else version (MIPS_Any)
            {
                cast(void) __asm!uint("cfc1 $0, $$31\n" ~
                                      "andi $0, $0, 0xFFFFF07F\n" ~
                                      "ctc1 $0, $$31", "=r");
            }
            else version (AArch64)
            {
                // http://infocenter.arm.com/help/topic/com.arm.doc.ddi0502f/CIHHDCHB.html
                cast(void) __asm!uint("mrs $0, fpsr\n" ~
                                      "and $0, $0, #~0x1f\n" ~
                                      "msr fpsr, $0", "=r");
            }
            else version (ARM_SoftFloat)
            {
            }
            else version (ARM)
            {
                ControlState old = getControlState();
                old &= ~0b11111; // http://infocenter.arm.com/help/topic/com.arm.doc.ddi0408i/Chdfifdc.html
                __asm("vmsr FPSCR, $0", "r", old);
            }
            else
                assert(0, "Not yet supported");
        }
        else version (InlineAsm_X86_Any)
        {
            asm nothrow @nogc
            {
                fclex;
            }
        }
        else
            assert(0, "Not yet supported");
=======
        resetIeeeFlags();
>>>>>>> 34ad8b48
    }

    // Read from the control register
    static ControlState getControlState() @trusted nothrow @nogc
    {
        version (LDC)
        {
            ControlState cont;

            version (X86)
            {
                __asm("xor %eax, %eax\n" ~
                      "fstcw $0", "=*m,~{eax},~{flags}", &cont);
            }
            else version (X86_64)
            {
                __asm("xor %rax, %rax\n" ~
                      "fstcw $0", "=*m,~{rax},~{flags}", &cont);
            }
            else version (PPC_Any)
            {
                double fspr = __asm!double("mffs $0", "={f0}");
                cont = cast(ControlState) *cast(ulong*) &fspr;
            }
            else version (MIPS_Any)
            {
                cont = __asm!uint("cfc1 $0, $$31", "=r");
            }
            else version (AArch64)
            {
                cont = __asm!ControlState("mrs $0, FPCR", "=r");
            }
            else version (ARM_SoftFloat)
            {
                cont = 0;
            }
            else version (ARM)
            {
                cont = __asm!ControlState("vmrs $0, FPSCR", "=r");
            }
            else
                assert(0, "Not yet supported");

            return cont;
        }
        else version (D_InlineAsm_X86)
        {
            short cont;
            asm nothrow @nogc
            {
                xor EAX, EAX;
                fstcw cont;
            }
            return cont;
        }
        else
        version (D_InlineAsm_X86_64)
        {
            short cont;
            asm nothrow @nogc
            {
                xor RAX, RAX;
                fstcw cont;
            }
            return cont;
        }
        else
            assert(0, "Not yet supported");
    }

    // Set the control register
    static void setControlState(ControlState newState) @trusted nothrow @nogc
    {
        version (LDC)
        {
            version (X86)
            {
                __asm("fclex\n" ~
                      "fldcw $0", "=*m,~{fpsw}", &newState);
            }
            else version (X86_64)
            {
                __asm("fclex\n" ~
                      "fldcw $0", "=*m,~{fpsw}", &newState);
            }
            else version (PPC_Any)
            {
                ulong tmpState = newState;
                double fspr = *cast(double*) &tmpState;
                __asm("mtfsf 0x0f, $0", "f", fspr);
            }
            else version (MIPS_Any)
            {
                __asm("ctc1 $0, $$31", "r", newState);
            }
            else version (AArch64)
            {
                __asm("msr FPCR, $0", "r", newState);
            }
            else version (ARM_SoftFloat)
            {
            }
            else version (ARM)
            {
                __asm("vmsr FPSCR, $0", "r", newState);
            }
            else
                assert(0, "Not yet supported");
        }
        else version (InlineAsm_X86_Any)
        {
            asm nothrow @nogc
            {
                fclex;
                fldcw newState;
            }

            // Also update MXCSR, SSE's control register.
            if (haveSSE)
            {
                uint mxcsr;
                asm nothrow @nogc { stmxcsr mxcsr; }

                /* In the FPU control register, rounding mode is in bits 10 and
                11. In MXCSR it's in bits 13 and 14. */
                enum ROUNDING_MASK_SSE = ROUNDING_MASK << 3;
                immutable newRoundingModeSSE = (newState & ROUNDING_MASK) << 3;
                mxcsr &= ~ROUNDING_MASK_SSE; // delete old rounding mode
                mxcsr |= newRoundingModeSSE; // write new rounding mode

                /* In the FPU control register, masks are bits 0 through 5.
                In MXCSR they're 7 through 12. */
                enum EXCEPTION_MASK_SSE = EXCEPTION_MASK << 7;
                immutable newExceptionMasks = (newState & EXCEPTION_MASK) << 7;
                mxcsr &= ~EXCEPTION_MASK_SSE; // delete old masks
                mxcsr |= newExceptionMasks; // write new exception masks

                asm nothrow @nogc { ldmxcsr mxcsr; }
            }
        }
        else
            assert(0, "Not yet supported");
    }
}

@system unittest
{
    void ensureDefaults()
    {
        assert(FloatingPointControl.rounding
               == FloatingPointControl.roundToNearest);
        if (FloatingPointControl.hasExceptionTraps)
            assert(FloatingPointControl.enabledExceptions == 0);
    }

    {
        FloatingPointControl ctrl;
    }
    ensureDefaults();

    version(D_HardFloat)
    {
        {
            FloatingPointControl ctrl;
            ctrl.rounding = FloatingPointControl.roundDown;
            assert(FloatingPointControl.rounding == FloatingPointControl.roundDown);
        }
        ensureDefaults();
    }

    if (FloatingPointControl.hasExceptionTraps)
    {
        FloatingPointControl ctrl;
        ctrl.enableExceptions(FloatingPointControl.divByZeroException
                              | FloatingPointControl.overflowException);
        assert(ctrl.enabledExceptions ==
               (FloatingPointControl.divByZeroException
                | FloatingPointControl.overflowException));

        ctrl.rounding = FloatingPointControl.roundUp;
        assert(FloatingPointControl.rounding == FloatingPointControl.roundUp);
    }
    ensureDefaults();
}

@system unittest // rounding
{
    import std.meta : AliasSeq;

    foreach (T; AliasSeq!(float, double, real))
    {
        FloatingPointControl fpctrl;

        fpctrl.rounding = FloatingPointControl.roundUp;
        T u = 1;
        u += 0.1;

        fpctrl.rounding = FloatingPointControl.roundDown;
        T d = 1;
        d += 0.1;

        fpctrl.rounding = FloatingPointControl.roundToZero;
        T z = 1;
        z += 0.1;

        assert(u > d);
        assert(z == d);

        fpctrl.rounding = FloatingPointControl.roundUp;
        u = -1;
        u -= 0.1;

        fpctrl.rounding = FloatingPointControl.roundDown;
        d = -1;
        d -= 0.1;

        fpctrl.rounding = FloatingPointControl.roundToZero;
        z = -1;
        z -= 0.1;

        assert(u > d);
        assert(z == u);
    }
}


/*********************************
 * Determines if $(D_PARAM x) is NaN.
 * params:
 *  x = a floating point number.
 * returns:
 *  $(D true) if $(D_PARAM x) is Nan.
 */
bool isNaN(X)(X x) @nogc @trusted pure nothrow
if (isFloatingPoint!(X))
{
    alias F = floatTraits!(X);
    static if (F.realFormat == RealFormat.ieeeSingle)
    {
        const uint p = *cast(uint *)&x;
        return ((p & 0x7F80_0000) == 0x7F80_0000)
            && p & 0x007F_FFFF; // not infinity
    }
    else static if (F.realFormat == RealFormat.ieeeDouble)
    {
        const ulong  p = *cast(ulong *)&x;
        return ((p & 0x7FF0_0000_0000_0000) == 0x7FF0_0000_0000_0000)
            && p & 0x000F_FFFF_FFFF_FFFF; // not infinity
    }
    else static if (F.realFormat == RealFormat.ieeeExtended)
    {
        const ushort e = F.EXPMASK & (cast(ushort *)&x)[F.EXPPOS_SHORT];
        const ulong ps = *cast(ulong *)&x;
        return e == F.EXPMASK &&
            ps & 0x7FFF_FFFF_FFFF_FFFF; // not infinity
    }
    else static if (F.realFormat == RealFormat.ieeeQuadruple)
    {
        const ushort e = F.EXPMASK & (cast(ushort *)&x)[F.EXPPOS_SHORT];
        const ulong psLsb = (cast(ulong *)&x)[MANTISSA_LSB];
        const ulong psMsb = (cast(ulong *)&x)[MANTISSA_MSB];
        return e == F.EXPMASK &&
            (psLsb | (psMsb& 0x0000_FFFF_FFFF_FFFF)) != 0;
    }
    else
    {
        return x != x;
    }
}

///
@safe pure nothrow @nogc unittest
{
    assert( isNaN(float.init));
    assert( isNaN(-double.init));
    assert( isNaN(real.nan));
    assert( isNaN(-real.nan));
    assert(!isNaN(cast(float) 53.6));
    assert(!isNaN(cast(real)-53.6));
}

@safe pure nothrow @nogc unittest
{
    import std.meta : AliasSeq;

    foreach (T; AliasSeq!(float, double, real))
    {
        // CTFE-able tests
        assert(isNaN(T.init));
        assert(isNaN(-T.init));
        assert(isNaN(T.nan));
        assert(isNaN(-T.nan));
        assert(!isNaN(T.infinity));
        assert(!isNaN(-T.infinity));
        assert(!isNaN(cast(T) 53.6));
        assert(!isNaN(cast(T)-53.6));

        // Runtime tests
        shared T f;
        f = T.init;
        assert(isNaN(f));
        assert(isNaN(-f));
        f = T.nan;
        assert(isNaN(f));
        assert(isNaN(-f));
        f = T.infinity;
        assert(!isNaN(f));
        assert(!isNaN(-f));
        f = cast(T) 53.6;
        assert(!isNaN(f));
        assert(!isNaN(-f));
    }
}

/*********************************
 * Determines if $(D_PARAM x) is finite.
 * params:
 *  x = a floating point number.
 * returns:
 *  $(D true) if $(D_PARAM x) is finite.
 */
bool isFinite(X)(X x) @trusted pure nothrow @nogc
{
    alias F = floatTraits!(X);
    ushort* pe = cast(ushort *)&x;
    return (pe[F.EXPPOS_SHORT] & F.EXPMASK) != F.EXPMASK;
}

///
@safe pure nothrow @nogc unittest
{
    assert( isFinite(1.23f));
    assert( isFinite(float.max));
    assert( isFinite(float.min_normal));
    assert(!isFinite(float.nan));
    assert(!isFinite(float.infinity));
}

@safe pure nothrow @nogc unittest
{
    assert(isFinite(1.23));
    assert(isFinite(double.max));
    assert(isFinite(double.min_normal));
    assert(!isFinite(double.nan));
    assert(!isFinite(double.infinity));

    assert(isFinite(1.23L));
    assert(isFinite(real.max));
    assert(isFinite(real.min_normal));
    assert(!isFinite(real.nan));
    assert(!isFinite(real.infinity));
}


/*********************************
 * Determines if $(D_PARAM x) is normalized.
 *
 * A normalized number must not be zero, subnormal, infinite nor $(NAN).
 *
 * params:
 *  x = a floating point number.
 * returns:
 *  $(D true) if $(D_PARAM x) is normalized.
 */

/* Need one for each format because subnormal floats might
 * be converted to normal reals.
 */
bool isNormal(X)(X x) @trusted pure nothrow @nogc
{
    alias F = floatTraits!(X);
    static if (F.realFormat == RealFormat.ibmExtended)
    {
        // doubledouble is normal if the least significant part is normal.
        return isNormal((cast(double*)&x)[MANTISSA_LSB]);
    }
    else
    {
        ushort e = F.EXPMASK & (cast(ushort *)&x)[F.EXPPOS_SHORT];
        return (e != F.EXPMASK && e != 0);
    }
}

///
@safe pure nothrow @nogc unittest
{
    float f = 3;
    double d = 500;
    real e = 10e+48;

    assert(isNormal(f));
    assert(isNormal(d));
    assert(isNormal(e));
    f = d = e = 0;
    assert(!isNormal(f));
    assert(!isNormal(d));
    assert(!isNormal(e));
    assert(!isNormal(real.infinity));
    assert(isNormal(-real.max));
    assert(!isNormal(real.min_normal/4));

}

/*********************************
 * Determines if $(D_PARAM x) is subnormal.
 *
 * Subnormals (also known as "denormal number"), have a 0 exponent
 * and a 0 most significant mantissa bit.
 *
 * params:
 *  x = a floating point number.
 * returns:
 *  $(D true) if $(D_PARAM x) is a denormal number.
 */
bool isSubnormal(X)(X x) @trusted pure nothrow @nogc
{
    /*
        Need one for each format because subnormal floats might
        be converted to normal reals.
    */
    alias F = floatTraits!(X);
    static if (F.realFormat == RealFormat.ieeeSingle)
    {
        uint *p = cast(uint *)&x;
        return (*p & F.EXPMASK_INT) == 0 && *p & F.MANTISSAMASK_INT;
    }
    else static if (F.realFormat == RealFormat.ieeeDouble)
    {
        uint *p = cast(uint *)&x;
        return (p[MANTISSA_MSB] & F.EXPMASK_INT) == 0
            && (p[MANTISSA_LSB] || p[MANTISSA_MSB] & F.MANTISSAMASK_INT);
    }
    else static if (F.realFormat == RealFormat.ieeeQuadruple)
    {
        ushort e = F.EXPMASK & (cast(ushort *)&x)[F.EXPPOS_SHORT];
        long*   ps = cast(long *)&x;
        return (e == 0 &&
          ((ps[MANTISSA_LSB]|(ps[MANTISSA_MSB]& 0x0000_FFFF_FFFF_FFFF)) != 0));
    }
    else static if (F.realFormat == RealFormat.ieeeExtended)
    {
        ushort* pe = cast(ushort *)&x;
        long*   ps = cast(long *)&x;

        return (pe[F.EXPPOS_SHORT] & F.EXPMASK) == 0 && *ps > 0;
    }
    else static if (F.realFormat == RealFormat.ibmExtended)
    {
        return isSubnormal((cast(double*)&x)[MANTISSA_MSB]);
    }
    else
    {
        static assert(false, "Not implemented for this architecture");
    }
}

///
@safe pure nothrow @nogc unittest
{
    import std.meta : AliasSeq;

    foreach (T; AliasSeq!(float, double, real))
    {
        T f;
        for (f = 1.0; !isSubnormal(f); f /= 2)
            assert(f != 0);
    }
}

/*********************************
 * Determines if $(D_PARAM x) is $(PLUSMN)$(INFIN).
 * params:
 *  x = a floating point number.
 * returns:
 *  $(D true) if $(D_PARAM x) is $(PLUSMN)$(INFIN).
 */
bool isInfinity(X)(X x) @nogc @trusted pure nothrow
if (isFloatingPoint!(X))
{
    alias F = floatTraits!(X);
    static if (F.realFormat == RealFormat.ieeeSingle)
    {
        return ((*cast(uint *)&x) & 0x7FFF_FFFF) == 0x7F80_0000;
    }
    else static if (F.realFormat == RealFormat.ieeeDouble)
    {
        return ((*cast(ulong *)&x) & 0x7FFF_FFFF_FFFF_FFFF)
            == 0x7FF0_0000_0000_0000;
    }
    else static if (F.realFormat == RealFormat.ieeeExtended)
    {
        const ushort e = cast(ushort)(F.EXPMASK & (cast(ushort *)&x)[F.EXPPOS_SHORT]);
        const ulong ps = *cast(ulong *)&x;

        // On Motorola 68K, infinity can have hidden bit = 1 or 0. On x86, it is always 1.
        return e == F.EXPMASK && (ps & 0x7FFF_FFFF_FFFF_FFFF) == 0;
    }
    else static if (F.realFormat == RealFormat.ibmExtended)
    {
        return (((cast(ulong *)&x)[MANTISSA_MSB]) & 0x7FFF_FFFF_FFFF_FFFF)
            == 0x7FF8_0000_0000_0000;
    }
    else static if (F.realFormat == RealFormat.ieeeQuadruple)
    {
        const long psLsb = (cast(long *)&x)[MANTISSA_LSB];
        const long psMsb = (cast(long *)&x)[MANTISSA_MSB];
        return (psLsb == 0)
            && (psMsb & 0x7FFF_FFFF_FFFF_FFFF) == 0x7FFF_0000_0000_0000;
    }
    else
    {
        return (x < -X.max) || (X.max < x);
    }
}

///
@nogc @safe pure nothrow unittest
{
    assert(!isInfinity(float.init));
    assert(!isInfinity(-float.init));
    assert(!isInfinity(float.nan));
    assert(!isInfinity(-float.nan));
    assert(isInfinity(float.infinity));
    assert(isInfinity(-float.infinity));
    assert(isInfinity(-1.0f / 0.0f));
}

@safe pure nothrow @nogc unittest
{
    // CTFE-able tests
    assert(!isInfinity(double.init));
    assert(!isInfinity(-double.init));
    assert(!isInfinity(double.nan));
    assert(!isInfinity(-double.nan));
    assert(isInfinity(double.infinity));
    assert(isInfinity(-double.infinity));
    assert(isInfinity(-1.0 / 0.0));

    assert(!isInfinity(real.init));
    assert(!isInfinity(-real.init));
    assert(!isInfinity(real.nan));
    assert(!isInfinity(-real.nan));
    assert(isInfinity(real.infinity));
    assert(isInfinity(-real.infinity));
    assert(isInfinity(-1.0L / 0.0L));

    // Runtime tests
    shared float f;
    f = float.init;
    assert(!isInfinity(f));
    assert(!isInfinity(-f));
    f = float.nan;
    assert(!isInfinity(f));
    assert(!isInfinity(-f));
    f = float.infinity;
    assert(isInfinity(f));
    assert(isInfinity(-f));
    f = (-1.0f / 0.0f);
    assert(isInfinity(f));

    shared double d;
    d = double.init;
    assert(!isInfinity(d));
    assert(!isInfinity(-d));
    d = double.nan;
    assert(!isInfinity(d));
    assert(!isInfinity(-d));
    d = double.infinity;
    assert(isInfinity(d));
    assert(isInfinity(-d));
    d = (-1.0 / 0.0);
    assert(isInfinity(d));

    shared real e;
    e = real.init;
    assert(!isInfinity(e));
    assert(!isInfinity(-e));
    e = real.nan;
    assert(!isInfinity(e));
    assert(!isInfinity(-e));
    e = real.infinity;
    assert(isInfinity(e));
    assert(isInfinity(-e));
    e = (-1.0L / 0.0L);
    assert(isInfinity(e));
}

/*********************************
 * Is the binary representation of x identical to y?
 *
 * Same as ==, except that positive and negative zero are not identical,
 * and two $(NAN)s are identical if they have the same 'payload'.
 */
bool isIdentical(real x, real y) @trusted pure nothrow @nogc
{
    // We're doing a bitwise comparison so the endianness is irrelevant.
    long*   pxs = cast(long *)&x;
    long*   pys = cast(long *)&y;
    alias F = floatTraits!(real);
    static if (F.realFormat == RealFormat.ieeeDouble)
    {
        return pxs[0] == pys[0];
    }
    else static if (F.realFormat == RealFormat.ieeeQuadruple
                 || F.realFormat == RealFormat.ibmExtended)
    {
        return pxs[0] == pys[0] && pxs[1] == pys[1];
    }
    else
    {
        ushort* pxe = cast(ushort *)&x;
        ushort* pye = cast(ushort *)&y;
        return pxe[4] == pye[4] && pxs[0] == pys[0];
    }
}

/*********************************
 * Return 1 if sign bit of e is set, 0 if not.
 */
int signbit(X)(X x) @nogc @trusted pure nothrow
{
    alias F = floatTraits!(X);
    return ((cast(ubyte *)&x)[F.SIGNPOS_BYTE] & 0x80) != 0;
}

///
@nogc @safe pure nothrow unittest
{
    assert(!signbit(float.nan));
    assert(signbit(-float.nan));
    assert(!signbit(168.1234f));
    assert(signbit(-168.1234f));
    assert(!signbit(0.0f));
    assert(signbit(-0.0f));
    assert(signbit(-float.max));
    assert(!signbit(float.max));

    assert(!signbit(double.nan));
    assert(signbit(-double.nan));
    assert(!signbit(168.1234));
    assert(signbit(-168.1234));
    assert(!signbit(0.0));
    assert(signbit(-0.0));
    assert(signbit(-double.max));
    assert(!signbit(double.max));

    assert(!signbit(real.nan));
    assert(signbit(-real.nan));
    assert(!signbit(168.1234L));
    assert(signbit(-168.1234L));
    assert(!signbit(0.0L));
    assert(signbit(-0.0L));
    assert(signbit(-real.max));
    assert(!signbit(real.max));
}


/*********************************
 * Return a value composed of to with from's sign bit.
 */
version(LDC)
{
    R copysign(R, X)(R to, X from) @safe pure nothrow @nogc
        if (isFloatingPoint!(R) && isFloatingPoint!(X))
    {
        return llvm_copysign(to, cast(R) from);
    }
}
else
{

R copysign(R, X)(R to, X from) @trusted pure nothrow @nogc
if (isFloatingPoint!(R) && isFloatingPoint!(X))
{
    ubyte* pto   = cast(ubyte *)&to;
    const ubyte* pfrom = cast(ubyte *)&from;

    alias T = floatTraits!(R);
    alias F = floatTraits!(X);
    pto[T.SIGNPOS_BYTE] &= 0x7F;
    pto[T.SIGNPOS_BYTE] |= pfrom[F.SIGNPOS_BYTE] & 0x80;
    return to;
}

}

// ditto
R copysign(R, X)(X to, R from) @trusted pure nothrow @nogc
if (isIntegral!(X) && isFloatingPoint!(R))
{
    return copysign(cast(R) to, from);
}

@safe pure nothrow @nogc unittest
{
    import std.meta : AliasSeq;

    foreach (X; AliasSeq!(float, double, real, int, long))
    {
        foreach (Y; AliasSeq!(float, double, real))
        (){ // avoid slow optimizations for large functions @@@BUG@@@ 2396
            X x = 21;
            Y y = 23.8;
            Y e = void;

            e = copysign(x, y);
            assert(e == 21.0);

            e = copysign(-x, y);
            assert(e == 21.0);

            e = copysign(x, -y);
            assert(e == -21.0);

            e = copysign(-x, -y);
            assert(e == -21.0);

            static if (isFloatingPoint!X)
            {
                e = copysign(X.nan, y);
                assert(isNaN(e) && !signbit(e));

                e = copysign(X.nan, -y);
                assert(isNaN(e) && signbit(e));
            }
        }();
    }
}

/*********************************
Returns $(D -1) if $(D x < 0), $(D x) if $(D x == 0), $(D 1) if
$(D x > 0), and $(NAN) if x==$(NAN).
 */
F sgn(F)(F x) @safe pure nothrow @nogc
{
    // @@@TODO@@@: make this faster
    return x > 0 ? 1 : x < 0 ? -1 : x;
}

///
@safe pure nothrow @nogc unittest
{
    assert(sgn(168.1234) == 1);
    assert(sgn(-168.1234) == -1);
    assert(sgn(0.0) == 0);
    assert(sgn(-0.0) == 0);
}

// Functions for NaN payloads
/*
 * A 'payload' can be stored in the significand of a $(NAN). One bit is required
 * to distinguish between a quiet and a signalling $(NAN). This leaves 22 bits
 * of payload for a float; 51 bits for a double; 62 bits for an 80-bit real;
 * and 111 bits for a 128-bit quad.
*/
/**
 * Create a quiet $(NAN), storing an integer inside the payload.
 *
 * For floats, the largest possible payload is 0x3F_FFFF.
 * For doubles, it is 0x3_FFFF_FFFF_FFFF.
 * For 80-bit or 128-bit reals, it is 0x3FFF_FFFF_FFFF_FFFF.
 */
real NaN(ulong payload) @trusted pure nothrow @nogc
{
    alias F = floatTraits!(real);
    static if (F.realFormat == RealFormat.ieeeExtended)
    {
        // real80 (in x86 real format, the implied bit is actually
        // not implied but a real bit which is stored in the real)
        ulong v = 3; // implied bit = 1, quiet bit = 1
    }
    else
    {
        ulong v = 1; // no implied bit. quiet bit = 1
    }

    ulong a = payload;

    // 22 Float bits
    ulong w = a & 0x3F_FFFF;
    a -= w;

    v <<=22;
    v |= w;
    a >>=22;

    // 29 Double bits
    v <<=29;
    w = a & 0xFFF_FFFF;
    v |= w;
    a -= w;
    a >>=29;

    static if (F.realFormat == RealFormat.ieeeDouble)
    {
        v |= 0x7FF0_0000_0000_0000;
        real x;
        * cast(ulong *)(&x) = v;
        return x;
    }
    else
    {
        v <<=11;
        a &= 0x7FF;
        v |= a;
        real x = real.nan;

        // Extended real bits
        static if (F.realFormat == RealFormat.ieeeQuadruple)
        {
            v <<= 1; // there's no implicit bit

            version(LittleEndian)
            {
                *cast(ulong*)(6+cast(ubyte*)(&x)) = v;
            }
            else
            {
                *cast(ulong*)(2+cast(ubyte*)(&x)) = v;
            }
        }
        else
        {
            *cast(ulong *)(&x) = v;
        }
        return x;
    }
}

pure nothrow @nogc unittest
{
    static if (floatTraits!(real).realFormat == RealFormat.ieeeDouble)
    {
        auto x = NaN(1);
        auto xl = *cast(ulong*)&x;
        assert(xl & 0x8_0000_0000_0000UL); //non-signaling bit, bit 52
        assert((xl & 0x7FF0_0000_0000_0000UL) == 0x7FF0_0000_0000_0000UL); //all exp bits set
    }
}

/**
 * Extract an integral payload from a $(NAN).
 *
 * Returns:
 * the integer payload as a ulong.
 *
 * For floats, the largest possible payload is 0x3F_FFFF.
 * For doubles, it is 0x3_FFFF_FFFF_FFFF.
 * For 80-bit or 128-bit reals, it is 0x3FFF_FFFF_FFFF_FFFF.
 */
ulong getNaNPayload(real x) @trusted pure nothrow @nogc
{
    //  assert(isNaN(x));
    alias F = floatTraits!(real);
    static if (F.realFormat == RealFormat.ieeeDouble)
    {
        ulong m = *cast(ulong *)(&x);
        // Make it look like an 80-bit significand.
        // Skip exponent, and quiet bit
        m &= 0x0007_FFFF_FFFF_FFFF;
        m <<= 11;
    }
    else static if (F.realFormat == RealFormat.ieeeQuadruple)
    {
        version(LittleEndian)
        {
            ulong m = *cast(ulong*)(6+cast(ubyte*)(&x));
        }
        else
        {
            ulong m = *cast(ulong*)(2+cast(ubyte*)(&x));
        }

        m >>= 1; // there's no implicit bit
    }
    else
    {
        ulong m = *cast(ulong *)(&x);
    }

    // ignore implicit bit and quiet bit

    const ulong f = m & 0x3FFF_FF00_0000_0000L;

    ulong w = f >>> 40;
            w |= (m & 0x00FF_FFFF_F800L) << (22 - 11);
            w |= (m & 0x7FF) << 51;
            return w;
}

debug(UnitTest)
{
    @safe pure nothrow @nogc unittest
    {
        real nan4 = NaN(0x789_ABCD_EF12_3456);
        static if (floatTraits!(real).realFormat == RealFormat.ieeeExtended
                || floatTraits!(real).realFormat == RealFormat.ieeeQuadruple)
        {
            assert(getNaNPayload(nan4) == 0x789_ABCD_EF12_3456);
        }
        else
        {
            assert(getNaNPayload(nan4) == 0x1_ABCD_EF12_3456);
        }
        double nan5 = nan4;
        assert(getNaNPayload(nan5) == 0x1_ABCD_EF12_3456);
        float nan6 = nan4;
        assert(getNaNPayload(nan6) == 0x12_3456);
        nan4 = NaN(0xFABCD);
        assert(getNaNPayload(nan4) == 0xFABCD);
        nan6 = nan4;
        assert(getNaNPayload(nan6) == 0xFABCD);
        nan5 = NaN(0x100_0000_0000_3456);
        assert(getNaNPayload(nan5) == 0x0000_0000_3456);
    }
}

/**
 * Calculate the next largest floating point value after x.
 *
 * Return the least number greater than x that is representable as a real;
 * thus, it gives the next point on the IEEE number line.
 *
 *  $(TABLE_SV
 *    $(SVH x,            nextUp(x)   )
 *    $(SV  -$(INFIN),    -real.max   )
 *    $(SV  $(PLUSMN)0.0, real.min_normal*real.epsilon )
 *    $(SV  real.max,     $(INFIN) )
 *    $(SV  $(INFIN),     $(INFIN) )
 *    $(SV  $(NAN),       $(NAN)   )
 * )
 */
real nextUp(real x) @trusted pure nothrow @nogc
{
    alias F = floatTraits!(real);
    static if (F.realFormat == RealFormat.ieeeDouble)
    {
        return nextUp(cast(double) x);
    }
    else static if (F.realFormat == RealFormat.ieeeQuadruple)
    {
        ushort e = F.EXPMASK & (cast(ushort *)&x)[F.EXPPOS_SHORT];
        if (e == F.EXPMASK)
        {
            // NaN or Infinity
            if (x == -real.infinity) return -real.max;

            return x; // +Inf and NaN are unchanged.
        }

        ulong*   ps = cast(ulong *)&e;
        if (ps[MANTISSA_LSB] & 0x8000_0000_0000_0000)
        {
            // Negative number

            if (ps[MANTISSA_LSB] == 0
                && ps[MANTISSA_MSB] == 0x8000_0000_0000_0000)
            {
                // it was negative zero, change to smallest subnormal
                ps[MANTISSA_LSB] = 0x0000_0000_0000_0001;
                ps[MANTISSA_MSB] = 0;
                return x;
            }
            --*ps;
            if (ps[MANTISSA_LSB] == 0) --ps[MANTISSA_MSB];
        }
        else
        {
            // Positive number
            ++ps[MANTISSA_LSB];
            if (ps[MANTISSA_LSB] == 0) ++ps[MANTISSA_MSB];
        }
        return x;

    }
    else static if (F.realFormat == RealFormat.ieeeExtended)
    {
        // For 80-bit reals, the "implied bit" is a nuisance...
        ushort *pe = cast(ushort *)&x;
        ulong  *ps = cast(ulong  *)&x;

        if ((pe[F.EXPPOS_SHORT] & F.EXPMASK) == F.EXPMASK)
        {
            // First, deal with NANs and infinity
            if (x == -real.infinity) return -real.max;
            return x; // +Inf and NaN are unchanged.
        }
        if (pe[F.EXPPOS_SHORT] & 0x8000)
        {
            // Negative number -- need to decrease the significand
            --*ps;
            // Need to mask with 0x7FFF... so subnormals are treated correctly.
            if ((*ps & 0x7FFF_FFFF_FFFF_FFFF) == 0x7FFF_FFFF_FFFF_FFFF)
            {
                if (pe[F.EXPPOS_SHORT] == 0x8000)   // it was negative zero
                {
                    *ps = 1;
                    pe[F.EXPPOS_SHORT] = 0; // smallest subnormal.
                    return x;
                }

                --pe[F.EXPPOS_SHORT];

                if (pe[F.EXPPOS_SHORT] == 0x8000)
                    return x; // it's become a subnormal, implied bit stays low.

                *ps = 0xFFFF_FFFF_FFFF_FFFF; // set the implied bit
                return x;
            }
            return x;
        }
        else
        {
            // Positive number -- need to increase the significand.
            // Works automatically for positive zero.
            ++*ps;
            if ((*ps & 0x7FFF_FFFF_FFFF_FFFF) == 0)
            {
                // change in exponent
                ++pe[F.EXPPOS_SHORT];
                *ps = 0x8000_0000_0000_0000; // set the high bit
            }
        }
        return x;
    }
    else // static if (F.realFormat == RealFormat.ibmExtended)
    {
        assert(0, "nextUp not implemented");
    }
}

/** ditto */
double nextUp(double x) @trusted pure nothrow @nogc
{
    ulong *ps = cast(ulong *)&x;

    if ((*ps & 0x7FF0_0000_0000_0000) == 0x7FF0_0000_0000_0000)
    {
        // First, deal with NANs and infinity
        if (x == -x.infinity) return -x.max;
        return x; // +INF and NAN are unchanged.
    }
    if (*ps & 0x8000_0000_0000_0000)    // Negative number
    {
        if (*ps == 0x8000_0000_0000_0000) // it was negative zero
        {
            *ps = 0x0000_0000_0000_0001; // change to smallest subnormal
            return x;
        }
        --*ps;
    }
    else
    {   // Positive number
        ++*ps;
    }
    return x;
}

/** ditto */
float nextUp(float x) @trusted pure nothrow @nogc
{
    uint *ps = cast(uint *)&x;

    if ((*ps & 0x7F80_0000) == 0x7F80_0000)
    {
        // First, deal with NANs and infinity
        if (x == -x.infinity) return -x.max;

        return x; // +INF and NAN are unchanged.
    }
    if (*ps & 0x8000_0000)   // Negative number
    {
        if (*ps == 0x8000_0000) // it was negative zero
        {
            *ps = 0x0000_0001; // change to smallest subnormal
            return x;
        }

        --*ps;
    }
    else
    {
        // Positive number
        ++*ps;
    }
    return x;
}

/**
 * Calculate the next smallest floating point value before x.
 *
 * Return the greatest number less than x that is representable as a real;
 * thus, it gives the previous point on the IEEE number line.
 *
 *  $(TABLE_SV
 *    $(SVH x,            nextDown(x)   )
 *    $(SV  $(INFIN),     real.max  )
 *    $(SV  $(PLUSMN)0.0, -real.min_normal*real.epsilon )
 *    $(SV  -real.max,    -$(INFIN) )
 *    $(SV  -$(INFIN),    -$(INFIN) )
 *    $(SV  $(NAN),       $(NAN)    )
 * )
 */
real nextDown(real x) @safe pure nothrow @nogc
{
    return -nextUp(-x);
}

/** ditto */
double nextDown(double x) @safe pure nothrow @nogc
{
    return -nextUp(-x);
}

/** ditto */
float nextDown(float x) @safe pure nothrow @nogc
{
    return -nextUp(-x);
}

///
@safe pure nothrow @nogc unittest
{
    assert( nextDown(1.0 + real.epsilon) == 1.0);
}

@safe pure nothrow @nogc unittest
{
    static if (floatTraits!(real).realFormat == RealFormat.ieeeExtended)
    {

        // Tests for 80-bit reals
        assert(isIdentical(nextUp(NaN(0xABC)), NaN(0xABC)));
        // negative numbers
        assert( nextUp(-real.infinity) == -real.max );
        assert( nextUp(-1.0L-real.epsilon) == -1.0 );
        assert( nextUp(-2.0L) == -2.0 + real.epsilon);
        // subnormals and zero
        assert( nextUp(-real.min_normal) == -real.min_normal*(1-real.epsilon) );
        assert( nextUp(-real.min_normal*(1-real.epsilon)) == -real.min_normal*(1-2*real.epsilon) );
        assert( isIdentical(-0.0L, nextUp(-real.min_normal*real.epsilon)) );
        assert( nextUp(-0.0L) == real.min_normal*real.epsilon );
        assert( nextUp(0.0L) == real.min_normal*real.epsilon );
        assert( nextUp(real.min_normal*(1-real.epsilon)) == real.min_normal );
        assert( nextUp(real.min_normal) == real.min_normal*(1+real.epsilon) );
        // positive numbers
        assert( nextUp(1.0L) == 1.0 + real.epsilon );
        assert( nextUp(2.0L-real.epsilon) == 2.0 );
        assert( nextUp(real.max) == real.infinity );
        assert( nextUp(real.infinity)==real.infinity );
    }

    double n = NaN(0xABC);
    assert(isIdentical(nextUp(n), n));
    // negative numbers
    assert( nextUp(-double.infinity) == -double.max );
    assert( nextUp(-1-double.epsilon) == -1.0 );
    assert( nextUp(-2.0) == -2.0 + double.epsilon);
    // subnormals and zero

    assert( nextUp(-double.min_normal) == -double.min_normal*(1-double.epsilon) );
    assert( nextUp(-double.min_normal*(1-double.epsilon)) == -double.min_normal*(1-2*double.epsilon) );
    assert( isIdentical(-0.0, nextUp(-double.min_normal*double.epsilon)) );
    assert( nextUp(0.0) == double.min_normal*double.epsilon );
    assert( nextUp(-0.0) == double.min_normal*double.epsilon );
    assert( nextUp(double.min_normal*(1-double.epsilon)) == double.min_normal );
    assert( nextUp(double.min_normal) == double.min_normal*(1+double.epsilon) );
    // positive numbers
    assert( nextUp(1.0) == 1.0 + double.epsilon );
    assert( nextUp(2.0-double.epsilon) == 2.0 );
    assert( nextUp(double.max) == double.infinity );

    float fn = NaN(0xABC);
    assert(isIdentical(nextUp(fn), fn));
    float f = -float.min_normal*(1-float.epsilon);
    float f1 = -float.min_normal;
    assert( nextUp(f1) ==  f);
    f = 1.0f+float.epsilon;
    f1 = 1.0f;
    assert( nextUp(f1) == f );
    f1 = -0.0f;
    assert( nextUp(f1) == float.min_normal*float.epsilon);
    assert( nextUp(float.infinity)==float.infinity );

    assert(nextDown(1.0L+real.epsilon)==1.0);
    assert(nextDown(1.0+double.epsilon)==1.0);
    f = 1.0f+float.epsilon;
    assert(nextDown(f)==1.0);
    assert(nextafter(1.0+real.epsilon, -real.infinity)==1.0);
}



/******************************************
 * Calculates the next representable value after x in the direction of y.
 *
 * If y > x, the result will be the next largest floating-point value;
 * if y < x, the result will be the next smallest value.
 * If x == y, the result is y.
 *
 * Remarks:
 * This function is not generally very useful; it's almost always better to use
 * the faster functions nextUp() or nextDown() instead.
 *
 * The FE_INEXACT and FE_OVERFLOW exceptions will be raised if x is finite and
 * the function result is infinite. The FE_INEXACT and FE_UNDERFLOW
 * exceptions will be raised if the function value is subnormal, and x is
 * not equal to y.
 */
T nextafter(T)(const T x, const T y) @safe pure nothrow @nogc
{
    if (x == y) return y;
    return ((y>x) ? nextUp(x) :  nextDown(x));
}

///
@safe pure nothrow @nogc unittest
{
    float a = 1;
    assert(is(typeof(nextafter(a, a)) == float));
    assert(nextafter(a, a.infinity) > a);

    double b = 2;
    assert(is(typeof(nextafter(b, b)) == double));
    assert(nextafter(b, b.infinity) > b);

    real c = 3;
    assert(is(typeof(nextafter(c, c)) == real));
    assert(nextafter(c, c.infinity) > c);
}

//real nexttoward(real x, real y) { return core.stdc.math.nexttowardl(x, y); }

/*******************************************
 * Returns the positive difference between x and y.
 * Returns:
 *      $(TABLE_SV
 *      $(TR $(TH x, y)       $(TH fdim(x, y)))
 *      $(TR $(TD x $(GT) y)  $(TD x - y))
 *      $(TR $(TD x $(LT)= y) $(TD +0.0))
 *      )
 */
real fdim(real x, real y) @safe pure nothrow @nogc { return (x > y) ? x - y : +0.0; }

/****************************************
 * Returns the larger of x and y.
 */
static if (__traits(compiles, llvm_maxnum(1.0, 2.0))) // LDC-specific
{
    real   fmax(real   x, real   y) @safe pure nothrow @nogc { return llvm_maxnum(x, y); }
    //double fmax(double x, double y) @safe pure nothrow @nogc { return llvm_maxnum(x, y); }
    //float  fmax(float  x, float  y) @safe pure nothrow @nogc { return llvm_maxnum(x, y); }
}
else
real fmax(real x, real y) @safe pure nothrow @nogc { return x > y ? x : y; }

/****************************************
 * Returns the smaller of x and y.
 */
static if (__traits(compiles, llvm_minnum(1.0, 2.0))) // LDC-specific
{
    real   fmin(real   x, real   y) @safe pure nothrow @nogc { return llvm_minnum(x, y); }
    //double fmin(double x, double y) @safe pure nothrow @nogc { return llvm_minnum(x, y); }
    //float  fmin(float  x, float  y) @safe pure nothrow @nogc { return llvm_minnum(x, y); }
}
else
real fmin(real x, real y) @safe pure nothrow @nogc { return x < y ? x : y; }

/**************************************
 * Returns (x * y) + z, rounding only once according to the
 * current rounding mode.
 *
 * BUGS: Not currently implemented - rounds twice.
 */
version(LDC)
{
    real   fma(real   x, real   y, real   z) @safe pure nothrow @nogc { return llvm_fma(x, y, z); }
    //double fma(double x, double y, double z) @safe pure nothrow @nogc { return llvm_fma(x, y, z); }
    //float  fma(float  x, float  y, float  z) @safe pure nothrow @nogc { return llvm_fma(x, y, z); }
}
else
{

real fma(real x, real y, real z) @safe pure nothrow @nogc { return (x * y) + z; }

}

/*******************************************************************
 * Compute the value of x $(SUPERSCRIPT n), where n is an integer
 */
Unqual!F pow(F, G)(F x, G n) @nogc @trusted pure nothrow
if (isFloatingPoint!(F) && isIntegral!(G))
{
  version(none)
  {
    // Leads to linking error on MSVC x64 as the intrinsic maps to
    // MSVC++ function `pow(double/float, int)` (a C++ template for
    // Visual Studio 2015).
    // Most likely not worth the effort anyway (and hindering CTFE).
    return llvm_powi!(Unqual!F)(x, cast(int) n);
  }
  else
  {
    import std.traits : Unsigned;
    real p = 1.0, v = void;
    Unsigned!(Unqual!G) m = n;
    if (n < 0)
    {
        switch (n)
        {
        case -1:
            return 1 / x;
        case -2:
            return 1 / (x * x);
        default:
        }

        m = -n;
        v = p / x;
    }
    else
    {
        switch (n)
        {
        case 0:
            return 1.0;
        case 1:
            return x;
        case 2:
            return x * x;
        default:
        }

        v = x;
    }

    while (1)
    {
        if (m & 1)
            p *= v;
        m >>= 1;
        if (!m)
            break;
        v *= v;
    }
    return p;
  }
}

@safe pure nothrow @nogc unittest
{
    // Make sure it instantiates and works properly on immutable values and
    // with various integer and float types.
    immutable real x = 46;
    immutable float xf = x;
    immutable double xd = x;
    immutable uint one = 1;
    immutable ushort two = 2;
    immutable ubyte three = 3;
    immutable ulong eight = 8;

    immutable int neg1 = -1;
    immutable short neg2 = -2;
    immutable byte neg3 = -3;
    immutable long neg8 = -8;


    assert(pow(x,0) == 1.0);
    assert(pow(xd,one) == x);
    assert(pow(xf,two) == x * x);
    assert(pow(x,three) == x * x * x);
    assert(pow(x,eight) == (x * x) * (x * x) * (x * x) * (x * x));

    assert(pow(x, neg1) == 1 / x);

    version(X86_64)
    {
        pragma(msg, "test disabled on x86_64, see bug 5628");
    }
    else version(LDC)
    {
        pragma(msg, "test disabled on LDC, see bug 5628");
    }
    else version(ARM)
    {
        pragma(msg, "test disabled on ARM, see bug 5628");
    }
    else
    {
        assert(pow(xd, neg2) == 1 / (x * x));
        assert(pow(xf, neg8) == 1 / ((x * x) * (x * x) * (x * x) * (x * x)));
    }

    assert(feqrel(pow(x, neg3),  1 / (x * x * x)) >= real.mant_dig - 1);
}

@system unittest
{
    assert(equalsDigit(pow(2.0L, 10.0L), 1024, 19));
}

/** Compute the value of an integer x, raised to the power of a positive
 * integer n.
 *
 *  If both x and n are 0, the result is 1.
 *  If n is negative, an integer divide error will occur at runtime,
 * regardless of the value of x.
 */
typeof(Unqual!(F).init * Unqual!(G).init) pow(F, G)(F x, G n) @nogc @trusted pure nothrow
if (isIntegral!(F) && isIntegral!(G))
{
    if (n<0) return x/0; // Only support positive powers
    typeof(return) p, v = void;
    Unqual!G m = n;

    switch (m)
    {
    case 0:
        p = 1;
        break;

    case 1:
        p = x;
        break;

    case 2:
        p = x * x;
        break;

    default:
        v = x;
        p = 1;
        while (1)
        {
            if (m & 1)
                p *= v;
            m >>= 1;
            if (!m)
                break;
            v *= v;
        }
        break;
    }
    return p;
}

///
@safe pure nothrow @nogc unittest
{
    immutable int one = 1;
    immutable byte two = 2;
    immutable ubyte three = 3;
    immutable short four = 4;
    immutable long ten = 10;

    assert(pow(two, three) == 8);
    assert(pow(two, ten) == 1024);
    assert(pow(one, ten) == 1);
    assert(pow(ten, four) == 10_000);
    assert(pow(four, 10) == 1_048_576);
    assert(pow(three, four) == 81);

}

/**Computes integer to floating point powers.*/
real pow(I, F)(I x, F y) @nogc @trusted pure nothrow
if (isIntegral!I && isFloatingPoint!F)
{
    return pow(cast(real) x, cast(Unqual!F) y);
}

/*********************************************
 * Calculates x$(SUPERSCRIPT y).
 *
 * $(TABLE_SV
 * $(TR $(TH x) $(TH y) $(TH pow(x, y))
 *      $(TH div 0) $(TH invalid?))
 * $(TR $(TD anything)      $(TD $(PLUSMN)0.0)                $(TD 1.0)
 *      $(TD no)        $(TD no) )
 * $(TR $(TD |x| $(GT) 1)    $(TD +$(INFIN))                  $(TD +$(INFIN))
 *      $(TD no)        $(TD no) )
 * $(TR $(TD |x| $(LT) 1)    $(TD +$(INFIN))                  $(TD +0.0)
 *      $(TD no)        $(TD no) )
 * $(TR $(TD |x| $(GT) 1)    $(TD -$(INFIN))                  $(TD +0.0)
 *      $(TD no)        $(TD no) )
 * $(TR $(TD |x| $(LT) 1)    $(TD -$(INFIN))                  $(TD +$(INFIN))
 *      $(TD no)        $(TD no) )
 * $(TR $(TD +$(INFIN))      $(TD $(GT) 0.0)                  $(TD +$(INFIN))
 *      $(TD no)        $(TD no) )
 * $(TR $(TD +$(INFIN))      $(TD $(LT) 0.0)                  $(TD +0.0)
 *      $(TD no)        $(TD no) )
 * $(TR $(TD -$(INFIN))      $(TD odd integer $(GT) 0.0)      $(TD -$(INFIN))
 *      $(TD no)        $(TD no) )
 * $(TR $(TD -$(INFIN))      $(TD $(GT) 0.0, not odd integer) $(TD +$(INFIN))
 *      $(TD no)        $(TD no))
 * $(TR $(TD -$(INFIN))      $(TD odd integer $(LT) 0.0)      $(TD -0.0)
 *      $(TD no)        $(TD no) )
 * $(TR $(TD -$(INFIN))      $(TD $(LT) 0.0, not odd integer) $(TD +0.0)
 *      $(TD no)        $(TD no) )
 * $(TR $(TD $(PLUSMN)1.0)   $(TD $(PLUSMN)$(INFIN))          $(TD $(NAN))
 *      $(TD no)        $(TD yes) )
 * $(TR $(TD $(LT) 0.0)      $(TD finite, nonintegral)        $(TD $(NAN))
 *      $(TD no)        $(TD yes))
 * $(TR $(TD $(PLUSMN)0.0)   $(TD odd integer $(LT) 0.0)      $(TD $(PLUSMNINF))
 *      $(TD yes)       $(TD no) )
 * $(TR $(TD $(PLUSMN)0.0)   $(TD $(LT) 0.0, not odd integer) $(TD +$(INFIN))
 *      $(TD yes)       $(TD no))
 * $(TR $(TD $(PLUSMN)0.0)   $(TD odd integer $(GT) 0.0)      $(TD $(PLUSMN)0.0)
 *      $(TD no)        $(TD no) )
 * $(TR $(TD $(PLUSMN)0.0)   $(TD $(GT) 0.0, not odd integer) $(TD +0.0)
 *      $(TD no)        $(TD no) )
 * )
 */
version(none)
{   // FIXME: Use of this LLVM intrinsic causes a unit test failure
    Unqual!(Largest!(F, G)) pow(F, G)(F x, G y) @safe pure nothrow @nogc
        if (isFloatingPoint!(F) && isFloatingPoint!(G))
    {
        alias Float = typeof(return);
        return llvm_pow!(Float)(x, y);
    }
}
else
{

Unqual!(Largest!(F, G)) pow(F, G)(F x, G y) @nogc @trusted pure nothrow
if (isFloatingPoint!(F) && isFloatingPoint!(G))
{
    alias Float = typeof(return);

    static real impl(real x, real y) @nogc pure nothrow
    {
        // Special cases.
        if (isNaN(y))
            return y;
        if (isNaN(x) && y != 0.0)
            return x;

        // Even if x is NaN.
        if (y == 0.0)
            return 1.0;
        if (y == 1.0)
            return x;

        if (isInfinity(y))
        {
            if (fabs(x) > 1)
            {
                if (signbit(y))
                    return +0.0;
                else
                    return F.infinity;
            }
            else if (fabs(x) == 1)
            {
                return y * 0; // generate NaN.
            }
            else // < 1
            {
                if (signbit(y))
                    return F.infinity;
                else
                    return +0.0;
            }
        }
        if (isInfinity(x))
        {
            if (signbit(x))
            {
                long i = cast(long) y;
                if (y > 0.0)
                {
                    if (i == y && i & 1)
                        return -F.infinity;
                    else
                        return F.infinity;
                }
                else if (y < 0.0)
                {
                    if (i == y && i & 1)
                        return -0.0;
                    else
                        return +0.0;
                }
            }
            else
            {
                if (y > 0.0)
                    return F.infinity;
                else if (y < 0.0)
                    return +0.0;
            }
        }

        if (x == 0.0)
        {
            if (signbit(x))
            {
                long i = cast(long) y;
                if (y > 0.0)
                {
                    if (i == y && i & 1)
                        return -0.0;
                    else
                        return +0.0;
                }
                else if (y < 0.0)
                {
                    if (i == y && i & 1)
                        return -F.infinity;
                    else
                        return F.infinity;
                }
            }
            else
            {
                if (y > 0.0)
                    return +0.0;
                else if (y < 0.0)
                    return F.infinity;
            }
        }
        if (x == 1.0)
            return 1.0;

        if (y >= F.max)
        {
            if ((x > 0.0 && x < 1.0) || (x > -1.0 && x < 0.0))
                return 0.0;
            if (x > 1.0 || x < -1.0)
                return F.infinity;
        }
        if (y <= -F.max)
        {
            if ((x > 0.0 && x < 1.0) || (x > -1.0 && x < 0.0))
                return F.infinity;
            if (x > 1.0 || x < -1.0)
                return 0.0;
        }

        if (x >= F.max)
        {
            if (y > 0.0)
                return F.infinity;
            else
                return 0.0;
        }
        if (x <= -F.max)
        {
            long i = cast(long) y;
            if (y > 0.0)
            {
                if (i == y && i & 1)
                    return -F.infinity;
                else
                    return F.infinity;
            }
            else if (y < 0.0)
            {
                if (i == y && i & 1)
                    return -0.0;
                else
                    return +0.0;
            }
        }

        // Integer power of x.
        long iy = cast(long) y;
        if (iy == y && fabs(y) < 32_768.0)
            return pow(x, iy);

        real sign = 1.0;
        if (x < 0)
        {
            // Result is real only if y is an integer
            // Check for a non-zero fractional part
            enum maxOdd = pow(2.0L, real.mant_dig) - 1.0L;
            static if (maxOdd > ulong.max)
            {
                // Generic method, for any FP type
                if (floor(y) != y)
                    return sqrt(x); // Complex result -- create a NaN

                const hy = ldexp(y, -1);
                if (floor(hy) != hy)
                    sign = -1.0;
            }
            else
            {
                // Much faster, if ulong has enough precision
                const absY = fabs(y);
                if (absY <= maxOdd)
                {
                    const uy = cast(ulong) absY;
                    if (uy != absY)
                        return sqrt(x); // Complex result -- create a NaN

                    if (uy & 1)
                        sign = -1.0;
                }
            }
            x = -x;
        }
        version(INLINE_YL2X)
        {
            // If x > 0, x ^^ y == 2 ^^ ( y * log2(x) )
            // TODO: This is not accurate in practice. A fast and accurate
            // (though complicated) method is described in:
            // "An efficient rounding boundary test for pow(x, y)
            // in double precision", C.Q. Lauter and V. Lefèvre, INRIA (2007).
            return sign * exp2( core.math.yl2x(x, y) );
        }
        else
        {
            // If x > 0, x ^^ y == 2 ^^ ( y * log2(x) )
            // TODO: This is not accurate in practice. A fast and accurate
            // (though complicated) method is described in:
            // "An efficient rounding boundary test for pow(x, y)
            // in double precision", C.Q. Lauter and V. Lefèvre, INRIA (2007).
            Float w = exp2(y * log2(x));
            return sign * w;
        }
    }
    return impl(x, y);
}

}

@safe pure nothrow @nogc unittest
{
    // Test all the special values.  These unittests can be run on Windows
    // by temporarily changing the version(linux) to version(all).
    immutable float zero = 0;
    immutable real one = 1;
    immutable double two = 2;
    immutable float three = 3;
    immutable float fnan = float.nan;
    immutable double dnan = double.nan;
    immutable real rnan = real.nan;
    immutable dinf = double.infinity;
    immutable rninf = -real.infinity;

    assert(pow(fnan, zero) == 1);
    assert(pow(dnan, zero) == 1);
    assert(pow(rnan, zero) == 1);

    assert(pow(two, dinf) == double.infinity);
    assert(isIdentical(pow(0.2f, dinf), +0.0));
    assert(pow(0.99999999L, rninf) == real.infinity);
    assert(isIdentical(pow(1.000000001, rninf), +0.0));
    assert(pow(dinf, 0.001) == dinf);
    assert(isIdentical(pow(dinf, -0.001), +0.0));
    assert(pow(rninf, 3.0L) == rninf);
    assert(pow(rninf, 2.0L) == real.infinity);
    assert(isIdentical(pow(rninf, -3.0), -0.0));
    assert(isIdentical(pow(rninf, -2.0), +0.0));

    // @@@BUG@@@ somewhere
    version(OSX) {} else assert(isNaN(pow(one, dinf)));
    version(OSX) {} else assert(isNaN(pow(-one, dinf)));
    assert(isNaN(pow(-0.2, PI)));
    // boundary cases. Note that epsilon == 2^^-n for some n,
    // so 1/epsilon == 2^^n is always even.
    assert(pow(-1.0L, 1/real.epsilon - 1.0L) == -1.0L);
    assert(pow(-1.0L, 1/real.epsilon) == 1.0L);
    assert(isNaN(pow(-1.0L, 1/real.epsilon-0.5L)));
    assert(isNaN(pow(-1.0L, -1/real.epsilon+0.5L)));

    assert(pow(0.0, -3.0) == double.infinity);
    assert(pow(-0.0, -3.0) == -double.infinity);
    assert(pow(0.0, -PI) == double.infinity);
    assert(pow(-0.0, -PI) == double.infinity);
    assert(isIdentical(pow(0.0, 5.0), 0.0));
    assert(isIdentical(pow(-0.0, 5.0), -0.0));
    assert(isIdentical(pow(0.0, 6.0), 0.0));
    assert(isIdentical(pow(-0.0, 6.0), 0.0));

    // Issue #14786 fixed
    immutable real maxOdd = pow(2.0L, real.mant_dig) - 1.0L;
    assert(pow(-1.0L,  maxOdd) == -1.0L);
    assert(pow(-1.0L, -maxOdd) == -1.0L);
    assert(pow(-1.0L, maxOdd + 1.0L) == 1.0L);
    assert(pow(-1.0L, -maxOdd + 1.0L) == 1.0L);
    assert(pow(-1.0L, maxOdd - 1.0L) == 1.0L);
    assert(pow(-1.0L, -maxOdd - 1.0L) == 1.0L);

    // Now, actual numbers.
    assert(approxEqual(pow(two, three), 8.0));
    assert(approxEqual(pow(two, -2.5), 0.1767767));

    // Test integer to float power.
    immutable uint twoI = 2;
    assert(approxEqual(pow(twoI, three), 8.0));
}

/**************************************
 * To what precision is x equal to y?
 *
 * Returns: the number of mantissa bits which are equal in x and y.
 * eg, 0x1.F8p+60 and 0x1.F1p+60 are equal to 5 bits of precision.
 *
 *      $(TABLE_SV
 *      $(TR $(TH x)      $(TH y)          $(TH feqrel(x, y)))
 *      $(TR $(TD x)      $(TD x)          $(TD real.mant_dig))
 *      $(TR $(TD x)      $(TD $(GT)= 2*x) $(TD 0))
 *      $(TR $(TD x)      $(TD $(LT)= x/2) $(TD 0))
 *      $(TR $(TD $(NAN)) $(TD any)        $(TD 0))
 *      $(TR $(TD any)    $(TD $(NAN))     $(TD 0))
 *      )
 */
int feqrel(X)(const X x, const X y) @trusted pure nothrow @nogc
if (isFloatingPoint!(X))
{
    /* Public Domain. Author: Don Clugston, 18 Aug 2005.
     */
    alias F = floatTraits!(X);
    static if (F.realFormat == RealFormat.ibmExtended)
    {
        if (cast(double*)(&x)[MANTISSA_MSB] == cast(double*)(&y)[MANTISSA_MSB])
        {
            return double.mant_dig
            + feqrel(cast(double*)(&x)[MANTISSA_LSB],
                    cast(double*)(&y)[MANTISSA_LSB]);
        }
        else
        {
            return feqrel(cast(double*)(&x)[MANTISSA_MSB],
                    cast(double*)(&y)[MANTISSA_MSB]);
        }
    }
    else
    {
        static assert(F.realFormat == RealFormat.ieeeSingle
                    || F.realFormat == RealFormat.ieeeDouble
                    || F.realFormat == RealFormat.ieeeExtended
                    || F.realFormat == RealFormat.ieeeQuadruple);

        if (x == y)
            return X.mant_dig; // ensure diff != 0, cope with INF.

        Unqual!X diff = fabs(x - y);

        ushort *pa = cast(ushort *)(&x);
        ushort *pb = cast(ushort *)(&y);
        ushort *pd = cast(ushort *)(&diff);


        // The difference in abs(exponent) between x or y and abs(x-y)
        // is equal to the number of significand bits of x which are
        // equal to y. If negative, x and y have different exponents.
        // If positive, x and y are equal to 'bitsdiff' bits.
        // AND with 0x7FFF to form the absolute value.
        // To avoid out-by-1 errors, we subtract 1 so it rounds down
        // if the exponents were different. This means 'bitsdiff' is
        // always 1 lower than we want, except that if bitsdiff == 0,
        // they could have 0 or 1 bits in common.

        int bitsdiff = (((  (pa[F.EXPPOS_SHORT] & F.EXPMASK)
                          + (pb[F.EXPPOS_SHORT] & F.EXPMASK)
                          - (1 << F.EXPSHIFT)) >> 1)
                        - (pd[F.EXPPOS_SHORT] & F.EXPMASK)) >> F.EXPSHIFT;
        if ( (pd[F.EXPPOS_SHORT] & F.EXPMASK) == 0)
        {   // Difference is subnormal
            // For subnormals, we need to add the number of zeros that
            // lie at the start of diff's significand.
            // We do this by multiplying by 2^^real.mant_dig
            diff *= F.RECIP_EPSILON;
            return bitsdiff + X.mant_dig - ((pd[F.EXPPOS_SHORT] & F.EXPMASK) >> F.EXPSHIFT);
        }

        if (bitsdiff > 0)
            return bitsdiff + 1; // add the 1 we subtracted before

        // Avoid out-by-1 errors when factor is almost 2.
        if (bitsdiff == 0
            && ((pa[F.EXPPOS_SHORT] ^ pb[F.EXPPOS_SHORT]) & F.EXPMASK) == 0)
        {
            return 1;
        } else return 0;
    }
}

@safe pure nothrow @nogc unittest
{
    void testFeqrel(F)()
    {
       // Exact equality
       assert(feqrel(F.max, F.max) == F.mant_dig);
       assert(feqrel!(F)(0.0, 0.0) == F.mant_dig);
       assert(feqrel(F.infinity, F.infinity) == F.mant_dig);

       // a few bits away from exact equality
       F w=1;
       for (int i = 1; i < F.mant_dig - 1; ++i)
       {
          assert(feqrel!(F)(1.0 + w * F.epsilon, 1.0) == F.mant_dig-i);
          assert(feqrel!(F)(1.0 - w * F.epsilon, 1.0) == F.mant_dig-i);
          assert(feqrel!(F)(1.0, 1 + (w-1) * F.epsilon) == F.mant_dig - i + 1);
          w*=2;
       }

       assert(feqrel!(F)(1.5+F.epsilon, 1.5) == F.mant_dig-1);
       assert(feqrel!(F)(1.5-F.epsilon, 1.5) == F.mant_dig-1);
       assert(feqrel!(F)(1.5-F.epsilon, 1.5+F.epsilon) == F.mant_dig-2);


       // Numbers that are close
       assert(feqrel!(F)(0x1.Bp+84, 0x1.B8p+84) == 5);
       assert(feqrel!(F)(0x1.8p+10, 0x1.Cp+10) == 2);
       assert(feqrel!(F)(1.5 * (1 - F.epsilon), 1.0L) == 2);
       assert(feqrel!(F)(1.5, 1.0) == 1);
       assert(feqrel!(F)(2 * (1 - F.epsilon), 1.0L) == 1);

       // Factors of 2
       assert(feqrel(F.max, F.infinity) == 0);
       assert(feqrel!(F)(2 * (1 - F.epsilon), 1.0L) == 1);
       assert(feqrel!(F)(1.0, 2.0) == 0);
       assert(feqrel!(F)(4.0, 1.0) == 0);

       // Extreme inequality
       assert(feqrel(F.nan, F.nan) == 0);
       assert(feqrel!(F)(0.0L, -F.nan) == 0);
       assert(feqrel(F.nan, F.infinity) == 0);
       assert(feqrel(F.infinity, -F.infinity) == 0);
       assert(feqrel(F.max, -F.max) == 0);

       assert(feqrel(F.min_normal / 8, F.min_normal / 17) == 3);

       const F Const = 2;
       immutable F Immutable = 2;
       auto Compiles = feqrel(Const, Immutable);
    }

    assert(feqrel(7.1824L, 7.1824L) == real.mant_dig);

    testFeqrel!(real)();
    testFeqrel!(double)();
    testFeqrel!(float)();
}

package: // Not public yet
/* Return the value that lies halfway between x and y on the IEEE number line.
 *
 * Formally, the result is the arithmetic mean of the binary significands of x
 * and y, multiplied by the geometric mean of the binary exponents of x and y.
 * x and y must have the same sign, and must not be NaN.
 * Note: this function is useful for ensuring O(log n) behaviour in algorithms
 * involving a 'binary chop'.
 *
 * Special cases:
 * If x and y are within a factor of 2, (ie, feqrel(x, y) > 0), the return value
 * is the arithmetic mean (x + y) / 2.
 * If x and y are even powers of 2, the return value is the geometric mean,
 *   ieeeMean(x, y) = sqrt(x * y).
 *
 */
T ieeeMean(T)(const T x, const T y)  @trusted pure nothrow @nogc
in
{
    // both x and y must have the same sign, and must not be NaN.
    assert(signbit(x) == signbit(y));
    assert(x == x && y == y);
}
body
{
    // Runtime behaviour for contract violation:
    // If signs are opposite, or one is a NaN, return 0.
    if (!((x >= 0 && y >= 0) || (x <= 0 && y <= 0))) return 0.0;

    // The implementation is simple: cast x and y to integers,
    // average them (avoiding overflow), and cast the result back to a floating-point number.

    alias F = floatTraits!(T);
    T u;
    static if (F.realFormat == RealFormat.ieeeExtended)
    {
        // There's slight additional complexity because they are actually
        // 79-bit reals...
        ushort *ue = cast(ushort *)&u;
        ulong *ul = cast(ulong *)&u;
        ushort *xe = cast(ushort *)&x;
        ulong *xl = cast(ulong *)&x;
        ushort *ye = cast(ushort *)&y;
        ulong *yl = cast(ulong *)&y;

        // Ignore the useless implicit bit. (Bonus: this prevents overflows)
        ulong m = ((*xl) & 0x7FFF_FFFF_FFFF_FFFFL) + ((*yl) & 0x7FFF_FFFF_FFFF_FFFFL);

        // @@@ BUG? @@@
        // Cast shouldn't be here
        ushort e = cast(ushort) ((xe[F.EXPPOS_SHORT] & F.EXPMASK)
                                 + (ye[F.EXPPOS_SHORT] & F.EXPMASK));
        if (m & 0x8000_0000_0000_0000L)
        {
            ++e;
            m &= 0x7FFF_FFFF_FFFF_FFFFL;
        }
        // Now do a multi-byte right shift
        const uint c = e & 1; // carry
        e >>= 1;
        m >>>= 1;
        if (c)
            m |= 0x4000_0000_0000_0000L; // shift carry into significand
        if (e)
            *ul = m | 0x8000_0000_0000_0000L; // set implicit bit...
        else
            *ul = m; // ... unless exponent is 0 (subnormal or zero).

        ue[4]= e | (xe[F.EXPPOS_SHORT]& 0x8000); // restore sign bit
    }
    else static if (F.realFormat == RealFormat.ieeeQuadruple)
    {
        // This would be trivial if 'ucent' were implemented...
        ulong *ul = cast(ulong *)&u;
        ulong *xl = cast(ulong *)&x;
        ulong *yl = cast(ulong *)&y;

        // Multi-byte add, then multi-byte right shift.
        ulong mh = ((xl[MANTISSA_MSB] & 0x7FFF_FFFF_FFFF_FFFFL)
                    + (yl[MANTISSA_MSB] & 0x7FFF_FFFF_FFFF_FFFFL));

        // Discard the lowest bit (to avoid overflow)
        ulong ml = (xl[MANTISSA_LSB]>>>1) + (yl[MANTISSA_LSB]>>>1);

        // add the lowest bit back in, if necessary.
        if (xl[MANTISSA_LSB] & yl[MANTISSA_LSB] & 1)
        {
            ++ml;
            if (ml == 0) ++mh;
        }
        mh >>>=1;
        ul[MANTISSA_MSB] = mh | (xl[MANTISSA_MSB] & 0x8000_0000_0000_0000);
        ul[MANTISSA_LSB] = ml;
    }
    else static if (F.realFormat == RealFormat.ieeeDouble)
    {
        ulong *ul = cast(ulong *)&u;
        ulong *xl = cast(ulong *)&x;
        ulong *yl = cast(ulong *)&y;
        ulong m = (((*xl) & 0x7FFF_FFFF_FFFF_FFFFL)
                   + ((*yl) & 0x7FFF_FFFF_FFFF_FFFFL)) >>> 1;
                   m |= ((*xl) & 0x8000_0000_0000_0000L);
                   *ul = m;
    }
    else static if (F.realFormat == RealFormat.ieeeSingle)
    {
        uint *ul = cast(uint *)&u;
        uint *xl = cast(uint *)&x;
        uint *yl = cast(uint *)&y;
        uint m = (((*xl) & 0x7FFF_FFFF) + ((*yl) & 0x7FFF_FFFF)) >>> 1;
        m |= ((*xl) & 0x8000_0000);
        *ul = m;
    }
    else
    {
        assert(0, "Not implemented");
    }
    return u;
}

@safe pure nothrow @nogc unittest
{
    assert(ieeeMean(-0.0,-1e-20)<0);
    assert(ieeeMean(0.0,1e-20)>0);

    assert(ieeeMean(1.0L,4.0L)==2L);
    assert(ieeeMean(2.0*1.013,8.0*1.013)==4*1.013);
    assert(ieeeMean(-1.0L,-4.0L)==-2L);
    assert(ieeeMean(-1.0,-4.0)==-2);
    assert(ieeeMean(-1.0f,-4.0f)==-2f);
    assert(ieeeMean(-1.0,-2.0)==-1.5);
    assert(ieeeMean(-1*(1+8*real.epsilon),-2*(1+8*real.epsilon))
                 ==-1.5*(1+5*real.epsilon));
    assert(ieeeMean(0x1p60,0x1p-10)==0x1p25);

    static if (floatTraits!(real).realFormat == RealFormat.ieeeExtended)
    {
      assert(ieeeMean(1.0L,real.infinity)==0x1p8192L);
      assert(ieeeMean(0.0L,real.infinity)==1.5);
    }
    assert(ieeeMean(0.5*real.min_normal*(1-4*real.epsilon),0.5*real.min_normal)
           == 0.5*real.min_normal*(1-2*real.epsilon));
}

public:

version (DigitalMars)
{
    version (Windows) version = RealPacked;
    else version (linux) version = Real4ByteAligned;
}
else version (LDC)
{
    version (Windows) version = Real4ByteAligned;
    else version (linux) version = Real4ByteAligned;
}

/***********************************
 * Evaluate polynomial A(x) = $(SUB a, 0) + $(SUB a, 1)x + $(SUB a, 2)$(POWER x,2)
 *                          + $(SUB a,3)$(POWER x,3); ...
 *
 * Uses Horner's rule A(x) = $(SUB a, 0) + x($(SUB a, 1) + x($(SUB a, 2)
 *                         + x($(SUB a, 3) + ...)))
 * Params:
 *      x =     the value to evaluate.
 *      A =     array of coefficients $(SUB a, 0), $(SUB a, 1), etc.
 */
Unqual!(CommonType!(T1, T2)) poly(T1, T2)(T1 x, in T2[] A) @trusted pure nothrow @nogc
if (isFloatingPoint!T1 && isFloatingPoint!T2)
in
{
    assert(A.length > 0);
}
body
{
    static if (is(Unqual!T2 == real))
    {
        return polyImpl(x, A);
    }
    else
    {
        return polyImplBase(x, A);
    }
}

///
@safe nothrow @nogc unittest
{
    real x = 3.1;
    static real[] pp = [56.1, 32.7, 6];

    assert(poly(x, pp) == (56.1L + (32.7L + 6.0L * x) * x));
}

@safe nothrow @nogc unittest
{
    double x = 3.1;
    static double[] pp = [56.1, 32.7, 6];
    double y = x;
    y *= 6.0;
    y += 32.7;
    y *= x;
    y += 56.1;
    assert(poly(x, pp) == y);
}

@safe unittest
{
    static assert(poly(3.0, [1.0, 2.0, 3.0]) == 34);
}

private Unqual!(CommonType!(T1, T2)) polyImplBase(T1, T2)(T1 x, in T2[] A) @trusted pure nothrow @nogc
if (isFloatingPoint!T1 && isFloatingPoint!T2)
{
    ptrdiff_t i = A.length - 1;
    typeof(return) r = A[i];
    while (--i >= 0)
    {
        r *= x;
        r += A[i];
    }
    return r;
}

private real polyImpl(real x, in real[] A) @trusted pure nothrow @nogc
{
    version (INLINE_POLY)
    {
        if (__ctfe)
        {
            return polyImplBase(x, A);
        }
        version (RealPacked)
        {
        // BUG: This code assumes a frame pointer in EBP.
            asm pure nothrow @nogc // assembler by W. Bright
            {
                // EDX = (A.length - 1) * real.sizeof
                mov     ECX,A[EBP]              ; // ECX = A.length
                dec     ECX                     ;
                lea     EDX,[ECX][ECX*8]        ;
                add     EDX,ECX                 ;
                add     EDX,A+4[EBP]            ;
                fld     real ptr [EDX]          ; // ST0 = coeff[ECX]
                jecxz   return_ST               ;
                fld     x[EBP]                  ; // ST0 = x
                fxch    ST(1)                   ; // ST1 = x, ST0 = r
                align   4                       ;
        L2:     fmul    ST,ST(1)                ; // r *= x
                fld     real ptr -10[EDX]       ;
                sub     EDX,10                  ; // deg--
                faddp   ST(1),ST                ;
                dec     ECX                     ;
                jne     L2                      ;
                fxch    ST(1)                   ; // ST1 = r, ST0 = x
                fstp    ST(0)                   ; // dump x
                align   4                       ;
        return_ST:                              ;
                ;
            }
        }
        else version (Real4ByteAligned)
        {
            asm pure nothrow @nogc // assembler by W. Bright
            {
                // EDX = (A.length - 1) * real.sizeof
                mov     ECX,A[EBP]              ; // ECX = A.length
                dec     ECX                     ;
                lea     EDX,[ECX*8]             ;
                lea     EDX,[EDX][ECX*4]        ;
                add     EDX,A+4[EBP]            ;
                fld     real ptr [EDX]          ; // ST0 = coeff[ECX]
                jecxz   return_ST               ;
                fld     x[EBP]                  ; // ST0 = x
                fxch    ST(1)                   ; // ST1 = x, ST0 = r
                align   4                       ;
        L2:     fmul    ST,ST(1)                ; // r *= x
                fld     real ptr -12[EDX]       ;
                sub     EDX,12                  ; // deg--
                faddp   ST(1),ST                ;
                dec     ECX                     ;
                jne     L2                      ;
                fxch    ST(1)                   ; // ST1 = r, ST0 = x
                fstp    ST(0)                   ; // dump x
                align   4                       ;
        return_ST:                              ;
                ;
            }
        }
        else version (OSX)
        {
            asm pure nothrow @nogc // assembler by W. Bright
            {
                // EDX = (A.length - 1) * real.sizeof
                mov     ECX,A[EBP]              ; // ECX = A.length
                dec     ECX                     ;
                lea     EDX,[ECX*8]             ;
                add     EDX,EDX                 ;
                add     EDX,A+4[EBP]            ;
                fld     real ptr [EDX]          ; // ST0 = coeff[ECX]
                jecxz   return_ST               ;
                fld     x[EBP]                  ; // ST0 = x
                fxch    ST(1)                   ; // ST1 = x, ST0 = r
                align   4                       ;
        L2:     fmul    ST,ST(1)                ; // r *= x
                fld     real ptr -16[EDX]       ;
                sub     EDX,16                  ; // deg--
                faddp   ST(1),ST                ;
                dec     ECX                     ;
                jne     L2                      ;
                fxch    ST(1)                   ; // ST1 = r, ST0 = x
                fstp    ST(0)                   ; // dump x
                align   4                       ;
        return_ST:                              ;
                ;
            }
        }
        else version (FreeBSD)
        {
            asm pure nothrow @nogc // assembler by W. Bright
            {
                // EDX = (A.length - 1) * real.sizeof
                mov     ECX,A[EBP]              ; // ECX = A.length
                dec     ECX                     ;
                lea     EDX,[ECX*8]             ;
                lea     EDX,[EDX][ECX*4]        ;
                add     EDX,A+4[EBP]            ;
                fld     real ptr [EDX]          ; // ST0 = coeff[ECX]
                jecxz   return_ST               ;
                fld     x[EBP]                  ; // ST0 = x
                fxch    ST(1)                   ; // ST1 = x, ST0 = r
                align   4                       ;
        L2:     fmul    ST,ST(1)                ; // r *= x
                fld     real ptr -12[EDX]       ;
                sub     EDX,12                  ; // deg--
                faddp   ST(1),ST                ;
                dec     ECX                     ;
                jne     L2                      ;
                fxch    ST(1)                   ; // ST1 = r, ST0 = x
                fstp    ST(0)                   ; // dump x
                align   4                       ;
        return_ST:                              ;
                ;
            }
        }
        else version (Solaris)
        {
            asm pure nothrow @nogc // assembler by W. Bright
            {
                // EDX = (A.length - 1) * real.sizeof
                mov     ECX,A[EBP]              ; // ECX = A.length
                dec     ECX                     ;
                lea     EDX,[ECX*8]             ;
                lea     EDX,[EDX][ECX*4]        ;
                add     EDX,A+4[EBP]            ;
                fld     real ptr [EDX]          ; // ST0 = coeff[ECX]
                jecxz   return_ST               ;
                fld     x[EBP]                  ; // ST0 = x
                fxch    ST(1)                   ; // ST1 = x, ST0 = r
                align   4                       ;
        L2:     fmul    ST,ST(1)                ; // r *= x
                fld     real ptr -12[EDX]       ;
                sub     EDX,12                  ; // deg--
                faddp   ST(1),ST                ;
                dec     ECX                     ;
                jne     L2                      ;
                fxch    ST(1)                   ; // ST1 = r, ST0 = x
                fstp    ST(0)                   ; // dump x
                align   4                       ;
        return_ST:                              ;
                ;
            }
        }
        else
        {
            static assert(0);
        }
    }
    else
    {
        return polyImplBase(x, A);
    }
}


/**
   Computes whether $(D lhs) is approximately equal to $(D rhs)
   admitting a maximum relative difference $(D maxRelDiff) and a
   maximum absolute difference $(D maxAbsDiff).

   If the two inputs are ranges, $(D approxEqual) returns true if and
   only if the ranges have the same number of elements and if $(D
   approxEqual) evaluates to $(D true) for each pair of elements.
 */
bool approxEqual(T, U, V)(T lhs, U rhs, V maxRelDiff, V maxAbsDiff = 1e-5)
{
    import std.range.primitives : empty, front, isInputRange, popFront;
    static if (isInputRange!T)
    {
        static if (isInputRange!U)
        {
            // Two ranges
            for (;; lhs.popFront(), rhs.popFront())
            {
                if (lhs.empty) return rhs.empty;
                if (rhs.empty) return lhs.empty;
                if (!approxEqual(lhs.front, rhs.front, maxRelDiff, maxAbsDiff))
                    return false;
            }
        }
        else static if (isIntegral!U)
        {
            // convert rhs to real
            return approxEqual(lhs, real(rhs), maxRelDiff, maxAbsDiff);
        }
        else
        {
            // lhs is range, rhs is number
            for (; !lhs.empty; lhs.popFront())
            {
                if (!approxEqual(lhs.front, rhs, maxRelDiff, maxAbsDiff))
                    return false;
            }
            return true;
        }
    }
    else
    {
        static if (isInputRange!U)
        {
            // lhs is number, rhs is array
            return approxEqual(rhs, lhs, maxRelDiff, maxAbsDiff);
        }
        else static if (isIntegral!T || isIntegral!U)
        {
            // convert both lhs and rhs to real
            return approxEqual(real(lhs), real(rhs), maxRelDiff, maxAbsDiff);
        }
        else
        {
            // two numbers
            //static assert(is(T : real) && is(U : real));
            if (rhs == 0)
            {
                return fabs(lhs) <= maxAbsDiff;
            }
            static if (is(typeof(lhs.infinity)) && is(typeof(rhs.infinity)))
            {
                if (lhs == lhs.infinity && rhs == rhs.infinity ||
                    lhs == -lhs.infinity && rhs == -rhs.infinity) return true;
            }
            return fabs((lhs - rhs) / rhs) <= maxRelDiff
                || maxAbsDiff != 0 && fabs(lhs - rhs) <= maxAbsDiff;
        }
    }
}

/**
   Returns $(D approxEqual(lhs, rhs, 1e-2, 1e-5)).
 */
bool approxEqual(T, U)(T lhs, U rhs)
{
    return approxEqual(lhs, rhs, 1e-2, 1e-5);
}

///
@safe pure nothrow unittest
{
    assert(approxEqual(1.0, 1.0099));
    assert(!approxEqual(1.0, 1.011));
    float[] arr1 = [ 1.0, 2.0, 3.0 ];
    double[] arr2 = [ 1.001, 1.999, 3 ];
    assert(approxEqual(arr1, arr2));

    real num = real.infinity;
    assert(num == real.infinity);  // Passes.
    assert(approxEqual(num, real.infinity));  // Fails.
    num = -real.infinity;
    assert(num == -real.infinity);  // Passes.
    assert(approxEqual(num, -real.infinity));  // Fails.

    assert(!approxEqual(3, 0));
    assert(approxEqual(3, 3));
    assert(approxEqual(3.0, 3));
    assert(approxEqual([3, 3, 3], 3.0));
    assert(approxEqual([3.0, 3.0, 3.0], 3));
    int a = 10;
    assert(approxEqual(10, a));
}

// Explicitly undocumented. They will be removed in March 2017. @@@DEPRECATED_2017-03@@@
// Included for backwards compatibility with Phobos1
deprecated("Phobos1 math functions are deprecated, use isNaN") alias isnan = isNaN;
deprecated("Phobos1 math functions are deprecated, use isFinite ") alias isfinite = isFinite;
deprecated("Phobos1 math functions are deprecated, use isNormal ") alias isnormal = isNormal;
deprecated("Phobos1 math functions are deprecated, use isSubnormal ") alias issubnormal = isSubnormal;
deprecated("Phobos1 math functions are deprecated, use isInfinity ") alias isinf = isInfinity;

@safe pure nothrow @nogc unittest
{
    real num = real.infinity;
    assert(num == real.infinity);  // Passes.
    assert(approxEqual(num, real.infinity));  // Fails.
}


@safe pure nothrow @nogc unittest
{
    float f = sqrt(2.0f);
    assert(fabs(f * f - 2.0f) < .00001);

    double d = sqrt(2.0);
    assert(fabs(d * d - 2.0) < .00001);

    real r = sqrt(2.0L);
    assert(fabs(r * r - 2.0) < .00001);
}

@safe pure nothrow @nogc unittest
{
    float f = fabs(-2.0f);
    assert(f == 2);

    double d = fabs(-2.0);
    assert(d == 2);

    real r = fabs(-2.0L);
    assert(r == 2);
}

@safe pure nothrow @nogc unittest
{
    float f = sin(-2.0f);
    assert(fabs(f - -0.909297f) < .00001);

    double d = sin(-2.0);
    assert(fabs(d - -0.909297f) < .00001);

    real r = sin(-2.0L);
    assert(fabs(r - -0.909297f) < .00001);
}

@safe pure nothrow @nogc unittest
{
    float f = cos(-2.0f);
    assert(fabs(f - -0.416147f) < .00001);

    double d = cos(-2.0);
    assert(fabs(d - -0.416147f) < .00001);

    real r = cos(-2.0L);
    assert(fabs(r - -0.416147f) < .00001);
}

@safe pure nothrow @nogc unittest
{
    float f = tan(-2.0f);
    assert(fabs(f - 2.18504f) < .00001);

    double d = tan(-2.0);
    assert(fabs(d - 2.18504f) < .00001);

    real r = tan(-2.0L);
    assert(fabs(r - 2.18504f) < .00001);
}

@safe pure nothrow unittest
{
    // issue 6381: floor/ceil should be usable in pure function.
    auto x = floor(1.2);
    auto y = ceil(1.2);
}

/***********************************
 * Defines a total order on all floating-point numbers.
 *
 * The order is defined as follows:
 * $(UL
 *      $(LI All numbers in [-$(INFIN), +$(INFIN)] are ordered
 *          the same way as by built-in comparison, with the exception of
 *          -0.0, which is less than +0.0;)
 *      $(LI If the sign bit is set (that is, it's 'negative'), $(NAN) is less
 *          than any number; if the sign bit is not set (it is 'positive'),
 *          $(NAN) is greater than any number;)
 *      $(LI $(NAN)s of the same sign are ordered by the payload ('negative'
 *          ones - in reverse order).)
 * )
 *
 * Returns:
 *      negative value if $(D x) precedes $(D y) in the order specified above;
 *      0 if $(D x) and $(D y) are identical, and positive value otherwise.
 *
 * See_Also:
 *      $(MYREF isIdentical)
 * Standards: Conforms to IEEE 754-2008
 */
int cmp(T)(const(T) x, const(T) y) @nogc @trusted pure nothrow
if (isFloatingPoint!T)
{
    alias F = floatTraits!T;

    static if (F.realFormat == RealFormat.ieeeSingle
               || F.realFormat == RealFormat.ieeeDouble)
    {
        static if (T.sizeof == 4)
            alias UInt = uint;
        else
            alias UInt = ulong;

        union Repainter
        {
            T number;
            UInt bits;
        }

        enum msb = ~(UInt.max >>> 1);

        import std.typecons : Tuple;
        Tuple!(Repainter, Repainter) vars = void;
        vars[0].number = x;
        vars[1].number = y;

        foreach (ref var; vars)
            if (var.bits & msb)
                var.bits = ~var.bits;
            else
                var.bits |= msb;

        if (vars[0].bits < vars[1].bits)
            return -1;
        else if (vars[0].bits > vars[1].bits)
            return 1;
        else
            return 0;
    }
    else static if (F.realFormat == RealFormat.ieeeExtended53
                    || F.realFormat == RealFormat.ieeeExtended
                    || F.realFormat == RealFormat.ieeeQuadruple)
    {
        static if (F.realFormat == RealFormat.ieeeQuadruple)
            alias RemT = ulong;
        else
            alias RemT = ushort;

        struct Bits
        {
            ulong bulk;
            RemT rem;
        }

        union Repainter
        {
            T number;
            Bits bits;
            ubyte[T.sizeof] bytes;
        }

        import std.typecons : Tuple;
        Tuple!(Repainter, Repainter) vars = void;
        vars[0].number = x;
        vars[1].number = y;

        foreach (ref var; vars)
            if (var.bytes[F.SIGNPOS_BYTE] & 0x80)
            {
                var.bits.bulk = ~var.bits.bulk;
                var.bits.rem = ~var.bits.rem;
            }
            else
            {
                var.bytes[F.SIGNPOS_BYTE] |= 0x80;
            }

        version(LittleEndian)
        {
            if (vars[0].bits.rem < vars[1].bits.rem)
                return -1;
            else if (vars[0].bits.rem > vars[1].bits.rem)
                return 1;
            else if (vars[0].bits.bulk < vars[1].bits.bulk)
                return -1;
            else if (vars[0].bits.bulk > vars[1].bits.bulk)
                return 1;
            else
                return 0;
        }
        else
        {
            if (vars[0].bits.bulk < vars[1].bits.bulk)
                return -1;
            else if (vars[0].bits.bulk > vars[1].bits.bulk)
                return 1;
            else if (vars[0].bits.rem < vars[1].bits.rem)
                return -1;
            else if (vars[0].bits.rem > vars[1].bits.rem)
                return 1;
            else
                return 0;
        }
    }
    else
    {
        // IBM Extended doubledouble does not follow the general
        // sign-exponent-significand layout, so has to be handled generically

        const int xSign = signbit(x),
            ySign = signbit(y);

        if (xSign == 1 && ySign == 1)
            return cmp(-y, -x);
        else if (xSign == 1)
            return -1;
        else if (ySign == 1)
            return 1;
        else if (x < y)
            return -1;
        else if (x == y)
            return 0;
        else if (x > y)
            return 1;
        else if (isNaN(x) && !isNaN(y))
            return 1;
        else if (isNaN(y) && !isNaN(x))
            return -1;
        else if (getNaNPayload(x) < getNaNPayload(y))
            return -1;
        else if (getNaNPayload(x) > getNaNPayload(y))
            return 1;
        else
            return 0;
    }
}

/// Most numbers are ordered naturally.
@safe unittest
{
    assert(cmp(-double.infinity, -double.max) < 0);
    assert(cmp(-double.max, -100.0) < 0);
    assert(cmp(-100.0, -0.5) < 0);
    assert(cmp(-0.5, 0.0) < 0);
    assert(cmp(0.0, 0.5) < 0);
    assert(cmp(0.5, 100.0) < 0);
    assert(cmp(100.0, double.max) < 0);
    assert(cmp(double.max, double.infinity) < 0);

    assert(cmp(1.0, 1.0) == 0);
}

/// Positive and negative zeroes are distinct.
@safe unittest
{
    assert(cmp(-0.0, +0.0) < 0);
    assert(cmp(+0.0, -0.0) > 0);
}

/// Depending on the sign, $(NAN)s go to either end of the spectrum.
@safe unittest
{
    assert(cmp(-double.nan, -double.infinity) < 0);
    assert(cmp(double.infinity, double.nan) < 0);
    assert(cmp(-double.nan, double.nan) < 0);
}

/// $(NAN)s of the same sign are ordered by the payload.
@safe unittest
{
    assert(cmp(NaN(10), NaN(20)) < 0);
    assert(cmp(-NaN(20), -NaN(10)) < 0);
}

@safe unittest
{
    import std.meta : AliasSeq;
    foreach (T; AliasSeq!(float, double, real))
    {
        T[] values = [-cast(T) NaN(20), -cast(T) NaN(10), -T.nan, -T.infinity,
                      -T.max, -T.max / 2, T(-16.0), T(-1.0).nextDown,
                      T(-1.0), T(-1.0).nextUp,
                      T(-0.5), -T.min_normal, (-T.min_normal).nextUp,
                      -2 * T.min_normal * T.epsilon,
                      -T.min_normal * T.epsilon,
                      T(-0.0), T(0.0),
                      T.min_normal * T.epsilon,
                      2 * T.min_normal * T.epsilon,
                      T.min_normal.nextDown, T.min_normal, T(0.5),
                      T(1.0).nextDown, T(1.0),
                      T(1.0).nextUp, T(16.0), T.max / 2, T.max,
                      T.infinity, T.nan, cast(T) NaN(10), cast(T) NaN(20)];

        foreach (i, x; values)
        {
            foreach (y; values[i + 1 .. $])
            {
                assert(cmp(x, y) < 0);
                assert(cmp(y, x) > 0);
            }
            assert(cmp(x, x) == 0);
        }
    }
}

private enum PowType
{
    floor,
    ceil
}

pragma(inline, true)
private T powIntegralImpl(PowType type, T)(T val)
{
    import core.bitop : bsr;

    if (val == 0 || (type == PowType.ceil && (val > T.max / 2 || val == T.min)))
        return 0;
    else
    {
        static if (isSigned!T)
            return cast(Unqual!T) (val < 0 ? -(T(1) << bsr(-val) + type) : T(1) << bsr(val) + type);
        else
            return cast(Unqual!T) (T(1) << bsr(val) + type);
    }
}

private T powFloatingPointImpl(PowType type, T)(T x)
{
    if (!x.isFinite)
        return x;

    if (!x)
        return x;

    int exp;
    auto y = frexp(x, exp);

    static if (type == PowType.ceil)
        y = ldexp(cast(T) 0.5, exp + 1);
    else
        y = ldexp(cast(T) 0.5, exp);

    if (!y.isFinite)
        return cast(T) 0.0;

    y = copysign(y, x);

    return y;
}

/**
 * Gives the next power of two after $(D val). `T` can be any built-in
 * numerical type.
 *
 * If the operation would lead to an over/underflow, this function will
 * return `0`.
 *
 * Params:
 *     val = any number
 *
 * Returns:
 *     the next power of two after $(D val)
 */
T nextPow2(T)(const T val)
if (isIntegral!T)
{
    return powIntegralImpl!(PowType.ceil)(val);
}

/// ditto
T nextPow2(T)(const T val)
if (isFloatingPoint!T)
{
    return powFloatingPointImpl!(PowType.ceil)(val);
}

///
@safe @nogc pure nothrow unittest
{
    assert(nextPow2(2) == 4);
    assert(nextPow2(10) == 16);
    assert(nextPow2(4000) == 4096);

    assert(nextPow2(-2) == -4);
    assert(nextPow2(-10) == -16);

    assert(nextPow2(uint.max) == 0);
    assert(nextPow2(uint.min) == 0);
    assert(nextPow2(size_t.max) == 0);
    assert(nextPow2(size_t.min) == 0);

    assert(nextPow2(int.max) == 0);
    assert(nextPow2(int.min) == 0);
    assert(nextPow2(long.max) == 0);
    assert(nextPow2(long.min) == 0);
}

///
@safe @nogc pure nothrow unittest
{
    assert(nextPow2(2.1) == 4.0);
    assert(nextPow2(-2.0) == -4.0);
    assert(nextPow2(0.25) == 0.5);
    assert(nextPow2(-4.0) == -8.0);

    assert(nextPow2(double.max) == 0.0);
    assert(nextPow2(double.infinity) == double.infinity);
}

@safe @nogc pure nothrow unittest
{
    assert(nextPow2(ubyte(2)) == 4);
    assert(nextPow2(ubyte(10)) == 16);

    assert(nextPow2(byte(2)) == 4);
    assert(nextPow2(byte(10)) == 16);

    assert(nextPow2(short(2)) == 4);
    assert(nextPow2(short(10)) == 16);
    assert(nextPow2(short(4000)) == 4096);

    assert(nextPow2(ushort(2)) == 4);
    assert(nextPow2(ushort(10)) == 16);
    assert(nextPow2(ushort(4000)) == 4096);
}

@safe @nogc pure nothrow unittest
{
    foreach (ulong i; 1 .. 62)
    {
        assert(nextPow2(1UL << i) == 2UL << i);
        assert(nextPow2((1UL << i) - 1) == 1UL << i);
        assert(nextPow2((1UL << i) + 1) == 2UL << i);
        assert(nextPow2((1UL << i) + (1UL<<(i-1))) == 2UL << i);
    }
}

@safe @nogc pure nothrow unittest
{
    import std.meta : AliasSeq;

    foreach (T; AliasSeq!(float, double, real))
    {
        enum T subNormal = T.min_normal / 2;

        static if (subNormal) assert(nextPow2(subNormal) == T.min_normal);

        assert(nextPow2(T(0.0)) == 0.0);

        assert(nextPow2(T(2.0)) == 4.0);
        assert(nextPow2(T(2.1)) == 4.0);
        assert(nextPow2(T(3.1)) == 4.0);
        assert(nextPow2(T(4.0)) == 8.0);
        assert(nextPow2(T(0.25)) == 0.5);

        assert(nextPow2(T(-2.0)) == -4.0);
        assert(nextPow2(T(-2.1)) == -4.0);
        assert(nextPow2(T(-3.1)) == -4.0);
        assert(nextPow2(T(-4.0)) == -8.0);
        assert(nextPow2(T(-0.25)) == -0.5);

        assert(nextPow2(T.max) == 0);
        assert(nextPow2(-T.max) == 0);

        assert(nextPow2(T.infinity) == T.infinity);
        assert(nextPow2(T.init).isNaN);
    }
}

@safe @nogc pure nothrow unittest // Issue 15973
{
    assert(nextPow2(uint.max / 2) == uint.max / 2 + 1);
    assert(nextPow2(uint.max / 2 + 2) == 0);
    assert(nextPow2(int.max / 2) == int.max / 2 + 1);
    assert(nextPow2(int.max / 2 + 2) == 0);
    assert(nextPow2(int.min + 1) == int.min);
}

/**
 * Gives the last power of two before $(D val). $(T) can be any built-in
 * numerical type.
 *
 * Params:
 *     val = any number
 *
 * Returns:
 *     the last power of two before $(D val)
 */
T truncPow2(T)(const T val)
if (isIntegral!T)
{
    return powIntegralImpl!(PowType.floor)(val);
}

/// ditto
T truncPow2(T)(const T val)
if (isFloatingPoint!T)
{
    return powFloatingPointImpl!(PowType.floor)(val);
}

///
@safe @nogc pure nothrow unittest
{
    assert(truncPow2(3) == 2);
    assert(truncPow2(4) == 4);
    assert(truncPow2(10) == 8);
    assert(truncPow2(4000) == 2048);

    assert(truncPow2(-5) == -4);
    assert(truncPow2(-20) == -16);

    assert(truncPow2(uint.max) == int.max + 1);
    assert(truncPow2(uint.min) == 0);
    assert(truncPow2(ulong.max) == long.max + 1);
    assert(truncPow2(ulong.min) == 0);

    assert(truncPow2(int.max) == (int.max / 2) + 1);
    version(LDC) {} else
    {
        // this test relies on undefined behaviour, i.e. (1 << 63) == int.min
        // that fails for LDC with optimizations enabled
        assert(truncPow2(int.min) == int.min);
    }
    assert(truncPow2(long.max) == (long.max / 2) + 1);
    assert(truncPow2(long.min) == long.min);
}

///
@safe @nogc pure nothrow unittest
{
    assert(truncPow2(2.1) == 2.0);
    assert(truncPow2(7.0) == 4.0);
    assert(truncPow2(-1.9) == -1.0);
    assert(truncPow2(0.24) == 0.125);
    assert(truncPow2(-7.0) == -4.0);

    assert(truncPow2(double.infinity) == double.infinity);
}

@safe @nogc pure nothrow unittest
{
    assert(truncPow2(ubyte(3)) == 2);
    assert(truncPow2(ubyte(4)) == 4);
    assert(truncPow2(ubyte(10)) == 8);

    assert(truncPow2(byte(3)) == 2);
    assert(truncPow2(byte(4)) == 4);
    assert(truncPow2(byte(10)) == 8);

    assert(truncPow2(ushort(3)) == 2);
    assert(truncPow2(ushort(4)) == 4);
    assert(truncPow2(ushort(10)) == 8);
    assert(truncPow2(ushort(4000)) == 2048);

    assert(truncPow2(short(3)) == 2);
    assert(truncPow2(short(4)) == 4);
    assert(truncPow2(short(10)) == 8);
    assert(truncPow2(short(4000)) == 2048);
}

@safe @nogc pure nothrow unittest
{
    foreach (ulong i; 1 .. 62)
    {
        assert(truncPow2(2UL << i) == 2UL << i);
        assert(truncPow2((2UL << i) + 1) == 2UL << i);
        assert(truncPow2((2UL << i) - 1) == 1UL << i);
        assert(truncPow2((2UL << i) - (2UL<<(i-1))) == 1UL << i);
    }
}

@safe @nogc pure nothrow unittest
{
    import std.meta : AliasSeq;

    foreach (T; AliasSeq!(float, double, real))
    {
        assert(truncPow2(T(0.0)) == 0.0);

        assert(truncPow2(T(4.0)) == 4.0);
        assert(truncPow2(T(2.1)) == 2.0);
        assert(truncPow2(T(3.5)) == 2.0);
        assert(truncPow2(T(7.0)) == 4.0);
        assert(truncPow2(T(0.24)) == 0.125);

        assert(truncPow2(T(-2.0)) == -2.0);
        assert(truncPow2(T(-2.1)) == -2.0);
        assert(truncPow2(T(-3.1)) == -2.0);
        assert(truncPow2(T(-7.0)) == -4.0);
        assert(truncPow2(T(-0.24)) == -0.125);

        assert(truncPow2(T.infinity) == T.infinity);
        assert(truncPow2(T.init).isNaN);
    }
}

/**
Check whether a number is an integer power of two.

Note that only positive numbers can be integer powers of two. This
function always return `false` if `x` is negative or zero.

Params:
    x = the number to test

Returns:
    `true` if `x` is an integer power of two.
*/
bool isPowerOf2(X)(const X x) pure @safe nothrow @nogc
if (isNumeric!X)
{
    static if (isFloatingPoint!X)
    {
        int exp;
        const X sig = frexp(x, exp);

        return (exp != int.min) && (sig is cast(X) 0.5L);
    }
    else
    {
        static if (isSigned!X)
        {
            auto y = cast(typeof(x + 0))x;
            return y > 0 && !(y & (y - 1));
        }
        else
        {
            auto y = cast(typeof(x + 0u))x;
            return (y & -y) > (y - 1);
        }
    }
}
///
@safe unittest
{
    assert( isPowerOf2(1.0L));
    assert( isPowerOf2(2.0L));
    assert( isPowerOf2(0.5L));
    assert( isPowerOf2(pow(2.0L, 96)));
    assert( isPowerOf2(pow(2.0L, -77)));

    assert(!isPowerOf2(-2.0L));
    assert(!isPowerOf2(-0.5L));
    assert(!isPowerOf2(0.0L));
    assert(!isPowerOf2(4.315));
    assert(!isPowerOf2(1.0L / 3.0L));

    assert(!isPowerOf2(real.nan));
    assert(!isPowerOf2(real.infinity));
}
///
@safe unittest
{
    assert( isPowerOf2(1));
    assert( isPowerOf2(2));
    assert( isPowerOf2(1uL << 63));

    assert(!isPowerOf2(-4));
    assert(!isPowerOf2(0));
    assert(!isPowerOf2(1337u));
}

@safe unittest
{
    import std.meta : AliasSeq;

    immutable smallP2 = pow(2.0L, -62);
    immutable bigP2 = pow(2.0L, 50);
    immutable smallP7 = pow(7.0L, -35);
    immutable bigP7 = pow(7.0L, 30);

    foreach (X; AliasSeq!(float, double, real))
    {
        immutable min_sub = X.min_normal * X.epsilon;

        foreach (x; AliasSeq!(smallP2, min_sub, X.min_normal, .25L, 0.5L, 1.0L,
                              2.0L, 8.0L, pow(2.0L, X.max_exp - 1), bigP2))
        {
            assert( isPowerOf2(cast(X) x));
            assert(!isPowerOf2(cast(X)-x));
        }

        foreach (x; AliasSeq!(0.0L, 3 * min_sub, smallP7, 0.1L, 1337.0L, bigP7, X.max, real.nan, real.infinity))
        {
            assert(!isPowerOf2(cast(X) x));
            assert(!isPowerOf2(cast(X)-x));
        }
    }

    foreach (X; AliasSeq!(byte, ubyte, short, ushort, int, uint, long, ulong))
    {
        foreach (x; [1, 2, 4, 8, (X.max >>> 1) + 1])
        {
            assert( isPowerOf2(cast(X) x));
            static if (isSigned!X)
                assert(!isPowerOf2(cast(X)-x));
        }

        foreach (x; [0, 3, 5, 13, 77, X.min, X.max])
            assert(!isPowerOf2(cast(X) x));
    }
}<|MERGE_RESOLUTION|>--- conflicted
+++ resolved
@@ -168,7 +168,6 @@
     version = InlineAsm_X86_Any;
 }
 
-<<<<<<< HEAD
 // define InlineAsm*_X87 versions if real is defined as 80-bit x87
 version(LDC_MSVCRT) {}
 else
@@ -179,7 +178,9 @@
     version (Win64_DMD_InlineAsm) version = Win64_DMD_InlineAsm_X87;
 }
 
-=======
+version(LDC) {}
+else
+{
 version (X86_64) version = StaticallyHaveSSE;
 version (X86) version (OSX) version = StaticallyHaveSSE;
 
@@ -192,7 +193,7 @@
     static import core.cpuid;
     private alias haveSSE = core.cpuid.sse;
 }
->>>>>>> 34ad8b48
+}
 
 version(unittest)
 {
@@ -4733,7 +4734,6 @@
 private:
     static uint getIeeeFlags()
     {
-<<<<<<< HEAD
         version (LDC)
         {
             version (X86_Any)
@@ -4766,21 +4766,7 @@
             else
                 assert(0, "Not yet supported");
         }
-        else version(D_InlineAsm_X86)
-        {
-            asm pure nothrow @nogc
-            {
-                 fstsw AX;
-                 // NOTE: If compiler supports SSE2, need to OR the result with
-                 // the SSE2 status register.
-                 // Clear all irrelevant bits
-                 and EAX, 0x03D;
-            }
-        }
-        else version(D_InlineAsm_X86_64)
-=======
-        version(InlineAsm_X86_Any)
->>>>>>> 34ad8b48
+        else version(D_InlineAsm_X86_Any)
         {
             ushort sw;
             asm pure nothrow @nogc { fstsw sw; }
@@ -5384,7 +5370,6 @@
     // Clear all pending exceptions
     static void clearExceptions() @nogc
     {
-<<<<<<< HEAD
         version (LDC)
         {
             version (X86_Any)
@@ -5424,18 +5409,8 @@
             else
                 assert(0, "Not yet supported");
         }
-        else version (InlineAsm_X86_Any)
-        {
-            asm nothrow @nogc
-            {
-                fclex;
-            }
-        }
         else
-            assert(0, "Not yet supported");
-=======
         resetIeeeFlags();
->>>>>>> 34ad8b48
     }
 
     // Read from the control register
