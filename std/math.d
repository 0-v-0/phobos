--- conflicted
+++ resolved
@@ -7728,46 +7728,6 @@
 deprecated("Phobos1 math functions are deprecated, use isSubnormal ") alias issubnormal = isSubnormal;
 deprecated("Phobos1 math functions are deprecated, use isInfinity ") alias isinf = isInfinity;
 
-<<<<<<< HEAD
-/* **********************************
- * Building block functions, they
- * translate to a single x87 instruction.
- */
-
-version(LDC)
-{
-    // If INLINE_YL2X is not defined then there is be no reference
-    // to these functions.
-    version(INLINE_YL2X)
-    {
-        real yl2x(real x, real y)   @nogc @trusted pure nothrow     // y * log2(x)
-        {
-            return __asm!real("fyl2x", "={st},{st(1)},{st},~{st(1)}", y, x);
-        }
-
-        real yl2xp1(real x, real y) @nogc @trusted pure nothrow     // y * log2(x + 1)
-        {
-            return __asm!real("fyl2xp1", "={st},{st(1)},{st},~{st(1)}", y, x);
-        }
-    }
-}
-else
-{
-    real yl2x(real x, real y)   @nogc @safe pure nothrow;       // y * log2(x)
-    real yl2xp1(real x, real y) @nogc @safe pure nothrow;       // y * log2(x + 1)
-}
-
-@safe pure nothrow @nogc unittest
-{
-    version (INLINE_YL2X)
-    {
-        assert(yl2x(1024, 1) == 10);
-        assert(yl2xp1(1023, 1) == 10);
-    }
-}
-
-=======
->>>>>>> c4f4cfed
 @safe pure nothrow @nogc unittest
 {
     real num = real.infinity;
