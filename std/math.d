--- conflicted
+++ resolved
@@ -822,9 +822,8 @@
 ///ditto
 float cos(float x) @safe pure nothrow @nogc { return cos(cast(real) x); }
 
-<<<<<<< HEAD
 } // !LDC
-=======
+
 ///
 @safe unittest
 {
@@ -832,7 +831,6 @@
     assert(cos(1.0).approxEqual(0.540));
     assert(cos(3.0).approxEqual(-0.989));
 }
->>>>>>> 51556965
 
 @safe unittest
 {
@@ -2118,11 +2116,8 @@
 /// ditto
 float exp(float x)  @safe pure nothrow @nogc   { return exp(cast(real) x); }
 
-<<<<<<< HEAD
 } // !none
 
-@system unittest
-=======
 ///
 @safe unittest
 {
@@ -2131,7 +2126,6 @@
 }
 
 @safe @nogc nothrow unittest
->>>>>>> 51556965
 {
     assert(equalsDigit(exp(3.0L), E * E * E, useDigits));
 }
@@ -2446,9 +2440,6 @@
     }
 }
 
-<<<<<<< HEAD
-version(InlineAsm_X86_Any_X87)
-=======
 ///
 @safe unittest
 {
@@ -2457,8 +2448,7 @@
     assert(exp2(8.0).feqrel(256.0) > 16);
 }
 
-version(InlineAsm_X86_Any)
->>>>>>> 51556965
+version(InlineAsm_X86_Any_X87)
 private real exp2Asm(real x) @nogc @trusted pure nothrow
 {
     version(D_InlineAsm_X86)
@@ -2814,33 +2804,6 @@
         resetIeeeFlags();
         x = exp(pair[0]);
         assert(feqrel(x, pair[1]) >= minEqualMantissaBits);
-<<<<<<< HEAD
-
-        version (IeeeFlagsSupport)
-        {
-          // LDC specific: only test over-/underflow bits if real is 80 bits;
-          // neither the official non-asm D implementation nor the llvm.exp.f64
-          // intrinsic on Win64 (and probably other targets) set these bits
-          version (LDC) static if (real.mant_dig == 64)
-          {
-            // Check the overflow bit
-            if (x == real.infinity)
-            {
-                // don't care about the overflow bit if input was inf
-                // (e.g., the LLVM intrinsic doesn't set it on Linux x86_64)
-                assert(pair[0] == real.infinity || f.overflow);
-            }
-            else
-                assert(!f.overflow);
-            // Check the underflow bit
-            assert(f.underflow == (fabs(x) < real.min_normal));
-          }
-            // Invalid and div by zero shouldn't be affected.
-            assert(!f.invalid);
-            assert(!f.divByZero);
-        }
-=======
->>>>>>> 51556965
     }
 
     // Ideally, exp(0) would not set the inexact flag.
@@ -4294,9 +4257,8 @@
 ///ditto
 float fabs(float x) @safe pure nothrow @nogc { return fabs(cast(real) x); }
 
-<<<<<<< HEAD
 } // !LDC
-=======
+
 ///
 @safe unittest
 {
@@ -4304,7 +4266,6 @@
     assert(fabs(-0.0) == 0.0);
     assert(fabs(-10.0) == 10.0);
 }
->>>>>>> 51556965
 
 @safe unittest
 {
@@ -4501,14 +4462,10 @@
     assert(isNaN(ceil(real.init)));
 }
 
-<<<<<<< HEAD
-// ditto
+/// ditto
 version(LDC)
     double ceil(double x) @safe pure nothrow @nogc { return llvm_ceil(x); }
 else
-=======
-/// ditto
->>>>>>> 51556965
 double ceil(double x) @trusted pure nothrow @nogc
 {
     // Special cases.
@@ -4536,14 +4493,10 @@
     assert(isNaN(ceil(double.init)));
 }
 
-<<<<<<< HEAD
-// ditto
+/// ditto
 version(LDC)
     float ceil(float x) @safe pure nothrow @nogc { return llvm_ceil(x); }
 else
-=======
-/// ditto
->>>>>>> 51556965
 float ceil(float x) @trusted pure nothrow @nogc
 {
     // Special cases.
@@ -4644,14 +4597,10 @@
     assert(isNaN(floor(real.init)));
 }
 
-<<<<<<< HEAD
-// ditto
+/// ditto
 version(LDC)
     double floor(double x) @safe pure nothrow @nogc { return llvm_floor(x); }
 else
-=======
-/// ditto
->>>>>>> 51556965
 double floor(double x) @trusted pure nothrow @nogc
 {
     // Special cases.
@@ -4677,14 +4626,10 @@
     assert(isNaN(floor(double.init)));
 }
 
-<<<<<<< HEAD
-// ditto
+/// ditto
 version(LDC)
     float floor(float x) @safe pure nothrow @nogc { return llvm_floor(x); }
 else
-=======
-/// ditto
->>>>>>> 51556965
 float floor(float x) @trusted pure nothrow @nogc
 {
     // Special cases.
@@ -4811,7 +4756,6 @@
  * Note:
  *     Not implemented for Microsoft C Runtime
  */
-<<<<<<< HEAD
 version(LDC)
 {
     real   nearbyint(real   x) @safe nothrow @nogc { return llvm_nearbyint(x); }
@@ -4821,10 +4765,7 @@
 else
 {
 
-real nearbyint(real x) @trusted nothrow @nogc
-=======
 real nearbyint(real x) @safe pure nothrow @nogc
->>>>>>> 51556965
 {
     version (CRuntime_Microsoft)
         assert(0, "nearbyintl not implemented in Microsoft C library");
@@ -4832,9 +4773,8 @@
         return core.stdc.math.nearbyintl(x);
 }
 
-<<<<<<< HEAD
 } // !LDC
-=======
+
 ///
 @safe pure unittest
 {
@@ -4851,7 +4791,6 @@
         assert(nearbyint(-real.infinity) == -real.infinity);
     }
 }
->>>>>>> 51556965
 
 /**********************************
  * Rounds x to the nearest integer value, using the current rounding
@@ -4882,9 +4821,8 @@
 ///ditto
 float rint(float x) @safe pure nothrow @nogc { return rint(cast(real) x); }
 
-<<<<<<< HEAD
 } // !LDC
-=======
+
 ///
 @safe unittest
 {
@@ -4900,7 +4838,6 @@
     assert(rint(real.infinity) == real.infinity);
     assert(rint(-real.infinity) == -real.infinity);
 }
->>>>>>> 51556965
 
 @safe unittest
 {
@@ -5122,7 +5059,6 @@
  * Returns:
  *     A `real`.
  */
-<<<<<<< HEAD
 version(LDC)
 {
     real   round(real   x) @safe nothrow @nogc { return llvm_round(x); }
@@ -5132,10 +5068,7 @@
 else
 {
 
-real round(real x) @trusted nothrow @nogc
-=======
 auto round(real x) @trusted nothrow @nogc
->>>>>>> 51556965
 {
     version (CRuntime_Microsoft)
     {
@@ -5151,9 +5084,8 @@
         return core.stdc.math.roundl(x);
 }
 
-<<<<<<< HEAD
 } // !LDC
-=======
+
 ///
 @safe nothrow @nogc unittest
 {
@@ -5171,7 +5103,6 @@
         assert(round(4.5) == 5);
     }
 }
->>>>>>> 51556965
 
 /**********************************************
  * Return the value of x rounded to the nearest integer.
@@ -5200,25 +5131,6 @@
     }
 }
 
-<<<<<<< HEAD
-/****************************************************
- * Returns the integer portion of x, dropping the fractional portion.
- *
- * This is also known as "chop" rounding.
- */
-version(LDC)
-{
-    real   trunc(real   x) @safe pure nothrow @nogc { return llvm_trunc(x); }
-    //double trunc(double x) @safe pure nothrow @nogc { return llvm_trunc(x); }
-    //float  trunc(float  x) @safe pure nothrow @nogc { return llvm_trunc(x); }
-}
-else
-{
-
-real trunc(real x) @trusted nothrow @nogc
-{
-    version (Win64_DMD_InlineAsm_X87)
-=======
 version(StdDdoc)
 {
     /**
@@ -5232,13 +5144,18 @@
 
     ///
     @safe pure unittest
->>>>>>> 51556965
     {
         assert(trunc(0.01) == 0);
         assert(trunc(0.49) == 0);
         assert(trunc(0.5) == 0);
         assert(trunc(1.5) == 1);
     }
+}
+else version (LDC)
+{
+    real   trunc(real   x) @safe pure nothrow @nogc { return llvm_trunc(x); }
+    //double trunc(double x) @safe pure nothrow @nogc { return llvm_trunc(x); }
+    //float  trunc(float  x) @safe pure nothrow @nogc { return llvm_trunc(x); }
 }
 else version (DragonFlyBSD)
 {
@@ -5293,8 +5210,6 @@
     }
 }
 
-} // !LDC
-
 /****************************************************
  * Calculate the remainder x REM y, following IEC 60559.
  *
@@ -5497,17 +5412,13 @@
     {
         version(InlineAsm_X86_Any)
         {
-<<<<<<< HEAD
           version (LDC)
           {
             __asm("fnclex", "~{fpsw}");
           }
           else
           {
-            asm pure nothrow @nogc
-=======
             asm nothrow @nogc
->>>>>>> 51556965
             {
                 fnclex;
             }
@@ -5629,7 +5540,6 @@
 }
 
 ///
-<<<<<<< HEAD
 version (LDC)
 {
     unittest
@@ -5640,10 +5550,7 @@
 else
 {
 
-@system unittest
-=======
 @safe unittest
->>>>>>> 51556965
 {
     static void func() {
         int a = 10 * 10;
@@ -6361,7 +6268,6 @@
     ensureDefaults();
 }
 
-<<<<<<< HEAD
 version(LDC)
 {
     // TODO: most likely issue #888 again, verify
@@ -6369,10 +6275,7 @@
     // Win64: debug and release fail
 }
 else
-version(D_HardFloat) @system unittest // rounding
-=======
 version(D_HardFloat) @safe unittest // rounding
->>>>>>> 51556965
 {
     import std.meta : AliasSeq;
 
