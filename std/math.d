// Written in the D programming language.

/**
 * Contains the elementary mathematical functions (powers, roots,
 * and trigonometric functions), and low-level floating-point operations.
 * Mathematical special functions are available in $(D std.mathspecial).
 *
$(SCRIPT inhibitQuickIndex = 1;)

$(DIVC quickindex,
$(BOOKTABLE ,
$(TR $(TH Category) $(TH Members) )
$(TR $(TDNW Constants) $(TD
    $(MYREF E) $(MYREF PI) $(MYREF PI_2) $(MYREF PI_4) $(MYREF M_1_PI)
    $(MYREF M_2_PI) $(MYREF M_2_SQRTPI) $(MYREF LN10) $(MYREF LN2)
    $(MYREF LOG2) $(MYREF LOG2E) $(MYREF LOG2T) $(MYREF LOG10E)
    $(MYREF SQRT2) $(MYREF SQRT1_2)
))
$(TR $(TDNW Classics) $(TD
    $(MYREF abs) $(MYREF fabs) $(MYREF sqrt) $(MYREF cbrt) $(MYREF hypot)
    $(MYREF poly) $(MYREF nextPow2) $(MYREF truncPow2)
))
$(TR $(TDNW Trigonometry) $(TD
    $(MYREF sin) $(MYREF cos) $(MYREF tan) $(MYREF asin) $(MYREF acos)
    $(MYREF atan) $(MYREF atan2) $(MYREF sinh) $(MYREF cosh) $(MYREF tanh)
    $(MYREF asinh) $(MYREF acosh) $(MYREF atanh) $(MYREF expi)
))
$(TR $(TDNW Rounding) $(TD
    $(MYREF ceil) $(MYREF floor) $(MYREF round) $(MYREF lround)
    $(MYREF trunc) $(MYREF rint) $(MYREF lrint) $(MYREF nearbyint)
    $(MYREF rndtol) $(MYREF quantize)
))
$(TR $(TDNW Exponentiation & Logarithms) $(TD
    $(MYREF pow) $(MYREF exp) $(MYREF exp2) $(MYREF expm1) $(MYREF ldexp)
    $(MYREF frexp) $(MYREF log) $(MYREF log2) $(MYREF log10) $(MYREF logb)
    $(MYREF ilogb) $(MYREF log1p) $(MYREF scalbn)
))
$(TR $(TDNW Modulus) $(TD
    $(MYREF fmod) $(MYREF modf) $(MYREF remainder)
))
$(TR $(TDNW Floating-point operations) $(TD
    $(MYREF approxEqual) $(MYREF feqrel) $(MYREF fdim) $(MYREF fmax)
    $(MYREF fmin) $(MYREF fma) $(MYREF nextDown) $(MYREF nextUp)
    $(MYREF nextafter) $(MYREF NaN) $(MYREF getNaNPayload)
    $(MYREF cmp)
))
$(TR $(TDNW Introspection) $(TD
    $(MYREF isFinite) $(MYREF isIdentical) $(MYREF isInfinity) $(MYREF isNaN)
    $(MYREF isNormal) $(MYREF isSubnormal) $(MYREF signbit) $(MYREF sgn)
    $(MYREF copysign) $(MYREF isPowerOf2)
))
$(TR $(TDNW Complex Numbers) $(TD
  $(MYREF abs) $(MYREF conj) $(MYREF sin) $(MYREF cos) $(MYREF expi)
))
$(TR $(TDNW Hardware Control) $(TD
    $(MYREF IeeeFlags) $(MYREF FloatingPointControl)
))
)
)

 * The functionality closely follows the IEEE754-2008 standard for
 * floating-point arithmetic, including the use of camelCase names rather
 * than C99-style lower case names. All of these functions behave correctly
 * when presented with an infinity or NaN.
 *
 * The following IEEE 'real' formats are currently supported:
 * $(UL
 * $(LI 64 bit Big-endian  'double' (eg PowerPC))
 * $(LI 128 bit Big-endian 'quadruple' (eg SPARC))
 * $(LI 64 bit Little-endian 'double' (eg x86-SSE2))
 * $(LI 80 bit Little-endian, with implied bit 'real80' (eg x87, Itanium))
 * $(LI 128 bit Little-endian 'quadruple' (not implemented on any known processor!))
 * $(LI Non-IEEE 128 bit Big-endian 'doubledouble' (eg PowerPC) has partial support)
 * )
 * Unlike C, there is no global 'errno' variable. Consequently, almost all of
 * these functions are pure nothrow.
 *
 * Status:
 * The semantics and names of feqrel and approxEqual will be revised.
 *
 * Macros:
 *      TABLE_SV = <table border="1" cellpadding="4" cellspacing="0">
 *              <caption>Special Values</caption>
 *              $0</table>
 *      SVH = $(TR $(TH $1) $(TH $2))
 *      SV  = $(TR $(TD $1) $(TD $2))
 *      TH3 = $(TR $(TH $1) $(TH $2) $(TH $3))
 *      TD3 = $(TR $(TD $1) $(TD $2) $(TD $3))
 *
 *      NAN = $(RED NAN)
 *      SUP = <span style="vertical-align:super;font-size:smaller">$0</span>
 *      GAMMA = &#915;
 *      THETA = &theta;
 *      INTEGRAL = &#8747;
 *      INTEGRATE = $(BIG &#8747;<sub>$(SMALL $1)</sub><sup>$2</sup>)
 *      POWER = $1<sup>$2</sup>
 *      SUB = $1<sub>$2</sub>
 *      BIGSUM = $(BIG &Sigma; <sup>$2</sup><sub>$(SMALL $1)</sub>)
 *      CHOOSE = $(BIG &#40;) <sup>$(SMALL $1)</sup><sub>$(SMALL $2)</sub> $(BIG &#41;)
 *      PLUSMN = &plusmn;
 *      INFIN = &infin;
 *      PLUSMNINF = &plusmn;&infin;
 *      PI = &pi;
 *      LT = &lt;
 *      GT = &gt;
 *      SQRT = &radic;
 *      HALF = &frac12;
 *
 * Copyright: Copyright Digital Mars 2000 - 2011.
 *            D implementations of tan, atan, atan2, exp, expm1, exp2, log, log10, log1p,
 *            log2, floor, ceil and lrint functions are based on the CEPHES math library,
 *            which is Copyright (C) 2001 Stephen L. Moshier $(LT)steve@moshier.net$(GT)
 *            and are incorporated herein by permission of the author.  The author
 *            reserves the right to distribute this material elsewhere under different
 *            copying permissions.  These modifications are distributed here under
 *            the following terms:
 * License:   $(HTTP www.boost.org/LICENSE_1_0.txt, Boost License 1.0).
 * Authors:   $(HTTP digitalmars.com, Walter Bright), Don Clugston,
 *            Conversion of CEPHES math library to D by Iain Buclaw
 * Source: $(PHOBOSSRC std/_math.d)
 */
module std.math;

version (Win64)
{
    version (D_InlineAsm_X86_64)
        version = Win64_DMD_InlineAsm;
}

static import core.math;
static import core.stdc.math;
import std.traits; // CommonType, isFloatingPoint, isIntegral, isSigned, isUnsigned, Largest, Unqual

version(LDC)
{
    import ldc.intrinsics;
    import ldc.llvmasm;

    version(CRuntime_Microsoft) version = LDC_MSVCRT;

    version(LDC_MSVCRT) {}
    else
    {
        version(X86)    version = INLINE_YL2X;
        version(X86_64) version = INLINE_YL2X;
    }
}

version(DigitalMars)
{
    version = INLINE_YL2X;        // x87 has opcodes for these
    version = INLINE_POLY;
}

version (X86)    version = X86_Any;
version (X86_64) version = X86_Any;
version (PPC)    version = PPC_Any;
version (PPC64)  version = PPC_Any;
version (MIPS)   version = MIPS_Any;
version (MIPS64) version = MIPS_Any;

version(D_InlineAsm_X86)
{
    version = InlineAsm_X86_Any;
}
else version(D_InlineAsm_X86_64)
{
    version = InlineAsm_X86_Any;
}

// define InlineAsm*_X87 versions if real is defined as 80-bit x87
version(LDC_MSVCRT) {}
else
{
    version (D_InlineAsm_X86)     version = InlineAsm_X86_X87;
    version (D_InlineAsm_X86_64)  version = InlineAsm_X86_64_X87;
    version (InlineAsm_X86_Any)   version = InlineAsm_X86_Any_X87;
    version (Win64_DMD_InlineAsm) version = Win64_DMD_InlineAsm_X87;
}


version(unittest)
{
    import core.stdc.stdio; // : sprintf;

    static if (real.sizeof > double.sizeof)
        enum uint useDigits = 16;
    else
        enum uint useDigits = 15;

    /******************************************
     * Compare floating point numbers to n decimal digits of precision.
     * Returns:
     *  1       match
     *  0       nomatch
     */

    private bool equalsDigit(real x, real y, uint ndigits)
    {
        if (signbit(x) != signbit(y))
            return 0;

        if (isInfinity(x) && isInfinity(y))
            return 1;
        if (isInfinity(x) || isInfinity(y))
            return 0;

        if (isNaN(x) && isNaN(y))
            return 1;
        if (isNaN(x) || isNaN(y))
            return 0;

        char[30] bufx;
        char[30] bufy;
        assert(ndigits < bufx.length);

        int ix;
        int iy;
        version(CRuntime_Microsoft)
            alias real_t = double;
        else
            alias real_t = real;
        ix = sprintf(bufx.ptr, "%.*Lg", ndigits, cast(real_t) x);
        iy = sprintf(bufy.ptr, "%.*Lg", ndigits, cast(real_t) y);
        assert(ix < bufx.length && ix > 0);
        assert(ix < bufy.length && ix > 0);

        return bufx[0 .. ix] == bufy[0 .. iy];
    }
}



package:
// The following IEEE 'real' formats are currently supported.
version(LittleEndian)
{
    static assert(real.mant_dig == 53 || real.mant_dig == 64
               || real.mant_dig == 113,
      "Only 64-bit, 80-bit, and 128-bit reals"~
      " are supported for LittleEndian CPUs");
}
else
{
    static assert(real.mant_dig == 53 || real.mant_dig == 106
               || real.mant_dig == 113,
    "Only 64-bit and 128-bit reals are supported for BigEndian CPUs."~
    " double-double reals have partial support");
}

// Underlying format exposed through floatTraits
enum RealFormat
{
    ieeeHalf,
    ieeeSingle,
    ieeeDouble,
    ieeeExtended,   // x87 80-bit real
    ieeeExtended53, // x87 real rounded to precision of double.
    ibmExtended,    // IBM 128-bit extended
    ieeeQuadruple,
}

// Constants used for extracting the components of the representation.
// They supplement the built-in floating point properties.
template floatTraits(T)
{
    // EXPMASK is a ushort mask to select the exponent portion (without sign)
    // EXPSHIFT is the number of bits the exponent is left-shifted by in its ushort
    // EXPPOS_SHORT is the index of the exponent when represented as a ushort array.
    // SIGNPOS_BYTE is the index of the sign when represented as a ubyte array.
    // RECIP_EPSILON is the value such that (smallest_subnormal) * RECIP_EPSILON == T.min_normal
    enum T RECIP_EPSILON = (1/T.epsilon);
    static if (T.mant_dig == 24)
    {
        // Single precision float
        enum ushort EXPMASK = 0x7F80;
        enum ushort EXPSHIFT = 7;
        enum ushort EXPBIAS = 0x3F00;
        enum uint EXPMASK_INT = 0x7F80_0000;
        enum uint MANTISSAMASK_INT = 0x007F_FFFF;
        enum realFormat = RealFormat.ieeeSingle;
        version(LittleEndian)
        {
            enum EXPPOS_SHORT = 1;
            enum SIGNPOS_BYTE = 3;
        }
        else
        {
            enum EXPPOS_SHORT = 0;
            enum SIGNPOS_BYTE = 0;
        }
    }
    else static if (T.mant_dig == 53)
    {
        static if (T.sizeof == 8)
        {
            // Double precision float, or real == double
            enum ushort EXPMASK = 0x7FF0;
            enum ushort EXPSHIFT = 4;
            enum ushort EXPBIAS = 0x3FE0;
            enum uint EXPMASK_INT = 0x7FF0_0000;
            enum uint MANTISSAMASK_INT = 0x000F_FFFF; // for the MSB only
            enum realFormat = RealFormat.ieeeDouble;
            version(LittleEndian)
            {
                enum EXPPOS_SHORT = 3;
                enum SIGNPOS_BYTE = 7;
            }
            else
            {
                enum EXPPOS_SHORT = 0;
                enum SIGNPOS_BYTE = 0;
            }
        }
        else static if (T.sizeof == 12)
        {
            // Intel extended real80 rounded to double
            enum ushort EXPMASK = 0x7FFF;
            enum ushort EXPSHIFT = 0;
            enum ushort EXPBIAS = 0x3FFE;
            enum realFormat = RealFormat.ieeeExtended53;
            version(LittleEndian)
            {
                enum EXPPOS_SHORT = 4;
                enum SIGNPOS_BYTE = 9;
            }
            else
            {
                enum EXPPOS_SHORT = 0;
                enum SIGNPOS_BYTE = 0;
            }
        }
        else
            static assert(false, "No traits support for " ~ T.stringof);
    }
    else static if (T.mant_dig == 64)
    {
        // Intel extended real80
        enum ushort EXPMASK = 0x7FFF;
        enum ushort EXPSHIFT = 0;
        enum ushort EXPBIAS = 0x3FFE;
        enum realFormat = RealFormat.ieeeExtended;
        version(LittleEndian)
        {
            enum EXPPOS_SHORT = 4;
            enum SIGNPOS_BYTE = 9;
        }
        else
        {
            enum EXPPOS_SHORT = 0;
            enum SIGNPOS_BYTE = 0;
        }
    }
    else static if (T.mant_dig == 113)
    {
        // Quadruple precision float
        enum ushort EXPMASK = 0x7FFF;
        enum ushort EXPSHIFT = 0;
        enum ushort EXPBIAS = 0x3FFF;
        enum realFormat = RealFormat.ieeeQuadruple;
        version(LittleEndian)
        {
            enum EXPPOS_SHORT = 7;
            enum SIGNPOS_BYTE = 15;
        }
        else
        {
            enum EXPPOS_SHORT = 0;
            enum SIGNPOS_BYTE = 0;
        }
    }
    else static if (T.mant_dig == 106)
    {
        // IBM Extended doubledouble
        enum ushort EXPMASK = 0x7FF0;
        enum ushort EXPSHIFT = 4;
        enum realFormat = RealFormat.ibmExtended;
        // the exponent byte is not unique
        version(LittleEndian)
        {
            enum EXPPOS_SHORT = 7; // [3] is also an exp short
            enum SIGNPOS_BYTE = 15;
        }
        else
        {
            enum EXPPOS_SHORT = 0; // [4] is also an exp short
            enum SIGNPOS_BYTE = 0;
        }
    }
    else
        static assert(false, "No traits support for " ~ T.stringof);
}

// These apply to all floating-point types
version(LittleEndian)
{
    enum MANTISSA_LSB = 0;
    enum MANTISSA_MSB = 1;
}
else
{
    enum MANTISSA_LSB = 1;
    enum MANTISSA_MSB = 0;
}

// Common code for math implementations.

// Helper for floor/ceil
T floorImpl(T)(const T x) @trusted pure nothrow @nogc
{
    alias F = floatTraits!(T);
    // Take care not to trigger library calls from the compiler,
    // while ensuring that we don't get defeated by some optimizers.
    union floatBits
    {
        T rv;
        ushort[T.sizeof/2] vu;
    }
    floatBits y = void;
    y.rv = x;

    // Find the exponent (power of 2)
    static if (F.realFormat == RealFormat.ieeeSingle)
    {
        int exp = ((y.vu[F.EXPPOS_SHORT] >> 7) & 0xff) - 0x7f;

        version (LittleEndian)
            int pos = 0;
        else
            int pos = 3;
    }
    else static if (F.realFormat == RealFormat.ieeeDouble)
    {
        int exp = ((y.vu[F.EXPPOS_SHORT] >> 4) & 0x7ff) - 0x3ff;

        version (LittleEndian)
            int pos = 0;
        else
            int pos = 3;
    }
    else static if (F.realFormat == RealFormat.ieeeExtended)
    {
        int exp = (y.vu[F.EXPPOS_SHORT] & 0x7fff) - 0x3fff;

        version (LittleEndian)
            int pos = 0;
        else
            int pos = 4;
    }
    else static if (F.realFormat == RealFormat.ieeeQuadruple)
    {
        int exp = (y.vu[F.EXPPOS_SHORT] & 0x7fff) - 0x3fff;

        version (LittleEndian)
            int pos = 0;
        else
            int pos = 7;
        }
    else
        static assert(false, "Not implemented for this architecture");

    if (exp < 0)
    {
        if (x < 0.0)
            return -1.0;
        else
            return 0.0;
    }

    exp = (T.mant_dig - 1) - exp;

    // Zero 16 bits at a time.
    while (exp >= 16)
    {
        version (LittleEndian)
            y.vu[pos++] = 0;
        else
            y.vu[pos--] = 0;
        exp -= 16;
    }

    // Clear the remaining bits.
    if (exp > 0)
        y.vu[pos] &= 0xffff ^ ((1 << exp) - 1);

    if ((x < 0.0) && (x != y.rv))
        y.rv -= 1.0;

    return y.rv;
}

public:

// Values obtained from Wolfram Alpha. 116 bits ought to be enough for anybody.
// Wolfram Alpha LLC. 2011. Wolfram|Alpha. http://www.wolframalpha.com/input/?i=e+in+base+16 (access July 6, 2011).
enum real E =          0x1.5bf0a8b1457695355fb8ac404e7a8p+1L; /** e = 2.718281... */
enum real LOG2T =      0x1.a934f0979a3715fc9257edfe9b5fbp+1L; /** $(SUB log, 2)10 = 3.321928... */
enum real LOG2E =      0x1.71547652b82fe1777d0ffda0d23a8p+0L; /** $(SUB log, 2)e = 1.442695... */
enum real LOG2 =       0x1.34413509f79fef311f12b35816f92p-2L; /** $(SUB log, 10)2 = 0.301029... */
enum real LOG10E =     0x1.bcb7b1526e50e32a6ab7555f5a67cp-2L; /** $(SUB log, 10)e = 0.434294... */
enum real LN2 =        0x1.62e42fefa39ef35793c7673007e5fp-1L; /** ln 2  = 0.693147... */
enum real LN10 =       0x1.26bb1bbb5551582dd4adac5705a61p+1L; /** ln 10 = 2.302585... */
enum real PI =         0x1.921fb54442d18469898cc51701b84p+1L; /** $(_PI) = 3.141592... */
enum real PI_2 =       PI/2;                                  /** $(PI) / 2 = 1.570796... */
enum real PI_4 =       PI/4;                                  /** $(PI) / 4 = 0.785398... */
enum real M_1_PI =     0x1.45f306dc9c882a53f84eafa3ea69cp-2L; /** 1 / $(PI) = 0.318309... */
enum real M_2_PI =     2*M_1_PI;                              /** 2 / $(PI) = 0.636619... */
enum real M_2_SQRTPI = 0x1.20dd750429b6d11ae3a914fed7fd8p+0L; /** 2 / $(SQRT)$(PI) = 1.128379... */
enum real SQRT2 =      0x1.6a09e667f3bcc908b2fb1366ea958p+0L; /** $(SQRT)2 = 1.414213... */
enum real SQRT1_2 =    SQRT2/2;                               /** $(SQRT)$(HALF) = 0.707106... */
// Note: Make sure the magic numbers in compiler backend for x87 match these.


/***********************************
 * Calculates the absolute value of a number
 *
 * Params:
 *     Num = (template parameter) type of number
 *       x = real number value
 *       z = complex number value
 *       y = imaginary number value
 *
 * Returns:
 *     The absolute value of the number.  If floating-point or integral,
 *     the return type will be the same as the input; if complex or
 *     imaginary, the returned value will be the corresponding floating
 *     point type.
 *
 * For complex numbers, abs(z) = sqrt( $(POWER z.re, 2) + $(POWER z.im, 2) )
 * = hypot(z.re, z.im).
 */
Num abs(Num)(Num x) @safe pure nothrow
    if (is(typeof(Num.init >= 0)) && is(typeof(-Num.init)) &&
            !(is(Num* : const(ifloat*)) || is(Num* : const(idouble*))
                    || is(Num* : const(ireal*))))
{
    static if (isFloatingPoint!(Num))
        return fabs(x);
    else
        return x>=0 ? x : -x;
}

/// ditto
auto abs(Num)(Num z) @safe pure nothrow @nogc
    if (is(Num* : const(cfloat*)) || is(Num* : const(cdouble*))
            || is(Num* : const(creal*)))
{
    return hypot(z.re, z.im);
}

/// ditto
auto abs(Num)(Num y) @safe pure nothrow @nogc
    if (is(Num* : const(ifloat*)) || is(Num* : const(idouble*))
            || is(Num* : const(ireal*)))
{
    return fabs(y.im);
}

/// ditto
@safe pure nothrow @nogc unittest
{
    assert(isIdentical(abs(-0.0L), 0.0L));
    assert(isNaN(abs(real.nan)));
    assert(abs(-real.infinity) == real.infinity);
    assert(abs(-3.2Li) == 3.2L);
    assert(abs(71.6Li) == 71.6L);
    assert(abs(-56) == 56);
    assert(abs(2321312L)  == 2321312L);
    assert(abs(-1L+1i) == sqrt(2.0L));
}

@safe pure nothrow @nogc unittest
{
    import std.meta : AliasSeq;
    foreach (T; AliasSeq!(float, double, real))
    {
        T f = 3;
        assert(abs(f) == f);
        assert(abs(-f) == f);
    }
    foreach (T; AliasSeq!(cfloat, cdouble, creal))
    {
        T f = -12+3i;
        assert(abs(f) == hypot(f.re, f.im));
        assert(abs(-f) == hypot(f.re, f.im));
    }
}

/***********************************
 * Complex conjugate
 *
 *  conj(x + iy) = x - iy
 *
 * Note that z * conj(z) = $(POWER z.re, 2) - $(POWER z.im, 2)
 * is always a real number
 */
auto conj(Num)(Num z) @safe pure nothrow @nogc
    if (is(Num* : const(cfloat*)) || is(Num* : const(cdouble*))
            || is(Num* : const(creal*)))
{
    //FIXME
    //Issue 14206
    static if (is(Num* : const(cdouble*)))
        return cast(cdouble) conj(cast(creal)z);
    else
        return z.re - z.im*1fi;
}

/** ditto */
auto conj(Num)(Num y) @safe pure nothrow @nogc
    if (is(Num* : const(ifloat*)) || is(Num* : const(idouble*))
            || is(Num* : const(ireal*)))
{
    return -y;
}

///
@safe pure nothrow @nogc unittest
{
    creal c = 7 + 3Li;
    assert(conj(c) == 7-3Li);
    ireal z = -3.2Li;
    assert(conj(z) == -z);
}
//Issue 14206
@safe pure nothrow @nogc unittest
{
    cdouble c = 7 + 3i;
    assert(conj(c) == 7-3i);
    idouble z = -3.2i;
    assert(conj(z) == -z);
}
//Issue 14206
@safe pure nothrow @nogc unittest
{
    cfloat c = 7f + 3fi;
    assert(conj(c) == 7f-3fi);
    ifloat z = -3.2fi;
    assert(conj(z) == -z);
}

/***********************************
 * Returns cosine of x. x is in radians.
 *
 *      $(TABLE_SV
 *      $(TR $(TH x)                 $(TH cos(x)) $(TH invalid?))
 *      $(TR $(TD $(NAN))            $(TD $(NAN)) $(TD yes)     )
 *      $(TR $(TD $(PLUSMN)$(INFIN)) $(TD $(NAN)) $(TD yes)     )
 *      )
 * Bugs:
 *      Results are undefined if |x| >= $(POWER 2,64).
 */

version(LDC)
{
    real   cos(real   x) @safe pure nothrow @nogc { return llvm_cos(x); }
    ///ditto
    double cos(double x) @safe pure nothrow @nogc { return llvm_cos(x); }
    ///ditto
    float  cos(float  x) @safe pure nothrow @nogc { return llvm_cos(x); }
}
else
{

real cos(real x) @safe pure nothrow @nogc { pragma(inline, true); return core.math.cos(x); }
//FIXME
///ditto
double cos(double x) @safe pure nothrow @nogc { return cos(cast(real)x); }
//FIXME
///ditto
float cos(float x) @safe pure nothrow @nogc { return cos(cast(real)x); }

<<<<<<< HEAD
}

unittest
=======
@safe unittest
>>>>>>> b4d21a87
{
    real function(real) pcos = &cos;
    assert(pcos != null);
}

/***********************************
 * Returns $(HTTP en.wikipedia.org/wiki/Sine, sine) of x. x is in $(HTTP en.wikipedia.org/wiki/Radian, radians).
 *
 *      $(TABLE_SV
 *      $(TH3 x           ,  sin(x)      ,  invalid?)
 *      $(TD3 $(NAN)      ,  $(NAN)      ,  yes     )
 *      $(TD3 $(PLUSMN)0.0,  $(PLUSMN)0.0,  no      )
 *      $(TD3 $(PLUSMNINF),  $(NAN)      ,  yes     )
 *      )
 *
 * Params:
 *      x = angle in radians (not degrees)
 * Returns:
 *      sine of x
 * See_Also:
 *      $(MYREF cos), $(MYREF tan), $(MYREF asin)
 * Bugs:
 *      Results are undefined if |x| >= $(POWER 2,64).
 */
version(LDC)
{
    real   sin(real   x) @safe pure nothrow @nogc { return llvm_sin(x); }
    ///ditto
    double sin(double x) @safe pure nothrow @nogc { return llvm_sin(x); }
    ///ditto
    float  sin(float  x) @safe pure nothrow @nogc { return llvm_sin(x); }
}
else
{

real sin(real x) @safe pure nothrow @nogc { pragma(inline, true); return core.math.sin(x); }
//FIXME
///ditto
double sin(double x) @safe pure nothrow @nogc { return sin(cast(real)x); }
//FIXME
///ditto
float sin(float x) @safe pure nothrow @nogc { return sin(cast(real)x); }

}

///
@safe unittest
{
    import std.math : sin, PI;
    import std.stdio : writefln;

    void someFunc()
    {
      real x = 30.0;
      auto result = sin(x * (PI / 180)); // convert degrees to radians
      writefln("The sine of %s degrees is %s", x, result);
    }
}

@safe unittest
{
    real function(real) psin = &sin;
    assert(psin != null);
}

/***********************************
 *  Returns sine for complex and imaginary arguments.
 *
 *  sin(z) = sin(z.re)*cosh(z.im) + cos(z.re)*sinh(z.im)i
 *
 * If both sin($(THETA)) and cos($(THETA)) are required,
 * it is most efficient to use expi($(THETA)).
 */
creal sin(creal z) @safe pure nothrow @nogc
{
    const creal cs = expi(z.re);
    const creal csh = coshisinh(z.im);
    return cs.im * csh.re + cs.re * csh.im * 1i;
}

/** ditto */
ireal sin(ireal y) @safe pure nothrow @nogc
{
    return cosh(y.im)*1i;
}

///
@safe pure nothrow @nogc unittest
{
  assert(sin(0.0+0.0i) == 0.0);
  assert(sin(2.0+0.0i) == sin(2.0L) );
}

/***********************************
 *  cosine, complex and imaginary
 *
 *  cos(z) = cos(z.re)*cosh(z.im) - sin(z.re)*sinh(z.im)i
 */
creal cos(creal z) @safe pure nothrow @nogc
{
    const creal cs = expi(z.re);
    const creal csh = coshisinh(z.im);
    return cs.re * csh.re - cs.im * csh.im * 1i;
}

/** ditto */
real cos(ireal y) @safe pure nothrow @nogc
{
    return cosh(y.im);
}

///
@safe pure nothrow @nogc unittest
{
    assert(cos(0.0+0.0i)==1.0);
    assert(cos(1.3L+0.0i)==cos(1.3L));
    assert(cos(5.2Li)== cosh(5.2L));
}

/****************************************************************************
 * Returns tangent of x. x is in radians.
 *
 *      $(TABLE_SV
 *      $(TR $(TH x)             $(TH tan(x))       $(TH invalid?))
 *      $(TR $(TD $(NAN))        $(TD $(NAN))       $(TD yes))
 *      $(TR $(TD $(PLUSMN)0.0)  $(TD $(PLUSMN)0.0) $(TD no))
 *      $(TR $(TD $(PLUSMNINF))  $(TD $(NAN))       $(TD yes))
 *      )
 */

real tan(real x) @trusted pure nothrow @nogc
{
    version (LDC)
    {
        return core.stdc.math.tanl(x);
    }
    else version(InlineAsm_X86_X87)
    {
    asm pure nothrow @nogc
    {
        fld     x[EBP]                  ; // load theta
        fxam                            ; // test for oddball values
        fstsw   AX                      ;
        sahf                            ;
        jc      trigerr                 ; // x is NAN, infinity, or empty
                                          // 387's can handle subnormals
SC18:   fptan                           ;
        fstp    ST(0)                   ; // dump X, which is always 1
        fstsw   AX                      ;
        sahf                            ;
        jnp     Lret                    ; // C2 = 1 (x is out of range)

        // Do argument reduction to bring x into range
        fldpi                           ;
        fxch                            ;
SC17:   fprem1                          ;
        fstsw   AX                      ;
        sahf                            ;
        jp      SC17                    ;
        fstp    ST(1)                   ; // remove pi from stack
        jmp     SC18                    ;

trigerr:
        jnp     Lret                    ; // if theta is NAN, return theta
        fstp    ST(0)                   ; // dump theta
    }
    return real.nan;

Lret: {}
    }
    else version(InlineAsm_X86_64_X87)
    {
        version (Win64)
        {
            asm pure nothrow @nogc
            {
                fld     real ptr [RCX]  ; // load theta
            }
        }
        else
        {
            asm pure nothrow @nogc
            {
                fld     x[RBP]          ; // load theta
            }
        }
    asm pure nothrow @nogc
    {
        fxam                            ; // test for oddball values
        fstsw   AX                      ;
        test    AH,1                    ;
        jnz     trigerr                 ; // x is NAN, infinity, or empty
                                          // 387's can handle subnormals
SC18:   fptan                           ;
        fstp    ST(0)                   ; // dump X, which is always 1
        fstsw   AX                      ;
        test    AH,4                    ;
        jz      Lret                    ; // C2 = 1 (x is out of range)

        // Do argument reduction to bring x into range
        fldpi                           ;
        fxch                            ;
SC17:   fprem1                          ;
        fstsw   AX                      ;
        test    AH,4                    ;
        jnz     SC17                    ;
        fstp    ST(1)                   ; // remove pi from stack
        jmp     SC18                    ;

trigerr:
        test    AH,4                    ;
        jz      Lret                    ; // if theta is NAN, return theta
        fstp    ST(0)                   ; // dump theta
    }
    return real.nan;

Lret: {}
    }
    else
    {
        // Coefficients for tan(x)
        static immutable real[3] P = [
           -1.7956525197648487798769E7L,
            1.1535166483858741613983E6L,
           -1.3093693918138377764608E4L,
        ];
        static immutable real[5] Q = [
           -5.3869575592945462988123E7L,
            2.5008380182335791583922E7L,
           -1.3208923444021096744731E6L,
            1.3681296347069295467845E4L,
            1.0000000000000000000000E0L,
        ];

        // PI/4 split into three parts.
        enum real P1 = 7.853981554508209228515625E-1L;
        enum real P2 = 7.946627356147928367136046290398E-9L;
        enum real P3 = 3.061616997868382943065164830688E-17L;

        // Special cases.
        if (x == 0.0 || isNaN(x))
            return x;
        if (isInfinity(x))
            return real.nan;

        // Make argument positive but save the sign.
        bool sign = false;
        if (signbit(x))
        {
            sign = true;
            x = -x;
        }

        // Compute x mod PI/4.
        real y = floor(x / PI_4);
        // Strip high bits of integer part.
        real z = ldexp(y, -4);
        // Compute y - 16 * (y / 16).
        z = y - ldexp(floor(z), 4);

        // Integer and fraction part modulo one octant.
        int j = cast(int)(z);

        // Map zeros and singularities to origin.
        if (j & 1)
        {
            j += 1;
            y += 1.0;
        }

        z = ((x - y * P1) - y * P2) - y * P3;
        const real zz = z * z;

        if (zz > 1.0e-20L)
            y = z + z * (zz * poly(zz, P) / poly(zz, Q));
        else
            y = z;

        if (j & 2)
            y = -1.0 / y;

        return (sign) ? -y : y;
    }
}

@safe nothrow @nogc unittest
{
    static real[2][] vals =     // angle,tan
        [
         [   0,   0],
         [   .5,  .5463024898],
         [   1,   1.557407725],
         [   1.5, 14.10141995],
         [   2,  -2.185039863],
         [   2.5,-.7470222972],
         [   3,  -.1425465431],
         [   3.5, .3745856402],
         [   4,   1.157821282],
         [   4.5, 4.637332055],
         [   5,  -3.380515006],
         [   5.5,-.9955840522],
         [   6,  -.2910061914],
         [   6.5, .2202772003],
         [   10,  .6483608275],

         // special angles
         [   PI_4,   1],
         //[   PI_2,   real.infinity], // PI_2 is not _exactly_ pi/2.
         [   3*PI_4, -1],
         [   PI,     0],
         [   5*PI_4, 1],
         //[   3*PI_2, -real.infinity],
         [   7*PI_4, -1],
         [   2*PI,   0],
         ];
    int i;

    for (i = 0; i < vals.length; i++)
    {
        real x = vals[i][0];
        real r = vals[i][1];
        real t = tan(x);

        //printf("tan(%Lg) = %Lg, should be %Lg\n", x, t, r);
        if (!isIdentical(r, t)) assert(fabs(r-t) <= .0000001);

        x = -x;
        r = -r;
        t = tan(x);
        //printf("tan(%Lg) = %Lg, should be %Lg\n", x, t, r);
        if (!isIdentical(r, t) && !(r!=r && t!=t)) assert(fabs(r-t) <= .0000001);
    }
    // overflow
    assert(isNaN(tan(real.infinity)));
    assert(isNaN(tan(-real.infinity)));
    // NaN propagation
    assert(isIdentical( tan(NaN(0x0123L)), NaN(0x0123L) ));
}

@system unittest
{
    assert(equalsDigit(tan(PI / 3), std.math.sqrt(3.0), useDigits));
}

/***************
 * Calculates the arc cosine of x,
 * returning a value ranging from 0 to $(PI).
 *
 *      $(TABLE_SV
 *      $(TR $(TH x)         $(TH acos(x)) $(TH invalid?))
 *      $(TR $(TD $(GT)1.0)  $(TD $(NAN))  $(TD yes))
 *      $(TR $(TD $(LT)-1.0) $(TD $(NAN))  $(TD yes))
 *      $(TR $(TD $(NAN))    $(TD $(NAN))  $(TD yes))
 *  )
 */
real acos(real x) @safe pure nothrow @nogc
{
    return atan2(sqrt(1-x*x), x);
}

/// ditto
double acos(double x) @safe pure nothrow @nogc { return acos(cast(real)x); }

/// ditto
float acos(float x) @safe pure nothrow @nogc  { return acos(cast(real)x); }

@system unittest
{
    assert(equalsDigit(acos(0.5), std.math.PI / 3, useDigits));
}

/***************
 * Calculates the arc sine of x,
 * returning a value ranging from -$(PI)/2 to $(PI)/2.
 *
 *      $(TABLE_SV
 *      $(TR $(TH x)            $(TH asin(x))      $(TH invalid?))
 *      $(TR $(TD $(PLUSMN)0.0) $(TD $(PLUSMN)0.0) $(TD no))
 *      $(TR $(TD $(GT)1.0)     $(TD $(NAN))       $(TD yes))
 *      $(TR $(TD $(LT)-1.0)    $(TD $(NAN))       $(TD yes))
 *  )
 */
real asin(real x) @safe pure nothrow @nogc
{
    return atan2(x, sqrt(1-x*x));
}

/// ditto
double asin(double x) @safe pure nothrow @nogc { return asin(cast(real)x); }

/// ditto
float asin(float x) @safe pure nothrow @nogc  { return asin(cast(real)x); }

@system unittest
{
    assert(equalsDigit(asin(0.5), PI / 6, useDigits));
}

/***************
 * Calculates the arc tangent of x,
 * returning a value ranging from -$(PI)/2 to $(PI)/2.
 *
 *      $(TABLE_SV
 *      $(TR $(TH x)                 $(TH atan(x))      $(TH invalid?))
 *      $(TR $(TD $(PLUSMN)0.0)      $(TD $(PLUSMN)0.0) $(TD no))
 *      $(TR $(TD $(PLUSMN)$(INFIN)) $(TD $(NAN))       $(TD yes))
 *  )
 */
real atan(real x) @safe pure nothrow @nogc
{
    version(InlineAsm_X86_Any_X87)
    {
        return atan2(x, 1.0L);
    }
    else
    {
        // Coefficients for atan(x)
        static immutable real[5] P = [
           -5.0894116899623603312185E1L,
           -9.9988763777265819915721E1L,
           -6.3976888655834347413154E1L,
           -1.4683508633175792446076E1L,
           -8.6863818178092187535440E-1L,
        ];
        static immutable real[6] Q = [
            1.5268235069887081006606E2L,
            3.9157570175111990631099E2L,
            3.6144079386152023162701E2L,
            1.4399096122250781605352E2L,
            2.2981886733594175366172E1L,
            1.0000000000000000000000E0L,
        ];

        // tan(PI/8)
        enum real TAN_PI_8 = 4.1421356237309504880169e-1L;
        // tan(3 * PI/8)
        enum real TAN3_PI_8 = 2.41421356237309504880169L;

        // Special cases.
        if (x == 0.0)
            return x;
        if (isInfinity(x))
            return copysign(PI_2, x);

        // Make argument positive but save the sign.
        bool sign = false;
        if (signbit(x))
        {
            sign = true;
            x = -x;
        }

        // Range reduction.
        real y;
        if (x > TAN3_PI_8)
        {
            y = PI_2;
            x = -(1.0 / x);
        }
        else if (x > TAN_PI_8)
        {
            y = PI_4;
            x = (x - 1.0)/(x + 1.0);
        }
        else
            y = 0.0;

        // Rational form in x^^2.
        const real z = x * x;
        y = y + (poly(z, P) / poly(z, Q)) * z * x + x;

        return (sign) ? -y : y;
    }
}

/// ditto
double atan(double x) @safe pure nothrow @nogc { return atan(cast(real)x); }

/// ditto
float atan(float x)  @safe pure nothrow @nogc { return atan(cast(real)x); }

@system unittest
{
    assert(equalsDigit(atan(std.math.sqrt(3.0)), PI / 3, useDigits));
}

/***************
 * Calculates the arc tangent of y / x,
 * returning a value ranging from -$(PI) to $(PI).
 *
 *      $(TABLE_SV
 *      $(TR $(TH y)                 $(TH x)            $(TH atan(y, x)))
 *      $(TR $(TD $(NAN))            $(TD anything)     $(TD $(NAN)) )
 *      $(TR $(TD anything)          $(TD $(NAN))       $(TD $(NAN)) )
 *      $(TR $(TD $(PLUSMN)0.0)      $(TD $(GT)0.0)     $(TD $(PLUSMN)0.0) )
 *      $(TR $(TD $(PLUSMN)0.0)      $(TD +0.0)         $(TD $(PLUSMN)0.0) )
 *      $(TR $(TD $(PLUSMN)0.0)      $(TD $(LT)0.0)     $(TD $(PLUSMN)$(PI)))
 *      $(TR $(TD $(PLUSMN)0.0)      $(TD -0.0)         $(TD $(PLUSMN)$(PI)))
 *      $(TR $(TD $(GT)0.0)          $(TD $(PLUSMN)0.0) $(TD $(PI)/2) )
 *      $(TR $(TD $(LT)0.0)          $(TD $(PLUSMN)0.0) $(TD -$(PI)/2) )
 *      $(TR $(TD $(GT)0.0)          $(TD $(INFIN))     $(TD $(PLUSMN)0.0) )
 *      $(TR $(TD $(PLUSMN)$(INFIN)) $(TD anything)     $(TD $(PLUSMN)$(PI)/2))
 *      $(TR $(TD $(GT)0.0)          $(TD -$(INFIN))    $(TD $(PLUSMN)$(PI)) )
 *      $(TR $(TD $(PLUSMN)$(INFIN)) $(TD $(INFIN))     $(TD $(PLUSMN)$(PI)/4))
 *      $(TR $(TD $(PLUSMN)$(INFIN)) $(TD -$(INFIN))    $(TD $(PLUSMN)3$(PI)/4))
 *      )
 */
real atan2(real y, real x) @trusted pure nothrow @nogc
{
    version(InlineAsm_X86_Any_X87)
    {
        version (Win64)
        {
            asm pure nothrow @nogc {
                naked;
                fld real ptr [RDX]; // y
                fld real ptr [RCX]; // x
                fpatan;
                ret;
            }
        }
        else
        {
            asm pure nothrow @nogc {
                fld y;
                fld x;
                fpatan;
            }
        }
    }
    else
    {
        // Special cases.
        if (isNaN(x) || isNaN(y))
            return real.nan;
        if (y == 0.0)
        {
            if (x >= 0 && !signbit(x))
                return copysign(0, y);
            else
                return copysign(PI, y);
        }
        if (x == 0.0)
            return copysign(PI_2, y);
        if (isInfinity(x))
        {
            if (signbit(x))
            {
                if (isInfinity(y))
                    return copysign(3*PI_4, y);
                else
                    return copysign(PI, y);
            }
            else
            {
                if (isInfinity(y))
                    return copysign(PI_4, y);
                else
                    return copysign(0.0, y);
            }
        }
        if (isInfinity(y))
            return copysign(PI_2, y);

        // Call atan and determine the quadrant.
        real z = atan(y / x);

        if (signbit(x))
        {
            if (signbit(y))
                z = z - PI;
            else
                z = z + PI;
        }

        if (z == 0.0)
            return copysign(z, y);

        return z;
    }
}

/// ditto
double atan2(double y, double x) @safe pure nothrow @nogc
{
    return atan2(cast(real)y, cast(real)x);
}

/// ditto
float atan2(float y, float x) @safe pure nothrow @nogc
{
    return atan2(cast(real)y, cast(real)x);
}

@system unittest
{
    assert(equalsDigit(atan2(1.0L, std.math.sqrt(3.0L)), PI / 6, useDigits));
}

/***********************************
 * Calculates the hyperbolic cosine of x.
 *
 *      $(TABLE_SV
 *      $(TR $(TH x)                 $(TH cosh(x))      $(TH invalid?))
 *      $(TR $(TD $(PLUSMN)$(INFIN)) $(TD $(PLUSMN)0.0) $(TD no) )
 *      )
 */
real cosh(real x) @safe pure nothrow @nogc
{
    //  cosh = (exp(x)+exp(-x))/2.
    // The naive implementation works correctly.
    const real y = exp(x);
    return (y + 1.0/y) * 0.5;
}

/// ditto
double cosh(double x) @safe pure nothrow @nogc { return cosh(cast(real)x); }

/// ditto
float cosh(float x) @safe pure nothrow @nogc  { return cosh(cast(real)x); }

@system unittest
{
    assert(equalsDigit(cosh(1.0), (E + 1.0 / E) / 2, useDigits));
}

/***********************************
 * Calculates the hyperbolic sine of x.
 *
 *      $(TABLE_SV
 *      $(TR $(TH x)                 $(TH sinh(x))           $(TH invalid?))
 *      $(TR $(TD $(PLUSMN)0.0)      $(TD $(PLUSMN)0.0)      $(TD no))
 *      $(TR $(TD $(PLUSMN)$(INFIN)) $(TD $(PLUSMN)$(INFIN)) $(TD no))
 *      )
 */
real sinh(real x) @safe pure nothrow @nogc
{
    //  sinh(x) =  (exp(x)-exp(-x))/2;
    // Very large arguments could cause an overflow, but
    // the maximum value of x for which exp(x) + exp(-x)) != exp(x)
    // is x = 0.5 * (real.mant_dig) * LN2. // = 22.1807 for real80.
    if (fabs(x) > real.mant_dig * LN2)
    {
        return copysign(0.5 * exp(fabs(x)), x);
    }

    const real y = expm1(x);
    return 0.5 * y / (y+1) * (y+2);
}

/// ditto
double sinh(double x) @safe pure nothrow @nogc { return sinh(cast(real)x); }

/// ditto
float sinh(float x) @safe pure nothrow @nogc  { return sinh(cast(real)x); }

@system unittest
{
    assert(equalsDigit(sinh(1.0), (E - 1.0 / E) / 2, useDigits));
}

/***********************************
 * Calculates the hyperbolic tangent of x.
 *
 *      $(TABLE_SV
 *      $(TR $(TH x)                 $(TH tanh(x))      $(TH invalid?))
 *      $(TR $(TD $(PLUSMN)0.0)      $(TD $(PLUSMN)0.0) $(TD no) )
 *      $(TR $(TD $(PLUSMN)$(INFIN)) $(TD $(PLUSMN)1.0) $(TD no))
 *      )
 */
real tanh(real x) @safe pure nothrow @nogc
{
    //  tanh(x) = (exp(x) - exp(-x))/(exp(x)+exp(-x))
    if (fabs(x) > real.mant_dig * LN2)
    {
        return copysign(1, x);
    }

    const real y = expm1(2*x);
    return y / (y + 2);
}

/// ditto
double tanh(double x) @safe pure nothrow @nogc { return tanh(cast(real)x); }

/// ditto
float tanh(float x) @safe pure nothrow @nogc { return tanh(cast(real)x); }

@system unittest
{
    assert(equalsDigit(tanh(1.0), sinh(1.0) / cosh(1.0), 15));
}

package:

/* Returns cosh(x) + I * sinh(x)
 * Only one call to exp() is performed.
 */
creal coshisinh(real x) @safe pure nothrow @nogc
{
    // See comments for cosh, sinh.
    if (fabs(x) > real.mant_dig * LN2)
    {
        const real y = exp(fabs(x));
        return y * 0.5 + 0.5i * copysign(y, x);
    }
    else
    {
        const real y = expm1(x);
        return (y + 1.0 + 1.0/(y + 1.0)) * 0.5 + 0.5i * y / (y+1) * (y+2);
    }
}

@safe pure nothrow @nogc unittest
{
    creal c = coshisinh(3.0L);
    assert(c.re == cosh(3.0L));
    assert(c.im == sinh(3.0L));
}

public:

/***********************************
 * Calculates the inverse hyperbolic cosine of x.
 *
 *  Mathematically, acosh(x) = log(x + sqrt( x*x - 1))
 *
 * $(TABLE_DOMRG
 *  $(DOMAIN 1..$(INFIN))
 *  $(RANGE  1..log(real.max), $(INFIN)) )
 *      $(TABLE_SV
 *    $(SVH  x,     acosh(x) )
 *    $(SV  $(NAN), $(NAN) )
 *    $(SV  $(LT)1,     $(NAN) )
 *    $(SV  1,      0       )
 *    $(SV  +$(INFIN),+$(INFIN))
 *  )
 */
real acosh(real x) @safe pure nothrow @nogc
{
    if (x > 1/real.epsilon)
        return LN2 + log(x);
    else
        return log(x + sqrt(x*x - 1));
}

/// ditto
double acosh(double x) @safe pure nothrow @nogc { return acosh(cast(real)x); }

/// ditto
float acosh(float x) @safe pure nothrow @nogc  { return acosh(cast(real)x); }


@system unittest
{
    assert(isNaN(acosh(0.9)));
    assert(isNaN(acosh(real.nan)));
    assert(acosh(1.0)==0.0);
    assert(acosh(real.infinity) == real.infinity);
    assert(isNaN(acosh(0.5)));
    assert(equalsDigit(acosh(cosh(3.0)), 3, useDigits));
}

/***********************************
 * Calculates the inverse hyperbolic sine of x.
 *
 *  Mathematically,
 *  ---------------
 *  asinh(x) =  log( x + sqrt( x*x + 1 )) // if x >= +0
 *  asinh(x) = -log(-x + sqrt( x*x + 1 )) // if x <= -0
 *  -------------
 *
 *    $(TABLE_SV
 *    $(SVH x,                asinh(x)       )
 *    $(SV  $(NAN),           $(NAN)         )
 *    $(SV  $(PLUSMN)0,       $(PLUSMN)0      )
 *    $(SV  $(PLUSMN)$(INFIN),$(PLUSMN)$(INFIN))
 *    )
 */
real asinh(real x) @safe pure nothrow @nogc
{
    return (fabs(x) > 1 / real.epsilon)
       // beyond this point, x*x + 1 == x*x
       ?  copysign(LN2 + log(fabs(x)), x)
       // sqrt(x*x + 1) ==  1 + x * x / ( 1 + sqrt(x*x + 1) )
       : copysign(log1p(fabs(x) + x*x / (1 + sqrt(x*x + 1)) ), x);
}

/// ditto
double asinh(double x) @safe pure nothrow @nogc { return asinh(cast(real)x); }

/// ditto
float asinh(float x) @safe pure nothrow @nogc { return asinh(cast(real)x); }

@system  unittest
{
    assert(isIdentical(asinh(0.0), 0.0));
    assert(isIdentical(asinh(-0.0), -0.0));
    assert(asinh(real.infinity) == real.infinity);
    assert(asinh(-real.infinity) == -real.infinity);
    assert(isNaN(asinh(real.nan)));
    assert(equalsDigit(asinh(sinh(3.0)), 3, useDigits));
}

/***********************************
 * Calculates the inverse hyperbolic tangent of x,
 * returning a value from ranging from -1 to 1.
 *
 * Mathematically, atanh(x) = log( (1+x)/(1-x) ) / 2
 *
 *
 * $(TABLE_DOMRG
 *  $(DOMAIN -$(INFIN)..$(INFIN))
 *  $(RANGE  -1..1) )
 * $(TABLE_SV
 *    $(SVH  x,     acosh(x) )
 *    $(SV  $(NAN), $(NAN) )
 *    $(SV  $(PLUSMN)0, $(PLUSMN)0)
 *    $(SV  -$(INFIN), -0)
 * )
 */
real atanh(real x) @safe pure nothrow @nogc
{
    // log( (1+x)/(1-x) ) == log ( 1 + (2*x)/(1-x) )
    return  0.5 * log1p( 2 * x / (1 - x) );
}

/// ditto
double atanh(double x) @safe pure nothrow @nogc { return atanh(cast(real)x); }

/// ditto
float atanh(float x) @safe pure nothrow @nogc { return atanh(cast(real)x); }


@system unittest
{
    assert(isIdentical(atanh(0.0), 0.0));
    assert(isIdentical(atanh(-0.0),-0.0));
    assert(isNaN(atanh(real.nan)));
    assert(isNaN(atanh(-real.infinity)));
    assert(atanh(0.0) == 0);
    assert(equalsDigit(atanh(tanh(0.5L)), 0.5, useDigits));
}

/*****************************************
 * Returns x rounded to a long value using the current rounding mode.
 * If the integer value of x is
 * greater than long.max, the result is
 * indeterminate.
 */
version(LDC)
    long rndtol(real x) @nogc @trusted pure nothrow { return core.stdc.math.llroundl(x); }
else
long rndtol(real x) @nogc @safe pure nothrow { pragma(inline, true); return core.math.rndtol(x); }

//FIXME
///ditto
long rndtol(double x) @safe pure nothrow @nogc { return rndtol(cast(real)x); }
//FIXME
///ditto
long rndtol(float x) @safe pure nothrow @nogc { return rndtol(cast(real)x); }

@safe unittest
{
    long function(real) prndtol = &rndtol;
    assert(prndtol != null);
}

/*****************************************
 * Returns x rounded to a long value using the FE_TONEAREST rounding mode.
 * If the integer value of x is
 * greater than long.max, the result is
 * indeterminate.
 */
extern (C) real rndtonl(real x);

/***************************************
 * Compute square root of x.
 *
 *      $(TABLE_SV
 *      $(TR $(TH x)         $(TH sqrt(x))   $(TH invalid?))
 *      $(TR $(TD -0.0)      $(TD -0.0)      $(TD no))
 *      $(TR $(TD $(LT)0.0)  $(TD $(NAN))    $(TD yes))
 *      $(TR $(TD +$(INFIN)) $(TD +$(INFIN)) $(TD no))
 *      )
 */
version(LDC)
{
    // http://llvm.org/docs/LangRef.html#llvm-sqrt-intrinsic
    // sqrt(x) when x is less than zero is undefined
    real   sqrt(real   x) @safe pure nothrow @nogc { return x < 0 ? NAN : llvm_sqrt(x); }
    ///ditto
    double sqrt(double x) @safe pure nothrow @nogc { return x < 0 ? NAN : llvm_sqrt(x); }
    ///ditto
    float  sqrt(float  x) @safe pure nothrow @nogc { return x < 0 ? NAN : llvm_sqrt(x); }
}
else
{

float sqrt(float x) @nogc @safe pure nothrow { pragma(inline, true); return core.math.sqrt(x); }

/// ditto
double sqrt(double x) @nogc @safe pure nothrow { pragma(inline, true); return core.math.sqrt(x); }

/// ditto
real sqrt(real x) @nogc @safe pure nothrow { pragma(inline, true); return core.math.sqrt(x); }

}

@safe pure nothrow @nogc unittest
{
    //ctfe
    enum ZX80 = sqrt(7.0f);
    enum ZX81 = sqrt(7.0);
    enum ZX82 = sqrt(7.0L);

    assert(isNaN(sqrt(-1.0f)));
    assert(isNaN(sqrt(-1.0)));
    assert(isNaN(sqrt(-1.0L)));
}

@safe unittest
{
    float function(float) psqrtf = &sqrt;
    assert(psqrtf != null);
    double function(double) psqrtd = &sqrt;
    assert(psqrtd != null);
    real function(real) psqrtr = &sqrt;
    assert(psqrtr != null);
}

creal sqrt(creal z) @nogc @safe pure nothrow
{
    creal c;
    real x,y,w,r;

    if (z == 0)
    {
        c = 0 + 0i;
    }
    else
    {
        const real z_re = z.re;
        const real z_im = z.im;

        x = fabs(z_re);
        y = fabs(z_im);
        if (x >= y)
        {
            r = y / x;
            w = sqrt(x) * sqrt(0.5 * (1 + sqrt(1 + r * r)));
        }
        else
        {
            r = x / y;
            w = sqrt(y) * sqrt(0.5 * (r + sqrt(1 + r * r)));
        }

        if (z_re >= 0)
        {
            c = w + (z_im / (w + w)) * 1.0i;
        }
        else
        {
            if (z_im < 0)
                w = -w;
            c = z_im / (w + w) + w * 1.0i;
        }
    }
    return c;
}

/**
 * Calculates e$(SUPERSCRIPT x).
 *
 *  $(TABLE_SV
 *    $(TR $(TH x)             $(TH e$(SUPERSCRIPT x)) )
 *    $(TR $(TD +$(INFIN))     $(TD +$(INFIN)) )
 *    $(TR $(TD -$(INFIN))     $(TD +0.0)      )
 *    $(TR $(TD $(NAN))        $(TD $(NAN))    )
 *  )
 */
version(none)
{   // FIXME: Use of this LLVM intrinsic causes a unit test failure
    real   exp(real   x) @safe pure nothrow @nogc { return llvm_exp(x); }
    ///ditto
    double exp(double x) @safe pure nothrow @nogc { return llvm_exp(x); }
    ///ditto
    float  exp(float  x) @safe pure nothrow @nogc { return llvm_exp(x); }
}
else
{

real exp(real x) @trusted pure nothrow @nogc
{
    version(InlineAsm_X86_X87)
    {
        //  e^^x = 2^^(LOG2E*x)
        // (This is valid because the overflow & underflow limits for exp
        // and exp2 are so similar).
        return exp2(LOG2E*x);
    }
    else version(InlineAsm_X86_64_X87)
    {
        //  e^^x = 2^^(LOG2E*x)
        // (This is valid because the overflow & underflow limits for exp
        // and exp2 are so similar).
        return exp2(LOG2E*x);
    }
    else
    {
        alias F = floatTraits!real;
        static if (F.realFormat == RealFormat.ieeeDouble)
        {
            // Coefficients for exp(x)
            static immutable real[3] P = [
                9.99999999999999999910E-1L,
                3.02994407707441961300E-2L,
                1.26177193074810590878E-4L,
            ];
            static immutable real[4] Q = [
                2.00000000000000000009E0L,
                2.27265548208155028766E-1L,
                2.52448340349684104192E-3L,
                3.00198505138664455042E-6L,
            ];

            // C1 + C2 = LN2.
            enum real C1 = 6.93145751953125E-1;
            enum real C2 = 1.42860682030941723212E-6;

            // Overflow and Underflow limits.
            enum real OF =  7.09782712893383996732E2;  // ln((1-2^-53) * 2^1024)
            enum real UF = -7.451332191019412076235E2; // ln(2^-1075)
        }
        else static if (F.realFormat == RealFormat.ieeeExtended)
        {
            // Coefficients for exp(x)
            static immutable real[3] P = [
                9.9999999999999999991025E-1L,
                3.0299440770744196129956E-2L,
                1.2617719307481059087798E-4L,
            ];
            static immutable real[4] Q = [
                2.0000000000000000000897E0L,
                2.2726554820815502876593E-1L,
                2.5244834034968410419224E-3L,
                3.0019850513866445504159E-6L,
            ];

            // C1 + C2 = LN2.
            enum real C1 = 6.9314575195312500000000E-1L;
            enum real C2 = 1.4286068203094172321215E-6L;

            // Overflow and Underflow limits.
            enum real OF =  1.1356523406294143949492E4L;  // ln((1-2^-64) * 2^16384)
            enum real UF = -1.13994985314888605586758E4L; // ln(2^-16446)
        }
        else
            static assert(0, "Not implemented for this architecture");

        // Special cases. Raises an overflow or underflow flag accordingly,
        // except in the case for CTFE, where there are no hardware controls.
        if (isNaN(x))
            return x;
        if (x > OF)
        {
            if (__ctfe)
                return real.infinity;
            else
                return real.max * copysign(real.max, real.infinity);
        }
        if (x < UF)
        {
            if (__ctfe)
                return 0.0;
            else
                return real.min_normal * copysign(real.min_normal, 0.0);
        }

        // Express: e^^x = e^^g * 2^^n
        //   = e^^g * e^^(n * LOG2E)
        //   = e^^(g + n * LOG2E)
        int n = cast(int)floor(LOG2E * x + 0.5);
        x -= n * C1;
        x -= n * C2;

        // Rational approximation for exponential of the fractional part:
        //  e^^x = 1 + 2x P(x^^2) / (Q(x^^2) - P(x^^2))
        const real xx = x * x;
        const real px = x * poly(xx, P);
        x = px / (poly(xx, Q) - px);
        x = 1.0 + ldexp(x, 1);

        // Scale by power of 2.
        x = ldexp(x, n);

        return x;
    }
}

/// ditto
double exp(double x) @safe pure nothrow @nogc  { return exp(cast(real)x); }

/// ditto
float exp(float x)  @safe pure nothrow @nogc   { return exp(cast(real)x); }

<<<<<<< HEAD
}

unittest
=======
@system unittest
>>>>>>> b4d21a87
{
    assert(equalsDigit(exp(3.0L), E * E * E, useDigits));
}

/**
 * Calculates the value of the natural logarithm base (e)
 * raised to the power of x, minus 1.
 *
 * For very small x, expm1(x) is more accurate
 * than exp(x)-1.
 *
 *  $(TABLE_SV
 *    $(TR $(TH x)             $(TH e$(SUPERSCRIPT x)-1)  )
 *    $(TR $(TD $(PLUSMN)0.0)  $(TD $(PLUSMN)0.0) )
 *    $(TR $(TD +$(INFIN))     $(TD +$(INFIN))    )
 *    $(TR $(TD -$(INFIN))     $(TD -1.0)         )
 *    $(TR $(TD $(NAN))        $(TD $(NAN))       )
 *  )
 */
real expm1(real x) @trusted pure nothrow @nogc
{
    version(InlineAsm_X86_X87)
    {
        enum PARAMSIZE = (real.sizeof+3)&(0xFFFF_FFFC); // always a multiple of 4
        asm pure nothrow @nogc
        {
            /*  expm1() for x87 80-bit reals, IEEE754-2008 conformant.
             * Author: Don Clugston.
             *
             *    expm1(x) = 2^^(rndint(y))* 2^^(y-rndint(y)) - 1 where y = LN2*x.
             *    = 2rndy * 2ym1 + 2rndy - 1, where 2rndy = 2^^(rndint(y))
             *     and 2ym1 = (2^^(y-rndint(y))-1).
             *    If 2rndy  < 0.5*real.epsilon, result is -1.
             *    Implementation is otherwise the same as for exp2()
             */
            naked;
            fld real ptr [ESP+4] ; // x
            mov AX, [ESP+4+8]; // AX = exponent and sign
            sub ESP, 12+8; // Create scratch space on the stack
            // [ESP,ESP+2] = scratchint
            // [ESP+4..+6, +8..+10, +10] = scratchreal
            // set scratchreal mantissa = 1.0
            mov dword ptr [ESP+8], 0;
            mov dword ptr [ESP+8+4], 0x80000000;
            and AX, 0x7FFF; // drop sign bit
            cmp AX, 0x401D; // avoid InvalidException in fist
            jae L_extreme;
            fldl2e;
            fmulp ST(1), ST; // y = x*log2(e)
            fist dword ptr [ESP]; // scratchint = rndint(y)
            fisub dword ptr [ESP]; // y - rndint(y)
            // and now set scratchreal exponent
            mov EAX, [ESP];
            add EAX, 0x3fff;
            jle short L_largenegative;
            cmp EAX,0x8000;
            jge short L_largepositive;
            mov [ESP+8+8],AX;
            f2xm1; // 2ym1 = 2^^(y-rndint(y)) -1
            fld real ptr [ESP+8] ; // 2rndy = 2^^rndint(y)
            fmul ST(1), ST;  // ST=2rndy, ST(1)=2rndy*2ym1
            fld1;
            fsubp ST(1), ST; // ST = 2rndy-1, ST(1) = 2rndy * 2ym1 - 1
            faddp ST(1), ST; // ST = 2rndy * 2ym1 + 2rndy - 1
            add ESP,12+8;
            ret PARAMSIZE;

L_extreme:  // Extreme exponent. X is very large positive, very
            // large negative, infinity, or NaN.
            fxam;
            fstsw AX;
            test AX, 0x0400; // NaN_or_zero, but we already know x!=0
            jz L_was_nan;  // if x is NaN, returns x
            test AX, 0x0200;
            jnz L_largenegative;
L_largepositive:
            // Set scratchreal = real.max.
            // squaring it will create infinity, and set overflow flag.
            mov word  ptr [ESP+8+8], 0x7FFE;
            fstp ST(0);
            fld real ptr [ESP+8];  // load scratchreal
            fmul ST(0), ST;        // square it, to create havoc!
L_was_nan:
            add ESP,12+8;
            ret PARAMSIZE;
L_largenegative:
            fstp ST(0);
            fld1;
            fchs; // return -1. Underflow flag is not set.
            add ESP,12+8;
            ret PARAMSIZE;
        }
    }
    else version(InlineAsm_X86_64_X87)
    {
        asm pure nothrow @nogc
        {
            naked;
        }
        version (Win64)
        {
            asm pure nothrow @nogc
            {
                fld   real ptr [RCX];  // x
                mov   AX,[RCX+8];      // AX = exponent and sign
            }
        }
        else
        {
            asm pure nothrow @nogc
            {
                fld   real ptr [RSP+8];  // x
                mov   AX,[RSP+8+8];      // AX = exponent and sign
            }
        }
        asm pure nothrow @nogc
        {
            /*  expm1() for x87 80-bit reals, IEEE754-2008 conformant.
             * Author: Don Clugston.
             *
             *    expm1(x) = 2^(rndint(y))* 2^(y-rndint(y)) - 1 where y = LN2*x.
             *    = 2rndy * 2ym1 + 2rndy - 1, where 2rndy = 2^(rndint(y))
             *     and 2ym1 = (2^(y-rndint(y))-1).
             *    If 2rndy  < 0.5*real.epsilon, result is -1.
             *    Implementation is otherwise the same as for exp2()
             */
            sub RSP, 24;       // Create scratch space on the stack
            // [RSP,RSP+2] = scratchint
            // [RSP+4..+6, +8..+10, +10] = scratchreal
            // set scratchreal mantissa = 1.0
            mov dword ptr [RSP+8], 0;
            mov dword ptr [RSP+8+4], 0x80000000;
            and AX, 0x7FFF; // drop sign bit
            cmp AX, 0x401D; // avoid InvalidException in fist
            jae L_extreme;
            fldl2e;
            fmul ; // y = x*log2(e)
            fist dword ptr [RSP]; // scratchint = rndint(y)
            fisub dword ptr [RSP]; // y - rndint(y)
            // and now set scratchreal exponent
            mov EAX, [RSP];
            add EAX, 0x3fff;
            jle short L_largenegative;
            cmp EAX,0x8000;
            jge short L_largepositive;
            mov [RSP+8+8],AX;
            f2xm1; // 2^(y-rndint(y)) -1
            fld real ptr [RSP+8] ; // 2^rndint(y)
            fmul ST(1), ST;
            fld1;
            fsubp ST(1), ST;
            fadd;
            add RSP,24;
            ret;

L_extreme:  // Extreme exponent. X is very large positive, very
            // large negative, infinity, or NaN.
            fxam;
            fstsw AX;
            test AX, 0x0400; // NaN_or_zero, but we already know x!=0
            jz L_was_nan;  // if x is NaN, returns x
            test AX, 0x0200;
            jnz L_largenegative;
L_largepositive:
            // Set scratchreal = real.max.
            // squaring it will create infinity, and set overflow flag.
            mov word  ptr [RSP+8+8], 0x7FFE;
            fstp ST(0);
            fld real ptr [RSP+8];  // load scratchreal
            fmul ST(0), ST;        // square it, to create havoc!
L_was_nan:
            add RSP,24;
            ret;

L_largenegative:
            fstp ST(0);
            fld1;
            fchs; // return -1. Underflow flag is not set.
            add RSP,24;
            ret;
        }
    }
    else
    {
        // Coefficients for exp(x) - 1
        static immutable real[5] P = [
           -1.586135578666346600772998894928250240826E4L,
            2.642771505685952966904660652518429479531E3L,
           -3.423199068835684263987132888286791620673E2L,
            1.800826371455042224581246202420972737840E1L,
           -5.238523121205561042771939008061958820811E-1L,
        ];
        static immutable real[6] Q = [
           -9.516813471998079611319047060563358064497E4L,
            3.964866271411091674556850458227710004570E4L,
           -7.207678383830091850230366618190187434796E3L,
            7.206038318724600171970199625081491823079E2L,
           -4.002027679107076077238836622982900945173E1L,
            1.000000000000000000000000000000000000000E0L,
        ];

        // C1 + C2 = LN2.
        enum real C1 = 6.9314575195312500000000E-1L;
        enum real C2 = 1.4286068203094172321215E-6L;

        // Overflow and Underflow limits.
        enum real OF =  1.1356523406294143949492E4L;
        enum real UF = -4.5054566736396445112120088E1L;

        // Special cases. Raises an overflow flag, except in the case
        // for CTFE, where there are no hardware controls.
        if (x > OF)
        {
            if (__ctfe)
                return real.infinity;
            else
                return real.max * copysign(real.max, real.infinity);
        }
        if (x == 0.0)
            return x;
        if (x < UF)
            return -1.0;

        // Express x = LN2 (n + remainder), remainder not exceeding 1/2.
        int n = cast(int)floor(0.5 + x / LN2);
        x -= n * C1;
        x -= n * C2;

        // Rational approximation:
        //  exp(x) - 1 = x + 0.5 x^^2 + x^^3 P(x) / Q(x)
        real px = x * poly(x, P);
        real qx = poly(x, Q);
        const real xx = x * x;
        qx = x + (0.5 * xx + xx * px / qx);

        // We have qx = exp(remainder LN2) - 1, so:
        //  exp(x) - 1 = 2^^n (qx + 1) - 1 = 2^^n qx + 2^^n - 1.
        px = ldexp(1.0, n);
        x = px * qx + (px - 1.0);

        return x;
    }
}



/**
 * Calculates 2$(SUPERSCRIPT x).
 *
 *  $(TABLE_SV
 *    $(TR $(TH x)             $(TH exp2(x))   )
 *    $(TR $(TD +$(INFIN))     $(TD +$(INFIN)) )
 *    $(TR $(TD -$(INFIN))     $(TD +0.0)      )
 *    $(TR $(TD $(NAN))        $(TD $(NAN))    )
 *  )
 */
version(none)
{   // FIXME: Use of this LLVM intrinsic causes a unit test failure
    real   exp2(real   x) @safe pure nothrow @nogc { return llvm_exp2(x); }
    ///ditto
    double exp2(double x) @safe pure nothrow @nogc { return llvm_exp2(x); }
    ///ditto
    float  exp2(float  x) @safe pure nothrow @nogc { return llvm_exp2(x); }
}
else
{

real exp2(real x) @nogc @trusted pure nothrow
{
    version(InlineAsm_X86_X87)
    {
        enum PARAMSIZE = (real.sizeof+3)&(0xFFFF_FFFC); // always a multiple of 4

        asm pure nothrow @nogc
        {
            /*  exp2() for x87 80-bit reals, IEEE754-2008 conformant.
             * Author: Don Clugston.
             *
             * exp2(x) = 2^^(rndint(x))* 2^^(y-rndint(x))
             * The trick for high performance is to avoid the fscale(28cycles on core2),
             * frndint(19 cycles), leaving f2xm1(19 cycles) as the only slow instruction.
             *
             * We can do frndint by using fist. BUT we can't use it for huge numbers,
             * because it will set the Invalid Operation flag if overflow or NaN occurs.
             * Fortunately, whenever this happens the result would be zero or infinity.
             *
             * We can perform fscale by directly poking into the exponent. BUT this doesn't
             * work for the (very rare) cases where the result is subnormal. So we fall back
             * to the slow method in that case.
             */
            naked;
            fld real ptr [ESP+4] ; // x
            mov AX, [ESP+4+8]; // AX = exponent and sign
            sub ESP, 12+8; // Create scratch space on the stack
            // [ESP,ESP+2] = scratchint
            // [ESP+4..+6, +8..+10, +10] = scratchreal
            // set scratchreal mantissa = 1.0
            mov dword ptr [ESP+8], 0;
            mov dword ptr [ESP+8+4], 0x80000000;
            and AX, 0x7FFF; // drop sign bit
            cmp AX, 0x401D; // avoid InvalidException in fist
            jae L_extreme;
            fist dword ptr [ESP]; // scratchint = rndint(x)
            fisub dword ptr [ESP]; // x - rndint(x)
            // and now set scratchreal exponent
            mov EAX, [ESP];
            add EAX, 0x3fff;
            jle short L_subnormal;
            cmp EAX,0x8000;
            jge short L_overflow;
            mov [ESP+8+8],AX;
L_normal:
            f2xm1;
            fld1;
            faddp ST(1), ST; // 2^^(x-rndint(x))
            fld real ptr [ESP+8] ; // 2^^rndint(x)
            add ESP,12+8;
            fmulp ST(1), ST;
            ret PARAMSIZE;

L_subnormal:
            // Result will be subnormal.
            // In this rare case, the simple poking method doesn't work.
            // The speed doesn't matter, so use the slow fscale method.
            fild dword ptr [ESP];  // scratchint
            fld1;
            fscale;
            fstp real ptr [ESP+8]; // scratchreal = 2^^scratchint
            fstp ST(0);         // drop scratchint
            jmp L_normal;

L_extreme:  // Extreme exponent. X is very large positive, very
            // large negative, infinity, or NaN.
            fxam;
            fstsw AX;
            test AX, 0x0400; // NaN_or_zero, but we already know x!=0
            jz L_was_nan;  // if x is NaN, returns x
            // set scratchreal = real.min_normal
            // squaring it will return 0, setting underflow flag
            mov word  ptr [ESP+8+8], 1;
            test AX, 0x0200;
            jnz L_waslargenegative;
L_overflow:
            // Set scratchreal = real.max.
            // squaring it will create infinity, and set overflow flag.
            mov word  ptr [ESP+8+8], 0x7FFE;
L_waslargenegative:
            fstp ST(0);
            fld real ptr [ESP+8];  // load scratchreal
            fmul ST(0), ST;        // square it, to create havoc!
L_was_nan:
            add ESP,12+8;
            ret PARAMSIZE;
        }
    }
    else version(InlineAsm_X86_64_X87)
    {
        asm pure nothrow @nogc
        {
            naked;
        }
        version (Win64)
        {
            asm pure nothrow @nogc
            {
                fld   real ptr [RCX];  // x
                mov   AX,[RCX+8];      // AX = exponent and sign
            }
        }
        else
        {
            asm pure nothrow @nogc
            {
                fld   real ptr [RSP+8];  // x
                mov   AX,[RSP+8+8];      // AX = exponent and sign
            }
        }
        asm pure nothrow @nogc
        {
            /*  exp2() for x87 80-bit reals, IEEE754-2008 conformant.
             * Author: Don Clugston.
             *
             * exp2(x) = 2^(rndint(x))* 2^(y-rndint(x))
             * The trick for high performance is to avoid the fscale(28cycles on core2),
             * frndint(19 cycles), leaving f2xm1(19 cycles) as the only slow instruction.
             *
             * We can do frndint by using fist. BUT we can't use it for huge numbers,
             * because it will set the Invalid Operation flag is overflow or NaN occurs.
             * Fortunately, whenever this happens the result would be zero or infinity.
             *
             * We can perform fscale by directly poking into the exponent. BUT this doesn't
             * work for the (very rare) cases where the result is subnormal. So we fall back
             * to the slow method in that case.
             */
            sub RSP, 24; // Create scratch space on the stack
            // [RSP,RSP+2] = scratchint
            // [RSP+4..+6, +8..+10, +10] = scratchreal
            // set scratchreal mantissa = 1.0
            mov dword ptr [RSP+8], 0;
            mov dword ptr [RSP+8+4], 0x80000000;
            and AX, 0x7FFF; // drop sign bit
            cmp AX, 0x401D; // avoid InvalidException in fist
            jae L_extreme;
            fist dword ptr [RSP]; // scratchint = rndint(x)
            fisub dword ptr [RSP]; // x - rndint(x)
            // and now set scratchreal exponent
            mov EAX, [RSP];
            add EAX, 0x3fff;
            jle short L_subnormal;
            cmp EAX,0x8000;
            jge short L_overflow;
            mov [RSP+8+8],AX;
L_normal:
            f2xm1;
            fld1;
            fadd; // 2^(x-rndint(x))
            fld real ptr [RSP+8] ; // 2^rndint(x)
            add RSP,24;
            fmulp ST(1), ST;
            ret;

L_subnormal:
            // Result will be subnormal.
            // In this rare case, the simple poking method doesn't work.
            // The speed doesn't matter, so use the slow fscale method.
            fild dword ptr [RSP];  // scratchint
            fld1;
            fscale;
            fstp real ptr [RSP+8]; // scratchreal = 2^scratchint
            fstp ST(0);         // drop scratchint
            jmp L_normal;

L_extreme:  // Extreme exponent. X is very large positive, very
            // large negative, infinity, or NaN.
            fxam;
            fstsw AX;
            test AX, 0x0400; // NaN_or_zero, but we already know x!=0
            jz L_was_nan;  // if x is NaN, returns x
            // set scratchreal = real.min
            // squaring it will return 0, setting underflow flag
            mov word  ptr [RSP+8+8], 1;
            test AX, 0x0200;
            jnz L_waslargenegative;
L_overflow:
            // Set scratchreal = real.max.
            // squaring it will create infinity, and set overflow flag.
            mov word  ptr [RSP+8+8], 0x7FFE;
L_waslargenegative:
            fstp ST(0);
            fld real ptr [RSP+8];  // load scratchreal
            fmul ST(0), ST;        // square it, to create havoc!
L_was_nan:
            add RSP,24;
            ret;
        }
    }
    else
    {
        // Coefficients for exp2(x)
        static immutable real[3] P = [
            2.0803843631901852422887E6L,
            3.0286971917562792508623E4L,
            6.0614853552242266094567E1L,
        ];
        static immutable real[4] Q = [
            6.0027204078348487957118E6L,
            3.2772515434906797273099E5L,
            1.7492876999891839021063E3L,
            1.0000000000000000000000E0L,
        ];

        // Overflow and Underflow limits.
        enum real OF =  16384.0L;
        enum real UF = -16382.0L;

        // Special cases. Raises an overflow or underflow flag accordingly,
        // except in the case for CTFE, where there are no hardware controls.
        if (isNaN(x))
            return x;
        if (x > OF)
        {
            if (__ctfe)
                return real.infinity;
            else
                return real.max * copysign(real.max, real.infinity);
        }
        if (x < UF)
        {
            if (__ctfe)
                return 0.0;
            else
                return real.min_normal * copysign(real.min_normal, 0.0);
        }

        // Separate into integer and fractional parts.
        int n = cast(int)floor(x + 0.5);
        x -= n;

        // Rational approximation:
        //  exp2(x) = 1.0 + 2x P(x^^2) / (Q(x^^2) - P(x^^2))
        const real xx = x * x;
        const real px = x * poly(xx, P);
        x = px / (poly(xx, Q) - px);
        x = 1.0 + ldexp(x, 1);

        // Scale by power of 2.
        x = ldexp(x, n);

        return x;
    }
}

}

///
@safe unittest
{
    assert(feqrel(exp2(0.5L), SQRT2) >= real.mant_dig -1);
    assert(exp2(8.0L) == 256.0);
    assert(exp2(-9.0L)== 1.0L/512.0);
}

@safe unittest
{
    version(CRuntime_Microsoft) {} else // aexp2/exp2f/exp2l not implemented
    {
        assert( core.stdc.math.exp2f(0.0f) == 1 );
        assert( core.stdc.math.exp2 (0.0)  == 1 );
        assert( core.stdc.math.exp2l(0.0L) == 1 );
    }
}

@system unittest
{
    FloatingPointControl ctrl;
    if (FloatingPointControl.hasExceptionTraps)
        ctrl.disableExceptions(FloatingPointControl.allExceptions);
    ctrl.rounding = FloatingPointControl.roundToNearest;

    static if (real.mant_dig == 64) // 80-bit reals
    {
        static immutable real[2][] exptestpoints =
        [ //  x               exp(x)
            [ 1.0L,           E                            ],
            [ 0.5L,           0x1.a61298e1e069bc97p+0L     ],
            [ 3.0L,           E*E*E                        ],
            [ 0x1.1p+13L,     0x1.29aeffefc8ec645p+12557L  ], // near overflow
            [ 0x1.7p+13L,     real.infinity                ], // close overflow
            [ 0x1p+80L,       real.infinity                ], // far overflow
            [ real.infinity,  real.infinity                ],
            [-0x1.18p+13L,    0x1.5e4bf54b4806db9p-12927L  ], // near underflow
            [-0x1.625p+13L,   0x1.a6bd68a39d11f35cp-16358L ], // ditto
            [-0x1.62dafp+13L, 0x1.96c53d30277021dp-16383L  ], // near underflow - subnormal
            [-0x1.643p+13L,   0x1p-16444L                  ], // ditto
            [-0x1.645p+13L,   0                            ], // close underflow
            [-0x1p+30L,       0                            ], // far underflow
        ];
    }
    else static if (real.mant_dig == 53) // 64-bit reals
    {
        static immutable real[2][] exptestpoints =
        [ //  x,             exp(x)
            [ 1.0L,          E                        ],
            [ 0.5L,          0x1.a61298e1e069cp+0L    ],
            [ 3.0L,          E*E*E                    ],
            [ 0x1.6p+9L,     0x1.93bf4ec282efbp+1015L ], // near overflow
            [ 0x1.7p+9L,     real.infinity            ], // close overflow
            [ 0x1p+80L,      real.infinity            ], // far overflow
            [ real.infinity, real.infinity            ],
            [-0x1.6p+9L,     0x1.44a3824e5285fp-1016L ], // near underflow
            [-0x1.64p+9L,    0x0.06f84920bb2d4p-1022L ], // near underflow - subnormal
            [-0x1.743p+9L,   0x0.0000000000001p-1022L ], // ditto
            [-0x1.8p+9L,     0                        ], // close underflow
            [-0x1p30L,       0                        ], // far underflow
        ];
    }
    else
        static assert(0, "No exp() tests for real type!");

    const minEqualMantissaBits = real.mant_dig - 2;
    real x;
    IeeeFlags f;
    foreach (ref pair; exptestpoints)
    {
        resetIeeeFlags();
        x = exp(pair[0]);
        f = ieeeFlags;
        assert(feqrel(x, pair[1]) >= minEqualMantissaBits);

        version (IeeeFlagsSupport)
        {
          // LDC specific: only test over-/underflow bits if real is 80 bits;
          // neither the official non-asm D implementation nor the llvm.exp.f64
          // intrinsic on Win64 (and probably other targets) set these bits
          version (LDC) static if (real.mant_dig == 64)
          {
            // Check the overflow bit
            if (x == real.infinity)
            {
                // don't care about the overflow bit if input was inf
                // (e.g., the LLVM intrinsic doesn't set it on Linux x86_64)
                assert(pair[0] == real.infinity || f.overflow);
            }
            else
                assert(!f.overflow);
            // Check the underflow bit
            assert(f.underflow == (fabs(x) < real.min_normal));
          }
            // Invalid and div by zero shouldn't be affected.
            assert(!f.invalid);
            assert(!f.divByZero);
        }
    }
    // Ideally, exp(0) would not set the inexact flag.
    // Unfortunately, fldl2e sets it!
    // So it's not realistic to avoid setting it.
    assert(exp(0.0L) == 1.0);

    // NaN propagation. Doesn't set flags, bcos was already NaN.
    resetIeeeFlags();
    x = exp(real.nan);
    f = ieeeFlags;
    assert(isIdentical(abs(x), real.nan));
    assert(f.flags == 0);

    resetIeeeFlags();
    x = exp(-real.nan);
    f = ieeeFlags;
    assert(isIdentical(abs(x), real.nan));
    assert(f.flags == 0);

    x = exp(NaN(0x123));
    assert(isIdentical(x, NaN(0x123)));

    // High resolution test
    assert(exp(0.5L) == 0x1.A612_98E1_E069_BC97_2DFE_FAB6D_33Fp+0L);
}


/**
 * Calculate cos(y) + i sin(y).
 *
 * On many CPUs (such as x86), this is a very efficient operation;
 * almost twice as fast as calculating sin(y) and cos(y) separately,
 * and is the preferred method when both are required.
 */
creal expi(real y) @trusted pure nothrow @nogc
{
  version(LDC)
  {
    // LDC-specific: don't swap x87 registers for result
    version(none) // Was InlineAsm_X86_Any_X87 but this causes assertion failures
    {
        return __asm!creal("fsincos", "={st},={st(1)},{st}", y);
    }
    else
    {
        return cos(y) + sin(y)*1i;
    }
  }
  else
  {
    version(InlineAsm_X86_Any_X87)
    {
        version (Win64)
        {
            asm pure nothrow @nogc
            {
                naked;
                fld     real ptr [ECX];
                fsincos;
                fxch    ST(1), ST(0);
                ret;
            }
        }
        else
        {
            asm pure nothrow @nogc
            {
                fld y;
                fsincos;
                fxch ST(1), ST(0);
            }
        }
    }
    else
    {
        return cos(y) + sin(y)*1i;
    }
  }
}

///
@safe pure nothrow @nogc unittest
{
    assert(expi(1.3e5L) == cos(1.3e5L) + sin(1.3e5L) * 1i);
    assert(expi(0.0L) == 1L + 0.0Li);
}

/*********************************************************************
 * Separate floating point value into significand and exponent.
 *
 * Returns:
 *      Calculate and return $(I x) and $(I exp) such that
 *      value =$(I x)*2$(SUPERSCRIPT exp) and
 *      .5 $(LT)= |$(I x)| $(LT) 1.0
 *
 *      $(I x) has same sign as value.
 *
 *      $(TABLE_SV
 *      $(TR $(TH value)           $(TH returns)         $(TH exp))
 *      $(TR $(TD $(PLUSMN)0.0)    $(TD $(PLUSMN)0.0)    $(TD 0))
 *      $(TR $(TD +$(INFIN))       $(TD +$(INFIN))       $(TD int.max))
 *      $(TR $(TD -$(INFIN))       $(TD -$(INFIN))       $(TD int.min))
 *      $(TR $(TD $(PLUSMN)$(NAN)) $(TD $(PLUSMN)$(NAN)) $(TD int.min))
 *      )
 */
T frexp(T)(const T value, out int exp) @trusted pure nothrow @nogc
    if (isFloatingPoint!T)
{
    Unqual!T vf = value;
    ushort* vu = cast(ushort*)&vf;
    static if (is(Unqual!T == float))
        int* vi = cast(int*)&vf;
    else
        long* vl = cast(long*)&vf;
    int ex;
    alias F = floatTraits!T;

    ex = vu[F.EXPPOS_SHORT] & F.EXPMASK;
    static if (F.realFormat == RealFormat.ieeeExtended)
    {
        if (ex)
        {   // If exponent is non-zero
            if (ex == F.EXPMASK) // infinity or NaN
            {
                if (*vl &  0x7FFF_FFFF_FFFF_FFFF)  // NaN
                {
                    *vl |= 0xC000_0000_0000_0000;  // convert NaNS to NaNQ
                    exp = int.min;
                }
                else if (vu[F.EXPPOS_SHORT] & 0x8000)   // negative infinity
                    exp = int.min;
                else   // positive infinity
                    exp = int.max;

            }
            else
            {
                exp = ex - F.EXPBIAS;
                vu[F.EXPPOS_SHORT] = (0x8000 & vu[F.EXPPOS_SHORT]) | 0x3FFE;
            }
        }
        else if (!*vl)
        {
            // vf is +-0.0
            exp = 0;
        }
        else
        {
            // subnormal

            vf *= F.RECIP_EPSILON;
            ex = vu[F.EXPPOS_SHORT] & F.EXPMASK;
            exp = ex - F.EXPBIAS - T.mant_dig + 1;
            vu[F.EXPPOS_SHORT] = (~F.EXPMASK & vu[F.EXPPOS_SHORT]) | 0x3FFE;
        }
        return vf;
    }
    else static if (F.realFormat == RealFormat.ieeeQuadruple)
    {
        if (ex)     // If exponent is non-zero
        {
            if (ex == F.EXPMASK)
            {   // infinity or NaN
                if (vl[MANTISSA_LSB] |
                    ( vl[MANTISSA_MSB] & 0x0000_FFFF_FFFF_FFFF))  // NaN
                {
                    // convert NaNS to NaNQ
                    vl[MANTISSA_MSB] |= 0x0000_8000_0000_0000;
                    exp = int.min;
                }
                else if (vu[F.EXPPOS_SHORT] & 0x8000)   // negative infinity
                    exp = int.min;
                else   // positive infinity
                    exp = int.max;

            }
            else
            {
                exp = ex - F.EXPBIAS;
                vu[F.EXPPOS_SHORT] =
                    cast(ushort)((0x8000 & vu[F.EXPPOS_SHORT]) | 0x3FFE);
            }
        }
        else if ((vl[MANTISSA_LSB]
                       |(vl[MANTISSA_MSB] & 0x0000_FFFF_FFFF_FFFF)) == 0)
        {
            // vf is +-0.0
            exp = 0;
        }
        else
        {
            // subnormal
            vf *= F.RECIP_EPSILON;
            ex = vu[F.EXPPOS_SHORT] & F.EXPMASK;
            exp = ex - F.EXPBIAS - T.mant_dig + 1;
            vu[F.EXPPOS_SHORT] =
                cast(ushort)((~F.EXPMASK & vu[F.EXPPOS_SHORT]) | 0x3FFE);
        }
        return vf;
    }
    else static if (F.realFormat == RealFormat.ieeeDouble)
    {
        if (ex) // If exponent is non-zero
        {
            if (ex == F.EXPMASK)   // infinity or NaN
            {
                if (*vl == 0x7FF0_0000_0000_0000)  // positive infinity
                {
                    exp = int.max;
                }
                else if (*vl == 0xFFF0_0000_0000_0000) // negative infinity
                    exp = int.min;
                else
                { // NaN
                    *vl |= 0x0008_0000_0000_0000;  // convert NaNS to NaNQ
                    exp = int.min;
                }
            }
            else
            {
                exp = (ex - F.EXPBIAS) >> 4;
                vu[F.EXPPOS_SHORT] = cast(ushort)((0x800F & vu[F.EXPPOS_SHORT]) | 0x3FE0);
            }
        }
        else if (!(*vl & 0x7FFF_FFFF_FFFF_FFFF))
        {
            // vf is +-0.0
            exp = 0;
        }
        else
        {
            // subnormal
            vf *= F.RECIP_EPSILON;
            ex = vu[F.EXPPOS_SHORT] & F.EXPMASK;
            exp = ((ex - F.EXPBIAS) >> 4) - T.mant_dig + 1;
            vu[F.EXPPOS_SHORT] =
                cast(ushort)((~F.EXPMASK & vu[F.EXPPOS_SHORT]) | 0x3FE0);
        }
        return vf;
    }
    else static if (F.realFormat == RealFormat.ieeeSingle)
    {
        if (ex) // If exponent is non-zero
        {
            if (ex == F.EXPMASK)   // infinity or NaN
            {
                if (*vi == 0x7F80_0000)  // positive infinity
                {
                    exp = int.max;
                }
                else if (*vi == 0xFF80_0000) // negative infinity
                    exp = int.min;
                else
                { // NaN
                    *vi |= 0x0040_0000;  // convert NaNS to NaNQ
                    exp = int.min;
                }
            }
            else
            {
                exp = (ex - F.EXPBIAS) >> 7;
                vu[F.EXPPOS_SHORT] = cast(ushort)((0x807F & vu[F.EXPPOS_SHORT]) | 0x3F00);
            }
        }
        else if (!(*vi & 0x7FFF_FFFF))
        {
            // vf is +-0.0
            exp = 0;
        }
        else
        {
            // subnormal
            vf *= F.RECIP_EPSILON;
            ex = vu[F.EXPPOS_SHORT] & F.EXPMASK;
            exp = ((ex - F.EXPBIAS) >> 7) - T.mant_dig + 1;
            vu[F.EXPPOS_SHORT] =
                cast(ushort)((~F.EXPMASK & vu[F.EXPPOS_SHORT]) | 0x3F00);
        }
        return vf;
    }
    else // static if (F.realFormat == RealFormat.ibmExtended)
    {
        assert (0, "frexp not implemented");
    }
}

///
@system unittest
{
    int exp;
    real mantissa = frexp(123.456L, exp);

    // check if values are equal to 19 decimal digits of precision
    assert(equalsDigit(mantissa * pow(2.0L, cast(real)exp), 123.456L, 19));

    assert(frexp(-real.nan, exp) && exp == int.min);
    assert(frexp(real.nan, exp) && exp == int.min);
    assert(frexp(-real.infinity, exp) == -real.infinity && exp == int.min);
    assert(frexp(real.infinity, exp) == real.infinity && exp == int.max);
    assert(frexp(-0.0, exp) == -0.0 && exp == 0);
    assert(frexp(0.0, exp) == 0.0 && exp == 0);
}

@safe unittest
{
    import std.meta : AliasSeq;
    import std.typecons : tuple, Tuple;

    foreach (T; AliasSeq!(real, double, float))
    {
        Tuple!(T, T, int)[] vals =     // x,frexp,exp
            [
             tuple(T(0.0),  T( 0.0 ), 0),
             tuple(T(-0.0), T( -0.0), 0),
             tuple(T(1.0),  T( .5  ), 1),
             tuple(T(-1.0), T( -.5 ), 1),
             tuple(T(2.0),  T( .5  ), 2),
             tuple(T(float.min_normal/2.0f), T(.5), -126),
             tuple(T.infinity, T.infinity, int.max),
             tuple(-T.infinity, -T.infinity, int.min),
             tuple(T.nan, T.nan, int.min),
             tuple(-T.nan, -T.nan, int.min),

             // Phobos issue #16026:
             tuple(3 * (T.min_normal * T.epsilon), T( .75), (T.min_exp - T.mant_dig) + 2)
             ];

        foreach (elem; vals)
        {
            T x = elem[0];
            T e = elem[1];
            int exp = elem[2];
            int eptr;
            T v = frexp(x, eptr);
            assert(isIdentical(e, v));
            assert(exp == eptr);

        }

        static if (floatTraits!(T).realFormat == RealFormat.ieeeExtended)
        {
            static T[3][] extendedvals = [ // x,frexp,exp
                [0x1.a5f1c2eb3fe4efp+73L,    0x1.A5F1C2EB3FE4EFp-1L,     74],    // normal
                [0x1.fa01712e8f0471ap-1064L, 0x1.fa01712e8f0471ap-1L, -1063],
                [T.min_normal,      .5, -16381],
                [T.min_normal/2.0L, .5, -16382]    // subnormal
            ];
            foreach (elem; extendedvals)
            {
                T x = elem[0];
                T e = elem[1];
                int exp = cast(int)elem[2];
                int eptr;
                T v = frexp(x, eptr);
                assert(isIdentical(e, v));
                assert(exp == eptr);

            }
        }
    }
}

@safe unittest
{
    import std.meta : AliasSeq;
    void foo() {
        foreach (T; AliasSeq!(real, double, float))
        {
            int exp;
            const T a = 1;
            immutable T b = 2;
            auto c = frexp(a, exp);
            auto d = frexp(b, exp);
        }
    }
}

/******************************************
 * Extracts the exponent of x as a signed integral value.
 *
 * If x is not a special value, the result is the same as
 * $(D cast(int)logb(x)).
 *
 *      $(TABLE_SV
 *      $(TR $(TH x)                $(TH ilogb(x))     $(TH Range error?))
 *      $(TR $(TD 0)                 $(TD FP_ILOGB0)   $(TD yes))
 *      $(TR $(TD $(PLUSMN)$(INFIN)) $(TD int.max)     $(TD no))
 *      $(TR $(TD $(NAN))            $(TD FP_ILOGBNAN) $(TD no))
 *      )
 */
int ilogb(T)(const T x) @trusted pure nothrow @nogc
    if (isFloatingPoint!T)
{
    import core.bitop : bsr;
    alias F = floatTraits!T;

    union floatBits
    {
        T rv;
        ushort[T.sizeof/2] vu;
        uint[T.sizeof/4] vui;
        static if (T.sizeof >= 8)
            ulong[T.sizeof/8] vul;
    }
    floatBits y = void;
    y.rv = x;

    int ex = y.vu[F.EXPPOS_SHORT] & F.EXPMASK;
    static if (F.realFormat == RealFormat.ieeeExtended)
    {
        if (ex)
        {
            // If exponent is non-zero
            if (ex == F.EXPMASK) // infinity or NaN
            {
                if (y.vul[0] &  0x7FFF_FFFF_FFFF_FFFF)  // NaN
                    return FP_ILOGBNAN;
                else // +-infinity
                    return int.max;
            }
            else
            {
                return ex - F.EXPBIAS - 1;
            }
        }
        else if (!y.vul[0])
        {
            // vf is +-0.0
            return FP_ILOGB0;
        }
        else
        {
            // subnormal
            return ex - F.EXPBIAS - T.mant_dig + 1 + bsr(y.vul[0]);
        }
    }
    else static if (F.realFormat == RealFormat.ieeeQuadruple)
    {
        if (ex)    // If exponent is non-zero
        {
            if (ex == F.EXPMASK)
            {
                // infinity or NaN
                if (y.vul[MANTISSA_LSB] | ( y.vul[MANTISSA_MSB] & 0x0000_FFFF_FFFF_FFFF))  // NaN
                    return FP_ILOGBNAN;
                else // +- infinity
                    return int.max;
            }
            else
            {
                return ex - F.EXPBIAS - 1;
            }
        }
        else if ((y.vul[MANTISSA_LSB] | (y.vul[MANTISSA_MSB] & 0x0000_FFFF_FFFF_FFFF)) == 0)
        {
            // vf is +-0.0
            return FP_ILOGB0;
        }
        else
        {
            // subnormal
            const ulong msb = y.vul[MANTISSA_MSB] & 0x0000_FFFF_FFFF_FFFF;
            const ulong lsb = y.vul[MANTISSA_LSB];
            if (msb)
                return ex - F.EXPBIAS - T.mant_dig + 1 + bsr(msb) + 64;
            else
                return ex - F.EXPBIAS - T.mant_dig + 1 + bsr(lsb);
        }
    }
    else static if (F.realFormat == RealFormat.ieeeDouble)
    {
        if (ex) // If exponent is non-zero
        {
            if (ex == F.EXPMASK)   // infinity or NaN
            {
                if ((y.vul[0] & 0x7FFF_FFFF_FFFF_FFFF) == 0x7FF0_0000_0000_0000)  // +- infinity
                    return int.max;
                else // NaN
                    return FP_ILOGBNAN;
            }
            else
            {
                return ((ex - F.EXPBIAS) >> 4) - 1;
            }
        }
        else if (!(y.vul[0] & 0x7FFF_FFFF_FFFF_FFFF))
        {
            // vf is +-0.0
            return FP_ILOGB0;
        }
        else
        {
            // subnormal
            enum MANTISSAMASK_64 = ((cast(ulong)F.MANTISSAMASK_INT) << 32) | 0xFFFF_FFFF;
            return ((ex - F.EXPBIAS) >> 4) - T.mant_dig + 1 + bsr(y.vul[0] & MANTISSAMASK_64);
        }
    }
    else static if (F.realFormat == RealFormat.ieeeSingle)
    {
        if (ex) // If exponent is non-zero
        {
            if (ex == F.EXPMASK)   // infinity or NaN
            {
                if ((y.vui[0] & 0x7FFF_FFFF) == 0x7F80_0000)  // +- infinity
                    return int.max;
                else // NaN
                    return FP_ILOGBNAN;
            }
            else
            {
                return ((ex - F.EXPBIAS) >> 7) - 1;
            }
        }
        else if (!(y.vui[0] & 0x7FFF_FFFF))
        {
            // vf is +-0.0
            return FP_ILOGB0;
        }
        else
        {
            // subnormal
            const uint mantissa = y.vui[0] & F.MANTISSAMASK_INT;
            return ((ex - F.EXPBIAS) >> 7) - T.mant_dig + 1 + bsr(mantissa);
        }
    }
    else // static if (F.realFormat == RealFormat.ibmExtended)
    {
        core.stdc.math.ilogbl(x);
    }
}
/// ditto
int ilogb(T)(const T x) @safe pure nothrow @nogc
    if (isIntegral!T && isUnsigned!T)
{
    import core.bitop : bsr;
    if (x == 0)
        return FP_ILOGB0;
    else
    {
        static assert (T.sizeof <= ulong.sizeof, "integer size too large for the current ilogb implementation");
        return bsr(x);
    }
}
/// ditto
int ilogb(T)(const T x) @safe pure nothrow @nogc
    if (isIntegral!T && isSigned!T)
{
    import std.traits : Unsigned;
    // Note: abs(x) can not be used because the return type is not Unsigned and
    //       the return value would be wrong for x == int.min
    Unsigned!T absx =  x>=0 ? x : -x;
    return ilogb(absx);
}

alias FP_ILOGB0   = core.stdc.math.FP_ILOGB0;
alias FP_ILOGBNAN = core.stdc.math.FP_ILOGBNAN;

@system nothrow @nogc unittest
{
    import std.meta : AliasSeq;
    import std.typecons : Tuple;
    foreach (F; AliasSeq!(float, double, real))
    {
        alias T = Tuple!(F, int);
        T[13] vals =   // x, ilogb(x)
        [
            T(  F.nan     , FP_ILOGBNAN ),
            T( -F.nan     , FP_ILOGBNAN ),
            T(  F.infinity, int.max     ),
            T( -F.infinity, int.max     ),
            T(  0.0       , FP_ILOGB0   ),
            T( -0.0       , FP_ILOGB0   ),
            T(  2.0       , 1           ),
            T(  2.0001    , 1           ),
            T(  1.9999    , 0           ),
            T(  0.5       , -1          ),
            T(  123.123   , 6           ),
            T( -123.123   , 6           ),
            T(  0.123     , -4          ),
        ];

        foreach (elem; vals)
        {
            assert(ilogb(elem[0]) == elem[1]);
        }
    }

    // min_normal and subnormals
    assert(ilogb(-float.min_normal) == -126);
    assert(ilogb(nextUp(-float.min_normal)) == -127);
    assert(ilogb(nextUp(-float(0.0))) == -149);
    assert(ilogb(-double.min_normal) == -1022);
    assert(ilogb(nextUp(-double.min_normal)) == -1023);
    assert(ilogb(nextUp(-double(0.0))) == -1074);
    static if (floatTraits!(real).realFormat == RealFormat.ieeeExtended)
    {
        assert(ilogb(-real.min_normal) == -16382);
        assert(ilogb(nextUp(-real.min_normal)) == -16383);
        assert(ilogb(nextUp(-real(0.0))) == -16445);
    }
    else static if (floatTraits!(real).realFormat == RealFormat.ieeeDouble)
    {
        assert(ilogb(-real.min_normal) == -1022);
        assert(ilogb(nextUp(-real.min_normal)) == -1023);
        assert(ilogb(nextUp(-real(0.0))) == -1074);
    }

    // test integer types
    assert(ilogb(0) == FP_ILOGB0);
    assert(ilogb(int.max) == 30);
    assert(ilogb(int.min) == 31);
    assert(ilogb(uint.max) == 31);
    assert(ilogb(long.max) == 62);
    assert(ilogb(long.min) == 63);
    assert(ilogb(ulong.max) == 63);
}

/*******************************************
 * Compute n * 2$(SUPERSCRIPT exp)
 * References: frexp
 */

version(LDC)
    real ldexp(real n, int exp) @nogc @trusted pure nothrow { return core.stdc.math.ldexpl(n, exp); }
else
real ldexp(real n, int exp) @nogc @safe pure nothrow { pragma(inline, true); return core.math.ldexp(n, exp); }
//FIXME
///ditto
double ldexp(double n, int exp) @safe pure nothrow @nogc { return ldexp(cast(real)n, exp); }
//FIXME
///ditto
float ldexp(float n, int exp) @safe pure nothrow @nogc { return ldexp(cast(real)n, exp); }

///
@nogc @safe pure nothrow unittest
{
    import std.meta : AliasSeq;
    foreach (T; AliasSeq!(float, double, real))
    {
        T r;

        r = ldexp(3.0L, 3);
        assert(r == 24);

        r = ldexp(cast(T)3.0, cast(int) 3);
        assert(r == 24);

        T n = 3.0;
        int exp = 3;
        r = ldexp(n, exp);
        assert(r == 24);
    }
}

@safe pure nothrow @nogc unittest
{
    static if (floatTraits!(real).realFormat == RealFormat.ieeeExtended)
    {
        assert(ldexp(1.0L, -16384) == 0x1p-16384L);
        assert(ldexp(1.0L, -16382) == 0x1p-16382L);
        int x;
        real n = frexp(0x1p-16384L, x);
        assert(n==0.5L);
        assert(x==-16383);
        assert(ldexp(n, x)==0x1p-16384L);
    }
    else static if (floatTraits!(real).realFormat == RealFormat.ieeeDouble)
    {
        assert(ldexp(1.0L, -1024) == 0x1p-1024L);
        assert(ldexp(1.0L, -1022) == 0x1p-1022L);
        int x;
        real n = frexp(0x1p-1024L, x);
        assert(n==0.5L);
        assert(x==-1023);
        assert(ldexp(n, x)==0x1p-1024L);
    }
    else static assert(false, "Floating point type real not supported");
}

/* workaround Issue 14718, float parsing depends on platform strtold
typed_allocator.d
@safe pure nothrow @nogc unittest
{
    assert(ldexp(1.0, -1024) == 0x1p-1024);
    assert(ldexp(1.0, -1022) == 0x1p-1022);
    int x;
    double n = frexp(0x1p-1024, x);
    assert(n==0.5);
    assert(x==-1023);
    assert(ldexp(n, x)==0x1p-1024);
}

@safe pure nothrow @nogc unittest
{
    assert(ldexp(1.0f, -128) == 0x1p-128f);
    assert(ldexp(1.0f, -126) == 0x1p-126f);
    int x;
    float n = frexp(0x1p-128f, x);
    assert(n==0.5f);
    assert(x==-127);
    assert(ldexp(n, x)==0x1p-128f);
}
*/

@system unittest
{
    static real[3][] vals =    // value,exp,ldexp
    [
    [    0,    0,    0],
    [    1,    0,    1],
    [    -1,    0,    -1],
    [    1,    1,    2],
    [    123,    10,    125952],
    [    real.max,    int.max,    real.infinity],
    [    real.max,    -int.max,    0],
    [    real.min_normal,    -int.max,    0],
    ];
    int i;

    for (i = 0; i < vals.length; i++)
    {
        real x = vals[i][0];
        int exp = cast(int)vals[i][1];
        real z = vals[i][2];
        real l = ldexp(x, exp);

        assert(equalsDigit(z, l, 7));
    }

    real function(real, int) pldexp = &ldexp;
    assert(pldexp != null);
}

/**************************************
 * Calculate the natural logarithm of x.
 *
 *    $(TABLE_SV
 *    $(TR $(TH x)            $(TH log(x))    $(TH divide by 0?) $(TH invalid?))
 *    $(TR $(TD $(PLUSMN)0.0) $(TD -$(INFIN)) $(TD yes)          $(TD no))
 *    $(TR $(TD $(LT)0.0)     $(TD $(NAN))    $(TD no)           $(TD yes))
 *    $(TR $(TD +$(INFIN))    $(TD +$(INFIN)) $(TD no)           $(TD no))
 *    )
 */
version(LDC)
{
    real   log(real   x) @safe pure nothrow @nogc { return llvm_log(x); }
    //double log(double x) @safe pure nothrow @nogc { return llvm_log(x); }
    //float  log(float  x) @safe pure nothrow @nogc { return llvm_log(x); }
}
else
{

real log(real x) @safe pure nothrow @nogc
{
    version (INLINE_YL2X)
        return yl2x(x, LN2);
    else
    {
        // Coefficients for log(1 + x)
        static immutable real[7] P = [
            2.0039553499201281259648E1L,
            5.7112963590585538103336E1L,
            6.0949667980987787057556E1L,
            2.9911919328553073277375E1L,
            6.5787325942061044846969E0L,
            4.9854102823193375972212E-1L,
            4.5270000862445199635215E-5L,
        ];
        static immutable real[7] Q = [
            6.0118660497603843919306E1L,
            2.1642788614495947685003E2L,
            3.0909872225312059774938E2L,
            2.2176239823732856465394E2L,
            8.3047565967967209469434E1L,
            1.5062909083469192043167E1L,
            1.0000000000000000000000E0L,
        ];

        // Coefficients for log(x)
        static immutable real[4] R = [
           -3.5717684488096787370998E1L,
            1.0777257190312272158094E1L,
           -7.1990767473014147232598E-1L,
            1.9757429581415468984296E-3L,
        ];
        static immutable real[4] S = [
           -4.2861221385716144629696E2L,
            1.9361891836232102174846E2L,
           -2.6201045551331104417768E1L,
            1.0000000000000000000000E0L,
        ];

        // C1 + C2 = LN2.
        enum real C1 = 6.9314575195312500000000E-1L;
        enum real C2 = 1.4286068203094172321215E-6L;

        // Special cases.
        if (isNaN(x))
            return x;
        if (isInfinity(x) && !signbit(x))
            return x;
        if (x == 0.0)
            return -real.infinity;
        if (x < 0.0)
            return real.nan;

        // Separate mantissa from exponent.
        // Note, frexp is used so that denormal numbers will be handled properly.
        real y, z;
        int exp;

        x = frexp(x, exp);

        // Logarithm using log(x) = z + z^^3 P(z) / Q(z),
        // where z = 2(x - 1)/(x + 1)
        if ((exp > 2) || (exp < -2))
        {
            if (x < SQRT1_2)
            {   // 2(2x - 1)/(2x + 1)
                exp -= 1;
                z = x - 0.5;
                y = 0.5 * z + 0.5;
            }
            else
            {   // 2(x - 1)/(x + 1)
                z = x - 0.5;
                z -= 0.5;
                y = 0.5 * x  + 0.5;
            }
            x = z / y;
            z = x * x;
            z = x * (z * poly(z, R) / poly(z, S));
            z += exp * C2;
            z += x;
            z += exp * C1;

            return z;
        }

        // Logarithm using log(1 + x) = x - .5x^^2 + x^^3 P(x) / Q(x)
        if (x < SQRT1_2)
        {   // 2x - 1
            exp -= 1;
            x = ldexp(x, 1) - 1.0;
        }
        else
        {
            x = x - 1.0;
        }
        z = x * x;
        y = x * (z * poly(x, P) / poly(x, Q));
        y += exp * C2;
        z = y - ldexp(z, -1);

        // Note, the sum of above terms does not exceed x/4,
        // so it contributes at most about 1/4 lsb to the error.
        z += x;
        z += exp * C1;

        return z;
    }
}

}

///
@safe pure nothrow @nogc unittest
{
    assert(log(E) == 1);
}

/**************************************
 * Calculate the base-10 logarithm of x.
 *
 *      $(TABLE_SV
 *      $(TR $(TH x)            $(TH log10(x))  $(TH divide by 0?) $(TH invalid?))
 *      $(TR $(TD $(PLUSMN)0.0) $(TD -$(INFIN)) $(TD yes)          $(TD no))
 *      $(TR $(TD $(LT)0.0)     $(TD $(NAN))    $(TD no)           $(TD yes))
 *      $(TR $(TD +$(INFIN))    $(TD +$(INFIN)) $(TD no)           $(TD no))
 *      )
 */
version(LDC)
{
    real   log10(real   x) @safe pure nothrow @nogc { return llvm_log10(x); }
    //double log10(double x) @safe pure nothrow @nogc { return llvm_log10(x); }
    //float  log10(float  x) @safe pure nothrow @nogc { return llvm_log10(x); }
}
else
{

real log10(real x) @safe pure nothrow @nogc
{
    version (INLINE_YL2X)
        return yl2x(x, LOG2);
    else
    {
        // Coefficients for log(1 + x)
        static immutable real[7] P = [
            2.0039553499201281259648E1L,
            5.7112963590585538103336E1L,
            6.0949667980987787057556E1L,
            2.9911919328553073277375E1L,
            6.5787325942061044846969E0L,
            4.9854102823193375972212E-1L,
            4.5270000862445199635215E-5L,
        ];
        static immutable real[7] Q = [
            6.0118660497603843919306E1L,
            2.1642788614495947685003E2L,
            3.0909872225312059774938E2L,
            2.2176239823732856465394E2L,
            8.3047565967967209469434E1L,
            1.5062909083469192043167E1L,
            1.0000000000000000000000E0L,
        ];

        // Coefficients for log(x)
        static immutable real[4] R = [
           -3.5717684488096787370998E1L,
            1.0777257190312272158094E1L,
           -7.1990767473014147232598E-1L,
            1.9757429581415468984296E-3L,
        ];
        static immutable real[4] S = [
           -4.2861221385716144629696E2L,
            1.9361891836232102174846E2L,
           -2.6201045551331104417768E1L,
            1.0000000000000000000000E0L,
        ];

        // log10(2) split into two parts.
        enum real L102A =  0.3125L;
        enum real L102B = -1.14700043360188047862611052755069732318101185E-2L;

        // log10(e) split into two parts.
        enum real L10EA =  0.5L;
        enum real L10EB = -6.570551809674817234887108108339491770560299E-2L;

        // Special cases are the same as for log.
        if (isNaN(x))
            return x;
        if (isInfinity(x) && !signbit(x))
            return x;
        if (x == 0.0)
            return -real.infinity;
        if (x < 0.0)
            return real.nan;

        // Separate mantissa from exponent.
        // Note, frexp is used so that denormal numbers will be handled properly.
        real y, z;
        int exp;

        x = frexp(x, exp);

        // Logarithm using log(x) = z + z^^3 P(z) / Q(z),
        // where z = 2(x - 1)/(x + 1)
        if ((exp > 2) || (exp < -2))
        {
            if (x < SQRT1_2)
            {   // 2(2x - 1)/(2x + 1)
                exp -= 1;
                z = x - 0.5;
                y = 0.5 * z + 0.5;
            }
            else
            {   // 2(x - 1)/(x + 1)
                z = x - 0.5;
                z -= 0.5;
                y = 0.5 * x  + 0.5;
            }
            x = z / y;
            z = x * x;
            y = x * (z * poly(z, R) / poly(z, S));
            goto Ldone;
        }

        // Logarithm using log(1 + x) = x - .5x^^2 + x^^3 P(x) / Q(x)
        if (x < SQRT1_2)
        {   // 2x - 1
            exp -= 1;
            x = ldexp(x, 1) - 1.0;
        }
        else
            x = x - 1.0;

        z = x * x;
        y = x * (z * poly(x, P) / poly(x, Q));
        y = y - ldexp(z, -1);

        // Multiply log of fraction by log10(e) and base 2 exponent by log10(2).
        // This sequence of operations is critical and it may be horribly
        // defeated by some compiler optimizers.
    Ldone:
        z = y * L10EB;
        z += x * L10EB;
        z += exp * L102B;
        z += y * L10EA;
        z += x * L10EA;
        z += exp * L102A;

        return z;
    }
}

}

///
@safe pure nothrow @nogc unittest
{
    assert(fabs(log10(1000) - 3) < .000001);
}

/******************************************
 *      Calculates the natural logarithm of 1 + x.
 *
 *      For very small x, log1p(x) will be more accurate than
 *      log(1 + x).
 *
 *  $(TABLE_SV
 *  $(TR $(TH x)            $(TH log1p(x))     $(TH divide by 0?) $(TH invalid?))
 *  $(TR $(TD $(PLUSMN)0.0) $(TD $(PLUSMN)0.0) $(TD no)           $(TD no))
 *  $(TR $(TD -1.0)         $(TD -$(INFIN))    $(TD yes)          $(TD no))
 *  $(TR $(TD $(LT)-1.0)    $(TD $(NAN))       $(TD no)           $(TD yes))
 *  $(TR $(TD +$(INFIN))    $(TD -$(INFIN))    $(TD no)           $(TD no))
 *  )
 */
real log1p(real x) @safe pure nothrow @nogc
{
    version(INLINE_YL2X)
    {
        // On x87, yl2xp1 is valid if and only if -0.5 <= lg(x) <= 0.5,
        //    ie if -0.29<=x<=0.414
        return (fabs(x) <= 0.25)  ? yl2xp1(x, LN2) : yl2x(x+1, LN2);
    }
    else
    {
        // Special cases.
        if (isNaN(x) || x == 0.0)
            return x;
        if (isInfinity(x) && !signbit(x))
            return x;
        if (x == -1.0)
            return -real.infinity;
        if (x < -1.0)
            return real.nan;

        return log(x + 1.0);
    }
}

/***************************************
 * Calculates the base-2 logarithm of x:
 * $(SUB log, 2)x
 *
 *  $(TABLE_SV
 *  $(TR $(TH x)            $(TH log2(x))   $(TH divide by 0?) $(TH invalid?))
 *  $(TR $(TD $(PLUSMN)0.0) $(TD -$(INFIN)) $(TD yes)          $(TD no) )
 *  $(TR $(TD $(LT)0.0)     $(TD $(NAN))    $(TD no)           $(TD yes) )
 *  $(TR $(TD +$(INFIN))    $(TD +$(INFIN)) $(TD no)           $(TD no) )
 *  )
 */
version(LDC)
{
    real   log2(real   x) @safe pure nothrow @nogc { return llvm_log2(x); }
    //double log2(double x) @safe pure nothrow @nogc { return llvm_log2(x); }
    //float  log2(float  x) @safe pure nothrow @nogc { return llvm_log2(x); }
}
else
{

real log2(real x) @safe pure nothrow @nogc
{
    version (INLINE_YL2X)
        return yl2x(x, 1);
    else
    {
        // Coefficients for log(1 + x)
        static immutable real[7] P = [
            2.0039553499201281259648E1L,
            5.7112963590585538103336E1L,
            6.0949667980987787057556E1L,
            2.9911919328553073277375E1L,
            6.5787325942061044846969E0L,
            4.9854102823193375972212E-1L,
            4.5270000862445199635215E-5L,
        ];
        static immutable real[7] Q = [
            6.0118660497603843919306E1L,
            2.1642788614495947685003E2L,
            3.0909872225312059774938E2L,
            2.2176239823732856465394E2L,
            8.3047565967967209469434E1L,
            1.5062909083469192043167E1L,
            1.0000000000000000000000E0L,
        ];

        // Coefficients for log(x)
        static immutable real[4] R = [
           -3.5717684488096787370998E1L,
            1.0777257190312272158094E1L,
           -7.1990767473014147232598E-1L,
            1.9757429581415468984296E-3L,
        ];
        static immutable real[4] S = [
           -4.2861221385716144629696E2L,
            1.9361891836232102174846E2L,
           -2.6201045551331104417768E1L,
            1.0000000000000000000000E0L,
        ];

        // Special cases are the same as for log.
        if (isNaN(x))
            return x;
        if (isInfinity(x) && !signbit(x))
            return x;
        if (x == 0.0)
            return -real.infinity;
        if (x < 0.0)
            return real.nan;

        // Separate mantissa from exponent.
        // Note, frexp is used so that denormal numbers will be handled properly.
        real y, z;
        int exp;

        x = frexp(x, exp);

        // Logarithm using log(x) = z + z^^3 P(z) / Q(z),
        // where z = 2(x - 1)/(x + 1)
        if ((exp > 2) || (exp < -2))
        {
            if (x < SQRT1_2)
            {   // 2(2x - 1)/(2x + 1)
                exp -= 1;
                z = x - 0.5;
                y = 0.5 * z + 0.5;
            }
            else
            {   // 2(x - 1)/(x + 1)
                z = x - 0.5;
                z -= 0.5;
                y = 0.5 * x  + 0.5;
            }
            x = z / y;
            z = x * x;
            y = x * (z * poly(z, R) / poly(z, S));
            goto Ldone;
        }

        // Logarithm using log(1 + x) = x - .5x^^2 + x^^3 P(x) / Q(x)
        if (x < SQRT1_2)
        {   // 2x - 1
            exp -= 1;
            x = ldexp(x, 1) - 1.0;
        }
        else
            x = x - 1.0;

        z = x * x;
        y = x * (z * poly(x, P) / poly(x, Q));
        y = y - ldexp(z, -1);

        // Multiply log of fraction by log10(e) and base 2 exponent by log10(2).
        // This sequence of operations is critical and it may be horribly
        // defeated by some compiler optimizers.
    Ldone:
        z = y * (LOG2E - 1.0);
        z += x * (LOG2E - 1.0);
        z += y;
        z += x;
        z += exp;

        return z;
    }
}

}

///
@system unittest
{
    // check if values are equal to 19 decimal digits of precision
    assert(equalsDigit(log2(1024.0L), 10, 19));
}

/*****************************************
 * Extracts the exponent of x as a signed integral value.
 *
 * If x is subnormal, it is treated as if it were normalized.
 * For a positive, finite x:
 *
 * 1 $(LT)= $(I x) * FLT_RADIX$(SUPERSCRIPT -logb(x)) $(LT) FLT_RADIX
 *
 *      $(TABLE_SV
 *      $(TR $(TH x)                 $(TH logb(x))   $(TH divide by 0?) )
 *      $(TR $(TD $(PLUSMN)$(INFIN)) $(TD +$(INFIN)) $(TD no))
 *      $(TR $(TD $(PLUSMN)0.0)      $(TD -$(INFIN)) $(TD yes) )
 *      )
 */
real logb(real x) @trusted nothrow @nogc
{
    version (Win64_DMD_InlineAsm_X87)
    {
        asm pure nothrow @nogc
        {
            naked                       ;
            fld     real ptr [RCX]      ;
            fxtract                     ;
            fstp    ST(0)               ;
            ret                         ;
        }
    }
    else version (CRuntime_Microsoft)
    {
        asm pure nothrow @nogc
        {
            fld     x                   ;
            fxtract                     ;
            fstp    ST(0)               ;
        }
    }
    else
        return core.stdc.math.logbl(x);
}

/************************************
 * Calculates the remainder from the calculation x/y.
 * Returns:
 * The value of x - i * y, where i is the number of times that y can
 * be completely subtracted from x. The result has the same sign as x.
 *
 * $(TABLE_SV
 *  $(TR $(TH x)              $(TH y)             $(TH fmod(x, y))   $(TH invalid?))
 *  $(TR $(TD $(PLUSMN)0.0)   $(TD not 0.0)       $(TD $(PLUSMN)0.0) $(TD no))
 *  $(TR $(TD $(PLUSMNINF))   $(TD anything)      $(TD $(NAN))       $(TD yes))
 *  $(TR $(TD anything)       $(TD $(PLUSMN)0.0)  $(TD $(NAN))       $(TD yes))
 *  $(TR $(TD !=$(PLUSMNINF)) $(TD $(PLUSMNINF))  $(TD x)            $(TD no))
 * )
 */
real fmod(real x, real y) @trusted nothrow @nogc
{
    version (CRuntime_Microsoft)
    {
        return x % y;
    }
    else
        return core.stdc.math.fmodl(x, y);
}

/************************************
 * Breaks x into an integral part and a fractional part, each of which has
 * the same sign as x. The integral part is stored in i.
 * Returns:
 * The fractional part of x.
 *
 * $(TABLE_SV
 *  $(TR $(TH x)              $(TH i (on input))  $(TH modf(x, i))   $(TH i (on return)))
 *  $(TR $(TD $(PLUSMNINF))   $(TD anything)      $(TD $(PLUSMN)0.0) $(TD $(PLUSMNINF)))
 * )
 */
real modf(real x, ref real i) @trusted nothrow @nogc
{
    version (CRuntime_Microsoft)
    {
        i = trunc(x);
        return copysign(isInfinity(x) ? 0.0 : x - i, x);
    }
    else
        return core.stdc.math.modfl(x,&i);
}

/*************************************
 * Efficiently calculates x * 2$(SUPERSCRIPT n).
 *
 * scalbn handles underflow and overflow in
 * the same fashion as the basic arithmetic operators.
 *
 *      $(TABLE_SV
 *      $(TR $(TH x)                 $(TH scalb(x)))
 *      $(TR $(TD $(PLUSMNINF))      $(TD $(PLUSMNINF)) )
 *      $(TR $(TD $(PLUSMN)0.0)      $(TD $(PLUSMN)0.0) )
 *      )
 */
real scalbn(real x, int n) @trusted nothrow @nogc
{
<<<<<<< HEAD
    version(InlineAsm_X86_Any_X87) {
        // scalbnl is not supported on DMD-Windows, so use asm.
=======
    version(InlineAsm_X86_Any)
    {
        // scalbnl is not supported on DMD-Windows, so use asm pure nothrow @nogc.
>>>>>>> b4d21a87
        version (Win64)
        {
            asm pure nothrow @nogc {
                naked                           ;
                mov     16[RSP],RCX             ;
                fild    word ptr 16[RSP]        ;
                fld     real ptr [RDX]          ;
                fscale                          ;
                fstp    ST(1)                   ;
                ret                             ;
            }
        }
        else
        {
            asm pure nothrow @nogc {
                fild n;
                fld x;
                fscale;
                fstp ST(1);
            }
        }
    }
    else
    {
        return core.stdc.math.scalbnl(x, n);
    }
}

///
@safe nothrow @nogc unittest
{
    assert(scalbn(-real.infinity, 5) == -real.infinity);
}

/***************
 * Calculates the cube root of x.
 *
 *      $(TABLE_SV
 *      $(TR $(TH $(I x))            $(TH cbrt(x))           $(TH invalid?))
 *      $(TR $(TD $(PLUSMN)0.0)      $(TD $(PLUSMN)0.0)      $(TD no) )
 *      $(TR $(TD $(NAN))            $(TD $(NAN))            $(TD yes) )
 *      $(TR $(TD $(PLUSMN)$(INFIN)) $(TD $(PLUSMN)$(INFIN)) $(TD no) )
 *      )
 */
real cbrt(real x) @trusted nothrow @nogc
{
    version (CRuntime_Microsoft)
    {
        version (INLINE_YL2X)
            return copysign(exp2(yl2x(fabs(x), 1.0L/3.0L)), x);
        else
            return core.stdc.math.cbrtl(x);
    }
    else
        return core.stdc.math.cbrtl(x);
}


/*******************************
 * Returns |x|
 *
 *      $(TABLE_SV
 *      $(TR $(TH x)                 $(TH fabs(x)))
 *      $(TR $(TD $(PLUSMN)0.0)      $(TD +0.0) )
 *      $(TR $(TD $(PLUSMN)$(INFIN)) $(TD +$(INFIN)) )
 *      )
 */
version(LDC)
{
    real   fabs(real   x) @safe pure nothrow @nogc { return llvm_fabs(x); }
    ///ditto
    double fabs(double x) @safe pure nothrow @nogc { return llvm_fabs(x); }
    ///ditto
    float  fabs(float  x) @safe pure nothrow @nogc { return llvm_fabs(x); }
}
else
{

real fabs(real x) @safe pure nothrow @nogc { pragma(inline, true); return core.math.fabs(x); }
//FIXME
///ditto
double fabs(double x) @safe pure nothrow @nogc { return fabs(cast(real)x); }
//FIXME
///ditto
float fabs(float x) @safe pure nothrow @nogc { return fabs(cast(real)x); }

<<<<<<< HEAD
}

unittest
=======
@safe unittest
>>>>>>> b4d21a87
{
    real function(real) pfabs = &fabs;
    assert(pfabs != null);
}

/***********************************************************************
 * Calculates the length of the
 * hypotenuse of a right-angled triangle with sides of length x and y.
 * The hypotenuse is the value of the square root of
 * the sums of the squares of x and y:
 *
 *      sqrt($(POWER x, 2) + $(POWER y, 2))
 *
 * Note that hypot(x, y), hypot(y, x) and
 * hypot(x, -y) are equivalent.
 *
 *  $(TABLE_SV
 *  $(TR $(TH x)            $(TH y)            $(TH hypot(x, y)) $(TH invalid?))
 *  $(TR $(TD x)            $(TD $(PLUSMN)0.0) $(TD |x|)         $(TD no))
 *  $(TR $(TD $(PLUSMNINF)) $(TD y)            $(TD +$(INFIN))   $(TD no))
 *  $(TR $(TD $(PLUSMNINF)) $(TD $(NAN))       $(TD +$(INFIN))   $(TD no))
 *  )
 */

real hypot(real x, real y) @safe pure nothrow @nogc
{
    // Scale x and y to avoid underflow and overflow.
    // If one is huge and the other tiny, return the larger.
    // If both are huge, avoid overflow by scaling by 1/sqrt(real.max/2).
    // If both are tiny, avoid underflow by scaling by sqrt(real.min_normal*real.epsilon).

    enum real SQRTMIN = 0.5 * sqrt(real.min_normal); // This is a power of 2.
    enum real SQRTMAX = 1.0L / SQRTMIN; // 2^^((max_exp)/2) = nextUp(sqrt(real.max))

    static assert(2*(SQRTMAX/2)*(SQRTMAX/2) <= real.max);

    // Proves that sqrt(real.max) ~~  0.5/sqrt(real.min_normal)
    static assert(real.min_normal*real.max > 2 && real.min_normal*real.max <= 4);

    real u = fabs(x);
    real v = fabs(y);
    if (!(u >= v))  // check for NaN as well.
    {
        v = u;
        u = fabs(y);
        if (u == real.infinity) return u; // hypot(inf, nan) == inf
        if (v == real.infinity) return v; // hypot(nan, inf) == inf
    }

    // Now u >= v, or else one is NaN.
    if (v >= SQRTMAX*0.5)
    {
            // hypot(huge, huge) -- avoid overflow
        u *= SQRTMIN*0.5;
        v *= SQRTMIN*0.5;
        return sqrt(u*u + v*v) * SQRTMAX * 2.0;
    }

    if (u <= SQRTMIN)
    {
        // hypot (tiny, tiny) -- avoid underflow
        // This is only necessary to avoid setting the underflow
        // flag.
        u *= SQRTMAX / real.epsilon;
        v *= SQRTMAX / real.epsilon;
        return sqrt(u*u + v*v) * SQRTMIN * real.epsilon;
    }

    if (u * real.epsilon > v)
    {
        // hypot (huge, tiny) = huge
        return u;
    }

    // both are in the normal range
    return sqrt(u*u + v*v);
}

@safe unittest
{
    static real[3][] vals =     // x,y,hypot
        [
            [ 0.0,     0.0,   0.0],
            [ 0.0,    -0.0,   0.0],
            [ -0.0,   -0.0,   0.0],
            [ 3.0,     4.0,   5.0],
            [ -300,   -400,   500],
            [0.0,      7.0,   7.0],
            [9.0,   9*real.epsilon,   9.0],
            [88/(64*sqrt(real.min_normal)), 105/(64*sqrt(real.min_normal)), 137/(64*sqrt(real.min_normal))],
            [88/(128*sqrt(real.min_normal)), 105/(128*sqrt(real.min_normal)), 137/(128*sqrt(real.min_normal))],
            [3*real.min_normal*real.epsilon, 4*real.min_normal*real.epsilon, 5*real.min_normal*real.epsilon],
            [ real.min_normal, real.min_normal, sqrt(2.0L)*real.min_normal],
            [ real.max/sqrt(2.0L), real.max/sqrt(2.0L), real.max],
            [ real.infinity, real.nan, real.infinity],
            [ real.nan, real.infinity, real.infinity],
            [ real.nan, real.nan, real.nan],
            [ real.nan, real.max, real.nan],
            [ real.max, real.nan, real.nan],
        ];
        for (int i = 0; i < vals.length; i++)
        {
            real x = vals[i][0];
            real y = vals[i][1];
            real z = vals[i][2];
            real h = hypot(x, y);
            assert(isIdentical(z,h) || feqrel(z, h) >= real.mant_dig - 1);
        }
}

/**************************************
 * Returns the value of x rounded upward to the next integer
 * (toward positive infinity).
 */
version(LDC)
{
    real   ceil(real   x) @safe pure nothrow @nogc { return llvm_ceil(x); }
    ///ditto
    double ceil(double x) @safe pure nothrow @nogc { return llvm_ceil(x); }
    ///ditto
    float  ceil(float  x) @safe pure nothrow @nogc { return llvm_ceil(x); }
}
else
{

real ceil(real x) @trusted pure nothrow @nogc
{
    version (Win64_DMD_InlineAsm_X87)
    {
        asm pure nothrow @nogc
        {
            naked                       ;
            fld     real ptr [RCX]      ;
            fstcw   8[RSP]              ;
            mov     AL,9[RSP]           ;
            mov     DL,AL               ;
            and     AL,0xC3             ;
            or      AL,0x08             ; // round to +infinity
            mov     9[RSP],AL           ;
            fldcw   8[RSP]              ;
            frndint                     ;
            mov     9[RSP],DL           ;
            fldcw   8[RSP]              ;
            ret                         ;
        }
    }
    else version(CRuntime_Microsoft)
    {
        short cw;
        asm pure nothrow @nogc
        {
            fld     x                   ;
            fstcw   cw                  ;
            mov     AL,byte ptr cw+1    ;
            mov     DL,AL               ;
            and     AL,0xC3             ;
            or      AL,0x08             ; // round to +infinity
            mov     byte ptr cw+1,AL    ;
            fldcw   cw                  ;
            frndint                     ;
            mov     byte ptr cw+1,DL    ;
            fldcw   cw                  ;
        }
    }
    else
    {
        // Special cases.
        if (isNaN(x) || isInfinity(x))
            return x;

        real y = floorImpl(x);
        if (y < x)
            y += 1.0;

        return y;
    }
}

///
@safe pure nothrow @nogc unittest
{
    assert(ceil(+123.456L) == +124);
    assert(ceil(-123.456L) == -123);
    assert(ceil(-1.234L) == -1);
    assert(ceil(-0.123L) == 0);
    assert(ceil(0.0L) == 0);
    assert(ceil(+0.123L) == 1);
    assert(ceil(+1.234L) == 2);
    assert(ceil(real.infinity) == real.infinity);
    assert(isNaN(ceil(real.nan)));
    assert(isNaN(ceil(real.init)));
}

// ditto
double ceil(double x) @trusted pure nothrow @nogc
{
    // Special cases.
    if (isNaN(x) || isInfinity(x))
        return x;

    double y = floorImpl(x);
    if (y < x)
        y += 1.0;

    return y;
}

@safe pure nothrow @nogc unittest
{
    assert(ceil(+123.456) == +124);
    assert(ceil(-123.456) == -123);
    assert(ceil(-1.234) == -1);
    assert(ceil(-0.123) == 0);
    assert(ceil(0.0) == 0);
    assert(ceil(+0.123) == 1);
    assert(ceil(+1.234) == 2);
    assert(ceil(double.infinity) == double.infinity);
    assert(isNaN(ceil(double.nan)));
    assert(isNaN(ceil(double.init)));
}

// ditto
float ceil(float x) @trusted pure nothrow @nogc
{
    // Special cases.
    if (isNaN(x) || isInfinity(x))
        return x;

    float y = floorImpl(x);
    if (y < x)
        y += 1.0;

    return y;
}

@safe pure nothrow @nogc unittest
{
    assert(ceil(+123.456f) == +124);
    assert(ceil(-123.456f) == -123);
    assert(ceil(-1.234f) == -1);
    assert(ceil(-0.123f) == 0);
    assert(ceil(0.0f) == 0);
    assert(ceil(+0.123f) == 1);
    assert(ceil(+1.234f) == 2);
    assert(ceil(float.infinity) == float.infinity);
    assert(isNaN(ceil(float.nan)));
    assert(isNaN(ceil(float.init)));
}

}

/**************************************
 * Returns the value of x rounded downward to the next integer
 * (toward negative infinity).
 */
version(LDC)
{
    real   floor(real   x) @safe pure nothrow @nogc { return llvm_floor(x); }
    ///ditto
    double floor(double x) @safe pure nothrow @nogc { return llvm_floor(x); }
    ///ditto
    float  floor(float  x) @safe pure nothrow @nogc { return llvm_floor(x); }
}
else
{

real floor(real x) @trusted pure nothrow @nogc
{
    version (Win64_DMD_InlineAsm_X87)
    {
        asm pure nothrow @nogc
        {
            naked                       ;
            fld     real ptr [RCX]      ;
            fstcw   8[RSP]              ;
            mov     AL,9[RSP]           ;
            mov     DL,AL               ;
            and     AL,0xC3             ;
            or      AL,0x04             ; // round to -infinity
            mov     9[RSP],AL           ;
            fldcw   8[RSP]              ;
            frndint                     ;
            mov     9[RSP],DL           ;
            fldcw   8[RSP]              ;
            ret                         ;
        }
    }
    else version(CRuntime_Microsoft)
    {
        short cw;
        asm pure nothrow @nogc
        {
            fld     x                   ;
            fstcw   cw                  ;
            mov     AL,byte ptr cw+1    ;
            mov     DL,AL               ;
            and     AL,0xC3             ;
            or      AL,0x04             ; // round to -infinity
            mov     byte ptr cw+1,AL    ;
            fldcw   cw                  ;
            frndint                     ;
            mov     byte ptr cw+1,DL    ;
            fldcw   cw                  ;
        }
    }
    else
    {
        // Special cases.
        if (isNaN(x) || isInfinity(x) || x == 0.0)
            return x;

        return floorImpl(x);
    }
}

///
@safe pure nothrow @nogc unittest
{
    assert(floor(+123.456L) == +123);
    assert(floor(-123.456L) == -124);
    assert(floor(-1.234L) == -2);
    assert(floor(-0.123L) == -1);
    assert(floor(0.0L) == 0);
    assert(floor(+0.123L) == 0);
    assert(floor(+1.234L) == 1);
    assert(floor(real.infinity) == real.infinity);
    assert(isNaN(floor(real.nan)));
    assert(isNaN(floor(real.init)));
}

// ditto
double floor(double x) @trusted pure nothrow @nogc
{
    // Special cases.
    if (isNaN(x) || isInfinity(x) || x == 0.0)
        return x;

    return floorImpl(x);
}

@safe pure nothrow @nogc unittest
{
    assert(floor(+123.456) == +123);
    assert(floor(-123.456) == -124);
    assert(floor(-1.234) == -2);
    assert(floor(-0.123) == -1);
    assert(floor(0.0) == 0);
    assert(floor(+0.123) == 0);
    assert(floor(+1.234) == 1);
    assert(floor(double.infinity) == double.infinity);
    assert(isNaN(floor(double.nan)));
    assert(isNaN(floor(double.init)));
}

// ditto
float floor(float x) @trusted pure nothrow @nogc
{
    // Special cases.
    if (isNaN(x) || isInfinity(x) || x == 0.0)
        return x;

    return floorImpl(x);
}

@safe pure nothrow @nogc unittest
{
    assert(floor(+123.456f) == +123);
    assert(floor(-123.456f) == -124);
    assert(floor(-1.234f) == -2);
    assert(floor(-0.123f) == -1);
    assert(floor(0.0f) == 0);
    assert(floor(+0.123f) == 0);
    assert(floor(+1.234f) == 1);
    assert(floor(float.infinity) == float.infinity);
    assert(isNaN(floor(float.nan)));
    assert(isNaN(floor(float.init)));
}

<<<<<<< HEAD
=======
/**
 * Round `val` to a multiple of `unit`. `rfunc` specifies the rounding
 * function to use; by default this is `rint`, which uses the current
 * rounding mode.
 */
Unqual!F quantize(alias rfunc = rint, F)(const F val, const F unit)
    if (is(typeof(rfunc(F.init)) : F) && isFloatingPoint!F)
{
    typeof(return) ret = val;
    if (unit != 0)
    {
        const scaled = val / unit;
        if (!scaled.isInfinity)
            ret = rfunc(scaled) * unit;
    }
    return ret;
}

///
@safe pure nothrow @nogc unittest
{
    assert(12345.6789L.quantize(0.01L) == 12345.68L);
    assert(12345.6789L.quantize!floor(0.01L) == 12345.67L);
    assert(12345.6789L.quantize(22.0L) == 12342.0L);
}

///
@safe pure nothrow @nogc unittest
{
    assert(12345.6789L.quantize(0) == 12345.6789L);
    assert(12345.6789L.quantize(real.infinity).isNaN);
    assert(12345.6789L.quantize(real.nan).isNaN);
    assert(real.infinity.quantize(0.01L) == real.infinity);
    assert(real.infinity.quantize(real.nan).isNaN);
    assert(real.nan.quantize(0.01L).isNaN);
    assert(real.nan.quantize(real.infinity).isNaN);
    assert(real.nan.quantize(real.nan).isNaN);
}

/**
 * Round `val` to a multiple of `pow(base, exp)`. `rfunc` specifies the
 * rounding function to use; by default this is `rint`, which uses the
 * current rounding mode.
 */
Unqual!F quantize(real base, alias rfunc = rint, F, E)(const F val, const E exp)
    if (is(typeof(rfunc(F.init)) : F) && isFloatingPoint!F && isIntegral!E)
{
    // TODO: Compile-time optimization for power-of-two bases?
    return quantize!rfunc(val, pow(cast(F)base, exp));
}

/// ditto
Unqual!F quantize(real base, long exp = 1, alias rfunc = rint, F)(const F val)
    if (is(typeof(rfunc(F.init)) : F) && isFloatingPoint!F)
{
    enum unit = cast(F)pow(base, exp);
    return quantize!rfunc(val, unit);
}

///
@safe pure nothrow @nogc unittest
{
    assert(12345.6789L.quantize!10(-2) == 12345.68L);
    assert(12345.6789L.quantize!(10, -2) == 12345.68L);
    assert(12345.6789L.quantize!(10, floor)(-2) == 12345.67L);
    assert(12345.6789L.quantize!(10, -2, floor) == 12345.67L);

    assert(12345.6789L.quantize!22(1) == 12342.0L);
    assert(12345.6789L.quantize!22 == 12342.0L);
}

@safe pure nothrow @nogc unittest
{
    import std.meta : AliasSeq;

    foreach (F; AliasSeq!(real, double, float))
    {
        const maxL10 = cast(int) F.max.log10.floor;
        const maxR10 = pow(cast(F)10, maxL10);
        assert((cast(F) 0.9L * maxR10).quantize!10(maxL10) ==  maxR10);
        assert((cast(F)-0.9L * maxR10).quantize!10(maxL10) == -maxR10);

        assert(F.max.quantize(F.min_normal) == F.max);
        assert((-F.max).quantize(F.min_normal) == -F.max);
        assert(F.min_normal.quantize(F.max) == 0);
        assert((-F.min_normal).quantize(F.max) == 0);
        assert(F.min_normal.quantize(F.min_normal) == F.min_normal);
        assert((-F.min_normal).quantize(F.min_normal) == -F.min_normal);
    }
>>>>>>> b4d21a87
}

/******************************************
 * Rounds x to the nearest integer value, using the current rounding
 * mode.
 *
 * Unlike the rint functions, nearbyint does not raise the
 * FE_INEXACT exception.
 */
version(LDC)
{
    real   nearbyint(real   x) @safe nothrow @nogc { return llvm_nearbyint(x); }
    //double nearbyint(double x) @safe nothrow @nogc { return llvm_nearbyint(x); }
    //float  nearbyint(float  x) @safe nothrow @nogc { return llvm_nearbyint(x); }
}
else
{

real nearbyint(real x) @trusted nothrow @nogc
{
    version (CRuntime_Microsoft)
    {
        assert(0);      // not implemented in C library
    }
    else
        return core.stdc.math.nearbyintl(x);
}

}

/**********************************
 * Rounds x to the nearest integer value, using the current rounding
 * mode.
 * If the return value is not equal to x, the FE_INEXACT
 * exception is raised.
 * $(B nearbyint) performs
 * the same operation, but does not set the FE_INEXACT exception.
 */
version(LDC)
{
    real   rint(real   x) @safe pure nothrow @nogc { return llvm_rint(x); }
    ///ditto
    double rint(double x) @safe pure nothrow @nogc { return llvm_rint(x); }
    ///ditto
    float  rint(float  x) @safe pure nothrow @nogc { return llvm_rint(x); }
}
else
{

real rint(real x) @safe pure nothrow @nogc { pragma(inline, true); return core.math.rint(x); }
//FIXME
///ditto
double rint(double x) @safe pure nothrow @nogc { return rint(cast(real)x); }
//FIXME
///ditto
float rint(float x) @safe pure nothrow @nogc { return rint(cast(real)x); }

<<<<<<< HEAD
}

unittest
=======
@safe unittest
>>>>>>> b4d21a87
{
    real function(real) print = &rint;
    assert(print != null);
}

/***************************************
 * Rounds x to the nearest integer value, using the current rounding
 * mode.
 *
 * This is generally the fastest method to convert a floating-point number
 * to an integer. Note that the results from this function
 * depend on the rounding mode, if the fractional part of x is exactly 0.5.
 * If using the default rounding mode (ties round to even integers)
 * lrint(4.5) == 4, lrint(5.5)==6.
 */
long lrint(real x) @trusted pure nothrow @nogc
{
    version(InlineAsm_X86_Any_X87)
    {
        version (Win64)
        {
            asm pure nothrow @nogc
            {
                naked;
                fld     real ptr [RCX];
                fistp   qword ptr 8[RSP];
                mov     RAX,8[RSP];
                ret;
            }
        }
        else
        {
            long n;
            asm pure nothrow @nogc
            {
                fld x;
                fistp n;
            }
            return n;
        }
    }
    else
    {
        alias F = floatTraits!(real);
        static if (F.realFormat == RealFormat.ieeeDouble)
        {
            long result;

            // Rounding limit when casting from real(double) to ulong.
            enum real OF = 4.50359962737049600000E15L;

            uint* vi = cast(uint*)(&x);

            // Find the exponent and sign
            uint msb = vi[MANTISSA_MSB];
            uint lsb = vi[MANTISSA_LSB];
            int exp = ((msb >> 20) & 0x7ff) - 0x3ff;
            const int sign = msb >> 31;
            msb &= 0xfffff;
            msb |= 0x100000;

            if (exp < 63)
            {
                if (exp >= 52)
                    result = (cast(long) msb << (exp - 20)) | (lsb << (exp - 52));
                else
                {
                    // Adjust x and check result.
                    const real j = sign ? -OF : OF;
                    x = (j + x) - j;
                    msb = vi[MANTISSA_MSB];
                    lsb = vi[MANTISSA_LSB];
                    exp = ((msb >> 20) & 0x7ff) - 0x3ff;
                    msb &= 0xfffff;
                    msb |= 0x100000;

                    if (exp < 0)
                        result = 0;
                    else if (exp < 20)
                        result = cast(long) msb >> (20 - exp);
                    else if (exp == 20)
                        result = cast(long) msb;
                    else
                        result = (cast(long) msb << (exp - 20)) | (lsb >> (52 - exp));
                }
            }
            else
            {
                // It is left implementation defined when the number is too large.
                return cast(long) x;
            }

            return sign ? -result : result;
        }
        else static if (F.realFormat == RealFormat.ieeeExtended)
        {
            long result;

            // Rounding limit when casting from real(80-bit) to ulong.
            enum real OF = 9.22337203685477580800E18L;

            ushort* vu = cast(ushort*)(&x);
            uint* vi = cast(uint*)(&x);

            // Find the exponent and sign
            int exp = (vu[F.EXPPOS_SHORT] & 0x7fff) - 0x3fff;
            const int sign = (vu[F.EXPPOS_SHORT] >> 15) & 1;

            if (exp < 63)
            {
                // Adjust x and check result.
                const real j = sign ? -OF : OF;
                x = (j + x) - j;
                exp = (vu[F.EXPPOS_SHORT] & 0x7fff) - 0x3fff;

                version (LittleEndian)
                {
                    if (exp < 0)
                        result = 0;
                    else if (exp <= 31)
                        result = vi[1] >> (31 - exp);
                    else
                        result = (cast(long) vi[1] << (exp - 31)) | (vi[0] >> (63 - exp));
                }
                else
                {
                    if (exp < 0)
                        result = 0;
                    else if (exp <= 31)
                        result = vi[1] >> (31 - exp);
                    else
                        result = (cast(long) vi[1] << (exp - 31)) | (vi[2] >> (63 - exp));
                }
            }
            else
            {
                // It is left implementation defined when the number is too large
                // to fit in a 64bit long.
                return cast(long) x;
            }

            return sign ? -result : result;
        }
        else
        {
            static assert(false, "Only 64-bit and 80-bit reals are supported by lrint()");
        }
    }
}

///
@safe pure nothrow @nogc unittest
{
    assert(lrint(4.5) == 4);
    assert(lrint(5.5) == 6);
    assert(lrint(-4.5) == -4);
    assert(lrint(-5.5) == -6);

    assert(lrint(int.max - 0.5) == 2147483646L);
    assert(lrint(int.max + 0.5) == 2147483648L);
    assert(lrint(int.min - 0.5) == -2147483648L);
    assert(lrint(int.min + 0.5) == -2147483648L);
}

/*******************************************
 * Return the value of x rounded to the nearest integer.
 * If the fractional part of x is exactly 0.5, the return value is
 * rounded away from zero.
 */
version(LDC)
{
    real   round(real   x) @safe nothrow @nogc { return llvm_round(x); }
    //double round(double x) @safe nothrow @nogc { return llvm_round(x); }
    //float  round(float  x) @safe nothrow @nogc { return llvm_round(x); }
}
else
{

real round(real x) @trusted nothrow @nogc
{
    version (CRuntime_Microsoft)
    {
        auto old = FloatingPointControl.getControlState();
        FloatingPointControl.setControlState(
            (old & ~FloatingPointControl.ROUNDING_MASK) | FloatingPointControl.roundToZero
        );
        x = rint((x >= 0) ? x + 0.5 : x - 0.5);
        FloatingPointControl.setControlState(old);
        return x;
    }
    else
        return core.stdc.math.roundl(x);
}

}

/**********************************************
 * Return the value of x rounded to the nearest integer.
 *
 * If the fractional part of x is exactly 0.5, the return value is rounded
 * away from zero.
 */
long lround(real x) @trusted nothrow @nogc
{
    version (Posix)
        return core.stdc.math.llroundl(x);
    else
        assert (0, "lround not implemented");
}

version(Posix)
{
    @safe nothrow @nogc unittest
    {
        assert(lround(0.49) == 0);
        assert(lround(0.5) == 1);
        assert(lround(1.5) == 2);
    }
}

/****************************************************
 * Returns the integer portion of x, dropping the fractional portion.
 *
 * This is also known as "chop" rounding.
 */
version(LDC)
{
    real   trunc(real   x) @safe pure nothrow @nogc { return llvm_trunc(x); }
    //double trunc(double x) @safe pure nothrow @nogc { return llvm_trunc(x); }
    //float  trunc(float  x) @safe pure nothrow @nogc { return llvm_trunc(x); }
}
else
{

real trunc(real x) @trusted nothrow @nogc
{
    version (Win64_DMD_InlineAsm_X87)
    {
        asm pure nothrow @nogc
        {
            naked                       ;
            fld     real ptr [RCX]      ;
            fstcw   8[RSP]              ;
            mov     AL,9[RSP]           ;
            mov     DL,AL               ;
            and     AL,0xC3             ;
            or      AL,0x0C             ; // round to 0
            mov     9[RSP],AL           ;
            fldcw   8[RSP]              ;
            frndint                     ;
            mov     9[RSP],DL           ;
            fldcw   8[RSP]              ;
            ret                         ;
        }
    }
    else version(CRuntime_Microsoft)
    {
        short cw;
        asm pure nothrow @nogc
        {
            fld     x                   ;
            fstcw   cw                  ;
            mov     AL,byte ptr cw+1    ;
            mov     DL,AL               ;
            and     AL,0xC3             ;
            or      AL,0x0C             ; // round to 0
            mov     byte ptr cw+1,AL    ;
            fldcw   cw                  ;
            frndint                     ;
            mov     byte ptr cw+1,DL    ;
            fldcw   cw                  ;
        }
    }
    else
        return core.stdc.math.truncl(x);
}

}

/****************************************************
 * Calculate the remainder x REM y, following IEC 60559.
 *
 * REM is the value of x - y * n, where n is the integer nearest the exact
 * value of x / y.
 * If |n - x / y| == 0.5, n is even.
 * If the result is zero, it has the same sign as x.
 * Otherwise, the sign of the result is the sign of x / y.
 * Precision mode has no effect on the remainder functions.
 *
 * remquo returns n in the parameter n.
 *
 * $(TABLE_SV
 *  $(TR $(TH x)               $(TH y)            $(TH remainder(x, y)) $(TH n)   $(TH invalid?))
 *  $(TR $(TD $(PLUSMN)0.0)    $(TD not 0.0)      $(TD $(PLUSMN)0.0)    $(TD 0.0) $(TD no))
 *  $(TR $(TD $(PLUSMNINF))    $(TD anything)     $(TD $(NAN))          $(TD ?)   $(TD yes))
 *  $(TR $(TD anything)        $(TD $(PLUSMN)0.0) $(TD $(NAN))          $(TD ?)   $(TD yes))
 *  $(TR $(TD != $(PLUSMNINF)) $(TD $(PLUSMNINF)) $(TD x)               $(TD ?)   $(TD no))
 * )
 *
 * Note: remquo not supported on windows
 */
real remainder(real x, real y) @trusted nothrow @nogc
{
    version (CRuntime_Microsoft)
    {
        int n;
        return remquo(x, y, n);
    }
    else
        return core.stdc.math.remainderl(x, y);
}

real remquo(real x, real y, out int n) @trusted nothrow @nogc  /// ditto
{
    version (Posix)
        return core.stdc.math.remquol(x, y, &n);
    else
        assert (0, "remquo not implemented");
}

/** IEEE exception status flags ('sticky bits')

 These flags indicate that an exceptional floating-point condition has occurred.
 They indicate that a NaN or an infinity has been generated, that a result
 is inexact, or that a signalling NaN has been encountered. If floating-point
 exceptions are enabled (unmasked), a hardware exception will be generated
 instead of setting these flags.
 */
struct IeeeFlags
{
private:
    // The x87 FPU status register is 16 bits.
    // The Pentium SSE2 status register is 32 bits.
    uint flags;
    version (X86_Any)
    {
        // Applies to both x87 status word (16 bits) and SSE2 status word(32 bits).
        enum : int
        {
            INEXACT_MASK   = 0x20,
            UNDERFLOW_MASK = 0x10,
            OVERFLOW_MASK  = 0x08,
            DIVBYZERO_MASK = 0x04,
            INVALID_MASK   = 0x01
        }
        // Don't bother about subnormals, they are not supported on most CPUs.
        //  SUBNORMAL_MASK = 0x02;
    }
    else version (PPC_Any)
    {
        // PowerPC FPSCR is a 32-bit register.
        enum : int
        {
            INEXACT_MASK   = 0x02000000,
            DIVBYZERO_MASK = 0x04000000,
            UNDERFLOW_MASK = 0x08000000,
            OVERFLOW_MASK  = 0x10000000,
            INVALID_MASK   = 0x20000000 // Summary as PowerPC has five types of invalid exceptions.
        }
    }
    else version (MIPS_Any)
    {
        // MIPS 32/64 FCSR is a 32-bit register.
        enum : int
        {
            INEXACT_MASK   = 0x40,
            DIVBYZERO_MASK = 0x20,
            OVERFLOW_MASK  = 0x10,
            UNDERFLOW_MASK = 0x08,
            INVALID_MASK   = 0x04
        }
    }
    else version (AArch64)
    {
        // AArch64 FPSR is a 32bit register
        enum : int
        {
            INEXACT_MASK   = 0x0010,
            UNDERFLOW_MASK = 0x0008,
            OVERFLOW_MASK  = 0x0004,
            DIVBYZERO_MASK = 0x0002,
            INVALID_MASK   = 0x0001
        }
    }
    else version (ARM)
    {
        // ARM FPSCR is a 32bit register
        enum : int
        {
            INEXACT_MASK   = 0x10,
            UNDERFLOW_MASK = 0x08,
            OVERFLOW_MASK  = 0x04,
            DIVBYZERO_MASK = 0x02,
            INVALID_MASK   = 0x01
        }
    }
    else version(SPARC)
    {
        // SPARC FSR is a 32bit register
             //(64 bits for Sparc 7 & 8, but high 32 bits are uninteresting).
        enum : int
        {
            INEXACT_MASK   = 0x020,
            UNDERFLOW_MASK = 0x080,
            OVERFLOW_MASK  = 0x100,
            DIVBYZERO_MASK = 0x040,
            INVALID_MASK   = 0x200
        }
    }
    else
        static assert(0, "Not implemented");
private:
    static uint getIeeeFlags()
    {
        version (LDC)
        {
            version (X86_Any)
            {
                return __asm!ushort("fstsw %ax", "={ax}") & 0x3d;
            }
            else version (PPC_Any)
            {
                double fspr = __asm!double("mffs $0", "=f");
                return cast(uint) *cast(ulong*) &fspr;
            }
            else version (MIPS_Any)
            {
                return __asm!uint("cfc1 $0, $$31", "=r");
            }
            else version (ARM_SoftFloat)
            {
                return 0;
            }
            else version (AArch64)
            {
                return __asm!uint("mrs $0, FPSR\n and $0, $0, #0x1F", "=r");
            }
            else version (ARM)
            {
                return __asm!uint("vmrs $0, FPSCR\n and $0, $0, #0x1F", "=r");
            }
            else
                assert(0, "Not yet supported");
        }
        else version(D_InlineAsm_X86)
        {
            asm pure nothrow @nogc
            {
                 fstsw AX;
                 // NOTE: If compiler supports SSE2, need to OR the result with
                 // the SSE2 status register.
                 // Clear all irrelevant bits
                 and EAX, 0x03D;
            }
        }
        else version(D_InlineAsm_X86_64)
        {
            asm pure nothrow @nogc
            {
                 fstsw AX;
                 // NOTE: If compiler supports SSE2, need to OR the result with
                 // the SSE2 status register.
                 // Clear all irrelevant bits
                 and RAX, 0x03D;
            }
        }
        else version (SPARC)
        {
           /*
               int retval;
               asm pure nothrow @nogc { st %fsr, retval; }
               return retval;
            */
           assert(0, "Not yet supported");
        }
        else version (ARM)
        {
            assert(false, "Not yet supported.");
        }
        else
            assert(0, "Not yet supported");
    }
    static void resetIeeeFlags()
    {
        version (LDC)
        {
            version (X86_Any)
            {
                __asm("fnclex", "~{fpsw}");
            }
            else version (PPC_Any)
            {
                __asm("mtfsb0 3\n mtfsb0 4\n mtfsb0 5\n mtfsb0 6\n mtfsb0 7\n mtfsb0 8\n mtfsb0 9\n mtfsb0 10\n mtfsb0 11\n mtfsb0 12", "");
            }
            else version (MIPS_Any)
            {
                cast(void) __asm!uint("cfc1 $0, $$31\n andi $0, $0, 0xFFFFFF80\n ctc1 $0, $$31", "=r");
            }
            else version (AArch64)
            {
                // http://infocenter.arm.com/help/topic/com.arm.doc.ddi0502f/CIHHDCHB.html
                cast(void)__asm!uint
                    ("mrs $0, fpsr\n"        // use '\n' as ';' is a comment
                     "and $0, $0, #~0x1f\n"
                     "msr fpsr, $0", "=r");
            }
            else version (ARM_SoftFloat)
            {
            }
            else version (ARM)
            {
                // http://infocenter.arm.com/help/topic/com.arm.doc.ddi0408i/Chdfifdc.html
                cast(void) __asm!uint
                    ("vmrs $0, fpscr\n"
                     "bic $0, #0x1f\n"
                     "vmsr fpscr, $0", "=r");
            }
            else
                assert(0, "Not yet supported");
        }
        else version(InlineAsm_X86_Any)
        {
            asm pure nothrow @nogc
            {
                fnclex;
            }
        }
        else
        {
            /* SPARC:
              int tmpval;
              asm pure nothrow @nogc { st %fsr, tmpval; }
              tmpval &=0xFFFF_FC00;
              asm pure nothrow @nogc { ld tmpval, %fsr; }
            */
           assert(0, "Not yet supported");
        }
    }
public:
    version (IeeeFlagsSupport)
    {

     /// The result cannot be represented exactly, so rounding occurred.
     /// (example: x = sin(0.1); )
     @property bool inexact() { return (flags & INEXACT_MASK) != 0; }

     /// A zero was generated by underflow (example: x = real.min*real.epsilon/2;)
     @property bool underflow() { return (flags & UNDERFLOW_MASK) != 0; }

     /// An infinity was generated by overflow (example: x = real.max*2;)
     @property bool overflow() { return (flags & OVERFLOW_MASK) != 0; }

     /// An infinity was generated by division by zero (example: x = 3/0.0; )
     @property bool divByZero() { return (flags & DIVBYZERO_MASK) != 0; }

     /// A machine NaN was generated. (example: x = real.infinity * 0.0; )
     @property bool invalid() { return (flags & INVALID_MASK) != 0; }

     }
}

///
<<<<<<< HEAD
version (LDC)
{
    unittest
    {
        pragma(msg, "ieeeFlags test disabled, see LDC Issue #888");
    }
}
else
unittest
=======
@system unittest
>>>>>>> b4d21a87
{
    static void func() {
        int a = 10 * 10;
    }

    real a=3.5;
    // Set all the flags to zero
    resetIeeeFlags();
    assert(!ieeeFlags.divByZero);
    // Perform a division by zero.
    a/=0.0L;
    assert(a==real.infinity);
    assert(ieeeFlags.divByZero);
    // Create a NaN
    a*=0.0L;
    assert(ieeeFlags.invalid);
    assert(isNaN(a));

    // Check that calling func() has no effect on the
    // status flags.
    IeeeFlags f = ieeeFlags;
    func();
    assert(ieeeFlags == f);
}

version(X86_Any)
{
    version = IeeeFlagsSupport;
}
else version(PPC_Any)
{
    version = IeeeFlagsSupport;
}
else version(MIPS_Any)
{
    version = IeeeFlagsSupport;
}
else version (AArch64)
{
    version = IeeeFlagsSupport;
}
else version (ARM)
{
    version = IeeeFlagsSupport;
}

/// Set all of the floating-point status flags to false.
void resetIeeeFlags() { IeeeFlags.resetIeeeFlags(); }

/// Return a snapshot of the current state of the floating-point status flags.
@property IeeeFlags ieeeFlags()
{
   return IeeeFlags(IeeeFlags.getIeeeFlags());
}

/** Control the Floating point hardware

  Change the IEEE754 floating-point rounding mode and the floating-point
  hardware exceptions.

  By default, the rounding mode is roundToNearest and all hardware exceptions
  are disabled. For most applications, debugging is easier if the $(I division
  by zero), $(I overflow), and $(I invalid operation) exceptions are enabled.
  These three are combined into a $(I severeExceptions) value for convenience.
  Note in particular that if $(I invalidException) is enabled, a hardware trap
  will be generated whenever an uninitialized floating-point variable is used.

  All changes are temporary. The previous state is restored at the
  end of the scope.


Example:
----
{
    FloatingPointControl fpctrl;

    // Enable hardware exceptions for division by zero, overflow to infinity,
    // invalid operations, and uninitialized floating-point variables.
    fpctrl.enableExceptions(FloatingPointControl.severeExceptions);

    // This will generate a hardware exception, if x is a
    // default-initialized floating point variable:
    real x; // Add `= 0` or even `= real.nan` to not throw the exception.
    real y = x * 3.0;

    // The exception is only thrown for default-uninitialized NaN-s.
    // NaN-s with other payload are valid:
    real z = y * real.nan; // ok

    // Changing the rounding mode:
    fpctrl.rounding = FloatingPointControl.roundUp;
    assert(rint(1.1) == 2);

    // The set hardware exceptions will be disabled when leaving this scope.
    // The original rounding mode will also be restored.
}

// Ensure previous values are returned:
assert(!FloatingPointControl.enabledExceptions);
assert(FloatingPointControl.rounding == FloatingPointControl.roundToNearest);
assert(rint(1.1) == 1);
----

 */
struct FloatingPointControl
{
    alias RoundingMode = uint;

    /** IEEE rounding modes.
     * The default mode is roundToNearest.
     */
    version(AArch64)
    {
        enum : RoundingMode
        {
            roundToNearest = 0x000000,
            roundDown      = 0x800000,
            roundUp        = 0x400000,
            roundToZero    = 0xC00000
        }
    }
    else version(ARM)
    {
        enum : RoundingMode
        {
            roundToNearest = 0x000000,
            roundDown      = 0x800000,
            roundUp        = 0x400000,
            roundToZero    = 0xC00000
        }
    }
    else version(PPC_Any)
    {
        enum : RoundingMode
        {
            roundToNearest = 0x00000000,
            roundDown      = 0x00000003,
            roundUp        = 0x00000002,
            roundToZero    = 0x00000001
        }
    }
    else version(MIPS_Any)
    {
        enum : RoundingMode
        {
            roundToNearest = 0x00000000,
            roundDown      = 0x00000003,
            roundUp        = 0x00000002,
            roundToZero    = 0x00000001
        }
    }
    else
    {
        enum : RoundingMode
        {
            roundToNearest = 0x0000,
            roundDown      = 0x0400,
            roundUp        = 0x0800,
            roundToZero    = 0x0C00
        }
    }

    /** IEEE hardware exceptions.
     *  By default, all exceptions are masked (disabled).
     */
    version(AArch64)
    {
        enum : uint
        {
            inexactException      = 0x1000,
            underflowException    = 0x0800,
            overflowException     = 0x0400,
            divByZeroException    = 0x0200,
            invalidException      = 0x0100,
            /// Severe = The overflow, division by zero, and invalid exceptions.
            severeExceptions   = overflowException | divByZeroException
                                 | invalidException,
            allExceptions      = severeExceptions | underflowException
                                 | inexactException,
        }
    }
    else version(ARM)
    {
        enum : uint
        {
            subnormalException    = 0x8000,
            inexactException      = 0x1000,
            underflowException    = 0x0800,
            overflowException     = 0x0400,
            divByZeroException    = 0x0200,
            invalidException      = 0x0100,
            /// Severe = The overflow, division by zero, and invalid exceptions.
            severeExceptions   = overflowException | divByZeroException
                                 | invalidException,
            allExceptions      = severeExceptions | underflowException
                                 | inexactException | subnormalException,
        }
    }
    else version(PPC_Any)
    {
        enum : uint
        {
            inexactException      = 0x0008,
            divByZeroException    = 0x0010,
            underflowException    = 0x0020,
            overflowException     = 0x0040,
            invalidException      = 0x0080,
            /// Severe = The overflow, division by zero, and invalid exceptions.
            severeExceptions   = overflowException | divByZeroException
                                 | invalidException,
            allExceptions      = severeExceptions | underflowException
                                 | inexactException,
        }
    }
    else version(MIPS_Any)
    {
        enum : uint
        {
            inexactException      = 0x0800,
            divByZeroException    = 0x0400,
            overflowException     = 0x0200,
            underflowException    = 0x0100,
            invalidException      = 0x0080,
            /// Severe = The overflow, division by zero, and invalid exceptions.
            severeExceptions   = overflowException | divByZeroException
                                 | invalidException,
            allExceptions      = severeExceptions | underflowException
                                 | inexactException,
        }
    }
    else
    {
        enum : uint
        {
            inexactException      = 0x20,
            underflowException    = 0x10,
            overflowException     = 0x08,
            divByZeroException    = 0x04,
            subnormalException    = 0x02,
            invalidException      = 0x01,
            /// Severe = The overflow, division by zero, and invalid exceptions.
            severeExceptions   = overflowException | divByZeroException
                                 | invalidException,
            allExceptions      = severeExceptions | underflowException
                                 | inexactException | subnormalException,
        }
    }

private:
    version(AArch64)
    {
        enum uint EXCEPTION_MASK = 0x1F00;
        enum uint ROUNDING_MASK = 0xC00000;
    }
    else version(ARM)
    {
        enum uint EXCEPTION_MASK = 0x9F00;
        enum uint ROUNDING_MASK = 0xC00000;
    }
    else version(PPC_Any)
    {
        enum uint EXCEPTION_MASK = 0x00F8;
        enum uint ROUNDING_MASK = 0x0003;
    }
    else version(MIPS_Any)
    {
        enum uint EXCEPTION_MASK = 0x0F80;
        enum uint ROUNDING_MASK = 0x0003;
    }
    else version(X86)
    {
        enum ushort EXCEPTION_MASK = 0x3F;
        enum ushort ROUNDING_MASK = 0xC00;
    }
    else version(X86_64)
    {
        enum ushort EXCEPTION_MASK = 0x3F;
        enum ushort ROUNDING_MASK = 0xC00;
    }
    else
        static assert(false, "Architecture not supported");

public:
    /// Returns true if the current FPU supports exception trapping
    @property static bool hasExceptionTraps() @safe nothrow @nogc
    {
        version(X86_Any)
            return true;
        else version(PPC_Any)
            return true;
        else version(MIPS_Any)
            return true;
        else version(AArch64)
        {
            auto oldState = getControlState();
            // If exceptions are not supported, we set the bit but read it back as zero
            // https://sourceware.org/git/?p=glibc.git;a=blob;f=sysdeps/aarch64/fpu/feenablxcpth.c
            setControlState(oldState | (divByZeroException & EXCEPTION_MASK));
            bool result = (getControlState() & EXCEPTION_MASK) != 0;
            setControlState(oldState);
            return result;
        }
        else version(ARM)
        {
            auto oldState = getControlState();
            // If exceptions are not supported, we set the bit but read it back as zero
            // https://sourceware.org/ml/libc-ports/2012-06/msg00091.html
            setControlState(oldState | (divByZeroException & EXCEPTION_MASK));
            immutable result = (getControlState() & EXCEPTION_MASK) != 0;
            setControlState(oldState);
            return result;
        }
        else
            static assert(false, "Not implemented for this architecture");
    }

    /// Enable (unmask) specific hardware exceptions. Multiple exceptions may be ORed together.
    void enableExceptions(uint exceptions) @nogc
    {
        assert(hasExceptionTraps);
        initialize();
        version(X86_Any)
            setControlState(getControlState() & ~(exceptions & EXCEPTION_MASK));
        else
            setControlState(getControlState() | (exceptions & EXCEPTION_MASK));
    }

    /// Disable (mask) specific hardware exceptions. Multiple exceptions may be ORed together.
    void disableExceptions(uint exceptions) @nogc
    {
        assert(hasExceptionTraps);
        initialize();
        version(X86_Any)
            setControlState(getControlState() | (exceptions & EXCEPTION_MASK));
        else
            setControlState(getControlState() & ~(exceptions & EXCEPTION_MASK));
    }

    //// Change the floating-point hardware rounding mode
    @property void rounding(RoundingMode newMode) @nogc
    {
        initialize();
        setControlState((getControlState() & ~ROUNDING_MASK) | (newMode & ROUNDING_MASK));
    }

    /// Return the exceptions which are currently enabled (unmasked)
    @property static uint enabledExceptions() @nogc
    {
        assert(hasExceptionTraps);
        version(X86_Any)
            return (getControlState() & EXCEPTION_MASK) ^ EXCEPTION_MASK;
        else
            return (getControlState() & EXCEPTION_MASK);
    }

    /// Return the currently active rounding mode
    @property static RoundingMode rounding() @nogc
    {
        return cast(RoundingMode)(getControlState() & ROUNDING_MASK);
    }

    ///  Clear all pending exceptions, then restore the original exception state and rounding mode.
    ~this() @nogc
    {
        clearExceptions();
        if (initialized)
            setControlState(savedState);
    }

private:
    ControlState savedState;

    bool initialized = false;

    version(AArch64)
    {
        alias ControlState = uint;
    }
    else version(ARM)
    {
        alias ControlState = uint;
    }
    else version(PPC_Any)
    {
        alias ControlState = uint;
    }
    else version(MIPS_Any)
    {
        alias ControlState = uint;
    }
    else
    {
        alias ControlState = ushort;
    }

    void initialize() @nogc
    {
        // BUG: This works around the absence of this() constructors.
        if (initialized) return;
        clearExceptions();
        savedState = getControlState();
        initialized = true;
    }

    // Clear all pending exceptions
    static void clearExceptions() @nogc
    {
        version (LDC)
        {
            version (X86_Any)
            {
                __asm("fclex", "~{fpsw}");
            }
            else version (PPC_Any)
            {
                __asm("mtfsb0 24\n mtfsb0 25\n mtfsb0 26\n mtfsb0 27\n mtfsb0 28", "");
            }
            else version (MIPS_Any)
            {
                cast(void) __asm!uint("cfc1 $0, $$31\n andi $0, $0, 0xFFFFF07F\n ctc1 $0, $$31", "=r");
            }
            else version (AArch64)
            {
                // http://infocenter.arm.com/help/topic/com.arm.doc.ddi0502f/CIHHDCHB.html
                cast(void)__asm!uint
                    ("mrs $0, fpsr\n"        // use '\n' as ';' is a comment
                     "and $0, $0, #~0x1f\n"
                     "msr fpsr, $0", "=r");
            }
            else version (ARM_SoftFloat)
            {
            }
            else version (ARM)
            {
                ControlState old = getControlState();
                old &= ~0b11111; // http://infocenter.arm.com/help/topic/com.arm.doc.ddi0408i/Chdfifdc.html
                __asm("vmsr FPSCR, $0", "r", old);
            }
            else
                assert(0, "Not yet supported");
        }
        else version (InlineAsm_X86_Any)
        {
            asm nothrow @nogc
            {
                fclex;
            }
        }
        else
            assert(0, "Not yet supported");
    }

    // Read from the control register
    static ControlState getControlState() @trusted nothrow @nogc
    {
        version (LDC)
        {
            ControlState cont;

            version (X86)
            {
                __asm("xor %eax, %eax\n fstcw $0", "=*m,~{eax},~{flags}", &cont);
            }
            else version (X86_64)
            {
                __asm("xor %rax, %rax\n fstcw $0", "=*m,~{rax},~{flags}", &cont);
            }
            else version (PPC_Any)
            {
                double fspr = __asm!double("mffs $0", "={f0}");
                cont = cast(ControlState) *cast(ulong*) &fspr;
            }
            else version (MIPS_Any)
            {
                cont = __asm!uint("cfc1 $0, $$31", "=r");
            }
            else version (AArch64)
            {
                cont = __asm!ControlState("mrs $0, FPCR", "=r");
            }
            else version (ARM_SoftFloat)
            {
                cont = 0;
            }
            else version (ARM)
            {
                cont = __asm!ControlState("vmrs $0, FPSCR", "=r");
            }
            else
                assert(0, "Not yet supported");

            return cont;
        }
        else version (D_InlineAsm_X86)
        {
            short cont;
            asm nothrow @nogc
            {
                xor EAX, EAX;
                fstcw cont;
            }
            return cont;
        }
        else
        version (D_InlineAsm_X86_64)
        {
            short cont;
            asm nothrow @nogc
            {
                xor RAX, RAX;
                fstcw cont;
            }
            return cont;
        }
        else
            assert(0, "Not yet supported");
    }

    // Set the control register
    static void setControlState(ControlState newState) @trusted nothrow @nogc
    {
        version (LDC)
        {
            version (X86)
            {
                __asm("fclex\n fldcw $0", "=*m,~{fpsw}", &newState);
            }
            else version (X86_64)
            {
                __asm("fclex\n fldcw $0", "=*m,~{fpsw}", &newState);
            }
            else version (PPC_Any)
            {
                ulong tmpState = newState;
                double fspr = *cast(double*) &tmpState;
                __asm("mtfsf 0x0f, $0", "f", fspr);
            }
            else version (MIPS_Any)
            {
                __asm("ctc1 $0, $$31", "r", newState);
            }
            else version (AArch64)
            {
                __asm("msr FPCR, $0", "r", newState);
            }
            else version (ARM_SoftFloat)
            {
            }
            else version (ARM)
            {
                __asm("vmsr FPSCR, $0", "r", newState);
            }
            else
                assert(0, "Not yet supported");
        }
        else version (InlineAsm_X86_Any)
        {
            version (Win64)
            {
                asm nothrow @nogc
                {
                    naked;
                    mov     8[RSP],RCX;
                    fclex;
                    fldcw   8[RSP];
                    ret;
                }
            }
            else
            {
                asm nothrow @nogc
                {
                    fclex;
                    fldcw newState;
                }
            }
        }
        else
            assert(0, "Not yet supported");
    }
}

@system unittest
{
    void ensureDefaults()
    {
        assert(FloatingPointControl.rounding
               == FloatingPointControl.roundToNearest);
        if (FloatingPointControl.hasExceptionTraps)
            assert(FloatingPointControl.enabledExceptions == 0);
    }

    {
        FloatingPointControl ctrl;
    }
    ensureDefaults();

    version(D_HardFloat)
    {
        {
            FloatingPointControl ctrl;
            ctrl.rounding = FloatingPointControl.roundDown;
            assert(FloatingPointControl.rounding == FloatingPointControl.roundDown);
        }
        ensureDefaults();
    }

    if (FloatingPointControl.hasExceptionTraps)
    {
        FloatingPointControl ctrl;
        ctrl.enableExceptions(FloatingPointControl.divByZeroException
                              | FloatingPointControl.overflowException);
        assert(ctrl.enabledExceptions ==
               (FloatingPointControl.divByZeroException
                | FloatingPointControl.overflowException));

        ctrl.rounding = FloatingPointControl.roundUp;
        assert(FloatingPointControl.rounding == FloatingPointControl.roundUp);
    }
    ensureDefaults();
}


/*********************************
 * Determines if $(D_PARAM x) is NaN.
 * params:
 *  x = a floating point number.
 * returns:
 *  $(D true) if $(D_PARAM x) is Nan.
 */
bool isNaN(X)(X x) @nogc @trusted pure nothrow
    if (isFloatingPoint!(X))
{
    alias F = floatTraits!(X);
    static if (F.realFormat == RealFormat.ieeeSingle)
    {
        const uint p = *cast(uint *)&x;
        return ((p & 0x7F80_0000) == 0x7F80_0000)
            && p & 0x007F_FFFF; // not infinity
    }
    else static if (F.realFormat == RealFormat.ieeeDouble)
    {
        const ulong  p = *cast(ulong *)&x;
        return ((p & 0x7FF0_0000_0000_0000) == 0x7FF0_0000_0000_0000)
            && p & 0x000F_FFFF_FFFF_FFFF; // not infinity
    }
    else static if (F.realFormat == RealFormat.ieeeExtended)
    {
        const ushort e = F.EXPMASK & (cast(ushort *)&x)[F.EXPPOS_SHORT];
        const ulong ps = *cast(ulong *)&x;
        return e == F.EXPMASK &&
            ps & 0x7FFF_FFFF_FFFF_FFFF; // not infinity
    }
    else static if (F.realFormat == RealFormat.ieeeQuadruple)
    {
        const ushort e = F.EXPMASK & (cast(ushort *)&x)[F.EXPPOS_SHORT];
        const ulong psLsb = (cast(ulong *)&x)[MANTISSA_LSB];
        const ulong psMsb = (cast(ulong *)&x)[MANTISSA_MSB];
        return e == F.EXPMASK &&
            (psLsb | (psMsb& 0x0000_FFFF_FFFF_FFFF)) != 0;
    }
    else
    {
        return x != x;
    }
}

///
@safe pure nothrow @nogc unittest
{
    assert( isNaN(float.init));
    assert( isNaN(-double.init));
    assert( isNaN(real.nan));
    assert( isNaN(-real.nan));
    assert(!isNaN(cast(float)53.6));
    assert(!isNaN(cast(real)-53.6));
}

@safe pure nothrow @nogc unittest
{
    import std.meta : AliasSeq;

    foreach (T; AliasSeq!(float, double, real))
    {
        // CTFE-able tests
        assert(isNaN(T.init));
        assert(isNaN(-T.init));
        assert(isNaN(T.nan));
        assert(isNaN(-T.nan));
        assert(!isNaN(T.infinity));
        assert(!isNaN(-T.infinity));
        assert(!isNaN(cast(T)53.6));
        assert(!isNaN(cast(T)-53.6));

        // Runtime tests
        shared T f;
        f = T.init;
        assert(isNaN(f));
        assert(isNaN(-f));
        f = T.nan;
        assert(isNaN(f));
        assert(isNaN(-f));
        f = T.infinity;
        assert(!isNaN(f));
        assert(!isNaN(-f));
        f = cast(T)53.6;
        assert(!isNaN(f));
        assert(!isNaN(-f));
    }
}

/*********************************
 * Determines if $(D_PARAM x) is finite.
 * params:
 *  x = a floating point number.
 * returns:
 *  $(D true) if $(D_PARAM x) is finite.
 */
bool isFinite(X)(X x) @trusted pure nothrow @nogc
{
    alias F = floatTraits!(X);
    ushort* pe = cast(ushort *)&x;
    return (pe[F.EXPPOS_SHORT] & F.EXPMASK) != F.EXPMASK;
}

///
@safe pure nothrow @nogc unittest
{
    assert( isFinite(1.23f));
    assert( isFinite(float.max));
    assert( isFinite(float.min_normal));
    assert(!isFinite(float.nan));
    assert(!isFinite(float.infinity));
}

@safe pure nothrow @nogc unittest
{
    assert(isFinite(1.23));
    assert(isFinite(double.max));
    assert(isFinite(double.min_normal));
    assert(!isFinite(double.nan));
    assert(!isFinite(double.infinity));

    assert(isFinite(1.23L));
    assert(isFinite(real.max));
    assert(isFinite(real.min_normal));
    assert(!isFinite(real.nan));
    assert(!isFinite(real.infinity));
}


/*********************************
 * Determines if $(D_PARAM x) is normalized.
 *
 * A normalized number must not be zero, subnormal, infinite nor $(NAN).
 *
 * params:
 *  x = a floating point number.
 * returns:
 *  $(D true) if $(D_PARAM x) is normalized.
 */

/* Need one for each format because subnormal floats might
 * be converted to normal reals.
 */
bool isNormal(X)(X x) @trusted pure nothrow @nogc
{
    alias F = floatTraits!(X);
    static if (F.realFormat == RealFormat.ibmExtended)
    {
        // doubledouble is normal if the least significant part is normal.
        return isNormal((cast(double*)&x)[MANTISSA_LSB]);
    }
    else
    {
        ushort e = F.EXPMASK & (cast(ushort *)&x)[F.EXPPOS_SHORT];
        return (e != F.EXPMASK && e != 0);
    }
}

///
@safe pure nothrow @nogc unittest
{
    float f = 3;
    double d = 500;
    real e = 10e+48;

    assert(isNormal(f));
    assert(isNormal(d));
    assert(isNormal(e));
    f = d = e = 0;
    assert(!isNormal(f));
    assert(!isNormal(d));
    assert(!isNormal(e));
    assert(!isNormal(real.infinity));
    assert(isNormal(-real.max));
    assert(!isNormal(real.min_normal/4));

}

/*********************************
 * Determines if $(D_PARAM x) is subnormal.
 *
 * Subnormals (also known as "denormal number"), have a 0 exponent
 * and a 0 most significant mantissa bit.
 *
 * params:
 *  x = a floating point number.
 * returns:
 *  $(D true) if $(D_PARAM x) is a denormal number.
 */
bool isSubnormal(X)(X x) @trusted pure nothrow @nogc
{
    /*
        Need one for each format because subnormal floats might
        be converted to normal reals.
    */
    alias F = floatTraits!(X);
    static if (F.realFormat == RealFormat.ieeeSingle)
    {
        uint *p = cast(uint *)&x;
        return (*p & F.EXPMASK_INT) == 0 && *p & F.MANTISSAMASK_INT;
    }
    else static if (F.realFormat == RealFormat.ieeeDouble)
    {
        uint *p = cast(uint *)&x;
        return (p[MANTISSA_MSB] & F.EXPMASK_INT) == 0
            && (p[MANTISSA_LSB] || p[MANTISSA_MSB] & F.MANTISSAMASK_INT);
    }
    else static if (F.realFormat == RealFormat.ieeeQuadruple)
    {
        ushort e = F.EXPMASK & (cast(ushort *)&x)[F.EXPPOS_SHORT];
        long*   ps = cast(long *)&x;
        return (e == 0 &&
          ((ps[MANTISSA_LSB]|(ps[MANTISSA_MSB]& 0x0000_FFFF_FFFF_FFFF)) != 0));
    }
    else static if (F.realFormat == RealFormat.ieeeExtended)
    {
        ushort* pe = cast(ushort *)&x;
        long*   ps = cast(long *)&x;

        return (pe[F.EXPPOS_SHORT] & F.EXPMASK) == 0 && *ps > 0;
    }
    else static if (F.realFormat == RealFormat.ibmExtended)
    {
        return isSubnormal((cast(double*)&x)[MANTISSA_MSB]);
    }
    else
    {
        static assert(false, "Not implemented for this architecture");
    }
}

///
@safe pure nothrow @nogc unittest
{
    import std.meta : AliasSeq;

    foreach (T; AliasSeq!(float, double, real))
    {
        T f;
        for (f = 1.0; !isSubnormal(f); f /= 2)
            assert(f != 0);
    }
}

/*********************************
 * Determines if $(D_PARAM x) is $(PLUSMN)$(INFIN).
 * params:
 *  x = a floating point number.
 * returns:
 *  $(D true) if $(D_PARAM x) is $(PLUSMN)$(INFIN).
 */
bool isInfinity(X)(X x) @nogc @trusted pure nothrow
    if (isFloatingPoint!(X))
{
    alias F = floatTraits!(X);
    static if (F.realFormat == RealFormat.ieeeSingle)
    {
        return ((*cast(uint *)&x) & 0x7FFF_FFFF) == 0x7F80_0000;
    }
    else static if (F.realFormat == RealFormat.ieeeDouble)
    {
        return ((*cast(ulong *)&x) & 0x7FFF_FFFF_FFFF_FFFF)
            == 0x7FF0_0000_0000_0000;
    }
    else static if (F.realFormat == RealFormat.ieeeExtended)
    {
        const ushort e = cast(ushort)(F.EXPMASK & (cast(ushort *)&x)[F.EXPPOS_SHORT]);
        const ulong ps = *cast(ulong *)&x;

        // On Motorola 68K, infinity can have hidden bit = 1 or 0. On x86, it is always 1.
        return e == F.EXPMASK && (ps & 0x7FFF_FFFF_FFFF_FFFF) == 0;
    }
    else static if (F.realFormat == RealFormat.ibmExtended)
    {
        return (((cast(ulong *)&x)[MANTISSA_MSB]) & 0x7FFF_FFFF_FFFF_FFFF)
            == 0x7FF8_0000_0000_0000;
    }
    else static if (F.realFormat == RealFormat.ieeeQuadruple)
    {
        const long psLsb = (cast(long *)&x)[MANTISSA_LSB];
        const long psMsb = (cast(long *)&x)[MANTISSA_MSB];
        return (psLsb == 0)
            && (psMsb & 0x7FFF_FFFF_FFFF_FFFF) == 0x7FFF_0000_0000_0000;
    }
    else
    {
        return (x < -X.max) || (X.max < x);
    }
}

///
@nogc @safe pure nothrow unittest
{
    assert(!isInfinity(float.init));
    assert(!isInfinity(-float.init));
    assert(!isInfinity(float.nan));
    assert(!isInfinity(-float.nan));
    assert(isInfinity(float.infinity));
    assert(isInfinity(-float.infinity));
    assert(isInfinity(-1.0f / 0.0f));
}

@safe pure nothrow @nogc unittest
{
    // CTFE-able tests
    assert(!isInfinity(double.init));
    assert(!isInfinity(-double.init));
    assert(!isInfinity(double.nan));
    assert(!isInfinity(-double.nan));
    assert(isInfinity(double.infinity));
    assert(isInfinity(-double.infinity));
    assert(isInfinity(-1.0 / 0.0));

    assert(!isInfinity(real.init));
    assert(!isInfinity(-real.init));
    assert(!isInfinity(real.nan));
    assert(!isInfinity(-real.nan));
    assert(isInfinity(real.infinity));
    assert(isInfinity(-real.infinity));
    assert(isInfinity(-1.0L / 0.0L));

    // Runtime tests
    shared float f;
    f = float.init;
    assert(!isInfinity(f));
    assert(!isInfinity(-f));
    f = float.nan;
    assert(!isInfinity(f));
    assert(!isInfinity(-f));
    f = float.infinity;
    assert(isInfinity(f));
    assert(isInfinity(-f));
    f = (-1.0f / 0.0f);
    assert(isInfinity(f));

    shared double d;
    d = double.init;
    assert(!isInfinity(d));
    assert(!isInfinity(-d));
    d = double.nan;
    assert(!isInfinity(d));
    assert(!isInfinity(-d));
    d = double.infinity;
    assert(isInfinity(d));
    assert(isInfinity(-d));
    d = (-1.0 / 0.0);
    assert(isInfinity(d));

    shared real e;
    e = real.init;
    assert(!isInfinity(e));
    assert(!isInfinity(-e));
    e = real.nan;
    assert(!isInfinity(e));
    assert(!isInfinity(-e));
    e = real.infinity;
    assert(isInfinity(e));
    assert(isInfinity(-e));
    e = (-1.0L / 0.0L);
    assert(isInfinity(e));
}

/*********************************
 * Is the binary representation of x identical to y?
 *
 * Same as ==, except that positive and negative zero are not identical,
 * and two $(NAN)s are identical if they have the same 'payload'.
 */
bool isIdentical(real x, real y) @trusted pure nothrow @nogc
{
    // We're doing a bitwise comparison so the endianness is irrelevant.
    long*   pxs = cast(long *)&x;
    long*   pys = cast(long *)&y;
    alias F = floatTraits!(real);
    static if (F.realFormat == RealFormat.ieeeDouble)
    {
        return pxs[0] == pys[0];
    }
    else static if (F.realFormat == RealFormat.ieeeQuadruple
                 || F.realFormat == RealFormat.ibmExtended)
    {
        return pxs[0] == pys[0] && pxs[1] == pys[1];
    }
    else
    {
        ushort* pxe = cast(ushort *)&x;
        ushort* pye = cast(ushort *)&y;
        return pxe[4] == pye[4] && pxs[0] == pys[0];
    }
}

/*********************************
 * Return 1 if sign bit of e is set, 0 if not.
 */
int signbit(X)(X x) @nogc @trusted pure nothrow
{
    alias F = floatTraits!(X);
    return ((cast(ubyte *)&x)[F.SIGNPOS_BYTE] & 0x80) != 0;
}

///
@nogc @safe pure nothrow unittest
{
    assert(!signbit(float.nan));
    assert(signbit(-float.nan));
    assert(!signbit(168.1234f));
    assert(signbit(-168.1234f));
    assert(!signbit(0.0f));
    assert(signbit(-0.0f));
    assert(signbit(-float.max));
    assert(!signbit(float.max));

    assert(!signbit(double.nan));
    assert(signbit(-double.nan));
    assert(!signbit(168.1234));
    assert(signbit(-168.1234));
    assert(!signbit(0.0));
    assert(signbit(-0.0));
    assert(signbit(-double.max));
    assert(!signbit(double.max));

    assert(!signbit(real.nan));
    assert(signbit(-real.nan));
    assert(!signbit(168.1234L));
    assert(signbit(-168.1234L));
    assert(!signbit(0.0L));
    assert(signbit(-0.0L));
    assert(signbit(-real.max));
    assert(!signbit(real.max));
}


/*********************************
 * Return a value composed of to with from's sign bit.
 */
version(LDC)
{
    R copysign(R, X)(R to, X from) @safe pure nothrow @nogc
        if (isFloatingPoint!(R) && isFloatingPoint!(X))
    {
        return llvm_copysign(to, cast(R) from);
    }
}
else
{

R copysign(R, X)(R to, X from) @trusted pure nothrow @nogc
    if (isFloatingPoint!(R) && isFloatingPoint!(X))
{
    ubyte* pto   = cast(ubyte *)&to;
    const ubyte* pfrom = cast(ubyte *)&from;

    alias T = floatTraits!(R);
    alias F = floatTraits!(X);
    pto[T.SIGNPOS_BYTE] &= 0x7F;
    pto[T.SIGNPOS_BYTE] |= pfrom[F.SIGNPOS_BYTE] & 0x80;
    return to;
}

}

// ditto
R copysign(R, X)(X to, R from) @trusted pure nothrow @nogc
    if (isIntegral!(X) && isFloatingPoint!(R))
{
    return copysign(cast(R)to, from);
}

@safe pure nothrow @nogc unittest
{
    import std.meta : AliasSeq;

    foreach (X; AliasSeq!(float, double, real, int, long))
    {
        foreach (Y; AliasSeq!(float, double, real))
        (){ // avoid slow optimizations for large functions @@@BUG@@@ 2396
            X x = 21;
            Y y = 23.8;
            Y e = void;

            e = copysign(x, y);
            assert(e == 21.0);

            e = copysign(-x, y);
            assert(e == 21.0);

            e = copysign(x, -y);
            assert(e == -21.0);

            e = copysign(-x, -y);
            assert(e == -21.0);

            static if (isFloatingPoint!X)
            {
                e = copysign(X.nan, y);
                assert(isNaN(e) && !signbit(e));

                e = copysign(X.nan, -y);
                assert(isNaN(e) && signbit(e));
            }
        }();
    }
}

/*********************************
Returns $(D -1) if $(D x < 0), $(D x) if $(D x == 0), $(D 1) if
$(D x > 0), and $(NAN) if x==$(NAN).
 */
F sgn(F)(F x) @safe pure nothrow @nogc
{
    // @@@TODO@@@: make this faster
    return x > 0 ? 1 : x < 0 ? -1 : x;
}

///
@safe pure nothrow @nogc unittest
{
    assert(sgn(168.1234) == 1);
    assert(sgn(-168.1234) == -1);
    assert(sgn(0.0) == 0);
    assert(sgn(-0.0) == 0);
}

// Functions for NaN payloads
/*
 * A 'payload' can be stored in the significand of a $(NAN). One bit is required
 * to distinguish between a quiet and a signalling $(NAN). This leaves 22 bits
 * of payload for a float; 51 bits for a double; 62 bits for an 80-bit real;
 * and 111 bits for a 128-bit quad.
*/
/**
 * Create a quiet $(NAN), storing an integer inside the payload.
 *
 * For floats, the largest possible payload is 0x3F_FFFF.
 * For doubles, it is 0x3_FFFF_FFFF_FFFF.
 * For 80-bit or 128-bit reals, it is 0x3FFF_FFFF_FFFF_FFFF.
 */
real NaN(ulong payload) @trusted pure nothrow @nogc
{
    alias F = floatTraits!(real);
    static if (F.realFormat == RealFormat.ieeeExtended)
    {
        // real80 (in x86 real format, the implied bit is actually
        // not implied but a real bit which is stored in the real)
        ulong v = 3; // implied bit = 1, quiet bit = 1
    }
    else
    {
        ulong v = 1; // no implied bit. quiet bit = 1
    }

    ulong a = payload;

    // 22 Float bits
    ulong w = a & 0x3F_FFFF;
    a -= w;

    v <<=22;
    v |= w;
    a >>=22;

    // 29 Double bits
    v <<=29;
    w = a & 0xFFF_FFFF;
    v |= w;
    a -= w;
    a >>=29;

    static if (F.realFormat == RealFormat.ieeeDouble)
    {
        v |= 0x7FF0_0000_0000_0000;
        real x;
        * cast(ulong *)(&x) = v;
        return x;
    }
    else
    {
        v <<=11;
        a &= 0x7FF;
        v |= a;
        real x = real.nan;

        // Extended real bits
        static if (F.realFormat == RealFormat.ieeeQuadruple)
        {
            v <<= 1; // there's no implicit bit

            version(LittleEndian)
            {
                *cast(ulong*)(6+cast(ubyte*)(&x)) = v;
            }
            else
            {
                *cast(ulong*)(2+cast(ubyte*)(&x)) = v;
            }
        }
        else
        {
            *cast(ulong *)(&x) = v;
        }
        return x;
    }
}

pure nothrow @nogc unittest
{
    static if (floatTraits!(real).realFormat == RealFormat.ieeeDouble)
    {
        auto x = NaN(1);
        auto xl = *cast(ulong*)&x;
        assert(xl & 0x8_0000_0000_0000UL); //non-signaling bit, bit 52
        assert((xl & 0x7FF0_0000_0000_0000UL) == 0x7FF0_0000_0000_0000UL); //all exp bits set
    }
}

/**
 * Extract an integral payload from a $(NAN).
 *
 * Returns:
 * the integer payload as a ulong.
 *
 * For floats, the largest possible payload is 0x3F_FFFF.
 * For doubles, it is 0x3_FFFF_FFFF_FFFF.
 * For 80-bit or 128-bit reals, it is 0x3FFF_FFFF_FFFF_FFFF.
 */
ulong getNaNPayload(real x) @trusted pure nothrow @nogc
{
    //  assert(isNaN(x));
    alias F = floatTraits!(real);
    static if (F.realFormat == RealFormat.ieeeDouble)
    {
        ulong m = *cast(ulong *)(&x);
        // Make it look like an 80-bit significand.
        // Skip exponent, and quiet bit
        m &= 0x0007_FFFF_FFFF_FFFF;
        m <<= 11;
    }
    else static if (F.realFormat == RealFormat.ieeeQuadruple)
    {
        version(LittleEndian)
        {
            ulong m = *cast(ulong*)(6+cast(ubyte*)(&x));
        }
        else
        {
            ulong m = *cast(ulong*)(2+cast(ubyte*)(&x));
        }

        m >>= 1; // there's no implicit bit
    }
    else
    {
        ulong m = *cast(ulong *)(&x);
    }

    // ignore implicit bit and quiet bit

    const ulong f = m & 0x3FFF_FF00_0000_0000L;

    ulong w = f >>> 40;
            w |= (m & 0x00FF_FFFF_F800L) << (22 - 11);
            w |= (m & 0x7FF) << 51;
            return w;
}

debug(UnitTest)
{
    @safe pure nothrow @nogc unittest
    {
        real nan4 = NaN(0x789_ABCD_EF12_3456);
        static if (floatTraits!(real).realFormat == RealFormat.ieeeExtended
                || floatTraits!(real).realFormat == RealFormat.ieeeQuadruple)
        {
            assert (getNaNPayload(nan4) == 0x789_ABCD_EF12_3456);
        }
        else
        {
            assert (getNaNPayload(nan4) == 0x1_ABCD_EF12_3456);
        }
        double nan5 = nan4;
        assert (getNaNPayload(nan5) == 0x1_ABCD_EF12_3456);
        float nan6 = nan4;
        assert (getNaNPayload(nan6) == 0x12_3456);
        nan4 = NaN(0xFABCD);
        assert (getNaNPayload(nan4) == 0xFABCD);
        nan6 = nan4;
        assert (getNaNPayload(nan6) == 0xFABCD);
        nan5 = NaN(0x100_0000_0000_3456);
        assert(getNaNPayload(nan5) == 0x0000_0000_3456);
    }
}

/**
 * Calculate the next largest floating point value after x.
 *
 * Return the least number greater than x that is representable as a real;
 * thus, it gives the next point on the IEEE number line.
 *
 *  $(TABLE_SV
 *    $(SVH x,            nextUp(x)   )
 *    $(SV  -$(INFIN),    -real.max   )
 *    $(SV  $(PLUSMN)0.0, real.min_normal*real.epsilon )
 *    $(SV  real.max,     $(INFIN) )
 *    $(SV  $(INFIN),     $(INFIN) )
 *    $(SV  $(NAN),       $(NAN)   )
 * )
 */
real nextUp(real x) @trusted pure nothrow @nogc
{
    alias F = floatTraits!(real);
    static if (F.realFormat == RealFormat.ieeeDouble)
    {
        return nextUp(cast(double)x);
    }
    else static if (F.realFormat == RealFormat.ieeeQuadruple)
    {
        ushort e = F.EXPMASK & (cast(ushort *)&x)[F.EXPPOS_SHORT];
        if (e == F.EXPMASK)
        {
            // NaN or Infinity
            if (x == -real.infinity) return -real.max;

            return x; // +Inf and NaN are unchanged.
        }

        ulong*   ps = cast(ulong *)&e;
        if (ps[MANTISSA_LSB] & 0x8000_0000_0000_0000)
        {
            // Negative number

            if (ps[MANTISSA_LSB] == 0
                && ps[MANTISSA_MSB] == 0x8000_0000_0000_0000)
            {
                // it was negative zero, change to smallest subnormal
                ps[MANTISSA_LSB] = 0x0000_0000_0000_0001;
                ps[MANTISSA_MSB] = 0;
                return x;
            }
            --*ps;
            if (ps[MANTISSA_LSB] == 0) --ps[MANTISSA_MSB];
        }
        else
        {
            // Positive number
            ++ps[MANTISSA_LSB];
            if (ps[MANTISSA_LSB] == 0) ++ps[MANTISSA_MSB];
        }
        return x;

    }
    else static if (F.realFormat == RealFormat.ieeeExtended)
    {
        // For 80-bit reals, the "implied bit" is a nuisance...
        ushort *pe = cast(ushort *)&x;
        ulong  *ps = cast(ulong  *)&x;

        if ((pe[F.EXPPOS_SHORT] & F.EXPMASK) == F.EXPMASK)
        {
            // First, deal with NANs and infinity
            if (x == -real.infinity) return -real.max;
            return x; // +Inf and NaN are unchanged.
        }
        if (pe[F.EXPPOS_SHORT] & 0x8000)
        {
            // Negative number -- need to decrease the significand
            --*ps;
            // Need to mask with 0x7FFF... so subnormals are treated correctly.
            if ((*ps & 0x7FFF_FFFF_FFFF_FFFF) == 0x7FFF_FFFF_FFFF_FFFF)
            {
                if (pe[F.EXPPOS_SHORT] == 0x8000)   // it was negative zero
                {
                    *ps = 1;
                    pe[F.EXPPOS_SHORT] = 0; // smallest subnormal.
                    return x;
                }

                --pe[F.EXPPOS_SHORT];

                if (pe[F.EXPPOS_SHORT] == 0x8000)
                    return x; // it's become a subnormal, implied bit stays low.

                *ps = 0xFFFF_FFFF_FFFF_FFFF; // set the implied bit
                return x;
            }
            return x;
        }
        else
        {
            // Positive number -- need to increase the significand.
            // Works automatically for positive zero.
            ++*ps;
            if ((*ps & 0x7FFF_FFFF_FFFF_FFFF) == 0)
            {
                // change in exponent
                ++pe[F.EXPPOS_SHORT];
                *ps = 0x8000_0000_0000_0000; // set the high bit
            }
        }
        return x;
    }
    else // static if (F.realFormat == RealFormat.ibmExtended)
    {
        assert (0, "nextUp not implemented");
    }
}

/** ditto */
double nextUp(double x) @trusted pure nothrow @nogc
{
    ulong *ps = cast(ulong *)&x;

    if ((*ps & 0x7FF0_0000_0000_0000) == 0x7FF0_0000_0000_0000)
    {
        // First, deal with NANs and infinity
        if (x == -x.infinity) return -x.max;
        return x; // +INF and NAN are unchanged.
    }
    if (*ps & 0x8000_0000_0000_0000)    // Negative number
    {
        if (*ps == 0x8000_0000_0000_0000) // it was negative zero
        {
            *ps = 0x0000_0000_0000_0001; // change to smallest subnormal
            return x;
        }
        --*ps;
    }
    else
    {   // Positive number
        ++*ps;
    }
    return x;
}

/** ditto */
float nextUp(float x) @trusted pure nothrow @nogc
{
    uint *ps = cast(uint *)&x;

    if ((*ps & 0x7F80_0000) == 0x7F80_0000)
    {
        // First, deal with NANs and infinity
        if (x == -x.infinity) return -x.max;

        return x; // +INF and NAN are unchanged.
    }
    if (*ps & 0x8000_0000)   // Negative number
    {
        if (*ps == 0x8000_0000) // it was negative zero
        {
            *ps = 0x0000_0001; // change to smallest subnormal
            return x;
        }

        --*ps;
    }
    else
    {
        // Positive number
        ++*ps;
    }
    return x;
}

/**
 * Calculate the next smallest floating point value before x.
 *
 * Return the greatest number less than x that is representable as a real;
 * thus, it gives the previous point on the IEEE number line.
 *
 *  $(TABLE_SV
 *    $(SVH x,            nextDown(x)   )
 *    $(SV  $(INFIN),     real.max  )
 *    $(SV  $(PLUSMN)0.0, -real.min_normal*real.epsilon )
 *    $(SV  -real.max,    -$(INFIN) )
 *    $(SV  -$(INFIN),    -$(INFIN) )
 *    $(SV  $(NAN),       $(NAN)    )
 * )
 */
real nextDown(real x) @safe pure nothrow @nogc
{
    return -nextUp(-x);
}

/** ditto */
double nextDown(double x) @safe pure nothrow @nogc
{
    return -nextUp(-x);
}

/** ditto */
float nextDown(float x) @safe pure nothrow @nogc
{
    return -nextUp(-x);
}

///
@safe pure nothrow @nogc unittest
{
    assert( nextDown(1.0 + real.epsilon) == 1.0);
}

@safe pure nothrow @nogc unittest
{
    static if (floatTraits!(real).realFormat == RealFormat.ieeeExtended)
    {

        // Tests for 80-bit reals
        assert(isIdentical(nextUp(NaN(0xABC)), NaN(0xABC)));
        // negative numbers
        assert( nextUp(-real.infinity) == -real.max );
        assert( nextUp(-1.0L-real.epsilon) == -1.0 );
        assert( nextUp(-2.0L) == -2.0 + real.epsilon);
        // subnormals and zero
        assert( nextUp(-real.min_normal) == -real.min_normal*(1-real.epsilon) );
        assert( nextUp(-real.min_normal*(1-real.epsilon)) == -real.min_normal*(1-2*real.epsilon) );
        assert( isIdentical(-0.0L, nextUp(-real.min_normal*real.epsilon)) );
        assert( nextUp(-0.0L) == real.min_normal*real.epsilon );
        assert( nextUp(0.0L) == real.min_normal*real.epsilon );
        assert( nextUp(real.min_normal*(1-real.epsilon)) == real.min_normal );
        assert( nextUp(real.min_normal) == real.min_normal*(1+real.epsilon) );
        // positive numbers
        assert( nextUp(1.0L) == 1.0 + real.epsilon );
        assert( nextUp(2.0L-real.epsilon) == 2.0 );
        assert( nextUp(real.max) == real.infinity );
        assert( nextUp(real.infinity)==real.infinity );
    }

    double n = NaN(0xABC);
    assert(isIdentical(nextUp(n), n));
    // negative numbers
    assert( nextUp(-double.infinity) == -double.max );
    assert( nextUp(-1-double.epsilon) == -1.0 );
    assert( nextUp(-2.0) == -2.0 + double.epsilon);
    // subnormals and zero

    assert( nextUp(-double.min_normal) == -double.min_normal*(1-double.epsilon) );
    assert( nextUp(-double.min_normal*(1-double.epsilon)) == -double.min_normal*(1-2*double.epsilon) );
    assert( isIdentical(-0.0, nextUp(-double.min_normal*double.epsilon)) );
    assert( nextUp(0.0) == double.min_normal*double.epsilon );
    assert( nextUp(-0.0) == double.min_normal*double.epsilon );
    assert( nextUp(double.min_normal*(1-double.epsilon)) == double.min_normal );
    assert( nextUp(double.min_normal) == double.min_normal*(1+double.epsilon) );
    // positive numbers
    assert( nextUp(1.0) == 1.0 + double.epsilon );
    assert( nextUp(2.0-double.epsilon) == 2.0 );
    assert( nextUp(double.max) == double.infinity );

    float fn = NaN(0xABC);
    assert(isIdentical(nextUp(fn), fn));
    float f = -float.min_normal*(1-float.epsilon);
    float f1 = -float.min_normal;
    assert( nextUp(f1) ==  f);
    f = 1.0f+float.epsilon;
    f1 = 1.0f;
    assert( nextUp(f1) == f );
    f1 = -0.0f;
    assert( nextUp(f1) == float.min_normal*float.epsilon);
    assert( nextUp(float.infinity)==float.infinity );

    assert(nextDown(1.0L+real.epsilon)==1.0);
    assert(nextDown(1.0+double.epsilon)==1.0);
    f = 1.0f+float.epsilon;
    assert(nextDown(f)==1.0);
    assert(nextafter(1.0+real.epsilon, -real.infinity)==1.0);
}



/******************************************
 * Calculates the next representable value after x in the direction of y.
 *
 * If y > x, the result will be the next largest floating-point value;
 * if y < x, the result will be the next smallest value.
 * If x == y, the result is y.
 *
 * Remarks:
 * This function is not generally very useful; it's almost always better to use
 * the faster functions nextUp() or nextDown() instead.
 *
 * The FE_INEXACT and FE_OVERFLOW exceptions will be raised if x is finite and
 * the function result is infinite. The FE_INEXACT and FE_UNDERFLOW
 * exceptions will be raised if the function value is subnormal, and x is
 * not equal to y.
 */
T nextafter(T)(const T x, const T y) @safe pure nothrow @nogc
{
    if (x == y) return y;
    return ((y>x) ? nextUp(x) :  nextDown(x));
}

///
@safe pure nothrow @nogc unittest
{
    float a = 1;
    assert(is(typeof(nextafter(a, a)) == float));
    assert(nextafter(a, a.infinity) > a);

    double b = 2;
    assert(is(typeof(nextafter(b, b)) == double));
    assert(nextafter(b, b.infinity) > b);

    real c = 3;
    assert(is(typeof(nextafter(c, c)) == real));
    assert(nextafter(c, c.infinity) > c);
}

//real nexttoward(real x, real y) { return core.stdc.math.nexttowardl(x, y); }

/*******************************************
 * Returns the positive difference between x and y.
 * Returns:
 *      $(TABLE_SV
 *      $(TR $(TH x, y)       $(TH fdim(x, y)))
 *      $(TR $(TD x $(GT) y)  $(TD x - y))
 *      $(TR $(TD x $(LT)= y) $(TD +0.0))
 *      )
 */
real fdim(real x, real y) @safe pure nothrow @nogc { return (x > y) ? x - y : +0.0; }

/****************************************
 * Returns the larger of x and y.
 */
static if (__traits(compiles, llvm_maxnum(1.0, 2.0))) // LDC-specific
{
    real   fmax(real   x, real   y) @safe pure nothrow @nogc { return llvm_maxnum(x, y); }
    //double fmax(double x, double y) @safe pure nothrow @nogc { return llvm_maxnum(x, y); }
    //float  fmax(float  x, float  y) @safe pure nothrow @nogc { return llvm_maxnum(x, y); }
}
else
real fmax(real x, real y) @safe pure nothrow @nogc { return x > y ? x : y; }

/****************************************
 * Returns the smaller of x and y.
 */
static if (__traits(compiles, llvm_minnum(1.0, 2.0))) // LDC-specific
{
    real   fmin(real   x, real   y) @safe pure nothrow @nogc { return llvm_minnum(x, y); }
    //double fmin(double x, double y) @safe pure nothrow @nogc { return llvm_minnum(x, y); }
    //float  fmin(float  x, float  y) @safe pure nothrow @nogc { return llvm_minnum(x, y); }
}
else
real fmin(real x, real y) @safe pure nothrow @nogc { return x < y ? x : y; }

/**************************************
 * Returns (x * y) + z, rounding only once according to the
 * current rounding mode.
 *
 * BUGS: Not currently implemented - rounds twice.
 */
version(LDC)
{
    real   fma(real   x, real   y, real   z) @safe pure nothrow @nogc { return llvm_fma(x, y, z); }
    //double fma(double x, double y, double z) @safe pure nothrow @nogc { return llvm_fma(x, y, z); }
    //float  fma(float  x, float  y, float  z) @safe pure nothrow @nogc { return llvm_fma(x, y, z); }
}
else
{

real fma(real x, real y, real z) @safe pure nothrow @nogc { return (x * y) + z; }

}

/*******************************************************************
 * Compute the value of x $(SUPERSCRIPT n), where n is an integer
 */
Unqual!F pow(F, G)(F x, G n) @nogc @trusted pure nothrow
    if (isFloatingPoint!(F) && isIntegral!(G))
{
<<<<<<< HEAD
  version(none)
  {
    // Leads to linking error on MSVC x64 as the intrinsic maps to
    // MSVC++ function `pow(double/float, int)` (a C++ template for
    // Visual Studio 2015).
    // Most likely not worth the effort anyway (and hindering CTFE).
    return llvm_powi!(Unqual!F)(x, cast(int) n);
  }
  else
  {
=======
    import std.traits : Unsigned;
>>>>>>> b4d21a87
    real p = 1.0, v = void;
    Unsigned!(Unqual!G) m = n;
    if (n < 0)
    {
        switch (n)
        {
        case -1:
            return 1 / x;
        case -2:
            return 1 / (x * x);
        default:
        }

        m = -n;
        v = p / x;
    }
    else
    {
        switch (n)
        {
        case 0:
            return 1.0;
        case 1:
            return x;
        case 2:
            return x * x;
        default:
        }

        v = x;
    }

    while (1)
    {
        if (m & 1)
            p *= v;
        m >>= 1;
        if (!m)
            break;
        v *= v;
    }
    return p;
  }
}

@safe pure nothrow @nogc unittest
{
    // Make sure it instantiates and works properly on immutable values and
    // with various integer and float types.
    immutable real x = 46;
    immutable float xf = x;
    immutable double xd = x;
    immutable uint one = 1;
    immutable ushort two = 2;
    immutable ubyte three = 3;
    immutable ulong eight = 8;

    immutable int neg1 = -1;
    immutable short neg2 = -2;
    immutable byte neg3 = -3;
    immutable long neg8 = -8;


    assert(pow(x,0) == 1.0);
    assert(pow(xd,one) == x);
    assert(pow(xf,two) == x * x);
    assert(pow(x,three) == x * x * x);
    assert(pow(x,eight) == (x * x) * (x * x) * (x * x) * (x * x));

    assert(pow(x, neg1) == 1 / x);

    version(X86_64)
    {
        pragma(msg, "test disabled on x86_64, see bug 5628");
    }
    else version(LDC)
    {
        pragma(msg, "test disabled on LDC, see bug 5628");
    }
    else version(ARM)
    {
        pragma(msg, "test disabled on ARM, see bug 5628");
    }
    else
    {
        assert(pow(xd, neg2) == 1 / (x * x));
        assert(pow(xf, neg8) == 1 / ((x * x) * (x * x) * (x * x) * (x * x)));
    }

    assert(feqrel(pow(x, neg3),  1 / (x * x * x)) >= real.mant_dig - 1);
}

@system unittest
{
    assert(equalsDigit(pow(2.0L, 10.0L), 1024, 19));
}

/** Compute the value of an integer x, raised to the power of a positive
 * integer n.
 *
 *  If both x and n are 0, the result is 1.
 *  If n is negative, an integer divide error will occur at runtime,
 * regardless of the value of x.
 */
typeof(Unqual!(F).init * Unqual!(G).init) pow(F, G)(F x, G n) @nogc @trusted pure nothrow
    if (isIntegral!(F) && isIntegral!(G))
{
    if (n<0) return x/0; // Only support positive powers
    typeof(return) p, v = void;
    Unqual!G m = n;

    switch (m)
    {
    case 0:
        p = 1;
        break;

    case 1:
        p = x;
        break;

    case 2:
        p = x * x;
        break;

    default:
        v = x;
        p = 1;
        while (1)
        {
            if (m & 1)
                p *= v;
            m >>= 1;
            if (!m)
                break;
            v *= v;
        }
        break;
    }
    return p;
}

///
@safe pure nothrow @nogc unittest
{
    immutable int one = 1;
    immutable byte two = 2;
    immutable ubyte three = 3;
    immutable short four = 4;
    immutable long ten = 10;

    assert(pow(two, three) == 8);
    assert(pow(two, ten) == 1024);
    assert(pow(one, ten) == 1);
    assert(pow(ten, four) == 10_000);
    assert(pow(four, 10) == 1_048_576);
    assert(pow(three, four) == 81);

}

/**Computes integer to floating point powers.*/
real pow(I, F)(I x, F y) @nogc @trusted pure nothrow
    if (isIntegral!I && isFloatingPoint!F)
{
    return pow(cast(real) x, cast(Unqual!F) y);
}

/*********************************************
 * Calculates x$(SUPERSCRIPT y).
 *
 * $(TABLE_SV
 * $(TR $(TH x) $(TH y) $(TH pow(x, y))
 *      $(TH div 0) $(TH invalid?))
 * $(TR $(TD anything)      $(TD $(PLUSMN)0.0)                $(TD 1.0)
 *      $(TD no)        $(TD no) )
 * $(TR $(TD |x| $(GT) 1)    $(TD +$(INFIN))                  $(TD +$(INFIN))
 *      $(TD no)        $(TD no) )
 * $(TR $(TD |x| $(LT) 1)    $(TD +$(INFIN))                  $(TD +0.0)
 *      $(TD no)        $(TD no) )
 * $(TR $(TD |x| $(GT) 1)    $(TD -$(INFIN))                  $(TD +0.0)
 *      $(TD no)        $(TD no) )
 * $(TR $(TD |x| $(LT) 1)    $(TD -$(INFIN))                  $(TD +$(INFIN))
 *      $(TD no)        $(TD no) )
 * $(TR $(TD +$(INFIN))      $(TD $(GT) 0.0)                  $(TD +$(INFIN))
 *      $(TD no)        $(TD no) )
 * $(TR $(TD +$(INFIN))      $(TD $(LT) 0.0)                  $(TD +0.0)
 *      $(TD no)        $(TD no) )
 * $(TR $(TD -$(INFIN))      $(TD odd integer $(GT) 0.0)      $(TD -$(INFIN))
 *      $(TD no)        $(TD no) )
 * $(TR $(TD -$(INFIN))      $(TD $(GT) 0.0, not odd integer) $(TD +$(INFIN))
 *      $(TD no)        $(TD no))
 * $(TR $(TD -$(INFIN))      $(TD odd integer $(LT) 0.0)      $(TD -0.0)
 *      $(TD no)        $(TD no) )
 * $(TR $(TD -$(INFIN))      $(TD $(LT) 0.0, not odd integer) $(TD +0.0)
 *      $(TD no)        $(TD no) )
 * $(TR $(TD $(PLUSMN)1.0)   $(TD $(PLUSMN)$(INFIN))          $(TD $(NAN))
 *      $(TD no)        $(TD yes) )
 * $(TR $(TD $(LT) 0.0)      $(TD finite, nonintegral)        $(TD $(NAN))
 *      $(TD no)        $(TD yes))
 * $(TR $(TD $(PLUSMN)0.0)   $(TD odd integer $(LT) 0.0)      $(TD $(PLUSMNINF))
 *      $(TD yes)       $(TD no) )
 * $(TR $(TD $(PLUSMN)0.0)   $(TD $(LT) 0.0, not odd integer) $(TD +$(INFIN))
 *      $(TD yes)       $(TD no))
 * $(TR $(TD $(PLUSMN)0.0)   $(TD odd integer $(GT) 0.0)      $(TD $(PLUSMN)0.0)
 *      $(TD no)        $(TD no) )
 * $(TR $(TD $(PLUSMN)0.0)   $(TD $(GT) 0.0, not odd integer) $(TD +0.0)
 *      $(TD no)        $(TD no) )
 * )
 */
version(none)
{   // FIXME: Use of this LLVM intrinsic causes a unit test failure
    Unqual!(Largest!(F, G)) pow(F, G)(F x, G y) @safe pure nothrow @nogc
        if (isFloatingPoint!(F) && isFloatingPoint!(G))
    {
        alias Float = typeof(return);
        return llvm_pow!(Float)(x, y);
    }
}
else
{

Unqual!(Largest!(F, G)) pow(F, G)(F x, G y) @nogc @trusted pure nothrow
    if (isFloatingPoint!(F) && isFloatingPoint!(G))
{
    alias Float = typeof(return);

    static real impl(real x, real y) @nogc pure nothrow
    {
        // Special cases.
        if (isNaN(y))
            return y;
        if (isNaN(x) && y != 0.0)
            return x;

        // Even if x is NaN.
        if (y == 0.0)
            return 1.0;
        if (y == 1.0)
            return x;

        if (isInfinity(y))
        {
            if (fabs(x) > 1)
            {
                if (signbit(y))
                    return +0.0;
                else
                    return F.infinity;
            }
            else if (fabs(x) == 1)
            {
                return y * 0; // generate NaN.
            }
            else // < 1
            {
                if (signbit(y))
                    return F.infinity;
                else
                    return +0.0;
            }
        }
        if (isInfinity(x))
        {
            if (signbit(x))
            {
                long i = cast(long)y;
                if (y > 0.0)
                {
                    if (i == y && i & 1)
                        return -F.infinity;
                    else
                        return F.infinity;
                }
                else if (y < 0.0)
                {
                    if (i == y && i & 1)
                        return -0.0;
                    else
                        return +0.0;
                }
            }
            else
            {
                if (y > 0.0)
                    return F.infinity;
                else if (y < 0.0)
                    return +0.0;
            }
        }

        if (x == 0.0)
        {
            if (signbit(x))
            {
                long i = cast(long)y;
                if (y > 0.0)
                {
                    if (i == y && i & 1)
                        return -0.0;
                    else
                        return +0.0;
                }
                else if (y < 0.0)
                {
                    if (i == y && i & 1)
                        return -F.infinity;
                    else
                        return F.infinity;
                }
            }
            else
            {
                if (y > 0.0)
                    return +0.0;
                else if (y < 0.0)
                    return F.infinity;
            }
        }
        if (x == 1.0)
            return 1.0;

        if (y >= F.max)
        {
            if ((x > 0.0 && x < 1.0) || (x > -1.0 && x < 0.0))
                return 0.0;
            if (x > 1.0 || x < -1.0)
                return F.infinity;
        }
        if (y <= -F.max)
        {
            if ((x > 0.0 && x < 1.0) || (x > -1.0 && x < 0.0))
                return F.infinity;
            if (x > 1.0 || x < -1.0)
                return 0.0;
        }

        if (x >= F.max)
        {
            if (y > 0.0)
                return F.infinity;
            else
                return 0.0;
        }
        if (x <= -F.max)
        {
            long i = cast(long)y;
            if (y > 0.0)
            {
                if (i == y && i & 1)
                    return -F.infinity;
                else
                    return F.infinity;
            }
            else if (y < 0.0)
            {
                if (i == y && i & 1)
                    return -0.0;
                else
                    return +0.0;
            }
        }

        // Integer power of x.
        long iy = cast(long)y;
        if (iy == y && fabs(y) < 32768.0)
            return pow(x, iy);

        real sign = 1.0;
        if (x < 0)
        {
            // Result is real only if y is an integer
            // Check for a non-zero fractional part
            enum maxOdd = pow(2.0L, real.mant_dig) - 1.0L;
            static if (maxOdd > ulong.max)
            {
                // Generic method, for any FP type
                if (floor(y) != y)
                    return sqrt(x); // Complex result -- create a NaN

                const hy = ldexp(y, -1);
                if (floor(hy) != hy)
                    sign = -1.0;
            }
            else
            {
                // Much faster, if ulong has enough precision
                const absY = fabs(y);
                if (absY <= maxOdd)
                {
                    const uy = cast(ulong)absY;
                    if (uy != absY)
                        return sqrt(x); // Complex result -- create a NaN

                    if (uy & 1)
                        sign = -1.0;
                }
            }
            x = -x;
        }
        version(INLINE_YL2X)
        {
            // If x > 0, x ^^ y == 2 ^^ ( y * log2(x) )
            // TODO: This is not accurate in practice. A fast and accurate
            // (though complicated) method is described in:
            // "An efficient rounding boundary test for pow(x, y)
            // in double precision", C.Q. Lauter and V. Lefèvre, INRIA (2007).
            return sign * exp2( yl2x(x, y) );
        }
        else
        {
            // If x > 0, x ^^ y == 2 ^^ ( y * log2(x) )
            // TODO: This is not accurate in practice. A fast and accurate
            // (though complicated) method is described in:
            // "An efficient rounding boundary test for pow(x, y)
            // in double precision", C.Q. Lauter and V. Lefèvre, INRIA (2007).
            Float w = exp2(y * log2(x));
            return sign * w;
        }
    }
    return impl(x, y);
}

}

@safe pure nothrow @nogc unittest
{
    // Test all the special values.  These unittests can be run on Windows
    // by temporarily changing the version(linux) to version(all).
    immutable float zero = 0;
    immutable real one = 1;
    immutable double two = 2;
    immutable float three = 3;
    immutable float fnan = float.nan;
    immutable double dnan = double.nan;
    immutable real rnan = real.nan;
    immutable dinf = double.infinity;
    immutable rninf = -real.infinity;

    assert(pow(fnan, zero) == 1);
    assert(pow(dnan, zero) == 1);
    assert(pow(rnan, zero) == 1);

    assert(pow(two, dinf) == double.infinity);
    assert(isIdentical(pow(0.2f, dinf), +0.0));
    assert(pow(0.99999999L, rninf) == real.infinity);
    assert(isIdentical(pow(1.000000001, rninf), +0.0));
    assert(pow(dinf, 0.001) == dinf);
    assert(isIdentical(pow(dinf, -0.001), +0.0));
    assert(pow(rninf, 3.0L) == rninf);
    assert(pow(rninf, 2.0L) == real.infinity);
    assert(isIdentical(pow(rninf, -3.0), -0.0));
    assert(isIdentical(pow(rninf, -2.0), +0.0));

    // @@@BUG@@@ somewhere
    version(OSX) {} else assert(isNaN(pow(one, dinf)));
    version(OSX) {} else assert(isNaN(pow(-one, dinf)));
    assert(isNaN(pow(-0.2, PI)));
    // boundary cases. Note that epsilon == 2^^-n for some n,
    // so 1/epsilon == 2^^n is always even.
    assert(pow(-1.0L, 1/real.epsilon - 1.0L) == -1.0L);
    assert(pow(-1.0L, 1/real.epsilon) == 1.0L);
    assert(isNaN(pow(-1.0L, 1/real.epsilon-0.5L)));
    assert(isNaN(pow(-1.0L, -1/real.epsilon+0.5L)));

    assert(pow(0.0, -3.0) == double.infinity);
    assert(pow(-0.0, -3.0) == -double.infinity);
    assert(pow(0.0, -PI) == double.infinity);
    assert(pow(-0.0, -PI) == double.infinity);
    assert(isIdentical(pow(0.0, 5.0), 0.0));
    assert(isIdentical(pow(-0.0, 5.0), -0.0));
    assert(isIdentical(pow(0.0, 6.0), 0.0));
    assert(isIdentical(pow(-0.0, 6.0), 0.0));

    // Issue #14786 fixed
    immutable real maxOdd = pow(2.0L, real.mant_dig) - 1.0L;
    assert(pow(-1.0L,  maxOdd) == -1.0L);
    assert(pow(-1.0L, -maxOdd) == -1.0L);
    assert(pow(-1.0L, maxOdd + 1.0L) == 1.0L);
    assert(pow(-1.0L, -maxOdd + 1.0L) == 1.0L);
    assert(pow(-1.0L, maxOdd - 1.0L) == 1.0L);
    assert(pow(-1.0L, -maxOdd - 1.0L) == 1.0L);

    // Now, actual numbers.
    assert(approxEqual(pow(two, three), 8.0));
    assert(approxEqual(pow(two, -2.5), 0.1767767));

    // Test integer to float power.
    immutable uint twoI = 2;
    assert(approxEqual(pow(twoI, three), 8.0));
}

/**************************************
 * To what precision is x equal to y?
 *
 * Returns: the number of mantissa bits which are equal in x and y.
 * eg, 0x1.F8p+60 and 0x1.F1p+60 are equal to 5 bits of precision.
 *
 *      $(TABLE_SV
 *      $(TR $(TH x)      $(TH y)          $(TH feqrel(x, y)))
 *      $(TR $(TD x)      $(TD x)          $(TD real.mant_dig))
 *      $(TR $(TD x)      $(TD $(GT)= 2*x) $(TD 0))
 *      $(TR $(TD x)      $(TD $(LT)= x/2) $(TD 0))
 *      $(TR $(TD $(NAN)) $(TD any)        $(TD 0))
 *      $(TR $(TD any)    $(TD $(NAN))     $(TD 0))
 *      )
 */
int feqrel(X)(const X x, const X y) @trusted pure nothrow @nogc
    if (isFloatingPoint!(X))
{
    /* Public Domain. Author: Don Clugston, 18 Aug 2005.
     */
    alias F = floatTraits!(X);
    static if (F.realFormat == RealFormat.ibmExtended)
    {
        if (cast(double*)(&x)[MANTISSA_MSB] == cast(double*)(&y)[MANTISSA_MSB])
        {
            return double.mant_dig
            + feqrel(cast(double*)(&x)[MANTISSA_LSB],
                    cast(double*)(&y)[MANTISSA_LSB]);
        }
        else
        {
            return feqrel(cast(double*)(&x)[MANTISSA_MSB],
                    cast(double*)(&y)[MANTISSA_MSB]);
        }
    }
    else
    {
        static assert (F.realFormat == RealFormat.ieeeSingle
                    || F.realFormat == RealFormat.ieeeDouble
                    || F.realFormat == RealFormat.ieeeExtended
                    || F.realFormat == RealFormat.ieeeQuadruple);

        if (x == y)
            return X.mant_dig; // ensure diff!=0, cope with INF.

        Unqual!X diff = fabs(x - y);

        ushort *pa = cast(ushort *)(&x);
        ushort *pb = cast(ushort *)(&y);
        ushort *pd = cast(ushort *)(&diff);


        // The difference in abs(exponent) between x or y and abs(x-y)
        // is equal to the number of significand bits of x which are
        // equal to y. If negative, x and y have different exponents.
        // If positive, x and y are equal to 'bitsdiff' bits.
        // AND with 0x7FFF to form the absolute value.
        // To avoid out-by-1 errors, we subtract 1 so it rounds down
        // if the exponents were different. This means 'bitsdiff' is
        // always 1 lower than we want, except that if bitsdiff==0,
        // they could have 0 or 1 bits in common.

        int bitsdiff = (((  (pa[F.EXPPOS_SHORT] & F.EXPMASK)
                          + (pb[F.EXPPOS_SHORT] & F.EXPMASK)
                          - (1 << F.EXPSHIFT)) >> 1)
                        - (pd[F.EXPPOS_SHORT] & F.EXPMASK)) >> F.EXPSHIFT;
        if ( (pd[F.EXPPOS_SHORT] & F.EXPMASK) == 0)
        {   // Difference is subnormal
            // For subnormals, we need to add the number of zeros that
            // lie at the start of diff's significand.
            // We do this by multiplying by 2^^real.mant_dig
            diff *= F.RECIP_EPSILON;
            return bitsdiff + X.mant_dig - ((pd[F.EXPPOS_SHORT] & F.EXPMASK) >> F.EXPSHIFT);
        }

        if (bitsdiff > 0)
            return bitsdiff + 1; // add the 1 we subtracted before

        // Avoid out-by-1 errors when factor is almost 2.
        if (bitsdiff == 0
            && ((pa[F.EXPPOS_SHORT] ^ pb[F.EXPPOS_SHORT]) & F.EXPMASK) == 0)
        {
            return 1;
        } else return 0;
    }
}

@safe pure nothrow @nogc unittest
{
    void testFeqrel(F)()
    {
       // Exact equality
       assert(feqrel(F.max, F.max) == F.mant_dig);
       assert(feqrel!(F)(0.0, 0.0) == F.mant_dig);
       assert(feqrel(F.infinity, F.infinity) == F.mant_dig);

       // a few bits away from exact equality
       F w=1;
       for (int i = 1; i < F.mant_dig - 1; ++i)
       {
          assert(feqrel!(F)(1.0 + w * F.epsilon, 1.0) == F.mant_dig-i);
          assert(feqrel!(F)(1.0 - w * F.epsilon, 1.0) == F.mant_dig-i);
          assert(feqrel!(F)(1.0, 1 + (w-1) * F.epsilon) == F.mant_dig - i + 1);
          w*=2;
       }

       assert(feqrel!(F)(1.5+F.epsilon, 1.5) == F.mant_dig-1);
       assert(feqrel!(F)(1.5-F.epsilon, 1.5) == F.mant_dig-1);
       assert(feqrel!(F)(1.5-F.epsilon, 1.5+F.epsilon) == F.mant_dig-2);


       // Numbers that are close
       assert(feqrel!(F)(0x1.Bp+84, 0x1.B8p+84) == 5);
       assert(feqrel!(F)(0x1.8p+10, 0x1.Cp+10) == 2);
       assert(feqrel!(F)(1.5 * (1 - F.epsilon), 1.0L) == 2);
       assert(feqrel!(F)(1.5, 1.0) == 1);
       assert(feqrel!(F)(2 * (1 - F.epsilon), 1.0L) == 1);

       // Factors of 2
       assert(feqrel(F.max, F.infinity) == 0);
       assert(feqrel!(F)(2 * (1 - F.epsilon), 1.0L) == 1);
       assert(feqrel!(F)(1.0, 2.0) == 0);
       assert(feqrel!(F)(4.0, 1.0) == 0);

       // Extreme inequality
       assert(feqrel(F.nan, F.nan) == 0);
       assert(feqrel!(F)(0.0L, -F.nan) == 0);
       assert(feqrel(F.nan, F.infinity) == 0);
       assert(feqrel(F.infinity, -F.infinity) == 0);
       assert(feqrel(F.max, -F.max) == 0);

       assert(feqrel(F.min_normal / 8, F.min_normal / 17) == 3);

       const F Const = 2;
       immutable F Immutable = 2;
       auto Compiles = feqrel(Const, Immutable);
    }

    assert(feqrel(7.1824L, 7.1824L) == real.mant_dig);

    testFeqrel!(real)();
    testFeqrel!(double)();
    testFeqrel!(float)();
}

package: // Not public yet
/* Return the value that lies halfway between x and y on the IEEE number line.
 *
 * Formally, the result is the arithmetic mean of the binary significands of x
 * and y, multiplied by the geometric mean of the binary exponents of x and y.
 * x and y must have the same sign, and must not be NaN.
 * Note: this function is useful for ensuring O(log n) behaviour in algorithms
 * involving a 'binary chop'.
 *
 * Special cases:
 * If x and y are within a factor of 2, (ie, feqrel(x, y) > 0), the return value
 * is the arithmetic mean (x + y) / 2.
 * If x and y are even powers of 2, the return value is the geometric mean,
 *   ieeeMean(x, y) = sqrt(x * y).
 *
 */
T ieeeMean(T)(const T x, const T y)  @trusted pure nothrow @nogc
in
{
    // both x and y must have the same sign, and must not be NaN.
    assert(signbit(x) == signbit(y));
    assert(x == x && y == y);
}
body
{
    // Runtime behaviour for contract violation:
    // If signs are opposite, or one is a NaN, return 0.
    if (!((x>=0 && y>=0) || (x<=0 && y<=0))) return 0.0;

    // The implementation is simple: cast x and y to integers,
    // average them (avoiding overflow), and cast the result back to a floating-point number.

    alias F = floatTraits!(T);
    T u;
    static if (F.realFormat == RealFormat.ieeeExtended)
    {
        // There's slight additional complexity because they are actually
        // 79-bit reals...
        ushort *ue = cast(ushort *)&u;
        ulong *ul = cast(ulong *)&u;
        ushort *xe = cast(ushort *)&x;
        ulong *xl = cast(ulong *)&x;
        ushort *ye = cast(ushort *)&y;
        ulong *yl = cast(ulong *)&y;

        // Ignore the useless implicit bit. (Bonus: this prevents overflows)
        ulong m = ((*xl) & 0x7FFF_FFFF_FFFF_FFFFL) + ((*yl) & 0x7FFF_FFFF_FFFF_FFFFL);

        // @@@ BUG? @@@
        // Cast shouldn't be here
        ushort e = cast(ushort) ((xe[F.EXPPOS_SHORT] & F.EXPMASK)
                                 + (ye[F.EXPPOS_SHORT] & F.EXPMASK));
        if (m & 0x8000_0000_0000_0000L)
        {
            ++e;
            m &= 0x7FFF_FFFF_FFFF_FFFFL;
        }
        // Now do a multi-byte right shift
        const uint c = e & 1; // carry
        e >>= 1;
        m >>>= 1;
        if (c)
            m |= 0x4000_0000_0000_0000L; // shift carry into significand
        if (e)
            *ul = m | 0x8000_0000_0000_0000L; // set implicit bit...
        else
            *ul = m; // ... unless exponent is 0 (subnormal or zero).

        ue[4]= e | (xe[F.EXPPOS_SHORT]& 0x8000); // restore sign bit
    }
    else static if (F.realFormat == RealFormat.ieeeQuadruple)
    {
        // This would be trivial if 'ucent' were implemented...
        ulong *ul = cast(ulong *)&u;
        ulong *xl = cast(ulong *)&x;
        ulong *yl = cast(ulong *)&y;

        // Multi-byte add, then multi-byte right shift.
        ulong mh = ((xl[MANTISSA_MSB] & 0x7FFF_FFFF_FFFF_FFFFL)
                    + (yl[MANTISSA_MSB] & 0x7FFF_FFFF_FFFF_FFFFL));

        // Discard the lowest bit (to avoid overflow)
        ulong ml = (xl[MANTISSA_LSB]>>>1) + (yl[MANTISSA_LSB]>>>1);

        // add the lowest bit back in, if necessary.
        if (xl[MANTISSA_LSB] & yl[MANTISSA_LSB] & 1)
        {
            ++ml;
            if (ml == 0) ++mh;
        }
        mh >>>=1;
        ul[MANTISSA_MSB] = mh | (xl[MANTISSA_MSB] & 0x8000_0000_0000_0000);
        ul[MANTISSA_LSB] = ml;
    }
    else static if (F.realFormat == RealFormat.ieeeDouble)
    {
        ulong *ul = cast(ulong *)&u;
        ulong *xl = cast(ulong *)&x;
        ulong *yl = cast(ulong *)&y;
        ulong m = (((*xl) & 0x7FFF_FFFF_FFFF_FFFFL)
                   + ((*yl) & 0x7FFF_FFFF_FFFF_FFFFL)) >>> 1;
                   m |= ((*xl) & 0x8000_0000_0000_0000L);
                   *ul = m;
    }
    else static if (F.realFormat == RealFormat.ieeeSingle)
    {
        uint *ul = cast(uint *)&u;
        uint *xl = cast(uint *)&x;
        uint *yl = cast(uint *)&y;
        uint m = (((*xl) & 0x7FFF_FFFF) + ((*yl) & 0x7FFF_FFFF)) >>> 1;
        m |= ((*xl) & 0x8000_0000);
        *ul = m;
    }
    else
    {
        assert(0, "Not implemented");
    }
    return u;
}

@safe pure nothrow @nogc unittest
{
    assert(ieeeMean(-0.0,-1e-20)<0);
    assert(ieeeMean(0.0,1e-20)>0);

    assert(ieeeMean(1.0L,4.0L)==2L);
    assert(ieeeMean(2.0*1.013,8.0*1.013)==4*1.013);
    assert(ieeeMean(-1.0L,-4.0L)==-2L);
    assert(ieeeMean(-1.0,-4.0)==-2);
    assert(ieeeMean(-1.0f,-4.0f)==-2f);
    assert(ieeeMean(-1.0,-2.0)==-1.5);
    assert(ieeeMean(-1*(1+8*real.epsilon),-2*(1+8*real.epsilon))
                 ==-1.5*(1+5*real.epsilon));
    assert(ieeeMean(0x1p60,0x1p-10)==0x1p25);

    static if (floatTraits!(real).realFormat == RealFormat.ieeeExtended)
    {
      assert(ieeeMean(1.0L,real.infinity)==0x1p8192L);
      assert(ieeeMean(0.0L,real.infinity)==1.5);
    }
    assert(ieeeMean(0.5*real.min_normal*(1-4*real.epsilon),0.5*real.min_normal)
           == 0.5*real.min_normal*(1-2*real.epsilon));
}

public:

version (DigitalMars)
{
    version (Windows) version = RealPacked;
    else version (linux) version = Real4ByteAligned;
}
else version (LDC)
{
    version (Windows) version = Real4ByteAligned;
    else version (linux) version = Real4ByteAligned;
}

/***********************************
 * Evaluate polynomial A(x) = $(SUB a, 0) + $(SUB a, 1)x + $(SUB a, 2)$(POWER x,2)
 *                          + $(SUB a,3)$(POWER x,3); ...
 *
 * Uses Horner's rule A(x) = $(SUB a, 0) + x($(SUB a, 1) + x($(SUB a, 2)
 *                         + x($(SUB a, 3) + ...)))
 * Params:
 *      x =     the value to evaluate.
 *      A =     array of coefficients $(SUB a, 0), $(SUB a, 1), etc.
 */
Unqual!(CommonType!(T1, T2)) poly(T1, T2)(T1 x, in T2[] A) @trusted pure nothrow @nogc
    if (isFloatingPoint!T1 && isFloatingPoint!T2)
in
{
    assert(A.length > 0);
}
body
{
    static if (is(Unqual!T2 == real))
    {
        return polyImpl(x, A);
    }
    else
    {
        return polyImplBase(x, A);
    }
}

///
@safe nothrow @nogc unittest
{
    real x = 3.1;
    static real[] pp = [56.1, 32.7, 6];

    assert(poly(x, pp) == (56.1L + (32.7L + 6.0L * x) * x));
}

@safe nothrow @nogc unittest
{
    double x = 3.1;
    static double[] pp = [56.1, 32.7, 6];
    double y = x;
    y *= 6.0;
    y += 32.7;
    y *= x;
    y += 56.1;
    assert(poly(x, pp) == y);
}

@safe unittest
{
    static assert(poly(3.0, [1.0, 2.0, 3.0]) == 34);
}

private Unqual!(CommonType!(T1, T2)) polyImplBase(T1, T2)(T1 x, in T2[] A) @trusted pure nothrow @nogc
    if (isFloatingPoint!T1 && isFloatingPoint!T2)
{
    ptrdiff_t i = A.length - 1;
    typeof(return) r = A[i];
    while (--i >= 0)
    {
        r *= x;
        r += A[i];
    }
    return r;
}

private real polyImpl(real x, in real[] A) @trusted pure nothrow @nogc
{
    version (INLINE_POLY)
    {
        if (__ctfe)
        {
            return polyImplBase(x, A);
        }
        version (RealPacked)
        {
        // BUG: This code assumes a frame pointer in EBP.
            asm pure nothrow @nogc // assembler by W. Bright
            {
                // EDX = (A.length - 1) * real.sizeof
                mov     ECX,A[EBP]              ; // ECX = A.length
                dec     ECX                     ;
                lea     EDX,[ECX][ECX*8]        ;
                add     EDX,ECX                 ;
                add     EDX,A+4[EBP]            ;
                fld     real ptr [EDX]          ; // ST0 = coeff[ECX]
                jecxz   return_ST               ;
                fld     x[EBP]                  ; // ST0 = x
                fxch    ST(1)                   ; // ST1 = x, ST0 = r
                align   4                       ;
        L2:     fmul    ST,ST(1)                ; // r *= x
                fld     real ptr -10[EDX]       ;
                sub     EDX,10                  ; // deg--
                faddp   ST(1),ST                ;
                dec     ECX                     ;
                jne     L2                      ;
                fxch    ST(1)                   ; // ST1 = r, ST0 = x
                fstp    ST(0)                   ; // dump x
                align   4                       ;
        return_ST:                              ;
                ;
            }
        }
        else version (Real4ByteAligned)
        {
            asm pure nothrow @nogc // assembler by W. Bright
            {
                // EDX = (A.length - 1) * real.sizeof
                mov     ECX,A[EBP]              ; // ECX = A.length
                dec     ECX                     ;
                lea     EDX,[ECX*8]             ;
                lea     EDX,[EDX][ECX*4]        ;
                add     EDX,A+4[EBP]            ;
                fld     real ptr [EDX]          ; // ST0 = coeff[ECX]
                jecxz   return_ST               ;
                fld     x[EBP]                  ; // ST0 = x
                fxch    ST(1)                   ; // ST1 = x, ST0 = r
                align   4                       ;
        L2:     fmul    ST,ST(1)                ; // r *= x
                fld     real ptr -12[EDX]       ;
                sub     EDX,12                  ; // deg--
                faddp   ST(1),ST                ;
                dec     ECX                     ;
                jne     L2                      ;
                fxch    ST(1)                   ; // ST1 = r, ST0 = x
                fstp    ST(0)                   ; // dump x
                align   4                       ;
        return_ST:                              ;
                ;
            }
        }
        else version (OSX)
        {
            asm pure nothrow @nogc // assembler by W. Bright
            {
                // EDX = (A.length - 1) * real.sizeof
                mov     ECX,A[EBP]              ; // ECX = A.length
                dec     ECX                     ;
                lea     EDX,[ECX*8]             ;
                add     EDX,EDX                 ;
                add     EDX,A+4[EBP]            ;
                fld     real ptr [EDX]          ; // ST0 = coeff[ECX]
                jecxz   return_ST               ;
                fld     x[EBP]                  ; // ST0 = x
                fxch    ST(1)                   ; // ST1 = x, ST0 = r
                align   4                       ;
        L2:     fmul    ST,ST(1)                ; // r *= x
                fld     real ptr -16[EDX]       ;
                sub     EDX,16                  ; // deg--
                faddp   ST(1),ST                ;
                dec     ECX                     ;
                jne     L2                      ;
                fxch    ST(1)                   ; // ST1 = r, ST0 = x
                fstp    ST(0)                   ; // dump x
                align   4                       ;
        return_ST:                              ;
                ;
            }
        }
        else version (FreeBSD)
        {
            asm pure nothrow @nogc // assembler by W. Bright
            {
                // EDX = (A.length - 1) * real.sizeof
                mov     ECX,A[EBP]              ; // ECX = A.length
                dec     ECX                     ;
                lea     EDX,[ECX*8]             ;
                lea     EDX,[EDX][ECX*4]        ;
                add     EDX,A+4[EBP]            ;
                fld     real ptr [EDX]          ; // ST0 = coeff[ECX]
                jecxz   return_ST               ;
                fld     x[EBP]                  ; // ST0 = x
                fxch    ST(1)                   ; // ST1 = x, ST0 = r
                align   4                       ;
        L2:     fmul    ST,ST(1)                ; // r *= x
                fld     real ptr -12[EDX]       ;
                sub     EDX,12                  ; // deg--
                faddp   ST(1),ST                ;
                dec     ECX                     ;
                jne     L2                      ;
                fxch    ST(1)                   ; // ST1 = r, ST0 = x
                fstp    ST(0)                   ; // dump x
                align   4                       ;
        return_ST:                              ;
                ;
            }
        }
        else version (Solaris)
        {
            asm pure nothrow @nogc // assembler by W. Bright
            {
                // EDX = (A.length - 1) * real.sizeof
                mov     ECX,A[EBP]              ; // ECX = A.length
                dec     ECX                     ;
                lea     EDX,[ECX*8]             ;
                lea     EDX,[EDX][ECX*4]        ;
                add     EDX,A+4[EBP]            ;
                fld     real ptr [EDX]          ; // ST0 = coeff[ECX]
                jecxz   return_ST               ;
                fld     x[EBP]                  ; // ST0 = x
                fxch    ST(1)                   ; // ST1 = x, ST0 = r
                align   4                       ;
        L2:     fmul    ST,ST(1)                ; // r *= x
                fld     real ptr -12[EDX]       ;
                sub     EDX,12                  ; // deg--
                faddp   ST(1),ST                ;
                dec     ECX                     ;
                jne     L2                      ;
                fxch    ST(1)                   ; // ST1 = r, ST0 = x
                fstp    ST(0)                   ; // dump x
                align   4                       ;
        return_ST:                              ;
                ;
            }
        }
        else
        {
            static assert(0);
        }
    }
    else
    {
        return polyImplBase(x, A);
    }
}


/**
   Computes whether $(D lhs) is approximately equal to $(D rhs)
   admitting a maximum relative difference $(D maxRelDiff) and a
   maximum absolute difference $(D maxAbsDiff).

   If the two inputs are ranges, $(D approxEqual) returns true if and
   only if the ranges have the same number of elements and if $(D
   approxEqual) evaluates to $(D true) for each pair of elements.
 */
bool approxEqual(T, U, V)(T lhs, U rhs, V maxRelDiff, V maxAbsDiff = 1e-5)
{
    import std.range.primitives : empty, front, isInputRange, popFront;
    static if (isInputRange!T)
    {
        static if (isInputRange!U)
        {
            // Two ranges
            for (;; lhs.popFront(), rhs.popFront())
            {
                if (lhs.empty) return rhs.empty;
                if (rhs.empty) return lhs.empty;
                if (!approxEqual(lhs.front, rhs.front, maxRelDiff, maxAbsDiff))
                    return false;
            }
        }
        else static if (isIntegral!U)
        {
            // convert rhs to real
            return approxEqual(lhs, real(rhs), maxRelDiff, maxAbsDiff);
        }
        else
        {
            // lhs is range, rhs is number
            for (; !lhs.empty; lhs.popFront())
            {
                if (!approxEqual(lhs.front, rhs, maxRelDiff, maxAbsDiff))
                    return false;
            }
            return true;
        }
    }
    else
    {
        static if (isInputRange!U)
        {
            // lhs is number, rhs is array
            return approxEqual(rhs, lhs, maxRelDiff, maxAbsDiff);
        }
        else static if (isIntegral!T || isIntegral!U)
        {
            // convert both lhs and rhs to real
            return approxEqual(real(lhs), real(rhs), maxRelDiff, maxAbsDiff);
        }
        else
        {
            // two numbers
            //static assert(is(T : real) && is(U : real));
            if (rhs == 0)
            {
                return fabs(lhs) <= maxAbsDiff;
            }
            static if (is(typeof(lhs.infinity)) && is(typeof(rhs.infinity)))
            {
                if (lhs == lhs.infinity && rhs == rhs.infinity ||
                    lhs == -lhs.infinity && rhs == -rhs.infinity) return true;
            }
            return fabs((lhs - rhs) / rhs) <= maxRelDiff
                || maxAbsDiff != 0 && fabs(lhs - rhs) <= maxAbsDiff;
        }
    }
}

/**
   Returns $(D approxEqual(lhs, rhs, 1e-2, 1e-5)).
 */
bool approxEqual(T, U)(T lhs, U rhs)
{
    return approxEqual(lhs, rhs, 1e-2, 1e-5);
}

///
@safe pure nothrow unittest
{
    assert(approxEqual(1.0, 1.0099));
    assert(!approxEqual(1.0, 1.011));
    float[] arr1 = [ 1.0, 2.0, 3.0 ];
    double[] arr2 = [ 1.001, 1.999, 3 ];
    assert(approxEqual(arr1, arr2));

    real num = real.infinity;
    assert(num == real.infinity);  // Passes.
    assert(approxEqual(num, real.infinity));  // Fails.
    num = -real.infinity;
    assert(num == -real.infinity);  // Passes.
    assert(approxEqual(num, -real.infinity));  // Fails.

    assert(!approxEqual(3, 0));
    assert(approxEqual(3, 3));
    assert(approxEqual(3.0, 3));
    assert(approxEqual([3, 3, 3], 3.0));
    assert(approxEqual([3.0, 3.0, 3.0], 3));
    int a = 10;
    assert(approxEqual(10, a));
}

// Explicitly undocumented. They will be removed in March 2017. @@@DEPRECATED_2017-03@@@
// Included for backwards compatibility with Phobos1
deprecated("Phobos1 math functions are deprecated, use isNaN") alias isnan = isNaN;
deprecated("Phobos1 math functions are deprecated, use isFinite ") alias isfinite = isFinite;
deprecated("Phobos1 math functions are deprecated, use isNormal ") alias isnormal = isNormal;
deprecated("Phobos1 math functions are deprecated, use isSubnormal ") alias issubnormal = isSubnormal;
deprecated("Phobos1 math functions are deprecated, use isInfinity ") alias isinf = isInfinity;

/* **********************************
 * Building block functions, they
 * translate to a single x87 instruction.
 */

version(LDC)
{
    // If INLINE_YL2X is not defined then there is be no reference
    // to these functions.
    version(INLINE_YL2X)
    {
        real yl2x(real x, real y)   @nogc @trusted pure nothrow     // y * log2(x)
        {
            return __asm!(real)("fyl2x", "={st},{st(1)},{st},~{st(1)}", y, x);
        }

        real yl2xp1(real x, real y) @nogc @trusted pure nothrow     // y * log2(x + 1)
        {
            return __asm!(real)("fyl2xp1", "={st},{st(1)},{st},~{st(1)}", y, x);
        }
    }
}
else
{
    real yl2x(real x, real y)   @nogc @safe pure nothrow;       // y * log2(x)
    real yl2xp1(real x, real y) @nogc @safe pure nothrow;       // y * log2(x + 1)
}

@safe pure nothrow @nogc unittest
{
    version (INLINE_YL2X)
    {
        assert(yl2x(1024, 1) == 10);
        assert(yl2xp1(1023, 1) == 10);
    }
}

@safe pure nothrow @nogc unittest
{
    real num = real.infinity;
    assert(num == real.infinity);  // Passes.
    assert(approxEqual(num, real.infinity));  // Fails.
}


@safe pure nothrow @nogc unittest
{
    float f = sqrt(2.0f);
    assert(fabs(f * f - 2.0f) < .00001);

    double d = sqrt(2.0);
    assert(fabs(d * d - 2.0) < .00001);

    real r = sqrt(2.0L);
    assert(fabs(r * r - 2.0) < .00001);
}

@safe pure nothrow @nogc unittest
{
    float f = fabs(-2.0f);
    assert(f == 2);

    double d = fabs(-2.0);
    assert(d == 2);

    real r = fabs(-2.0L);
    assert(r == 2);
}

@safe pure nothrow @nogc unittest
{
    float f = sin(-2.0f);
    assert(fabs(f - -0.909297f) < .00001);

    double d = sin(-2.0);
    assert(fabs(d - -0.909297f) < .00001);

    real r = sin(-2.0L);
    assert(fabs(r - -0.909297f) < .00001);
}

@safe pure nothrow @nogc unittest
{
    float f = cos(-2.0f);
    assert(fabs(f - -0.416147f) < .00001);

    double d = cos(-2.0);
    assert(fabs(d - -0.416147f) < .00001);

    real r = cos(-2.0L);
    assert(fabs(r - -0.416147f) < .00001);
}

@safe pure nothrow @nogc unittest
{
    float f = tan(-2.0f);
    assert(fabs(f - 2.18504f) < .00001);

    double d = tan(-2.0);
    assert(fabs(d - 2.18504f) < .00001);

    real r = tan(-2.0L);
    assert(fabs(r - 2.18504f) < .00001);
}

@safe pure nothrow unittest
{
    // issue 6381: floor/ceil should be usable in pure function.
    auto x = floor(1.2);
    auto y = ceil(1.2);
}

/***********************************
 * Defines a total order on all floating-point numbers.
 *
 * The order is defined as follows:
 * $(UL
 *      $(LI All numbers in [-$(INFIN), +$(INFIN)] are ordered
 *          the same way as by built-in comparison, with the exception of
 *          -0.0, which is less than +0.0;)
 *      $(LI If the sign bit is set (that is, it's 'negative'), $(NAN) is less
 *          than any number; if the sign bit is not set (it is 'positive'),
 *          $(NAN) is greater than any number;)
 *      $(LI $(NAN)s of the same sign are ordered by the payload ('negative'
 *          ones - in reverse order).)
 * )
 *
 * Returns:
 *      negative value if $(D x) precedes $(D y) in the order specified above;
 *      0 if $(D x) and $(D y) are identical, and positive value otherwise.
 *
 * See_Also:
 *      $(MYREF isIdentical)
 * Standards: Conforms to IEEE 754-2008
 */
int cmp(T)(const(T) x, const(T) y) @nogc @trusted pure nothrow
    if (isFloatingPoint!T)
{
    alias F = floatTraits!T;

    static if (F.realFormat == RealFormat.ieeeSingle
               || F.realFormat == RealFormat.ieeeDouble)
    {
        static if (T.sizeof == 4)
            alias UInt = uint;
        else
            alias UInt = ulong;

        union Repainter
        {
            T number;
            UInt bits;
        }

        enum msb = ~(UInt.max >>> 1);

        import std.typecons : Tuple;
        Tuple!(Repainter, Repainter) vars = void;
        vars[0].number = x;
        vars[1].number = y;

        foreach (ref var; vars)
            if (var.bits & msb)
                var.bits = ~var.bits;
            else
                var.bits |= msb;

        if (vars[0].bits < vars[1].bits)
            return -1;
        else if (vars[0].bits > vars[1].bits)
            return 1;
        else
            return 0;
    }
    else static if (F.realFormat == RealFormat.ieeeExtended53
                    || F.realFormat == RealFormat.ieeeExtended
                    || F.realFormat == RealFormat.ieeeQuadruple)
    {
        static if (F.realFormat == RealFormat.ieeeQuadruple)
            alias RemT = ulong;
        else
            alias RemT = ushort;

        struct Bits
        {
            ulong bulk;
            RemT rem;
        }

        union Repainter
        {
            T number;
            Bits bits;
            ubyte[T.sizeof] bytes;
        }

        import std.typecons : Tuple;
        Tuple!(Repainter, Repainter) vars = void;
        vars[0].number = x;
        vars[1].number = y;

        foreach (ref var; vars)
            if (var.bytes[F.SIGNPOS_BYTE] & 0x80)
            {
                var.bits.bulk = ~var.bits.bulk;
                var.bits.rem = ~var.bits.rem;
            }
            else
            {
                var.bytes[F.SIGNPOS_BYTE] |= 0x80;
            }

        version(LittleEndian)
        {
            if (vars[0].bits.rem < vars[1].bits.rem)
                return -1;
            else if (vars[0].bits.rem > vars[1].bits.rem)
                return 1;
            else if (vars[0].bits.bulk < vars[1].bits.bulk)
                return -1;
            else if (vars[0].bits.bulk > vars[1].bits.bulk)
                return 1;
            else
                return 0;
        }
        else
        {
            if (vars[0].bits.bulk < vars[1].bits.bulk)
                return -1;
            else if (vars[0].bits.bulk > vars[1].bits.bulk)
                return 1;
            else if (vars[0].bits.rem < vars[1].bits.rem)
                return -1;
            else if (vars[0].bits.rem > vars[1].bits.rem)
                return 1;
            else
                return 0;
        }
    }
    else
    {
        // IBM Extended doubledouble does not follow the general
        // sign-exponent-significand layout, so has to be handled generically

        const int xSign = signbit(x),
            ySign = signbit(y);

        if (xSign == 1 && ySign == 1)
            return cmp(-y, -x);
        else if (xSign == 1)
            return -1;
        else if (ySign == 1)
            return 1;
        else if (x < y)
            return -1;
        else if (x == y)
            return 0;
        else if (x > y)
            return 1;
        else if (isNaN(x) && !isNaN(y))
            return 1;
        else if (isNaN(y) && !isNaN(x))
            return -1;
        else if (getNaNPayload(x) < getNaNPayload(y))
            return -1;
        else if (getNaNPayload(x) > getNaNPayload(y))
            return 1;
        else
            return 0;
    }
}

/// Most numbers are ordered naturally.
@safe unittest
{
    assert(cmp(-double.infinity, -double.max) < 0);
    assert(cmp(-double.max, -100.0) < 0);
    assert(cmp(-100.0, -0.5) < 0);
    assert(cmp(-0.5, 0.0) < 0);
    assert(cmp(0.0, 0.5) < 0);
    assert(cmp(0.5, 100.0) < 0);
    assert(cmp(100.0, double.max) < 0);
    assert(cmp(double.max, double.infinity) < 0);

    assert(cmp(1.0, 1.0) == 0);
}

/// Positive and negative zeroes are distinct.
@safe unittest
{
    assert(cmp(-0.0, +0.0) < 0);
    assert(cmp(+0.0, -0.0) > 0);
}

/// Depending on the sign, $(NAN)s go to either end of the spectrum.
@safe unittest
{
    assert(cmp(-double.nan, -double.infinity) < 0);
    assert(cmp(double.infinity, double.nan) < 0);
    assert(cmp(-double.nan, double.nan) < 0);
}

/// $(NAN)s of the same sign are ordered by the payload.
@safe unittest
{
    assert(cmp(NaN(10), NaN(20)) < 0);
    assert(cmp(-NaN(20), -NaN(10)) < 0);
}

@safe unittest
{
    import std.meta : AliasSeq;
    foreach (T; AliasSeq!(float, double, real))
    {
        T[] values = [-cast(T)NaN(20), -cast(T)NaN(10), -T.nan, -T.infinity,
                      -T.max, -T.max / 2, T(-16.0), T(-1.0).nextDown,
                      T(-1.0), T(-1.0).nextUp,
                      T(-0.5), -T.min_normal, (-T.min_normal).nextUp,
                      -2 * T.min_normal * T.epsilon,
                      -T.min_normal * T.epsilon,
                      T(-0.0), T(0.0),
                      T.min_normal * T.epsilon,
                      2 * T.min_normal * T.epsilon,
                      T.min_normal.nextDown, T.min_normal, T(0.5),
                      T(1.0).nextDown, T(1.0),
                      T(1.0).nextUp, T(16.0), T.max / 2, T.max,
                      T.infinity, T.nan, cast(T)NaN(10), cast(T)NaN(20)];

        foreach (i, x; values)
        {
            foreach (y; values[i + 1 .. $])
            {
                assert(cmp(x, y) < 0);
                assert(cmp(y, x) > 0);
            }
            assert(cmp(x, x) == 0);
        }
    }
}

private enum PowType
{
    floor,
    ceil
}

pragma(inline, true)
private T powIntegralImpl(PowType type, T)(T val)
{
    import core.bitop : bsr;

    if (val == 0 || (type == PowType.ceil && (val > T.max / 2 || val == T.min)))
        return 0;
    else
    {
        static if (isSigned!T)
            return cast(Unqual!T) (val < 0 ? -(T(1) << bsr(-val) + type) : T(1) << bsr(val) + type);
        else
            return cast(Unqual!T) (T(1) << bsr(val) + type);
    }
}

private T powFloatingPointImpl(PowType type, T)(T x)
{
    if (!x.isFinite)
        return x;

    if (!x)
        return x;

    int exp;
    auto y = frexp(x, exp);

    static if (type == PowType.ceil)
        y = ldexp(cast(T) 0.5, exp + 1);
    else
        y = ldexp(cast(T) 0.5, exp);

    if (!y.isFinite)
        return cast(T) 0.0;

    y = copysign(y, x);

    return y;
}

/**
 * Gives the next power of two after $(D val). `T` can be any built-in
 * numerical type.
 *
 * If the operation would lead to an over/underflow, this function will
 * return `0`.
 *
 * Params:
 *     val = any number
 *
 * Returns:
 *     the next power of two after $(D val)
 */
T nextPow2(T)(const T val) if (isIntegral!T)
{
    return powIntegralImpl!(PowType.ceil)(val);
}

/// ditto
T nextPow2(T)(const T val) if (isFloatingPoint!T)
{
    return powFloatingPointImpl!(PowType.ceil)(val);
}

///
@safe @nogc pure nothrow unittest
{
    assert(nextPow2(2) == 4);
    assert(nextPow2(10) == 16);
    assert(nextPow2(4000) == 4096);

    assert(nextPow2(-2) == -4);
    assert(nextPow2(-10) == -16);

<<<<<<< HEAD
    version(LDC) {} else
    {
        // these tests rely on undefined behaviour, i.e. (1 << 33) == 1
        // that fails for LDC with optimizations enabled
        assert(nextPow2(uint.max) == 1);
        assert(nextPow2(uint.min) == 0);
        assert(nextPow2(size_t.max) == 1);
        assert(nextPow2(size_t.min) == 0);

        assert(nextPow2(int.max) == int.min);
        assert(nextPow2(int.min) == -1);
        assert(nextPow2(long.max) == long.min);
        assert(nextPow2(long.min) == -1);
    }
=======
    assert(nextPow2(uint.max) == 0);
    assert(nextPow2(uint.min) == 0);
    assert(nextPow2(size_t.max) == 0);
    assert(nextPow2(size_t.min) == 0);

    assert(nextPow2(int.max) == 0);
    assert(nextPow2(int.min) == 0);
    assert(nextPow2(long.max) == 0);
    assert(nextPow2(long.min) == 0);
>>>>>>> b4d21a87
}

///
@safe @nogc pure nothrow unittest
{
    assert(nextPow2(2.1) == 4.0);
    assert(nextPow2(-2.0) == -4.0);
    assert(nextPow2(0.25) == 0.5);
    assert(nextPow2(-4.0) == -8.0);

    assert(nextPow2(double.max) == 0.0);
    assert(nextPow2(double.infinity) == double.infinity);
}

@safe @nogc pure nothrow unittest
{
    assert(nextPow2(ubyte(2)) == 4);
    assert(nextPow2(ubyte(10)) == 16);

    assert(nextPow2(byte(2)) == 4);
    assert(nextPow2(byte(10)) == 16);

    assert(nextPow2(short(2)) == 4);
    assert(nextPow2(short(10)) == 16);
    assert(nextPow2(short(4000)) == 4096);

    assert(nextPow2(ushort(2)) == 4);
    assert(nextPow2(ushort(10)) == 16);
    assert(nextPow2(ushort(4000)) == 4096);
}

@safe @nogc pure nothrow unittest
{
    foreach (ulong i; 1 .. 62)
    {
        assert(nextPow2(1UL<<i) == 2UL<<i);
        assert(nextPow2((1UL<<i) - 1) == 1UL<<i);
        assert(nextPow2((1UL<<i) + 1) == 2UL<<i);
        assert(nextPow2((1UL<<i) + (1UL<<(i-1))) == 2UL<<i);
    }
}

@safe @nogc pure nothrow unittest
{
    import std.meta : AliasSeq;

    foreach (T; AliasSeq!(float, double, real))
    {
        enum T subNormal = T.min_normal / 2;

        static if (subNormal) assert(nextPow2(subNormal) == T.min_normal);

        assert(nextPow2(T(0.0)) == 0.0);

        assert(nextPow2(T(2.0)) == 4.0);
        assert(nextPow2(T(2.1)) == 4.0);
        assert(nextPow2(T(3.1)) == 4.0);
        assert(nextPow2(T(4.0)) == 8.0);
        assert(nextPow2(T(0.25)) == 0.5);

        assert(nextPow2(T(-2.0)) == -4.0);
        assert(nextPow2(T(-2.1)) == -4.0);
        assert(nextPow2(T(-3.1)) == -4.0);
        assert(nextPow2(T(-4.0)) == -8.0);
        assert(nextPow2(T(-0.25)) == -0.5);

        assert(nextPow2(T.max) == 0);
        assert(nextPow2(-T.max) == 0);

        assert(nextPow2(T.infinity) == T.infinity);
        assert(nextPow2(T.init).isNaN);
    }
}

@safe @nogc pure nothrow unittest // Issue 15973
{
    assert(nextPow2(uint.max / 2) == uint.max / 2 + 1);
    assert(nextPow2(uint.max / 2 + 2) == 0);
    assert(nextPow2(int.max / 2) == int.max / 2 + 1);
    assert(nextPow2(int.max / 2 + 2) == 0);
    assert(nextPow2(int.min + 1) == int.min);
}

/**
 * Gives the last power of two before $(D val). $(T) can be any built-in
 * numerical type.
 *
 * Params:
 *     val = any number
 *
 * Returns:
 *     the last power of two before $(D val)
 */
T truncPow2(T)(const T val) if (isIntegral!T)
{
    return powIntegralImpl!(PowType.floor)(val);
}

/// ditto
T truncPow2(T)(const T val) if (isFloatingPoint!T)
{
    return powFloatingPointImpl!(PowType.floor)(val);
}

///
@safe @nogc pure nothrow unittest
{
    assert(truncPow2(3) == 2);
    assert(truncPow2(4) == 4);
    assert(truncPow2(10) == 8);
    assert(truncPow2(4000) == 2048);

    assert(truncPow2(-5) == -4);
    assert(truncPow2(-20) == -16);

    assert(truncPow2(uint.max) == int.max + 1);
    assert(truncPow2(uint.min) == 0);
    assert(truncPow2(ulong.max) == long.max + 1);
    assert(truncPow2(ulong.min) == 0);

    assert(truncPow2(int.max) == (int.max / 2) + 1);
    version(LDC) {} else
    {
        // this test relies on undefined behaviour, i.e. (1 << 63) == int.min
        // that fails for LDC with optimizations enabled
        assert(truncPow2(int.min) == int.min);
    }
    assert(truncPow2(long.max) == (long.max / 2) + 1);
    assert(truncPow2(long.min) == long.min);
}

///
@safe @nogc pure nothrow unittest
{
    assert(truncPow2(2.1) == 2.0);
    assert(truncPow2(7.0) == 4.0);
    assert(truncPow2(-1.9) == -1.0);
    assert(truncPow2(0.24) == 0.125);
    assert(truncPow2(-7.0) == -4.0);

    assert(truncPow2(double.infinity) == double.infinity);
}

@safe @nogc pure nothrow unittest
{
    assert(truncPow2(ubyte(3)) == 2);
    assert(truncPow2(ubyte(4)) == 4);
    assert(truncPow2(ubyte(10)) == 8);

    assert(truncPow2(byte(3)) == 2);
    assert(truncPow2(byte(4)) == 4);
    assert(truncPow2(byte(10)) == 8);

    assert(truncPow2(ushort(3)) == 2);
    assert(truncPow2(ushort(4)) == 4);
    assert(truncPow2(ushort(10)) == 8);
    assert(truncPow2(ushort(4000)) == 2048);

    assert(truncPow2(short(3)) == 2);
    assert(truncPow2(short(4)) == 4);
    assert(truncPow2(short(10)) == 8);
    assert(truncPow2(short(4000)) == 2048);
}

@safe @nogc pure nothrow unittest
{
    foreach (ulong i; 1 .. 62)
    {
        assert(truncPow2(2UL<<i) == 2UL<<i);
        assert(truncPow2((2UL<<i) + 1) == 2UL<<i);
        assert(truncPow2((2UL<<i) - 1) == 1UL<<i);
        assert(truncPow2((2UL<<i) - (2UL<<(i-1))) == 1UL<<i);
    }
}

@safe @nogc pure nothrow unittest
{
    import std.meta : AliasSeq;

    foreach (T; AliasSeq!(float, double, real))
    {
        assert(truncPow2(T(0.0)) == 0.0);

        assert(truncPow2(T(4.0)) == 4.0);
        assert(truncPow2(T(2.1)) == 2.0);
        assert(truncPow2(T(3.5)) == 2.0);
        assert(truncPow2(T(7.0)) == 4.0);
        assert(truncPow2(T(0.24)) == 0.125);

        assert(truncPow2(T(-2.0)) == -2.0);
        assert(truncPow2(T(-2.1)) == -2.0);
        assert(truncPow2(T(-3.1)) == -2.0);
        assert(truncPow2(T(-7.0)) == -4.0);
        assert(truncPow2(T(-0.24)) == -0.125);

        assert(truncPow2(T.infinity) == T.infinity);
        assert(truncPow2(T.init).isNaN);
    }
}

/**
Check whether a number is an integer power of two.

Note that only positive numbers can be integer powers of two. This
function always return `false` if `x` is negative or zero.

Params:
    x = the number to test

Returns:
    `true` if `x` is an integer power of two.
*/
bool isPowerOf2(X)(const X x) pure @safe nothrow @nogc
    if (isNumeric!X)
{
    static if (isFloatingPoint!X)
    {
        int exp;
        const X sig = frexp(x, exp);

        return (exp != int.min) && (sig is cast(X)0.5L);
    }
    else
    {
        static if (isSigned!X)
            alias W = typeof(x + 0);
        else
            alias W = typeof(x + 0u); // For ubyte and ushort W should be uint

        static if (is(X == W))
        {
            static if (isSigned!X)
                return ((x & -x) == x) && (x > -x);
            else
                return (x & -x) > (x - 1);
        }
        else
        {
            pragma(inline, true);
            return isPowerOf2(cast(W)x);
        }
    }
}
///
@safe unittest
{
    assert( isPowerOf2(1.0L));
    assert( isPowerOf2(2.0L));
    assert( isPowerOf2(0.5L));
    assert( isPowerOf2(pow(2.0L, 96)));
    assert( isPowerOf2(pow(2.0L, -77)));

    assert(!isPowerOf2(-2.0L));
    assert(!isPowerOf2(-0.5L));
    assert(!isPowerOf2(0.0L));
    assert(!isPowerOf2(4.315));
    assert(!isPowerOf2(1.0L / 3.0L));

    assert(!isPowerOf2(real.nan));
    assert(!isPowerOf2(real.infinity));
}
///
@safe unittest
{
    assert( isPowerOf2(1));
    assert( isPowerOf2(2));
    assert( isPowerOf2(1uL << 63));

    assert(!isPowerOf2(-4));
    assert(!isPowerOf2(0));
    assert(!isPowerOf2(1337u));
}

@safe unittest
{
    import std.meta : AliasSeq;

    immutable smallP2 = pow(2.0L, -62);
    immutable bigP2 = pow(2.0L, 50);
    immutable smallP7 = pow(7.0L, -35);
    immutable bigP7 = pow(7.0L, 30);

    foreach (X; AliasSeq!(float, double, real))
    {
        immutable min_sub = X.min_normal * X.epsilon;

        foreach (x; AliasSeq!(smallP2, min_sub, X.min_normal, .25L, 0.5L, 1.0L, 2.0L, 8.0L, pow(2.0L, X.max_exp - 1), bigP2))
        {
            assert( isPowerOf2(cast(X) x));
            assert(!isPowerOf2(cast(X)-x));
        }

        foreach (x; AliasSeq!(0.0L, 3 * min_sub, smallP7, 0.1L, 1337.0L, bigP7, X.max, real.nan, real.infinity))
        {
            assert(!isPowerOf2(cast(X) x));
            assert(!isPowerOf2(cast(X)-x));
        }
    }

    foreach (X; AliasSeq!(byte, ubyte, short, ushort, int, uint, long, ulong))
    {
        foreach (x; [1, 2, 4, 8, (X.max >>> 1) + 1])
        {
            assert( isPowerOf2(cast(X) x));
            static if (isSigned!X)
                assert(!isPowerOf2(cast(X)-x));
        }

        foreach (x; [0, 3, 5, 13, 77, X.min, X.max])
            assert(!isPowerOf2(cast(X)x));
    }
}<|MERGE_RESOLUTION|>--- conflicted
+++ resolved
@@ -670,13 +670,9 @@
 ///ditto
 float cos(float x) @safe pure nothrow @nogc { return cos(cast(real)x); }
 
-<<<<<<< HEAD
-}
-
-unittest
-=======
+}
+
 @safe unittest
->>>>>>> b4d21a87
 {
     real function(real) pcos = &cos;
     assert(pcos != null);
@@ -1567,11 +1563,11 @@
 {
     // http://llvm.org/docs/LangRef.html#llvm-sqrt-intrinsic
     // sqrt(x) when x is less than zero is undefined
-    real   sqrt(real   x) @safe pure nothrow @nogc { return x < 0 ? NAN : llvm_sqrt(x); }
+    real   sqrt(real   x) @safe pure nothrow @nogc { return x < 0 ? real.nan : llvm_sqrt(x); }
     ///ditto
-    double sqrt(double x) @safe pure nothrow @nogc { return x < 0 ? NAN : llvm_sqrt(x); }
+    double sqrt(double x) @safe pure nothrow @nogc { return x < 0 ? double.nan : llvm_sqrt(x); }
     ///ditto
-    float  sqrt(float  x) @safe pure nothrow @nogc { return x < 0 ? NAN : llvm_sqrt(x); }
+    float  sqrt(float  x) @safe pure nothrow @nogc { return x < 0 ? float.nan : llvm_sqrt(x); }
 }
 else
 {
@@ -1784,13 +1780,9 @@
 /// ditto
 float exp(float x)  @safe pure nothrow @nogc   { return exp(cast(real)x); }
 
-<<<<<<< HEAD
-}
-
-unittest
-=======
+}
+
 @system unittest
->>>>>>> b4d21a87
 {
     assert(equalsDigit(exp(3.0L), E * E * E, useDigits));
 }
@@ -3689,14 +3681,9 @@
  */
 real scalbn(real x, int n) @trusted nothrow @nogc
 {
-<<<<<<< HEAD
-    version(InlineAsm_X86_Any_X87) {
-        // scalbnl is not supported on DMD-Windows, so use asm.
-=======
-    version(InlineAsm_X86_Any)
+    version(InlineAsm_X86_Any_X87)
     {
         // scalbnl is not supported on DMD-Windows, so use asm pure nothrow @nogc.
->>>>>>> b4d21a87
         version (Win64)
         {
             asm pure nothrow @nogc {
@@ -3783,13 +3770,9 @@
 ///ditto
 float fabs(float x) @safe pure nothrow @nogc { return fabs(cast(real)x); }
 
-<<<<<<< HEAD
-}
-
-unittest
-=======
+}
+
 @safe unittest
->>>>>>> b4d21a87
 {
     real function(real) pfabs = &fabs;
     assert(pfabs != null);
@@ -4168,8 +4151,8 @@
     assert(isNaN(floor(float.init)));
 }
 
-<<<<<<< HEAD
-=======
+}
+
 /**
  * Round `val` to a multiple of `unit`. `rfunc` specifies the rounding
  * function to use; by default this is `rint`, which uses the current
@@ -4259,7 +4242,6 @@
         assert(F.min_normal.quantize(F.min_normal) == F.min_normal);
         assert((-F.min_normal).quantize(F.min_normal) == -F.min_normal);
     }
->>>>>>> b4d21a87
 }
 
 /******************************************
@@ -4317,13 +4299,9 @@
 ///ditto
 float rint(float x) @safe pure nothrow @nogc { return rint(cast(real)x); }
 
-<<<<<<< HEAD
-}
-
-unittest
-=======
+}
+
 @safe unittest
->>>>>>> b4d21a87
 {
     real function(real) print = &rint;
     assert(print != null);
@@ -4886,7 +4864,6 @@
 }
 
 ///
-<<<<<<< HEAD
 version (LDC)
 {
     unittest
@@ -4895,10 +4872,7 @@
     }
 }
 else
-unittest
-=======
 @system unittest
->>>>>>> b4d21a87
 {
     static void func() {
         int a = 10 * 10;
@@ -6589,7 +6563,6 @@
 Unqual!F pow(F, G)(F x, G n) @nogc @trusted pure nothrow
     if (isFloatingPoint!(F) && isIntegral!(G))
 {
-<<<<<<< HEAD
   version(none)
   {
     // Leads to linking error on MSVC x64 as the intrinsic maps to
@@ -6600,9 +6573,7 @@
   }
   else
   {
-=======
     import std.traits : Unsigned;
->>>>>>> b4d21a87
     real p = 1.0, v = void;
     Unsigned!(Unqual!G) m = n;
     if (n < 0)
@@ -8157,22 +8128,6 @@
     assert(nextPow2(-2) == -4);
     assert(nextPow2(-10) == -16);
 
-<<<<<<< HEAD
-    version(LDC) {} else
-    {
-        // these tests rely on undefined behaviour, i.e. (1 << 33) == 1
-        // that fails for LDC with optimizations enabled
-        assert(nextPow2(uint.max) == 1);
-        assert(nextPow2(uint.min) == 0);
-        assert(nextPow2(size_t.max) == 1);
-        assert(nextPow2(size_t.min) == 0);
-
-        assert(nextPow2(int.max) == int.min);
-        assert(nextPow2(int.min) == -1);
-        assert(nextPow2(long.max) == long.min);
-        assert(nextPow2(long.min) == -1);
-    }
-=======
     assert(nextPow2(uint.max) == 0);
     assert(nextPow2(uint.min) == 0);
     assert(nextPow2(size_t.max) == 0);
@@ -8182,7 +8137,6 @@
     assert(nextPow2(int.min) == 0);
     assert(nextPow2(long.max) == 0);
     assert(nextPow2(long.min) == 0);
->>>>>>> b4d21a87
 }
 
 ///
