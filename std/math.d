// Written in the D programming language.

/**
 * Contains the elementary mathematical functions (powers, roots,
 * and trigonometric functions), and low-level floating-point operations.
 * Mathematical special functions are available in `std.mathspecial`.
 *
$(SCRIPT inhibitQuickIndex = 1;)

$(DIVC quickindex,
$(BOOKTABLE ,
$(TR $(TH Category) $(TH Members) )
$(TR $(TDNW Constants) $(TD
    $(MYREF E) $(MYREF PI) $(MYREF PI_2) $(MYREF PI_4) $(MYREF M_1_PI)
    $(MYREF M_2_PI) $(MYREF M_2_SQRTPI) $(MYREF LN10) $(MYREF LN2)
    $(MYREF LOG2) $(MYREF LOG2E) $(MYREF LOG2T) $(MYREF LOG10E)
    $(MYREF SQRT2) $(MYREF SQRT1_2)
))
$(TR $(TDNW Classics) $(TD
    $(MYREF abs) $(MYREF fabs) $(MYREF sqrt) $(MYREF cbrt) $(MYREF hypot)
    $(MYREF poly) $(MYREF nextPow2) $(MYREF truncPow2)
))
$(TR $(TDNW Trigonometry) $(TD
    $(MYREF sin) $(MYREF cos) $(MYREF tan) $(MYREF asin) $(MYREF acos)
    $(MYREF atan) $(MYREF atan2) $(MYREF sinh) $(MYREF cosh) $(MYREF tanh)
    $(MYREF asinh) $(MYREF acosh) $(MYREF atanh) $(MYREF expi)
))
$(TR $(TDNW Rounding) $(TD
    $(MYREF ceil) $(MYREF floor) $(MYREF round) $(MYREF lround)
    $(MYREF trunc) $(MYREF rint) $(MYREF lrint) $(MYREF nearbyint)
    $(MYREF rndtol) $(MYREF quantize)
))
$(TR $(TDNW Exponentiation & Logarithms) $(TD
    $(MYREF pow) $(MYREF exp) $(MYREF exp2) $(MYREF expm1) $(MYREF ldexp)
    $(MYREF frexp) $(MYREF log) $(MYREF log2) $(MYREF log10) $(MYREF logb)
    $(MYREF ilogb) $(MYREF log1p) $(MYREF scalbn)
))
$(TR $(TDNW Modulus) $(TD
    $(MYREF fmod) $(MYREF modf) $(MYREF remainder)
))
$(TR $(TDNW Floating-point operations) $(TD
    $(MYREF approxEqual) $(MYREF feqrel) $(MYREF fdim) $(MYREF fmax)
    $(MYREF fmin) $(MYREF fma) $(MYREF nextDown) $(MYREF nextUp)
    $(MYREF nextafter) $(MYREF NaN) $(MYREF getNaNPayload)
    $(MYREF cmp)
))
$(TR $(TDNW Introspection) $(TD
    $(MYREF isFinite) $(MYREF isIdentical) $(MYREF isInfinity) $(MYREF isNaN)
    $(MYREF isNormal) $(MYREF isSubnormal) $(MYREF signbit) $(MYREF sgn)
    $(MYREF copysign) $(MYREF isPowerOf2)
))
$(TR $(TDNW Hardware Control) $(TD
    $(MYREF IeeeFlags) $(MYREF FloatingPointControl)
))
)
)

 * The functionality closely follows the IEEE754-2008 standard for
 * floating-point arithmetic, including the use of camelCase names rather
 * than C99-style lower case names. All of these functions behave correctly
 * when presented with an infinity or NaN.
 *
 * The following IEEE 'real' formats are currently supported:
 * $(UL
 * $(LI 64 bit Big-endian  'double' (eg PowerPC))
 * $(LI 128 bit Big-endian 'quadruple' (eg SPARC))
 * $(LI 64 bit Little-endian 'double' (eg x86-SSE2))
 * $(LI 80 bit Little-endian, with implied bit 'real80' (eg x87, Itanium))
 * $(LI 128 bit Little-endian 'quadruple' (not implemented on any known processor!))
 * $(LI Non-IEEE 128 bit Big-endian 'doubledouble' (eg PowerPC) has partial support)
 * )
 * Unlike C, there is no global 'errno' variable. Consequently, almost all of
 * these functions are pure nothrow.
 *
 * Macros:
 *      TABLE_SV = <table border="1" cellpadding="4" cellspacing="0">
 *              <caption>Special Values</caption>
 *              $0</table>
 *      SVH = $(TR $(TH $1) $(TH $2))
 *      SV  = $(TR $(TD $1) $(TD $2))
 *      TH3 = $(TR $(TH $1) $(TH $2) $(TH $3))
 *      TD3 = $(TR $(TD $1) $(TD $2) $(TD $3))
 *      TABLE_DOMRG = <table border="1" cellpadding="4" cellspacing="0">
 *              $(SVH Domain X, Range Y)
                $(SV $1, $2)
 *              </table>
 *      DOMAIN=$1
 *      RANGE=$1

 *      NAN = $(RED NAN)
 *      SUP = <span style="vertical-align:super;font-size:smaller">$0</span>
 *      GAMMA = &#915;
 *      THETA = &theta;
 *      INTEGRAL = &#8747;
 *      INTEGRATE = $(BIG &#8747;<sub>$(SMALL $1)</sub><sup>$2</sup>)
 *      POWER = $1<sup>$2</sup>
 *      SUB = $1<sub>$2</sub>
 *      BIGSUM = $(BIG &Sigma; <sup>$2</sup><sub>$(SMALL $1)</sub>)
 *      CHOOSE = $(BIG &#40;) <sup>$(SMALL $1)</sup><sub>$(SMALL $2)</sub> $(BIG &#41;)
 *      PLUSMN = &plusmn;
 *      INFIN = &infin;
 *      PLUSMNINF = &plusmn;&infin;
 *      PI = &pi;
 *      LT = &lt;
 *      GT = &gt;
 *      SQRT = &radic;
 *      HALF = &frac12;
 *
 * Copyright: Copyright The D Language Foundation 2000 - 2011.
 *            D implementations of tan, atan, atan2, exp, expm1, exp2, log, log10, log1p,
 *            log2, floor, ceil and lrint functions are based on the CEPHES math library,
 *            which is Copyright (C) 2001 Stephen L. Moshier $(LT)steve@moshier.net$(GT)
 *            and are incorporated herein by permission of the author.  The author
 *            reserves the right to distribute this material elsewhere under different
 *            copying permissions.  These modifications are distributed here under
 *            the following terms:
 * License:   $(HTTP www.boost.org/LICENSE_1_0.txt, Boost License 1.0).
 * Authors:   $(HTTP digitalmars.com, Walter Bright), Don Clugston,
 *            Conversion of CEPHES math library to D by Iain Buclaw and David Nadlinger
 * Source: $(PHOBOSSRC std/math.d)
 */
module std.math;

version (Win64)
{
    version (D_InlineAsm_X86_64)
        version = Win64_DMD_InlineAsm;
}

static import core.math;
static import core.stdc.math;
static import core.stdc.fenv;
import std.traits :  CommonType, isFloatingPoint, isIntegral, isNumeric,
    isSigned, isUnsigned, Largest, Unqual;

version (LDC)
{
    import ldc.attributes;
    import ldc.intrinsics;
    import ldc.llvmasm;

    version (CRuntime_Microsoft) version = LDC_MSVCRT;

    version (LDC_MSVCRT)   {}
    else version (Android) {}
    else
    {
        version (X86)    version = INLINE_YL2X;
        version (X86_64) version = INLINE_YL2X;
    }

    version (Android) version (X86_64) version = AndroidX64;
}

version (DigitalMars)
{
    version = INLINE_YL2X;        // x87 has opcodes for these
}

version (X86)       version = X86_Any;
version (X86_64)    version = X86_Any;
version (PPC)       version = PPC_Any;
version (PPC64)     version = PPC_Any;
version (MIPS32)    version = MIPS_Any;
version (MIPS64)    version = MIPS_Any;
version (AArch64)   version = ARM_Any;
version (ARM)       version = ARM_Any;
version (S390)      version = IBMZ_Any;
version (SPARC)     version = SPARC_Any;
version (SPARC64)   version = SPARC_Any;
version (SystemZ)   version = IBMZ_Any;
version (RISCV32)   version = RISCV_Any;
version (RISCV64)   version = RISCV_Any;

version (D_InlineAsm_X86)
{
    version = InlineAsm_X86_Any;
}
else version (D_InlineAsm_X86_64)
{
    version = InlineAsm_X86_Any;
}

version (CRuntime_Microsoft)
{
    version (InlineAsm_X86_Any)
        version = MSVC_InlineAsm;
}

// define InlineAsm*_X87 versions if real is defined as 80-bit x87
version (LDC_MSVCRT)   {}
else version (Android) {}
else
{
    version (D_InlineAsm_X86)     version = InlineAsm_X86_X87;
    version (D_InlineAsm_X86_64)  version = InlineAsm_X86_64_X87;
    version (InlineAsm_X86_Any)   version = InlineAsm_X86_Any_X87;
    version (Win64_DMD_InlineAsm) version = Win64_DMD_InlineAsm_X87;
}

version (X86_64) version = StaticallyHaveSSE;
version (X86) version (OSX) version = StaticallyHaveSSE;

version (StaticallyHaveSSE)
{
    private enum bool haveSSE = true;
}
else version (X86)
{
    static import core.cpuid;
    private alias haveSSE = core.cpuid.sse;
}

version (unittest) private
{
    static if (real.sizeof > double.sizeof)
        enum uint useDigits = 16;
    else
        enum uint useDigits = 15;

    /******************************************
     * Compare floating point numbers to n decimal digits of precision.
     * Returns:
     *  1       match
     *  0       nomatch
     */

    private bool equalsDigit(real x, real y, uint ndigits) @safe nothrow @nogc
    {
        import core.stdc.stdio : sprintf;

        if (signbit(x) != signbit(y))
            return 0;

        if (isInfinity(x) && isInfinity(y))
            return 1;
        if (isInfinity(x) || isInfinity(y))
            return 0;

        if (isNaN(x) && isNaN(y))
            return 1;
        if (isNaN(x) || isNaN(y))
            return 0;

        char[30] bufx;
        char[30] bufy;
        assert(ndigits < bufx.length);

        int ix;
        int iy;
        version (CRuntime_Microsoft)
            alias real_t = double;
        else
            alias real_t = real;

        () @trusted {
            ix = sprintf(bufx.ptr, "%.*Lg", ndigits, cast(real_t) x);
            iy = sprintf(bufy.ptr, "%.*Lg", ndigits, cast(real_t) y);
        } ();

        assert(ix < bufx.length && ix > 0);
        assert(ix < bufy.length && ix > 0);

        return bufx[0 .. ix] == bufy[0 .. iy];
    }
}



package:
// The following IEEE 'real' formats are currently supported.
version (LittleEndian)
{
    static assert(real.mant_dig == 53 || real.mant_dig == 64
               || real.mant_dig == 113,
      "Only 64-bit, 80-bit, and 128-bit reals"~
      " are supported for LittleEndian CPUs");
}
else
{
    static assert(real.mant_dig == 53 || real.mant_dig == 113,
    "Only 64-bit and 128-bit reals are supported for BigEndian CPUs.");
}

// Underlying format exposed through floatTraits
enum RealFormat
{
    ieeeHalf,
    ieeeSingle,
    ieeeDouble,
    ieeeExtended,   // x87 80-bit real
    ieeeExtended53, // x87 real rounded to precision of double.
    ibmExtended,    // IBM 128-bit extended
    ieeeQuadruple,
}

// Constants used for extracting the components of the representation.
// They supplement the built-in floating point properties.
template floatTraits(T)
{
    // EXPMASK is a ushort mask to select the exponent portion (without sign)
    // EXPSHIFT is the number of bits the exponent is left-shifted by in its ushort
    // EXPBIAS is the exponent bias - 1 (exp == EXPBIAS yields ×2^-1).
    // EXPPOS_SHORT is the index of the exponent when represented as a ushort array.
    // SIGNPOS_BYTE is the index of the sign when represented as a ubyte array.
    // RECIP_EPSILON is the value such that (smallest_subnormal) * RECIP_EPSILON == T.min_normal
    enum T RECIP_EPSILON = (1/T.epsilon);
    static if (T.mant_dig == 24)
    {
        // Single precision float
        enum ushort EXPMASK = 0x7F80;
        enum ushort EXPSHIFT = 7;
        enum ushort EXPBIAS = 0x3F00;
        enum uint EXPMASK_INT = 0x7F80_0000;
        enum uint MANTISSAMASK_INT = 0x007F_FFFF;
        enum realFormat = RealFormat.ieeeSingle;
        version (LittleEndian)
        {
            enum EXPPOS_SHORT = 1;
            enum SIGNPOS_BYTE = 3;
        }
        else
        {
            enum EXPPOS_SHORT = 0;
            enum SIGNPOS_BYTE = 0;
        }
    }
    else static if (T.mant_dig == 53)
    {
        static if (T.sizeof == 8)
        {
            // Double precision float, or real == double
            enum ushort EXPMASK = 0x7FF0;
            enum ushort EXPSHIFT = 4;
            enum ushort EXPBIAS = 0x3FE0;
            enum uint EXPMASK_INT = 0x7FF0_0000;
            enum uint MANTISSAMASK_INT = 0x000F_FFFF; // for the MSB only
            enum realFormat = RealFormat.ieeeDouble;
            version (LittleEndian)
            {
                enum EXPPOS_SHORT = 3;
                enum SIGNPOS_BYTE = 7;
            }
            else
            {
                enum EXPPOS_SHORT = 0;
                enum SIGNPOS_BYTE = 0;
            }
        }
        else static if (T.sizeof == 12)
        {
            // Intel extended real80 rounded to double
            enum ushort EXPMASK = 0x7FFF;
            enum ushort EXPSHIFT = 0;
            enum ushort EXPBIAS = 0x3FFE;
            enum realFormat = RealFormat.ieeeExtended53;
            version (LittleEndian)
            {
                enum EXPPOS_SHORT = 4;
                enum SIGNPOS_BYTE = 9;
            }
            else
            {
                enum EXPPOS_SHORT = 0;
                enum SIGNPOS_BYTE = 0;
            }
        }
        else
            static assert(false, "No traits support for " ~ T.stringof);
    }
    else static if (T.mant_dig == 64)
    {
        // Intel extended real80
        enum ushort EXPMASK = 0x7FFF;
        enum ushort EXPSHIFT = 0;
        enum ushort EXPBIAS = 0x3FFE;
        enum realFormat = RealFormat.ieeeExtended;
        version (LittleEndian)
        {
            enum EXPPOS_SHORT = 4;
            enum SIGNPOS_BYTE = 9;
        }
        else
        {
            enum EXPPOS_SHORT = 0;
            enum SIGNPOS_BYTE = 0;
        }
    }
    else static if (T.mant_dig == 113)
    {
        // Quadruple precision float
        enum ushort EXPMASK = 0x7FFF;
        enum ushort EXPSHIFT = 0;
        enum ushort EXPBIAS = 0x3FFE;
        enum realFormat = RealFormat.ieeeQuadruple;
        version (LittleEndian)
        {
            enum EXPPOS_SHORT = 7;
            enum SIGNPOS_BYTE = 15;
        }
        else
        {
            enum EXPPOS_SHORT = 0;
            enum SIGNPOS_BYTE = 0;
        }
    }
    else static if (T.mant_dig == 106)
    {
        // IBM Extended doubledouble
        enum ushort EXPMASK = 0x7FF0;
        enum ushort EXPSHIFT = 4;
        enum realFormat = RealFormat.ibmExtended;

        // For IBM doubledouble the larger magnitude double comes first.
        // It's really a double[2] and arrays don't index differently
        // between little and big-endian targets.
        enum DOUBLEPAIR_MSB = 0;
        enum DOUBLEPAIR_LSB = 1;

        // The exponent/sign byte is for most significant part.
        version (LittleEndian)
        {
            enum EXPPOS_SHORT = 3;
            enum SIGNPOS_BYTE = 7;
        }
        else
        {
            enum EXPPOS_SHORT = 0;
            enum SIGNPOS_BYTE = 0;
        }
    }
    else
        static assert(false, "No traits support for " ~ T.stringof);
}

// These apply to all floating-point types
version (LittleEndian)
{
    enum MANTISSA_LSB = 0;
    enum MANTISSA_MSB = 1;
}
else
{
    enum MANTISSA_LSB = 1;
    enum MANTISSA_MSB = 0;
}

// Common code for math implementations.

// Helper for floor/ceil
T floorImpl(T)(const T x) @trusted pure nothrow @nogc
{
    alias F = floatTraits!(T);
    // Take care not to trigger library calls from the compiler,
    // while ensuring that we don't get defeated by some optimizers.
    union floatBits
    {
        T rv;
        ushort[T.sizeof/2] vu;

        // Other kinds of extractors for real formats.
        static if (F.realFormat == RealFormat.ieeeSingle)
            int vi;
    }
    floatBits y = void;
    y.rv = x;

    // Find the exponent (power of 2)
    // Do this by shifting the raw value so that the exponent lies in the low bits,
    // then mask out the sign bit, and subtract the bias.
    static if (F.realFormat == RealFormat.ieeeSingle)
    {
        int exp = ((y.vi >> (T.mant_dig - 1)) & 0xff) - 0x7f;
    }
    else static if (F.realFormat == RealFormat.ieeeDouble)
    {
        int exp = ((y.vu[F.EXPPOS_SHORT] >> 4) & 0x7ff) - 0x3ff;

        version (LittleEndian)
            int pos = 0;
        else
            int pos = 3;
    }
    else static if (F.realFormat == RealFormat.ieeeExtended)
    {
        int exp = (y.vu[F.EXPPOS_SHORT] & 0x7fff) - 0x3fff;

        version (LittleEndian)
            int pos = 0;
        else
            int pos = 4;
    }
    else static if (F.realFormat == RealFormat.ieeeQuadruple)
    {
        int exp = (y.vu[F.EXPPOS_SHORT] & 0x7fff) - 0x3fff;

        version (LittleEndian)
            int pos = 0;
        else
            int pos = 7;
    }
    else
        static assert(false, "Not implemented for this architecture");

    if (exp < 0)
    {
        if (x < 0.0)
            return -1.0;
        else
            return 0.0;
    }

    static if (F.realFormat == RealFormat.ieeeSingle)
    {
        if (exp < (T.mant_dig - 1))
        {
            // Clear all bits representing the fraction part.
            const uint fraction_mask = F.MANTISSAMASK_INT >> exp;

            if ((y.vi & fraction_mask) != 0)
            {
                // If 'x' is negative, then first substract 1.0 from the value.
                if (y.vi < 0)
                    y.vi += 0x00800000 >> exp;
                y.vi &= ~fraction_mask;
            }
        }
    }
    else
    {
        exp = (T.mant_dig - 1) - exp;

        // Zero 16 bits at a time.
        while (exp >= 16)
        {
            version (LittleEndian)
                y.vu[pos++] = 0;
            else
                y.vu[pos--] = 0;
            exp -= 16;
        }

        // Clear the remaining bits.
        if (exp > 0)
            y.vu[pos] &= 0xffff ^ ((1 << exp) - 1);

        if ((x < 0.0) && (x != y.rv))
            y.rv -= 1.0;
    }

    return y.rv;
}

public:

// Values obtained from Wolfram Alpha. 116 bits ought to be enough for anybody.
// Wolfram Alpha LLC. 2011. Wolfram|Alpha. http://www.wolframalpha.com/input/?i=e+in+base+16 (access July 6, 2011).
enum real E =          0x1.5bf0a8b1457695355fb8ac404e7a8p+1L; /** e = 2.718281... */
enum real LOG2T =      0x1.a934f0979a3715fc9257edfe9b5fbp+1L; /** $(SUB log, 2)10 = 3.321928... */
enum real LOG2E =      0x1.71547652b82fe1777d0ffda0d23a8p+0L; /** $(SUB log, 2)e = 1.442695... */
enum real LOG2 =       0x1.34413509f79fef311f12b35816f92p-2L; /** $(SUB log, 10)2 = 0.301029... */
enum real LOG10E =     0x1.bcb7b1526e50e32a6ab7555f5a67cp-2L; /** $(SUB log, 10)e = 0.434294... */
enum real LN2 =        0x1.62e42fefa39ef35793c7673007e5fp-1L; /** ln 2  = 0.693147... */
enum real LN10 =       0x1.26bb1bbb5551582dd4adac5705a61p+1L; /** ln 10 = 2.302585... */
enum real PI =         0x1.921fb54442d18469898cc51701b84p+1L; /** &pi; = 3.141592... */
enum real PI_2 =       PI/2;                                  /** $(PI) / 2 = 1.570796... */
enum real PI_4 =       PI/4;                                  /** $(PI) / 4 = 0.785398... */
enum real M_1_PI =     0x1.45f306dc9c882a53f84eafa3ea69cp-2L; /** 1 / $(PI) = 0.318309... */
enum real M_2_PI =     2*M_1_PI;                              /** 2 / $(PI) = 0.636619... */
enum real M_2_SQRTPI = 0x1.20dd750429b6d11ae3a914fed7fd8p+0L; /** 2 / $(SQRT)$(PI) = 1.128379... */
enum real SQRT2 =      0x1.6a09e667f3bcc908b2fb1366ea958p+0L; /** $(SQRT)2 = 1.414213... */
enum real SQRT1_2 =    SQRT2/2;                               /** $(SQRT)$(HALF) = 0.707106... */
// Note: Make sure the magic numbers in compiler backend for x87 match these.

// it's quite tricky check for a type who will trigger a deprecation when accessed
template isDeprecatedComplex(T)
{
    static if (__traits(isDeprecated, T))
    {
        enum isDeprecatedComplex = true;
    }
    else
    {
        enum m = T.mangleof;
        // cfloat, cdouble, creal
        // ifloat, idouble, ireal
        enum isDeprecatedComplex = m == "q" || m == "r" || m == "c" ||
                                   m == "o" || m == "p" || m == "j";
    }
}

@safe deprecated unittest
{
    static assert(isDeprecatedComplex!cfloat);
    static assert(isDeprecatedComplex!cdouble);
    static assert(isDeprecatedComplex!creal);
    static assert(isDeprecatedComplex!ifloat);
    static assert(isDeprecatedComplex!idouble);
    static assert(isDeprecatedComplex!ireal);

    static assert(!isDeprecatedComplex!float);
    static assert(!isDeprecatedComplex!double);
    static assert(!isDeprecatedComplex!real);
}

/***********************************
 * Calculates the absolute value of a number.
 *
 * Params:
 *     Num = (template parameter) type of number
 *       x = real number value
 *
 * Returns:
 *     The absolute value of the number. If floating-point or integral,
 *     the return type will be the same as the input.
 *
 * Limitations:
 *     Does not work correctly for signed intergal types and value `Num`.min.
 */
auto abs(Num)(Num x) @nogc pure nothrow
if ((is(Unqual!Num == short) || is(Unqual!Num == byte)) ||
    (is(typeof(Num.init >= 0)) && is(typeof(-Num.init))))
{
    static if (isFloatingPoint!(Num))
        return fabs(x);
    else
    {
        static if (is(Unqual!Num == short) || is(Unqual!Num == byte))
            return x >= 0 ? x : cast(Num) -int(x);
        else
            return x >= 0 ? x : -x;
    }
}

/// ditto
@safe pure nothrow @nogc unittest
{
    assert(isIdentical(abs(-0.0L), 0.0L));
    assert(isNaN(abs(real.nan)));
    assert(abs(-real.infinity) == real.infinity);
    assert(abs(-56) == 56);
    assert(abs(2321312L)  == 2321312L);
}

version (TestComplex)
deprecated
@safe pure nothrow @nogc unittest
{
    assert(abs(-3.2Li) == 3.2L);
    assert(abs(71.6Li) == 71.6L);
    assert(abs(-1L+1i) == sqrt(2.0L));
}

@safe pure nothrow @nogc unittest
{
    short s = -8;
    byte b = -8;
    assert(abs(s) == 8);
    assert(abs(b) == 8);
    immutable(byte) c = -8;
    assert(abs(c) == 8);
}

@safe pure nothrow @nogc unittest
{
    import std.meta : AliasSeq;
    static foreach (T; AliasSeq!(float, double, real))
    {{
        T f = 3;
        assert(abs(f) == f);
        assert(abs(-f) == f);
    }}
}

// see issue #20205, to avoid falling into the trap again
@safe pure nothrow @nogc unittest
{
    assert(50 - abs(-100) == -50);
}

version (TestComplex)
deprecated
@safe pure nothrow @nogc unittest
{
    import std.meta : AliasSeq;
    static foreach (T; AliasSeq!(cfloat, cdouble, creal))
    {{
        T f = -12+3i;
        assert(abs(f) == hypot(f.re, f.im));
        assert(abs(-f) == hypot(f.re, f.im));
    }}
}

import std.meta : AliasSeq;
deprecated("Please use std.complex")
static foreach (Num; AliasSeq!(cfloat, cdouble, creal, ifloat, idouble, ireal))
{
    auto abs(Num z) @safe pure nothrow @nogc
    {
        enum m = Num.mangleof;
        // cfloat, cdouble, creal
        static if (m == "q" || m == "r" || m == "c")
            return hypot(z.re, z.im);
        // ifloat, idouble, ireal
        else static if (m == "o" || m == "p" || m == "j")
            return fabs(z.im);
        else
            static assert(0, "Unsupported type: " ~ Num.stringof);
    }
}

// https://issues.dlang.org/show_bug.cgi?id=19162
@safe unittest
{
    struct Vector(T, int size)
    {
        T x, y, z;
    }

    static auto abs(T, int size)(auto ref const Vector!(T, size) v)
    {
        return v;
    }
    Vector!(int, 3) v;
    assert(abs(v) == v);
}

/*
 * Complex conjugate
 *
 *  conj(x + iy) = x - iy
 *
 * Note that z * conj(z) = $(POWER z.re, 2) - $(POWER z.im, 2)
 * is always a real number
 */
deprecated("Please use std.complex.conj")
auto conj(Num)(Num z) @safe pure nothrow @nogc
if (is(Num* : const(cfloat*)) || is(Num* : const(cdouble*))
    || is(Num* : const(creal*)))
{
    //FIXME
    //Issue 14206
    static if (is(Num* : const(cdouble*)))
        return cast(cdouble) conj(cast(creal) z);
    else
        return z.re - z.im*1fi;
}

deprecated("Please use std.complex.conj")
auto conj(Num)(Num y) @safe pure nothrow @nogc
if (is(Num* : const(ifloat*)) || is(Num* : const(idouble*))
    || is(Num* : const(ireal*)))
{
    return -y;
}

deprecated
@safe pure nothrow @nogc unittest
{
    creal c = 7 + 3Li;
    assert(conj(c) == 7-3Li);
    ireal z = -3.2Li;
    assert(conj(z) == -z);
}
//Issue 14206
deprecated
@safe pure nothrow @nogc unittest
{
    cdouble c = 7 + 3i;
    assert(conj(c) == 7-3i);
    idouble z = -3.2i;
    assert(conj(z) == -z);
}
//Issue 14206
deprecated
@safe pure nothrow @nogc unittest
{
    cfloat c = 7f + 3fi;
    assert(conj(c) == 7f-3fi);
    ifloat z = -3.2fi;
    assert(conj(z) == -z);
}

/***********************************
 * Returns cosine of x. x is in radians.
 *
 *      $(TABLE_SV
 *      $(TR $(TH x)                 $(TH cos(x)) $(TH invalid?))
 *      $(TR $(TD $(NAN))            $(TD $(NAN)) $(TD yes)     )
 *      $(TR $(TD $(PLUSMN)$(INFIN)) $(TD $(NAN)) $(TD yes)     )
 *      )
 * Bugs:
 *      Results are undefined if |x| >= $(POWER 2,64).
 */

version (LDC)
{
    pragma(inline, true):
    real   cos(real   x) @safe pure nothrow @nogc { return llvm_cos(x); }
    ///ditto
    double cos(double x) @safe pure nothrow @nogc { return llvm_cos(x); }
    ///ditto
    float  cos(float  x) @safe pure nothrow @nogc { return llvm_cos(x); }
}
else
{

real cos(real x) @safe pure nothrow @nogc { pragma(inline, true); return core.math.cos(x); }
//FIXME
///ditto
double cos(double x) @safe pure nothrow @nogc { return cos(cast(real) x); }
//FIXME
///ditto
float cos(float x) @safe pure nothrow @nogc { return cos(cast(real) x); }

} // !LDC

///
@safe unittest
{
    assert(cos(0.0) == 1.0);
    assert(cos(1.0).approxEqual(0.540));
    assert(cos(3.0).approxEqual(-0.989));
}

@safe unittest
{
    real function(real) pcos = &cos;
    assert(pcos != null);
}

/***********************************
 * Returns $(HTTP en.wikipedia.org/wiki/Sine, sine) of x. x is in $(HTTP en.wikipedia.org/wiki/Radian, radians).
 *
 *      $(TABLE_SV
 *      $(TH3 x           ,  sin(x)      ,  invalid?)
 *      $(TD3 $(NAN)      ,  $(NAN)      ,  yes     )
 *      $(TD3 $(PLUSMN)0.0,  $(PLUSMN)0.0,  no      )
 *      $(TD3 $(PLUSMNINF),  $(NAN)      ,  yes     )
 *      )
 *
 * Params:
 *      x = angle in radians (not degrees)
 * Returns:
 *      sine of x
 * See_Also:
 *      $(MYREF cos), $(MYREF tan), $(MYREF asin)
 * Bugs:
 *      Results are undefined if |x| >= $(POWER 2,64).
 */
version (LDC)
{
    pragma(inline, true):
    real   sin(real   x) @safe pure nothrow @nogc { return llvm_sin(x); }
    ///ditto
    double sin(double x) @safe pure nothrow @nogc { return llvm_sin(x); }
    ///ditto
    float  sin(float  x) @safe pure nothrow @nogc { return llvm_sin(x); }
}
else
{

real sin(real x) @safe pure nothrow @nogc { pragma(inline, true); return core.math.sin(x); }
//FIXME
///ditto
double sin(double x) @safe pure nothrow @nogc { return sin(cast(real) x); }
//FIXME
///ditto
float sin(float x) @safe pure nothrow @nogc { return sin(cast(real) x); }

} // !LDC

///
@safe unittest
{
    import std.math : sin, PI;
    import std.stdio : writefln;

    void someFunc()
    {
      real x = 30.0;
      auto result = sin(x * (PI / 180)); // convert degrees to radians
      writefln("The sine of %s degrees is %s", x, result);
    }
}

@safe unittest
{
    real function(real) psin = &sin;
    assert(psin != null);
}

/*
 *  Returns sine for complex and imaginary arguments.
 *
 *  sin(z) = sin(z.re)*cosh(z.im) + cos(z.re)*sinh(z.im)i
 *
 * If both sin($(THETA)) and cos($(THETA)) are required,
 * it is most efficient to use expi($(THETA)).
 */
deprecated("Use std.complex.sin")
auto sin(creal z) @safe pure nothrow @nogc
{
    const creal cs = expi(z.re);
    const creal csh = coshisinh(z.im);
    return cs.im * csh.re + cs.re * csh.im * 1i;
}

/* ditto */
deprecated("Use std.complex.sin")
auto sin(ireal y) @safe pure nothrow @nogc
{
    return cosh(y.im)*1i;
}

deprecated
@safe pure nothrow @nogc unittest
{
  assert(sin(0.0+0.0i) == 0.0);
  assert(sin(2.0+0.0i) == sin(2.0L) );
}

/*
 *  cosine, complex and imaginary
 *
 *  cos(z) = cos(z.re)*cosh(z.im) - sin(z.re)*sinh(z.im)i
 */
deprecated("Use std.complex.cos")
auto cos(creal z) @safe pure nothrow @nogc
{
    const creal cs = expi(z.re);
    const creal csh = coshisinh(z.im);
    return cs.re * csh.re - cs.im * csh.im * 1i;
}

/* ditto */
deprecated("Use std.complex.cos")
real cos(ireal y) @safe pure nothrow @nogc
{
    return cosh(y.im);
}

deprecated
@safe pure nothrow @nogc unittest
{
    assert(cos(0.0+0.0i)==1.0);
    assert(cos(1.3L+0.0i)==cos(1.3L));
    assert(cos(5.2Li)== cosh(5.2L));
}

/****************************************************************************
 * Returns tangent of x. x is in radians.
 *
 *      $(TABLE_SV
 *      $(TR $(TH x)             $(TH tan(x))       $(TH invalid?))
 *      $(TR $(TD $(NAN))        $(TD $(NAN))       $(TD yes))
 *      $(TR $(TD $(PLUSMN)0.0)  $(TD $(PLUSMN)0.0) $(TD no))
 *      $(TR $(TD $(PLUSMNINF))  $(TD $(NAN))       $(TD yes))
 *      )
 */
pragma(inline, true) // LDC
real tan(real x) @trusted pure nothrow @nogc // TODO: @safe
{
    version (InlineAsm_X86_Any_X87)
    {
        if (!__ctfe)
            return tanAsm(x);
    }
    return tanImpl(x);
}

/// ditto
double tan(double x) @safe pure nothrow @nogc { return __ctfe ? cast(double) tan(cast(real) x) : tanImpl(x); }

/// ditto
float tan(float x) @safe pure nothrow @nogc { return __ctfe ? cast(float) tan(cast(real) x) : tanImpl(x); }

///
@safe unittest
{
    assert(isIdentical(tan(0.0), 0.0));
    assert(tan(PI).approxEqual(0));
    assert(tan(PI / 3).approxEqual(sqrt(3.0)));
}

// LDC: pass `real.nan` as extra param and use extern(C++) for non-reversed params
version (InlineAsm_X86_Any_X87)
private extern(C++) real tanAsm(real x, real nan = real.nan) @trusted pure nothrow @nogc
{
    version (D_InlineAsm_X86)
    {
    asm pure nothrow @nogc
    {
        naked                           ;
        fld     real ptr [ESP+4]        ; // load theta
        fxam                            ; // test for oddball values
        fstsw   AX                      ;
        sahf                            ;
        jc      trigerr                 ; // x is NAN, infinity, or empty
                                          // 387's can handle subnormals
SC18:   fptan                           ;
        fstsw   AX                      ;
        sahf                            ;
        jnp     Clear1                  ; // C2 = 1 (x is out of range)

        // Do argument reduction to bring x into range
        fldpi                           ;
        fxch                            ;
SC17:   fprem1                          ;
        fstsw   AX                      ;
        sahf                            ;
        jp      SC17                    ;
        fstp    ST(1)                   ; // remove pi from stack
        jmp     SC18                    ;

trigerr:
        jnp     Lret                    ; // if theta is NAN, return theta
        fstp    ST(0)                   ; // dump theta
        fld     real ptr [ESP+16]       ; // load nan param
        jmp     Lret                    ;

Clear1: fstp    ST(0)                   ; // dump X, which is always 1

Lret:   ret                             ;
    }
    }
    else version (D_InlineAsm_X86_64)
    {
        version (Win64)
        {
            asm pure nothrow @nogc
            {
                naked                   ;
                fld     real ptr [RCX]  ; // load theta
            }
        }
        else
        {
            asm pure nothrow @nogc
            {
                naked                   ;
                fld     real ptr [RSP+8]; // load theta
            }
        }
    asm pure nothrow @nogc
    {
        fxam                            ; // test for oddball values
        fstsw   AX                      ;
        test    AH,1                    ;
        jnz     trigerr                 ; // x is NAN, infinity, or empty
                                          // 387's can handle subnormals
SC18:   fptan                           ;
        fstsw   AX                      ;
        test    AH,4                    ;
        jz      Clear1                  ; // C2 = 1 (x is out of range)

        // Do argument reduction to bring x into range
        fldpi                           ;
        fxch                            ;
SC17:   fprem1                          ;
        fstsw   AX                      ;
        test    AH,4                    ;
        jnz     SC17                    ;
        fstp    ST(1)                   ; // remove pi from stack
        jmp     SC18                    ;

trigerr:
        test    AH,4                    ;
        jz      Lret                    ; // if theta is NAN, return theta
        fstp    ST(0)                   ; // dump theta
    }
        // load nan param
        version (Win64)
            asm pure nothrow @nogc { fld real ptr [RDX]; }
        else
            asm pure nothrow @nogc { fld real ptr [RSP+24]; }
    asm pure nothrow @nogc
    {
        jmp     Lret                    ;

Clear1: fstp    ST(0)                   ; // dump X, which is always 1

Lret:   ret                             ;
    }
    }
    else
        static assert(0);
}

private T tanImpl(T)(T x) @safe pure nothrow @nogc
{
    // Coefficients for tan(x) and PI/4 split into three parts.
    enum realFormat = floatTraits!T.realFormat;
    static if (realFormat == RealFormat.ieeeQuadruple)
    {
        static immutable T[6] P = [
            2.883414728874239697964612246732416606301E10L,
            -2.307030822693734879744223131873392503321E9L,
            5.160188250214037865511600561074819366815E7L,
            -4.249691853501233575668486667664718192660E5L,
            1.272297782199996882828849455156962260810E3L,
            -9.889929415807650724957118893791829849557E-1L
        ];
        static immutable T[7] Q = [
            8.650244186622719093893836740197250197602E10L,
            -4.152206921457208101480801635640958361612E10L,
            2.758476078803232151774723646710890525496E9L,
            -5.733709132766856723608447733926138506824E7L,
            4.529422062441341616231663543669583527923E5L,
            -1.317243702830553658702531997959756728291E3L,
            1.0
        ];

        enum T P1 =
            7.853981633974483067550664827649598009884357452392578125E-1L;
        enum T P2 =
            2.8605943630549158983813312792950660807511260829685741796657E-18L;
        enum T P3 =
            2.1679525325309452561992610065108379921905808E-35L;
    }
    else static if (realFormat == RealFormat.ieeeExtended ||
                    realFormat == RealFormat.ieeeDouble)
    {
        static immutable T[3] P = [
           -1.7956525197648487798769E7L,
            1.1535166483858741613983E6L,
           -1.3093693918138377764608E4L,
        ];
        static immutable T[5] Q = [
           -5.3869575592945462988123E7L,
            2.5008380182335791583922E7L,
           -1.3208923444021096744731E6L,
            1.3681296347069295467845E4L,
            1.0000000000000000000000E0L,
        ];

        enum T P1 = 7.853981554508209228515625E-1L;
        enum T P2 = 7.946627356147928367136046290398E-9L;
        enum T P3 = 3.061616997868382943065164830688E-17L;
    }
    else static if (realFormat == RealFormat.ieeeSingle)
    {
        static immutable T[6] P = [
            3.33331568548E-1,
            1.33387994085E-1,
            5.34112807005E-2,
            2.44301354525E-2,
            3.11992232697E-3,
            9.38540185543E-3,
        ];

        enum T P1 = 0.78515625;
        enum T P2 = 2.4187564849853515625E-4;
        enum T P3 = 3.77489497744594108E-8;
    }
    else
        static assert(0, "no coefficients for tan()");

    // Special cases.
    if (x == cast(T) 0.0 || isNaN(x))
        return x;
    if (isInfinity(x))
        return T.nan;

    // Make argument positive but save the sign.
    bool sign = false;
    if (signbit(x))
    {
        sign = true;
        x = -x;
    }

    // Compute x mod PI/4.
    static if (realFormat == RealFormat.ieeeSingle)
    {
        enum T FOPI = 4 / PI;
        int j = cast(int) (FOPI * x);
        T y = j;
        T z;
    }
    else
    {
        T y = floor(x / cast(T) PI_4);
        // Strip high bits of integer part.
        enum T highBitsFactor = (realFormat == RealFormat.ieeeDouble ? 0x1p3 : 0x1p4);
        enum T highBitsInv = 1.0 / highBitsFactor;
        T z = y * highBitsInv;
        // Compute y - 2^numHighBits * (y / 2^numHighBits).
        z = y - highBitsFactor * floor(z);

        // Integer and fraction part modulo one octant.
        int j = cast(int)(z);
    }

    // Map zeros and singularities to origin.
    if (j & 1)
    {
        j += 1;
        y += cast(T) 1.0;
    }

    z = ((x - y * P1) - y * P2) - y * P3;
    const T zz = z * z;

    enum T zzThreshold = (realFormat == RealFormat.ieeeSingle ? 1.0e-4L :
                          realFormat == RealFormat.ieeeDouble ? 1.0e-14L : 1.0e-20L);
    if (zz > zzThreshold)
    {
        static if (realFormat == RealFormat.ieeeSingle)
            y = z + z * (zz * poly(zz, P));
        else
            y = z + z * (zz * poly(zz, P) / poly(zz, Q));
    }
    else
        y = z;

    if (j & 2)
        y = (cast(T) -1.0) / y;

    return (sign) ? -y : y;
}

@safe @nogc nothrow unittest
{
    static void testTan(T)()
    {
        // ±0
        const T zero = 0.0;
        assert(isIdentical(tan(zero), zero));
        assert(isIdentical(tan(-zero), -zero));
        // ±∞
        const T inf = T.infinity;
        assert(isNaN(tan(inf)));
        assert(isNaN(tan(-inf)));
        // NaN
        const T specialNaN = NaN(0x0123L);
        assert(isIdentical(tan(specialNaN), specialNaN));

        static immutable T[2][] vals =
        [
            // angle, tan
            [   .5,  .5463024898],
            [   1,   1.557407725],
            [   1.5, 14.10141995],
            [   2,  -2.185039863],
            [   2.5,-.7470222972],
            [   3,  -.1425465431],
            [   3.5, .3745856402],
            [   4,   1.157821282],
            [   4.5, 4.637332055],
            [   5,  -3.380515006],
            [   5.5,-.9955840522],
            [   6,  -.2910061914],
            [   6.5, .2202772003],
            [   10,  .6483608275],

            // special angles
            [   PI_4,   1],
            //[   PI_2,   T.infinity], // PI_2 is not _exactly_ pi/2.
            [   3*PI_4, -1],
            [   PI,     0],
            [   5*PI_4, 1],
            //[   3*PI_2, -T.infinity],
            [   7*PI_4, -1],
            [   2*PI,   0],
         ];

        foreach (ref val; vals)
        {
            T x = val[0];
            T r = val[1];
            T t = tan(x);

            //printf("tan(%Lg) = %Lg, should be %Lg\n", cast(real) x, cast(real) t, cast(real) r);
            assert(approxEqual(r, t));

            x = -x;
            r = -r;
            t = tan(x);
            //printf("tan(%Lg) = %Lg, should be %Lg\n", cast(real) x, cast(real) t, cast(real) r);
            assert(approxEqual(r, t));
        }
    }

    import std.meta : AliasSeq;
    foreach (T; AliasSeq!(real, double, float))
        testTan!T();

    assert(equalsDigit(tan(PI / 3), std.math.sqrt(3.0L), useDigits));
}

/***************
 * Calculates the arc cosine of x,
 * returning a value ranging from 0 to $(PI).
 *
 *      $(TABLE_SV
 *      $(TR $(TH x)         $(TH acos(x)) $(TH invalid?))
 *      $(TR $(TD $(GT)1.0)  $(TD $(NAN))  $(TD yes))
 *      $(TR $(TD $(LT)-1.0) $(TD $(NAN))  $(TD yes))
 *      $(TR $(TD $(NAN))    $(TD $(NAN))  $(TD yes))
 *  )
 */
real acos(real x) @safe pure nothrow @nogc
{
    return atan2(sqrt(1-x*x), x);
}

/// ditto
double acos(double x) @safe pure nothrow @nogc { return acos(cast(real) x); }

/// ditto
float acos(float x) @safe pure nothrow @nogc  { return acos(cast(real) x); }

///
@safe unittest
{
    assert(acos(0.0).approxEqual(1.570));
    assert(acos(0.5).approxEqual(std.math.PI / 3));
    assert(acos(PI).isNaN);
}

@safe @nogc nothrow unittest
{
    assert(equalsDigit(acos(0.5), std.math.PI / 3, useDigits));
}

/***************
 * Calculates the arc sine of x,
 * returning a value ranging from -$(PI)/2 to $(PI)/2.
 *
 *      $(TABLE_SV
 *      $(TR $(TH x)            $(TH asin(x))      $(TH invalid?))
 *      $(TR $(TD $(PLUSMN)0.0) $(TD $(PLUSMN)0.0) $(TD no))
 *      $(TR $(TD $(GT)1.0)     $(TD $(NAN))       $(TD yes))
 *      $(TR $(TD $(LT)-1.0)    $(TD $(NAN))       $(TD yes))
 *  )
 */
real asin(real x) @safe pure nothrow @nogc
{
    return atan2(x, sqrt(1-x*x));
}

/// ditto
double asin(double x) @safe pure nothrow @nogc { return asin(cast(real) x); }

/// ditto
float asin(float x) @safe pure nothrow @nogc  { return asin(cast(real) x); }

///
@safe unittest
{
    assert(isIdentical(asin(0.0), 0.0));
    assert(asin(0.5).approxEqual(PI / 6));
    assert(asin(PI).isNaN);
}

@safe @nogc nothrow unittest
{
    assert(equalsDigit(asin(0.5), PI / 6, useDigits));
}

/***************
 * Calculates the arc tangent of x,
 * returning a value ranging from -$(PI)/2 to $(PI)/2.
 *
 *      $(TABLE_SV
 *      $(TR $(TH x)                 $(TH atan(x))      $(TH invalid?))
 *      $(TR $(TD $(PLUSMN)0.0)      $(TD $(PLUSMN)0.0) $(TD no))
 *      $(TR $(TD $(PLUSMN)$(INFIN)) $(TD $(NAN))       $(TD yes))
 *  )
 */
real atan(real x) @safe pure nothrow @nogc
{
    version (InlineAsm_X86_Any_X87)
    {
        if (!__ctfe)
            return atan2Asm(x, 1.0L);
    }
    return atanImpl(x);
}

/// ditto
double atan(double x) @safe pure nothrow @nogc { return __ctfe ? cast(double) atan(cast(real) x) : atanImpl(x); }

/// ditto
float atan(float x) @safe pure nothrow @nogc { return __ctfe ? cast(float) atan(cast(real) x) : atanImpl(x); }

///
@safe unittest
{
    assert(isIdentical(atan(0.0), 0.0));
    assert(atan(sqrt(3.0)).approxEqual(PI / 3));
}

private T atanImpl(T)(T x) @safe pure nothrow @nogc
{
    // Coefficients for atan(x)
    enum realFormat = floatTraits!T.realFormat;
    static if (realFormat == RealFormat.ieeeQuadruple)
    {
        static immutable T[9] P = [
            -6.880597774405940432145577545328795037141E2L,
            -2.514829758941713674909996882101723647996E3L,
            -3.696264445691821235400930243493001671932E3L,
            -2.792272753241044941703278827346430350236E3L,
            -1.148164399808514330375280133523543970854E3L,
            -2.497759878476618348858065206895055957104E2L,
            -2.548067867495502632615671450650071218995E1L,
            -8.768423468036849091777415076702113400070E-1L,
            -6.635810778635296712545011270011752799963E-4L
        ];
        static immutable T[9] Q = [
            2.064179332321782129643673263598686441900E3L,
            8.782996876218210302516194604424986107121E3L,
            1.547394317752562611786521896296215170819E4L,
            1.458510242529987155225086911411015961174E4L,
            7.928572347062145288093560392463784743935E3L,
            2.494680540950601626662048893678584497900E3L,
            4.308348370818927353321556740027020068897E2L,
            3.566239794444800849656497338030115886153E1L,
            1.0
        ];
    }
    else static if (realFormat == RealFormat.ieeeExtended)
    {
        static immutable T[5] P = [
           -5.0894116899623603312185E1L,
           -9.9988763777265819915721E1L,
           -6.3976888655834347413154E1L,
           -1.4683508633175792446076E1L,
           -8.6863818178092187535440E-1L,
        ];
        static immutable T[6] Q = [
            1.5268235069887081006606E2L,
            3.9157570175111990631099E2L,
            3.6144079386152023162701E2L,
            1.4399096122250781605352E2L,
            2.2981886733594175366172E1L,
            1.0000000000000000000000E0L,
        ];
    }
    else static if (realFormat == RealFormat.ieeeDouble)
    {
        static immutable T[5] P = [
           -6.485021904942025371773E1L,
           -1.228866684490136173410E2L,
           -7.500855792314704667340E1L,
           -1.615753718733365076637E1L,
           -8.750608600031904122785E-1L,
        ];
        static immutable T[6] Q = [
            1.945506571482613964425E2L,
            4.853903996359136964868E2L,
            4.328810604912902668951E2L,
            1.650270098316988542046E2L,
            2.485846490142306297962E1L,
            1.000000000000000000000E0L,
        ];

        enum T MOREBITS = 6.123233995736765886130E-17L;
    }
    else static if (realFormat == RealFormat.ieeeSingle)
    {
        static immutable T[4] P = [
           -3.33329491539E-1,
            1.99777106478E-1,
           -1.38776856032E-1,
            8.05374449538E-2,
        ];
    }
    else
        static assert(0, "no coefficients for atan()");

    // tan(PI/8)
    enum T TAN_PI_8 = 0.414213562373095048801688724209698078569672L;
    // tan(3 * PI/8)
    enum T TAN3_PI_8 = 2.414213562373095048801688724209698078569672L;

    // Special cases.
    if (x == cast(T) 0.0)
        return x;
    if (isInfinity(x))
        return copysign(cast(T) PI_2, x);

    // Make argument positive but save the sign.
    bool sign = false;
    if (signbit(x))
    {
        sign = true;
        x = -x;
    }

    static if (realFormat == RealFormat.ieeeDouble) // special case for double precision
    {
        short flag = 0;
        T y;
        if (x > TAN3_PI_8)
        {
            y = PI_2;
            flag = 1;
            x = -(1.0 / x);
        }
        else if (x <= 0.66)
        {
            y = 0.0;
        }
        else
        {
            y = PI_4;
            flag = 2;
            x = (x - 1.0)/(x + 1.0);
        }

        T z = x * x;
        z = z * poly(z, P) / poly(z, Q);
        z = x * z + x;
        if (flag == 2)
            z += 0.5 * MOREBITS;
        else if (flag == 1)
            z += MOREBITS;
        y = y + z;
    }
    else
    {
        // Range reduction.
        T y;
        if (x > TAN3_PI_8)
        {
            y = PI_2;
            x = -((cast(T) 1.0) / x);
        }
        else if (x > TAN_PI_8)
        {
            y = PI_4;
            x = (x - cast(T) 1.0)/(x + cast(T) 1.0);
        }
        else
            y = 0.0;

        // Rational form in x^^2.
        const T z = x * x;
        static if (realFormat == RealFormat.ieeeSingle)
            y += poly(z, P) * z * x + x;
        else
            y = y + (poly(z, P) / poly(z, Q)) * z * x + x;
    }

    return (sign) ? -y : y;
}

@safe @nogc nothrow unittest
{
    static void testAtan(T)()
    {
        // ±0
        const T zero = 0.0;
        assert(isIdentical(atan(zero), zero));
        assert(isIdentical(atan(-zero), -zero));
        // ±∞
        const T inf = T.infinity;
        assert(approxEqual(atan(inf), cast(T) PI_2));
        assert(approxEqual(atan(-inf), cast(T) -PI_2));
        // NaN
        const T specialNaN = NaN(0x0123L);
        assert(isIdentical(atan(specialNaN), specialNaN));

        static immutable T[2][] vals =
        [
            // x, atan(x)
            [ 0.25, 0.2449786631 ],
            [ 0.5,  0.4636476090 ],
            [ 1,    PI_4         ],
            [ 1.5,  0.9827937232 ],
            [ 10,   1.4711276743 ],
        ];

        foreach (ref val; vals)
        {
            T x = val[0];
            T r = val[1];
            T a = atan(x);

            //printf("atan(%Lg) = %Lg, should be %Lg\n", cast(real) x, cast(real) a, cast(real) r);
            assert(approxEqual(r, a));

            x = -x;
            r = -r;
            a = atan(x);
            //printf("atan(%Lg) = %Lg, should be %Lg\n", cast(real) x, cast(real) a, cast(real) r);
            assert(approxEqual(r, a));
        }
    }

    import std.meta : AliasSeq;
    foreach (T; AliasSeq!(real, double, float))
        testAtan!T();

    assert(equalsDigit(atan(std.math.sqrt(3.0L)), PI / 3, useDigits));
}

/***************
 * Calculates the arc tangent of y / x,
 * returning a value ranging from -$(PI) to $(PI).
 *
 *      $(TABLE_SV
 *      $(TR $(TH y)                 $(TH x)            $(TH atan(y, x)))
 *      $(TR $(TD $(NAN))            $(TD anything)     $(TD $(NAN)) )
 *      $(TR $(TD anything)          $(TD $(NAN))       $(TD $(NAN)) )
 *      $(TR $(TD $(PLUSMN)0.0)      $(TD $(GT)0.0)     $(TD $(PLUSMN)0.0) )
 *      $(TR $(TD $(PLUSMN)0.0)      $(TD +0.0)         $(TD $(PLUSMN)0.0) )
 *      $(TR $(TD $(PLUSMN)0.0)      $(TD $(LT)0.0)     $(TD $(PLUSMN)$(PI)))
 *      $(TR $(TD $(PLUSMN)0.0)      $(TD -0.0)         $(TD $(PLUSMN)$(PI)))
 *      $(TR $(TD $(GT)0.0)          $(TD $(PLUSMN)0.0) $(TD $(PI)/2) )
 *      $(TR $(TD $(LT)0.0)          $(TD $(PLUSMN)0.0) $(TD -$(PI)/2) )
 *      $(TR $(TD $(GT)0.0)          $(TD $(INFIN))     $(TD $(PLUSMN)0.0) )
 *      $(TR $(TD $(PLUSMN)$(INFIN)) $(TD anything)     $(TD $(PLUSMN)$(PI)/2))
 *      $(TR $(TD $(GT)0.0)          $(TD -$(INFIN))    $(TD $(PLUSMN)$(PI)) )
 *      $(TR $(TD $(PLUSMN)$(INFIN)) $(TD $(INFIN))     $(TD $(PLUSMN)$(PI)/4))
 *      $(TR $(TD $(PLUSMN)$(INFIN)) $(TD -$(INFIN))    $(TD $(PLUSMN)3$(PI)/4))
 *      )
 */
real atan2(real y, real x) @trusted pure nothrow @nogc // TODO: @safe
{
    version (InlineAsm_X86_Any_X87)
    {
        if (!__ctfe)
            return atan2Asm(y, x);
    }
    return atan2Impl(y, x);
}

/// ditto
double atan2(double y, double x) @safe pure nothrow @nogc
{
    return __ctfe ? cast(double) atan2(cast(real) y, cast(real) x) : atan2Impl(y, x);
}

/// ditto
float atan2(float y, float x) @safe pure nothrow @nogc
{
    return __ctfe ? cast(float) atan2(cast(real) y, cast(real) x) : atan2Impl(y, x);
}

///
@safe unittest
{
    assert(atan2(1.0, sqrt(3.0)).approxEqual(PI / 6));
}

version (InlineAsm_X86_Any_X87)
private real atan2Asm(real y, real x) @trusted pure nothrow @nogc
{
    version (Win64)
    {
        asm pure nothrow @nogc {
            naked;
            fld real ptr [RDX]; // y
            fld real ptr [RCX]; // x
            fpatan;
            ret;
        }
    }
    else
    {
        asm pure nothrow @nogc {
            fld y;
            fld x;
            fpatan;
        }
    }
}

private T atan2Impl(T)(T y, T x) @safe pure nothrow @nogc
{
    // Special cases.
    if (isNaN(x) || isNaN(y))
        return T.nan;
    if (y == cast(T) 0.0)
    {
        if (x >= 0 && !signbit(x))
            return copysign(0, y);
        else
            return copysign(cast(T) PI, y);
    }
    if (x == cast(T) 0.0)
        return copysign(cast(T) PI_2, y);
    if (isInfinity(x))
    {
        if (signbit(x))
        {
            if (isInfinity(y))
                return copysign(3 * cast(T) PI_4, y);
            else
                return copysign(cast(T) PI, y);
        }
        else
        {
            if (isInfinity(y))
                return copysign(cast(T) PI_4, y);
            else
                return copysign(cast(T) 0.0, y);
        }
    }
    if (isInfinity(y))
        return copysign(cast(T) PI_2, y);

    // Call atan and determine the quadrant.
    T z = atan(y / x);

    if (signbit(x))
    {
        if (signbit(y))
            z = z - cast(T) PI;
        else
            z = z + cast(T) PI;
    }

    if (z == cast(T) 0.0)
        return copysign(z, y);

    return z;
}

@safe @nogc nothrow unittest
{
    static void testAtan2(T)()
    {
        // NaN
        const T nan = T.nan;
        assert(isNaN(atan2(nan, cast(T) 1)));
        assert(isNaN(atan2(cast(T) 1, nan)));

        const T inf = T.infinity;
        static immutable T[3][] vals =
        [
            // y, x, atan2(y, x)

            // ±0
            [  0.0,  1.0,  0.0 ],
            [ -0.0,  1.0, -0.0 ],
            [  0.0,  0.0,  0.0 ],
            [ -0.0,  0.0, -0.0 ],
            [  0.0, -1.0,  PI ],
            [ -0.0, -1.0, -PI ],
            [  0.0, -0.0,  PI ],
            [ -0.0, -0.0, -PI ],
            [  1.0,  0.0,  PI_2 ],
            [  1.0, -0.0,  PI_2 ],
            [ -1.0,  0.0, -PI_2 ],
            [ -1.0, -0.0, -PI_2 ],

            // ±∞
            [  1.0,  inf,  0.0 ],
            [ -1.0,  inf, -0.0 ],
            [  1.0, -inf,  PI ],
            [ -1.0, -inf, -PI ],
            [  inf,  1.0,  PI_2 ],
            [  inf, -1.0,  PI_2 ],
            [ -inf,  1.0, -PI_2 ],
            [ -inf, -1.0, -PI_2 ],
            [  inf,  inf,  PI_4 ],
            [ -inf,  inf, -PI_4 ],
            [  inf, -inf,  3 * PI_4 ],
            [ -inf, -inf, -3 * PI_4 ],

            [  1.0,  1.0,  PI_4 ],
            [ -2.0,  2.0, -PI_4 ],
            [  3.0, -3.0,  3 * PI_4 ],
            [ -4.0, -4.0, -3 * PI_4 ],

            [  0.75,  0.25,   1.249045772398 ],
            [ -0.5,   0.375, -0.927295218002 ],
            [  0.5,  -0.125,  1.815774989922 ],
            [ -0.75, -0.5,   -2.158798930342 ],
        ];

        foreach (ref val; vals)
        {
            const T y = val[0];
            const T x = val[1];
            const T r = val[2];
            const T a = atan2(y, x);

            //printf("atan2(%Lg, %Lg) = %Lg, should be %Lg\n", cast(real) y, cast(real) x, cast(real) a, cast(real) r);
            if (r == 0)
                assert(isIdentical(r, a)); // check sign
            else
                assert(approxEqual(r, a));
        }
    }

    import std.meta : AliasSeq;
    foreach (T; AliasSeq!(real, double, float))
        testAtan2!T();

    assert(equalsDigit(atan2(1.0L, std.math.sqrt(3.0L)), PI / 6, useDigits));
}

/***********************************
 * Calculates the hyperbolic cosine of x.
 *
 *      $(TABLE_SV
 *      $(TR $(TH x)                 $(TH cosh(x))      $(TH invalid?))
 *      $(TR $(TD $(PLUSMN)$(INFIN)) $(TD $(PLUSMN)0.0) $(TD no) )
 *      )
 */
real cosh(real x) @safe pure nothrow @nogc
{
    //  cosh = (exp(x)+exp(-x))/2.
    // The naive implementation works correctly.
    const real y = exp(x);
    return (y + 1.0/y) * 0.5;
}

/// ditto
double cosh(double x) @safe pure nothrow @nogc { return cosh(cast(real) x); }

/// ditto
float cosh(float x) @safe pure nothrow @nogc  { return cosh(cast(real) x); }

///
@safe unittest
{
    assert(cosh(0.0) == 1.0);
    assert(cosh(1.0).approxEqual((E + 1.0 / E) / 2));
}

@safe @nogc nothrow unittest
{
    assert(equalsDigit(cosh(1.0), (E + 1.0 / E) / 2, useDigits));
}

/***********************************
 * Calculates the hyperbolic sine of x.
 *
 *      $(TABLE_SV
 *      $(TR $(TH x)                 $(TH sinh(x))           $(TH invalid?))
 *      $(TR $(TD $(PLUSMN)0.0)      $(TD $(PLUSMN)0.0)      $(TD no))
 *      $(TR $(TD $(PLUSMN)$(INFIN)) $(TD $(PLUSMN)$(INFIN)) $(TD no))
 *      )
 */
real sinh(real x) @safe pure nothrow @nogc
{
    //  sinh(x) =  (exp(x)-exp(-x))/2;
    // Very large arguments could cause an overflow, but
    // the maximum value of x for which exp(x) + exp(-x)) != exp(x)
    // is x = 0.5 * (real.mant_dig) * LN2. // = 22.1807 for real80.
    if (fabs(x) > real.mant_dig * LN2)
    {
        return copysign(0.5 * exp(fabs(x)), x);
    }

    const real y = expm1(x);
    return 0.5 * y / (y+1) * (y+2);
}

/// ditto
double sinh(double x) @safe pure nothrow @nogc { return sinh(cast(real) x); }

/// ditto
float sinh(float x) @safe pure nothrow @nogc  { return sinh(cast(real) x); }

///
@safe unittest
{
    assert(isIdentical(sinh(0.0), 0.0));
    assert(sinh(1.0).approxEqual((E - 1.0 / E) / 2));
}

@safe @nogc nothrow unittest
{
    assert(equalsDigit(sinh(1.0), (E - 1.0 / E) / 2, useDigits));
}

/***********************************
 * Calculates the hyperbolic tangent of x.
 *
 *      $(TABLE_SV
 *      $(TR $(TH x)                 $(TH tanh(x))      $(TH invalid?))
 *      $(TR $(TD $(PLUSMN)0.0)      $(TD $(PLUSMN)0.0) $(TD no) )
 *      $(TR $(TD $(PLUSMN)$(INFIN)) $(TD $(PLUSMN)1.0) $(TD no))
 *      )
 */
real tanh(real x) @safe pure nothrow @nogc
{
    //  tanh(x) = (exp(x) - exp(-x))/(exp(x)+exp(-x))
    if (fabs(x) > real.mant_dig * LN2)
    {
        return copysign(1, x);
    }

    const real y = expm1(2*x);
    return y / (y + 2);
}

/// ditto
double tanh(double x) @safe pure nothrow @nogc { return tanh(cast(real) x); }

/// ditto
float tanh(float x) @safe pure nothrow @nogc { return tanh(cast(real) x); }

///
@safe unittest
{
    assert(isIdentical(tanh(0.0), 0.0));
    assert(tanh(1.0).approxEqual(sinh(1.0) / cosh(1.0)));
}

@safe @nogc nothrow unittest
{
    assert(equalsDigit(tanh(1.0), sinh(1.0) / cosh(1.0), 15));
}

package:

/* Returns cosh(x) + I * sinh(x)
 * Only one call to exp() is performed.
 */
deprecated("Use std.complex")
auto coshisinh(real x) @safe pure nothrow @nogc
{
    // See comments for cosh, sinh.
    if (fabs(x) > real.mant_dig * LN2)
    {
        const real y = exp(fabs(x));
        return y * 0.5 + 0.5i * copysign(y, x);
    }
    else
    {
        const real y = expm1(x);
        return (y + 1.0 + 1.0/(y + 1.0)) * 0.5 + 0.5i * y / (y+1) * (y+2);
    }
}

deprecated
@safe pure nothrow @nogc unittest
{
    creal c = coshisinh(3.0L);
    assert(c.re == cosh(3.0L));
    assert(c.im == sinh(3.0L));
}

public:

/***********************************
 * Calculates the inverse hyperbolic cosine of x.
 *
 *  Mathematically, acosh(x) = log(x + sqrt( x*x - 1))
 *
 * $(TABLE_DOMRG
 *    $(DOMAIN 1..$(INFIN)),
 *    $(RANGE  0..$(INFIN))
 * )
 *
 *  $(TABLE_SV
 *    $(SVH  x,     acosh(x) )
 *    $(SV  $(NAN), $(NAN) )
 *    $(SV  $(LT)1,     $(NAN) )
 *    $(SV  1,      0       )
 *    $(SV  +$(INFIN),+$(INFIN))
 *  )
 */
real acosh(real x) @safe pure nothrow @nogc
{
    if (x > 1/real.epsilon)
        return LN2 + log(x);
    else
        return log(x + sqrt(x*x - 1));
}

/// ditto
double acosh(double x) @safe pure nothrow @nogc { return acosh(cast(real) x); }

/// ditto
float acosh(float x) @safe pure nothrow @nogc  { return acosh(cast(real) x); }

///
@safe @nogc nothrow unittest
{
    assert(isNaN(acosh(0.9)));
    assert(isNaN(acosh(real.nan)));
    assert(isIdentical(acosh(1.0), 0.0));
    assert(acosh(real.infinity) == real.infinity);
    assert(isNaN(acosh(0.5)));
}

@safe @nogc nothrow unittest
{
    assert(equalsDigit(acosh(cosh(3.0)), 3, useDigits));
}

/***********************************
 * Calculates the inverse hyperbolic sine of x.
 *
 *  Mathematically,
 *  ---------------
 *  asinh(x) =  log( x + sqrt( x*x + 1 )) // if x >= +0
 *  asinh(x) = -log(-x + sqrt( x*x + 1 )) // if x <= -0
 *  -------------
 *
 *    $(TABLE_SV
 *    $(SVH x,                asinh(x)       )
 *    $(SV  $(NAN),           $(NAN)         )
 *    $(SV  $(PLUSMN)0,       $(PLUSMN)0      )
 *    $(SV  $(PLUSMN)$(INFIN),$(PLUSMN)$(INFIN))
 *    )
 */
real asinh(real x) @safe pure nothrow @nogc
{
    return (fabs(x) > 1 / real.epsilon)
       // beyond this point, x*x + 1 == x*x
       ?  copysign(LN2 + log(fabs(x)), x)
       // sqrt(x*x + 1) ==  1 + x * x / ( 1 + sqrt(x*x + 1) )
       : copysign(log1p(fabs(x) + x*x / (1 + sqrt(x*x + 1)) ), x);
}

/// ditto
double asinh(double x) @safe pure nothrow @nogc { return asinh(cast(real) x); }

/// ditto
float asinh(float x) @safe pure nothrow @nogc { return asinh(cast(real) x); }

///
@safe @nogc nothrow unittest
{
    assert(isIdentical(asinh(0.0), 0.0));
    assert(isIdentical(asinh(-0.0), -0.0));
    assert(asinh(real.infinity) == real.infinity);
    assert(asinh(-real.infinity) == -real.infinity);
    assert(isNaN(asinh(real.nan)));
}

@safe unittest
{
    assert(equalsDigit(asinh(sinh(3.0)), 3, useDigits));
}

/***********************************
 * Calculates the inverse hyperbolic tangent of x,
 * returning a value from ranging from -1 to 1.
 *
 * Mathematically, atanh(x) = log( (1+x)/(1-x) ) / 2
 *
 * $(TABLE_DOMRG
 *    $(DOMAIN -$(INFIN)..$(INFIN)),
 *    $(RANGE  -1 .. 1)
 * )
 * $(BR)
 * $(TABLE_SV
 *    $(SVH  x,     acosh(x) )
 *    $(SV  $(NAN), $(NAN) )
 *    $(SV  $(PLUSMN)0, $(PLUSMN)0)
 *    $(SV  -$(INFIN), -0)
 * )
 */
real atanh(real x) @safe pure nothrow @nogc
{
    // log( (1+x)/(1-x) ) == log ( 1 + (2*x)/(1-x) )
    return  0.5 * log1p( 2 * x / (1 - x) );
}

/// ditto
double atanh(double x) @safe pure nothrow @nogc { return atanh(cast(real) x); }

/// ditto
float atanh(float x) @safe pure nothrow @nogc { return atanh(cast(real) x); }

///
@safe @nogc nothrow unittest
{
    assert(isIdentical(atanh(0.0), 0.0));
    assert(isIdentical(atanh(-0.0),-0.0));
    assert(isNaN(atanh(real.nan)));
    assert(isNaN(atanh(-real.infinity)));
    assert(atanh(0.0) == 0);
}

@safe unittest
{
    assert(equalsDigit(atanh(tanh(0.5L)), 0.5, useDigits));
}

/*****************************************
 * Returns x rounded to a long value using the current rounding mode.
 * If the integer value of x is
 * greater than long.max, the result is
 * indeterminate.
 */
pragma(inline, true) // LDC
long rndtol(real x) @nogc @safe pure nothrow { pragma(inline, true); return core.math.rndtol(x); }
//FIXME
///ditto
pragma(inline, true) // LDC
long rndtol(double x) @safe pure nothrow @nogc { return rndtol(cast(real) x); }
//FIXME
///ditto
pragma(inline, true) // LDC
long rndtol(float x) @safe pure nothrow @nogc { return rndtol(cast(real) x); }

///
@safe unittest
{
    assert(rndtol(1.0) == 1L);
    assert(rndtol(1.2) == 1L);
    assert(rndtol(1.7) == 2L);
    assert(rndtol(1.0001) == 1L);
}

@safe unittest
{
    long function(real) prndtol = &rndtol;
    assert(prndtol != null);
}

/**
$(RED Deprecated. Please use $(LREF round) instead.)

Returns `x` rounded to a `long` value using the `FE_TONEAREST` rounding mode.
If the integer value of `x` is greater than `long.max`, the result is
indeterminate.

Only works with the Digital Mars C Runtime.

Params:
    x = the number to round
Returns:
    `x` rounded to an integer value
 */
deprecated("rndtonl is to be removed by 2.089. Please use round instead")
extern (C) real rndtonl(real x);

///
deprecated @system unittest
{
    version (CRuntime_DigitalMars)
    {
        assert(rndtonl(1.0) is -real.nan);
        assert(rndtonl(1.2) is -real.nan);
        assert(rndtonl(1.7) is -real.nan);
        assert(rndtonl(1.0001) is -real.nan);
    }
}

/***************************************
 * Compute square root of x.
 *
 *      $(TABLE_SV
 *      $(TR $(TH x)         $(TH sqrt(x))   $(TH invalid?))
 *      $(TR $(TD -0.0)      $(TD -0.0)      $(TD no))
 *      $(TR $(TD $(LT)0.0)  $(TD $(NAN))    $(TD yes))
 *      $(TR $(TD +$(INFIN)) $(TD +$(INFIN)) $(TD no))
 *      )
 */
pragma(inline, true) // LDC
float sqrt(float x) @nogc @safe pure nothrow { pragma(inline, true); return core.math.sqrt(x); }

/// ditto
pragma(inline, true) // LDC
double sqrt(double x) @nogc @safe pure nothrow { pragma(inline, true); return core.math.sqrt(x); }

/// ditto
pragma(inline, true) // LDC
real sqrt(real x) @nogc @safe pure nothrow { pragma(inline, true); return core.math.sqrt(x); }

///
@safe pure nothrow @nogc unittest
{
    assert(sqrt(2.0).feqrel(1.4142) > 16);
    assert(sqrt(9.0).feqrel(3.0) > 16);

    assert(isNaN(sqrt(-1.0f)));
    assert(isNaN(sqrt(-1.0)));
    assert(isNaN(sqrt(-1.0L)));
}

@safe unittest
{
    float function(float) psqrtf = &sqrt;
    assert(psqrtf != null);
    double function(double) psqrtd = &sqrt;
    assert(psqrtd != null);
    real function(real) psqrtr = &sqrt;
    assert(psqrtr != null);

    //ctfe
    enum ZX80 = sqrt(7.0f);
    enum ZX81 = sqrt(7.0);
    enum ZX82 = sqrt(7.0L);
}

deprecated("Use std.complex.sqrt")
auto sqrt(creal z) @nogc @safe pure nothrow
{
    creal c;
    real x,y,w,r;

    if (z == 0)
    {
        c = 0 + 0i;
    }
    else
    {
        const real z_re = z.re;
        const real z_im = z.im;

        x = fabs(z_re);
        y = fabs(z_im);
        if (x >= y)
        {
            r = y / x;
            w = sqrt(x) * sqrt(0.5 * (1 + sqrt(1 + r * r)));
        }
        else
        {
            r = x / y;
            w = sqrt(y) * sqrt(0.5 * (r + sqrt(1 + r * r)));
        }

        if (z_re >= 0)
        {
            c = w + (z_im / (w + w)) * 1.0i;
        }
        else
        {
            if (z_im < 0)
                w = -w;
            c = z_im / (w + w) + w * 1.0i;
        }
    }
    return c;
}

/**
 * Calculates e$(SUPERSCRIPT x).
 *
 *  $(TABLE_SV
 *    $(TR $(TH x)             $(TH e$(SUPERSCRIPT x)) )
 *    $(TR $(TD +$(INFIN))     $(TD +$(INFIN)) )
 *    $(TR $(TD -$(INFIN))     $(TD +0.0)      )
 *    $(TR $(TD $(NAN))        $(TD $(NAN))    )
 *  )
 */
version (none) // LDC FIXME: Use of this LLVM intrinsic causes a unit test failure
{
    pragma(inline, true):
    real   exp(real   x) @safe pure nothrow @nogc { return llvm_exp(x); }
    ///ditto
    double exp(double x) @safe pure nothrow @nogc { return llvm_exp(x); }
    ///ditto
    float  exp(float  x) @safe pure nothrow @nogc { return llvm_exp(x); }
}
else
{

real exp(real x) @trusted pure nothrow @nogc // TODO: @safe
{
    version (InlineAsm_X86_X87)
    {
        //  e^^x = 2^^(LOG2E*x)
        // (This is valid because the overflow & underflow limits for exp
        // and exp2 are so similar).
        if (!__ctfe)
            return exp2Asm(LOG2E*x);
    }
    else version (InlineAsm_X86_64_X87)
    {
        //  e^^x = 2^^(LOG2E*x)
        // (This is valid because the overflow & underflow limits for exp
        // and exp2 are so similar).
        if (!__ctfe)
            return exp2Asm(LOG2E*x);
    }
    return expImpl(x);
}

/// ditto
double exp(double x) @safe pure nothrow @nogc { return __ctfe ? cast(double) exp(cast(real) x) : expImpl(x); }

/// ditto
float exp(float x) @safe pure nothrow @nogc { return __ctfe ? cast(float) exp(cast(real) x) : expImpl(x); }

///
@safe unittest
{
    assert(exp(0.0) == 1.0);
    assert(exp(3.0).feqrel(E * E * E) > 16);
}

private T expImpl(T)(T x) @safe pure nothrow @nogc
{
    alias F = floatTraits!T;
    static if (F.realFormat == RealFormat.ieeeSingle)
    {
        static immutable T[6] P = [
            5.0000001201E-1,
            1.6666665459E-1,
            4.1665795894E-2,
            8.3334519073E-3,
            1.3981999507E-3,
            1.9875691500E-4,
        ];

        enum T C1 = 0.693359375;
        enum T C2 = -2.12194440e-4;

        // Overflow and Underflow limits.
        enum T OF = 88.72283905206835;
        enum T UF = -103.278929903431851103; // ln(2^-149)
    }
    else static if (F.realFormat == RealFormat.ieeeDouble)
    {
        // Coefficients for exp(x)
        static immutable T[3] P = [
            9.99999999999999999910E-1L,
            3.02994407707441961300E-2L,
            1.26177193074810590878E-4L,
        ];
        static immutable T[4] Q = [
            2.00000000000000000009E0L,
            2.27265548208155028766E-1L,
            2.52448340349684104192E-3L,
            3.00198505138664455042E-6L,
        ];

        // C1 + C2 = LN2.
        enum T C1 = 6.93145751953125E-1;
        enum T C2 = 1.42860682030941723212E-6;

        // Overflow and Underflow limits.
        enum T OF =  7.09782712893383996732E2;  // ln((1-2^-53) * 2^1024)
        enum T UF = -7.451332191019412076235E2; // ln(2^-1075)
    }
    else static if (F.realFormat == RealFormat.ieeeExtended)
    {
        // Coefficients for exp(x)
        static immutable T[3] P = [
            9.9999999999999999991025E-1L,
            3.0299440770744196129956E-2L,
            1.2617719307481059087798E-4L,
        ];
        static immutable T[4] Q = [
            2.0000000000000000000897E0L,
            2.2726554820815502876593E-1L,
            2.5244834034968410419224E-3L,
            3.0019850513866445504159E-6L,
        ];

        // C1 + C2 = LN2.
        enum T C1 = 6.9314575195312500000000E-1L;
        enum T C2 = 1.4286068203094172321215E-6L;

        // Overflow and Underflow limits.
        enum T OF =  1.1356523406294143949492E4L;  // ln((1-2^-64) * 2^16384)
        enum T UF = -1.13994985314888605586758E4L; // ln(2^-16446)
    }
    else static if (F.realFormat == RealFormat.ieeeQuadruple)
    {
        // Coefficients for exp(x) - 1
        static immutable T[5] P = [
            9.999999999999999999999999999999999998502E-1L,
            3.508710990737834361215404761139478627390E-2L,
            2.708775201978218837374512615596512792224E-4L,
            6.141506007208645008909088812338454698548E-7L,
            3.279723985560247033712687707263393506266E-10L
        ];
        static immutable T[6] Q = [
            2.000000000000000000000000000000000000150E0,
            2.368408864814233538909747618894558968880E-1L,
            3.611828913847589925056132680618007270344E-3L,
            1.504792651814944826817779302637284053660E-5L,
            1.771372078166251484503904874657985291164E-8L,
            2.980756652081995192255342779918052538681E-12L
        ];

        // C1 + C2 = LN2.
        enum T C1 = 6.93145751953125E-1L;
        enum T C2 = 1.428606820309417232121458176568075500134E-6L;

        // Overflow and Underflow limits.
        enum T OF =  1.135583025911358400418251384584930671458833e4L;
        enum T UF = -1.143276959615573793352782661133116431383730e4L;
    }
    else
        static assert(0, "Not implemented for this architecture");

    // Special cases.
    if (isNaN(x))
        return x;
    if (x > OF)
        return real.infinity;
    if (x < UF)
        return 0.0;

    // Express: e^^x = e^^g * 2^^n
    //   = e^^g * e^^(n * LOG2E)
    //   = e^^(g + n * LOG2E)
    T xx = floor((cast(T) LOG2E) * x + cast(T) 0.5);
    const int n = cast(int) xx;
    x -= xx * C1;
    x -= xx * C2;

    static if (F.realFormat == RealFormat.ieeeSingle)
    {
        xx = x * x;
        x = poly(x, P) * xx + x + 1.0f;
    }
    else
    {
        // Rational approximation for exponential of the fractional part:
        //  e^^x = 1 + 2x P(x^^2) / (Q(x^^2) - P(x^^2))
        xx = x * x;
        const T px = x * poly(xx, P);
        x = px / (poly(xx, Q) - px);
        x = (cast(T) 1.0) + (cast(T) 2.0) * x;
    }

    // Scale by power of 2.
    x = ldexp(x, n);

    return x;
}

@safe @nogc nothrow unittest
{
    version (InlineAsm_X86_Any)
    {
        FloatingPointControl ctrl;
        if (FloatingPointControl.hasExceptionTraps)
            ctrl.disableExceptions(FloatingPointControl.allExceptions);
        ctrl.rounding = FloatingPointControl.roundToNearest;
    }

    static void testExp(T)()
    {
        enum realFormat = floatTraits!T.realFormat;
        static if (realFormat == RealFormat.ieeeQuadruple)
        {
            static immutable T[2][] exptestpoints =
            [ //  x               exp(x)
                [ 1.0L,           E                                        ],
                [ 0.5L,           0x1.a61298e1e069bc972dfefab6df34p+0L     ],
                [ 3.0L,           E*E*E                                    ],
                [ 0x1.6p+13L,     0x1.6e509d45728655cdb4840542acb5p+16250L ], // near overflow
                [ 0x1.7p+13L,     T.infinity                               ], // close overflow
                [ 0x1p+80L,       T.infinity                               ], // far overflow
                [ T.infinity,     T.infinity                               ],
                [-0x1.18p+13L,    0x1.5e4bf54b4807034ea97fef0059a6p-12927L ], // near underflow
                [-0x1.625p+13L,   0x1.a6bd68a39d11fec3a250cd97f524p-16358L ], // ditto
                [-0x1.62dafp+13L, 0x0.cb629e9813b80ed4d639e875be6cp-16382L ], // near underflow - subnormal
                [-0x1.6549p+13L,  0x0.0000000000000000000000000001p-16382L ], // ditto
                [-0x1.655p+13L,   0                                        ], // close underflow
                [-0x1p+30L,       0                                        ], // far underflow
            ];
        }
        else static if (realFormat == RealFormat.ieeeExtended)
        {
            static immutable T[2][] exptestpoints =
            [ //  x               exp(x)
                [ 1.0L,           E                            ],
                [ 0.5L,           0x1.a61298e1e069bc97p+0L     ],
                [ 3.0L,           E*E*E                        ],
                [ 0x1.1p+13L,     0x1.29aeffefc8ec645p+12557L  ], // near overflow
                [ 0x1.7p+13L,     T.infinity                   ], // close overflow
                [ 0x1p+80L,       T.infinity                   ], // far overflow
                [ T.infinity,     T.infinity                   ],
                [-0x1.18p+13L,    0x1.5e4bf54b4806db9p-12927L  ], // near underflow
                [-0x1.625p+13L,   0x1.a6bd68a39d11f35cp-16358L ], // ditto
                [-0x1.62dafp+13L, 0x1.96c53d30277021dp-16383L  ], // near underflow - subnormal
                [-0x1.643p+13L,   0x1p-16444L                  ], // ditto
                [-0x1.645p+13L,   0                            ], // close underflow
                [-0x1p+30L,       0                            ], // far underflow
            ];
        }
        else static if (realFormat == RealFormat.ieeeDouble)
        {
            static immutable T[2][] exptestpoints =
            [ //  x,             exp(x)
                [ 1.0L,          E                        ],
                [ 0.5L,          0x1.a61298e1e069cp+0L    ],
                [ 3.0L,          E*E*E                    ],
                [ 0x1.6p+9L,     0x1.93bf4ec282efbp+1015L ], // near overflow
                [ 0x1.7p+9L,     T.infinity               ], // close overflow
                [ 0x1p+80L,      T.infinity               ], // far overflow
                [ T.infinity,    T.infinity               ],
                [-0x1.6p+9L,     0x1.44a3824e5285fp-1016L ], // near underflow
                [-0x1.64p+9L,    0x0.06f84920bb2d4p-1022L ], // near underflow - subnormal
                [-0x1.743p+9L,   0x0.0000000000001p-1022L ], // ditto
                [-0x1.8p+9L,     0                        ], // close underflow
                [-0x1p+30L,      0                        ], // far underflow
            ];
        }
        else static if (realFormat == RealFormat.ieeeSingle)
        {
            static immutable T[2][] exptestpoints =
            [ //  x,             exp(x)
                [ 1.0L,          E                ],
                [ 0.5L,          0x1.a61299p+0L   ],
                [ 3.0L,          E*E*E            ],
                [ 0x1.62p+6L,    0x1.99b988p+127L ], // near overflow
                [ 0x1.7p+6L,     T.infinity       ], // close overflow
                [ 0x1p+80L,      T.infinity       ], // far overflow
                [ T.infinity,    T.infinity       ],
                [-0x1.5cp+6L,    0x1.666d0ep-126L ], // near underflow
                [-0x1.7p+6L,     0x0.026a42p-126L ], // near underflow - subnormal
                [-0x1.9cp+6L,    0x0.000002p-126L ], // ditto
                [-0x1.ap+6L,     0                ], // close underflow
                [-0x1p+30L,      0                ], // far underflow
            ];
        }
        else
            static assert(0, "No exp() tests for real type!");

        const minEqualMantissaBits = T.mant_dig - 2;
        T x;
        version (InlineAsm_X86_Any) IeeeFlags f;
        foreach (ref pair; exptestpoints)
        {
            version (InlineAsm_X86_Any) resetIeeeFlags();
            x = exp(pair[0]);
            //printf("exp(%La) = %La, should be %La\n", cast(real) pair[0], cast(real) x, cast(real) pair[1]);
            assert(feqrel(x, pair[1]) >= minEqualMantissaBits);
        }

        // Ideally, exp(0) would not set the inexact flag.
        // Unfortunately, fldl2e sets it!
        // So it's not realistic to avoid setting it.
        assert(exp(cast(T) 0.0) == 1.0);

        // NaN propagation. Doesn't set flags, bcos was already NaN.
        version (InlineAsm_X86_Any) resetIeeeFlags();
        x = exp(T.nan);
        version (InlineAsm_X86_Any) f = ieeeFlags;
        assert(isIdentical(abs(x), T.nan));
        version (InlineAsm_X86_Any) assert(f.flags == 0);

        version (InlineAsm_X86_Any) resetIeeeFlags();
        x = exp(-T.nan);
        version (InlineAsm_X86_Any) f = ieeeFlags;
        assert(isIdentical(abs(x), T.nan));
        version (InlineAsm_X86_Any) assert(f.flags == 0);

        x = exp(NaN(0x123));
        assert(isIdentical(x, NaN(0x123)));
    }

    import std.meta : AliasSeq;
    foreach (T; AliasSeq!(real, double, float))
        testExp!T();

    // High resolution test (verified against GNU MPFR/Mathematica).
    assert(exp(0.5L) == 0x1.A612_98E1_E069_BC97_2DFE_FAB6_DF34p+0L);

    assert(equalsDigit(exp(3.0L), E * E * E, useDigits));
}

} // !none

/**
 * Calculates the value of the natural logarithm base (e)
 * raised to the power of x, minus 1.
 *
 * For very small x, expm1(x) is more accurate
 * than exp(x)-1.
 *
 *  $(TABLE_SV
 *    $(TR $(TH x)             $(TH e$(SUPERSCRIPT x)-1)  )
 *    $(TR $(TD $(PLUSMN)0.0)  $(TD $(PLUSMN)0.0) )
 *    $(TR $(TD +$(INFIN))     $(TD +$(INFIN))    )
 *    $(TR $(TD -$(INFIN))     $(TD -1.0)         )
 *    $(TR $(TD $(NAN))        $(TD $(NAN))       )
 *  )
 */
real expm1(real x) @trusted pure nothrow @nogc // TODO: @safe
{
    version (InlineAsm_X86_Any_X87)
    {
        if (!__ctfe)
            return expm1Asm(x);
    }
    return expm1Impl(x);
}

/// ditto
double expm1(double x) @safe pure nothrow @nogc
{
    return __ctfe ? cast(double) expm1(cast(real) x) : expm1Impl(x);
}

/// ditto
float expm1(float x) @safe pure nothrow @nogc
{
    // no single-precision version in Cephes => use double precision
    return __ctfe ? cast(float) expm1(cast(real) x) : cast(float) expm1Impl(cast(double) x);
}

///
@safe unittest
{
    assert(isIdentical(expm1(0.0), 0.0));
    assert(expm1(1.0).feqrel(1.71828) > 16);
    assert(expm1(2.0).feqrel(6.3890) > 16);
}

version (InlineAsm_X86_Any_X87)
private real expm1Asm(real x) @trusted pure nothrow @nogc
{
    version (D_InlineAsm_X86)
    {
        enum PARAMSIZE = (real.sizeof+3)&(0xFFFF_FFFC); // always a multiple of 4
        asm pure nothrow @nogc
        {
            /*  expm1() for x87 80-bit reals, IEEE754-2008 conformant.
             * Author: Don Clugston.
             *
             *    expm1(x) = 2^^(rndint(y))* 2^^(y-rndint(y)) - 1 where y = LN2*x.
             *    = 2rndy * 2ym1 + 2rndy - 1, where 2rndy = 2^^(rndint(y))
             *     and 2ym1 = (2^^(y-rndint(y))-1).
             *    If 2rndy  < 0.5*real.epsilon, result is -1.
             *    Implementation is otherwise the same as for exp2()
             */
            naked;
            fld real ptr [ESP+4] ; // x
            mov AX, [ESP+4+8]; // AX = exponent and sign
            sub ESP, 12+8; // Create scratch space on the stack
            // [ESP,ESP+2] = scratchint
            // [ESP+4..+6, +8..+10, +10] = scratchreal
            // set scratchreal mantissa = 1.0
            mov dword ptr [ESP+8], 0;
            mov dword ptr [ESP+8+4], 0x80000000;
            and AX, 0x7FFF; // drop sign bit
            cmp AX, 0x401D; // avoid InvalidException in fist
            jae L_extreme;
            fldl2e;
            fmulp ST(1), ST; // y = x*log2(e)
            fist dword ptr [ESP]; // scratchint = rndint(y)
            fisub dword ptr [ESP]; // y - rndint(y)
            // and now set scratchreal exponent
            mov EAX, [ESP];
            add EAX, 0x3fff;
            jle short L_largenegative;
            cmp EAX,0x8000;
            jge short L_largepositive;
            mov [ESP+8+8],AX;
            f2xm1; // 2ym1 = 2^^(y-rndint(y)) -1
            fld real ptr [ESP+8] ; // 2rndy = 2^^rndint(y)
            fmul ST(1), ST;  // ST=2rndy, ST(1)=2rndy*2ym1
            fld1;
            fsubp ST(1), ST; // ST = 2rndy-1, ST(1) = 2rndy * 2ym1 - 1
            faddp ST(1), ST; // ST = 2rndy * 2ym1 + 2rndy - 1
            add ESP,12+8;
            ret PARAMSIZE;

L_extreme:  // Extreme exponent. X is very large positive, very
            // large negative, infinity, or NaN.
            fxam;
            fstsw AX;
            test AX, 0x0400; // NaN_or_zero, but we already know x != 0
            jz L_was_nan;  // if x is NaN, returns x
            test AX, 0x0200;
            jnz L_largenegative;
L_largepositive:
            // Set scratchreal = real.max.
            // squaring it will create infinity, and set overflow flag.
            mov word  ptr [ESP+8+8], 0x7FFE;
            fstp ST(0);
            fld real ptr [ESP+8];  // load scratchreal
            fmul ST(0), ST;        // square it, to create havoc!
L_was_nan:
            add ESP,12+8;
            ret PARAMSIZE;
L_largenegative:
            fstp ST(0);
            fld1;
            fchs; // return -1. Underflow flag is not set.
            add ESP,12+8;
            ret PARAMSIZE;
        }
    }
    else version (D_InlineAsm_X86_64)
    {
        asm pure nothrow @nogc
        {
            naked;
        }
        version (Win64)
        {
            asm pure nothrow @nogc
            {
                fld   real ptr [RCX];  // x
                mov   AX,[RCX+8];      // AX = exponent and sign
            }
        }
        else
        {
            asm pure nothrow @nogc
            {
                fld   real ptr [RSP+8];  // x
                mov   AX,[RSP+8+8];      // AX = exponent and sign
            }
        }
        asm pure nothrow @nogc
        {
            /*  expm1() for x87 80-bit reals, IEEE754-2008 conformant.
             * Author: Don Clugston.
             *
             *    expm1(x) = 2^(rndint(y))* 2^(y-rndint(y)) - 1 where y = LN2*x.
             *    = 2rndy * 2ym1 + 2rndy - 1, where 2rndy = 2^(rndint(y))
             *     and 2ym1 = (2^(y-rndint(y))-1).
             *    If 2rndy  < 0.5*real.epsilon, result is -1.
             *    Implementation is otherwise the same as for exp2()
             */
            sub RSP, 24;       // Create scratch space on the stack
            // [RSP,RSP+2] = scratchint
            // [RSP+4..+6, +8..+10, +10] = scratchreal
            // set scratchreal mantissa = 1.0
            mov dword ptr [RSP+8], 0;
            mov dword ptr [RSP+8+4], 0x80000000;
            and AX, 0x7FFF; // drop sign bit
            cmp AX, 0x401D; // avoid InvalidException in fist
            jae L_extreme;
            fldl2e;
            fmul ; // y = x*log2(e)
            fist dword ptr [RSP]; // scratchint = rndint(y)
            fisub dword ptr [RSP]; // y - rndint(y)
            // and now set scratchreal exponent
            mov EAX, [RSP];
            add EAX, 0x3fff;
            jle short L_largenegative;
            cmp EAX,0x8000;
            jge short L_largepositive;
            mov [RSP+8+8],AX;
            f2xm1; // 2^(y-rndint(y)) -1
            fld real ptr [RSP+8] ; // 2^rndint(y)
            fmul ST(1), ST;
            fld1;
            fsubp ST(1), ST;
            fadd;
            add RSP,24;
            ret;

L_extreme:  // Extreme exponent. X is very large positive, very
            // large negative, infinity, or NaN.
            fxam;
            fstsw AX;
            test AX, 0x0400; // NaN_or_zero, but we already know x != 0
            jz L_was_nan;  // if x is NaN, returns x
            test AX, 0x0200;
            jnz L_largenegative;
L_largepositive:
            // Set scratchreal = real.max.
            // squaring it will create infinity, and set overflow flag.
            mov word  ptr [RSP+8+8], 0x7FFE;
            fstp ST(0);
            fld real ptr [RSP+8];  // load scratchreal
            fmul ST(0), ST;        // square it, to create havoc!
L_was_nan:
            add RSP,24;
            ret;

L_largenegative:
            fstp ST(0);
            fld1;
            fchs; // return -1. Underflow flag is not set.
            add RSP,24;
            ret;
        }
    }
    else
        static assert(0);
}

private T expm1Impl(T)(T x) @safe pure nothrow @nogc
{
    // Coefficients for exp(x) - 1 and overflow/underflow limits.
    enum realFormat = floatTraits!T.realFormat;
    static if (realFormat == RealFormat.ieeeQuadruple)
    {
        static immutable T[8] P = [
            2.943520915569954073888921213330863757240E8L,
            -5.722847283900608941516165725053359168840E7L,
            8.944630806357575461578107295909719817253E6L,
            -7.212432713558031519943281748462837065308E5L,
            4.578962475841642634225390068461943438441E4L,
            -1.716772506388927649032068540558788106762E3L,
            4.401308817383362136048032038528753151144E1L,
            -4.888737542888633647784737721812546636240E-1L
        ];

        static immutable T[9] Q = [
            1.766112549341972444333352727998584753865E9L,
            -7.848989743695296475743081255027098295771E8L,
            1.615869009634292424463780387327037251069E8L,
            -2.019684072836541751428967854947019415698E7L,
            1.682912729190313538934190635536631941751E6L,
            -9.615511549171441430850103489315371768998E4L,
            3.697714952261803935521187272204485251835E3L,
            -8.802340681794263968892934703309274564037E1L,
            1.0
        ];

        enum T OF = 1.1356523406294143949491931077970764891253E4L;
        enum T UF = -1.143276959615573793352782661133116431383730e4L;
    }
    else static if (realFormat == RealFormat.ieeeExtended)
    {
        static immutable T[5] P = [
           -1.586135578666346600772998894928250240826E4L,
            2.642771505685952966904660652518429479531E3L,
           -3.423199068835684263987132888286791620673E2L,
            1.800826371455042224581246202420972737840E1L,
           -5.238523121205561042771939008061958820811E-1L,
        ];
        static immutable T[6] Q = [
           -9.516813471998079611319047060563358064497E4L,
            3.964866271411091674556850458227710004570E4L,
           -7.207678383830091850230366618190187434796E3L,
            7.206038318724600171970199625081491823079E2L,
           -4.002027679107076077238836622982900945173E1L,
            1.0
        ];

        enum T OF =  1.1356523406294143949492E4L;
        enum T UF = -4.5054566736396445112120088E1L;
    }
    else static if (realFormat == RealFormat.ieeeDouble)
    {
        static immutable T[3] P = [
            9.9999999999999999991025E-1,
            3.0299440770744196129956E-2,
            1.2617719307481059087798E-4,
        ];
        static immutable T[4] Q = [
            2.0000000000000000000897E0,
            2.2726554820815502876593E-1,
            2.5244834034968410419224E-3,
            3.0019850513866445504159E-6,
        ];
    }
    else
        static assert(0, "no coefficients for expm1()");

    static if (realFormat == RealFormat.ieeeDouble) // special case for double precision
    {
        if (x < -0.5 || x > 0.5)
            return exp(x) - 1.0;
        if (x == 0.0)
            return x;

        const T xx = x * x;
        x = x * poly(xx, P);
        x = x / (poly(xx, Q) - x);
        return x + x;
    }
    else
    {
        // C1 + C2 = LN2.
        enum T C1 = 6.9314575195312500000000E-1L;
        enum T C2 = 1.428606820309417232121458176568075500134E-6L;

        // Special cases.
        if (x > OF)
            return real.infinity;
        if (x == cast(T) 0.0)
            return x;
        if (x < UF)
            return -1.0;

        // Express x = LN2 (n + remainder), remainder not exceeding 1/2.
        int n = cast(int) floor((cast(T) 0.5) + x / cast(T) LN2);
        x -= n * C1;
        x -= n * C2;

        // Rational approximation:
        //  exp(x) - 1 = x + 0.5 x^^2 + x^^3 P(x) / Q(x)
        T px = x * poly(x, P);
        T qx = poly(x, Q);
        const T xx = x * x;
        qx = x + ((cast(T) 0.5) * xx + xx * px / qx);

        // We have qx = exp(remainder LN2) - 1, so:
        //  exp(x) - 1 = 2^^n (qx + 1) - 1 = 2^^n qx + 2^^n - 1.
        px = ldexp(cast(T) 1.0, n);
        x = px * qx + (px - cast(T) 1.0);

        return x;
    }
}

@safe @nogc nothrow unittest
{
    static void testExpm1(T)()
    {
        // NaN
        assert(isNaN(expm1(cast(T) T.nan)));

        static immutable T[] xs = [ -2, -0.75, -0.3, 0.0, 0.1, 0.2, 0.5, 1.0 ];
        foreach (x; xs)
        {
            const T e = expm1(x);
            const T r = exp(x) - 1;

            //printf("expm1(%Lg) = %Lg, should approximately be %Lg\n", cast(real) x, cast(real) e, cast(real) r);
            assert(approxEqual(r, e));
        }
    }

    import std.meta : AliasSeq;
    foreach (T; AliasSeq!(real, double))
        testExpm1!T();
}

/**
 * Calculates 2$(SUPERSCRIPT x).
 *
 *  $(TABLE_SV
 *    $(TR $(TH x)             $(TH exp2(x))   )
 *    $(TR $(TD +$(INFIN))     $(TD +$(INFIN)) )
 *    $(TR $(TD -$(INFIN))     $(TD +0.0)      )
 *    $(TR $(TD $(NAN))        $(TD $(NAN))    )
 *  )
 */
version (none) // LDC FIXME: Use of this LLVM intrinsic causes a unit test failure
{
    pragma(inline, true):
    real   exp2(real   x) @safe pure nothrow @nogc { return llvm_exp2(x); }
    ///ditto
    double exp2(double x) @safe pure nothrow @nogc { return llvm_exp2(x); }
    ///ditto
    float  exp2(float  x) @safe pure nothrow @nogc { return llvm_exp2(x); }
}
else
{

real exp2(real x) @nogc @trusted pure nothrow // TODO: @safe
{
    version (InlineAsm_X86_Any_X87)
    {
        if (!__ctfe)
            return exp2Asm(x);
    }
    return exp2Impl(x);
}

/// ditto
double exp2(double x) @nogc @safe pure nothrow { return __ctfe ? cast(double) exp2(cast(real) x) : exp2Impl(x); }

/// ditto
float exp2(float x) @nogc @safe pure nothrow { return __ctfe ? cast(float) exp2(cast(real) x) : exp2Impl(x); }

///
@safe unittest
{
    assert(isIdentical(exp2(0.0), 1.0));
    assert(exp2(2.0).feqrel(4.0) > 16);
    assert(exp2(8.0).feqrel(256.0) > 16);
}

@safe unittest
{
    version (CRuntime_Microsoft) {} else // aexp2/exp2f/exp2l not implemented
    {
        assert( core.stdc.math.exp2f(0.0f) == 1 );
        assert( core.stdc.math.exp2 (0.0)  == 1 );
        assert( core.stdc.math.exp2l(0.0L) == 1 );
    }
}

version (InlineAsm_X86_Any_X87)
private real exp2Asm(real x) @nogc @trusted pure nothrow
{
    version (D_InlineAsm_X86)
    {
        enum PARAMSIZE = (real.sizeof+3)&(0xFFFF_FFFC); // always a multiple of 4

        asm pure nothrow @nogc
        {
            /*  exp2() for x87 80-bit reals, IEEE754-2008 conformant.
             * Author: Don Clugston.
             *
             * exp2(x) = 2^^(rndint(x))* 2^^(y-rndint(x))
             * The trick for high performance is to avoid the fscale(28cycles on core2),
             * frndint(19 cycles), leaving f2xm1(19 cycles) as the only slow instruction.
             *
             * We can do frndint by using fist. BUT we can't use it for huge numbers,
             * because it will set the Invalid Operation flag if overflow or NaN occurs.
             * Fortunately, whenever this happens the result would be zero or infinity.
             *
             * We can perform fscale by directly poking into the exponent. BUT this doesn't
             * work for the (very rare) cases where the result is subnormal. So we fall back
             * to the slow method in that case.
             */
            naked;
            fld real ptr [ESP+4] ; // x
            mov AX, [ESP+4+8]; // AX = exponent and sign
            sub ESP, 12+8; // Create scratch space on the stack
            // [ESP,ESP+2] = scratchint
            // [ESP+4..+6, +8..+10, +10] = scratchreal
            // set scratchreal mantissa = 1.0
            mov dword ptr [ESP+8], 0;
            mov dword ptr [ESP+8+4], 0x80000000;
            and AX, 0x7FFF; // drop sign bit
            cmp AX, 0x401D; // avoid InvalidException in fist
            jae L_extreme;
            fist dword ptr [ESP]; // scratchint = rndint(x)
            fisub dword ptr [ESP]; // x - rndint(x)
            // and now set scratchreal exponent
            mov EAX, [ESP];
            add EAX, 0x3fff;
            jle short L_subnormal;
            cmp EAX,0x8000;
            jge short L_overflow;
            mov [ESP+8+8],AX;
L_normal:
            f2xm1;
            fld1;
            faddp ST(1), ST; // 2^^(x-rndint(x))
            fld real ptr [ESP+8] ; // 2^^rndint(x)
            add ESP,12+8;
            fmulp ST(1), ST;
            ret PARAMSIZE;

L_subnormal:
            // Result will be subnormal.
            // In this rare case, the simple poking method doesn't work.
            // The speed doesn't matter, so use the slow fscale method.
            fild dword ptr [ESP];  // scratchint
            fld1;
            fscale;
            fstp real ptr [ESP+8]; // scratchreal = 2^^scratchint
            fstp ST(0);         // drop scratchint
            jmp L_normal;

L_extreme:  // Extreme exponent. X is very large positive, very
            // large negative, infinity, or NaN.
            fxam;
            fstsw AX;
            test AX, 0x0400; // NaN_or_zero, but we already know x != 0
            jz L_was_nan;  // if x is NaN, returns x
            // set scratchreal = real.min_normal
            // squaring it will return 0, setting underflow flag
            mov word  ptr [ESP+8+8], 1;
            test AX, 0x0200;
            jnz L_waslargenegative;
L_overflow:
            // Set scratchreal = real.max.
            // squaring it will create infinity, and set overflow flag.
            mov word  ptr [ESP+8+8], 0x7FFE;
L_waslargenegative:
            fstp ST(0);
            fld real ptr [ESP+8];  // load scratchreal
            fmul ST(0), ST;        // square it, to create havoc!
L_was_nan:
            add ESP,12+8;
            ret PARAMSIZE;
        }
    }
    else version (D_InlineAsm_X86_64)
    {
        asm pure nothrow @nogc
        {
            naked;
        }
        version (Win64)
        {
            asm pure nothrow @nogc
            {
                fld   real ptr [RCX];  // x
                mov   AX,[RCX+8];      // AX = exponent and sign
            }
        }
        else
        {
            asm pure nothrow @nogc
            {
                fld   real ptr [RSP+8];  // x
                mov   AX,[RSP+8+8];      // AX = exponent and sign
            }
        }
        asm pure nothrow @nogc
        {
            /*  exp2() for x87 80-bit reals, IEEE754-2008 conformant.
             * Author: Don Clugston.
             *
             * exp2(x) = 2^(rndint(x))* 2^(y-rndint(x))
             * The trick for high performance is to avoid the fscale(28cycles on core2),
             * frndint(19 cycles), leaving f2xm1(19 cycles) as the only slow instruction.
             *
             * We can do frndint by using fist. BUT we can't use it for huge numbers,
             * because it will set the Invalid Operation flag is overflow or NaN occurs.
             * Fortunately, whenever this happens the result would be zero or infinity.
             *
             * We can perform fscale by directly poking into the exponent. BUT this doesn't
             * work for the (very rare) cases where the result is subnormal. So we fall back
             * to the slow method in that case.
             */
            sub RSP, 24; // Create scratch space on the stack
            // [RSP,RSP+2] = scratchint
            // [RSP+4..+6, +8..+10, +10] = scratchreal
            // set scratchreal mantissa = 1.0
            mov dword ptr [RSP+8], 0;
            mov dword ptr [RSP+8+4], 0x80000000;
            and AX, 0x7FFF; // drop sign bit
            cmp AX, 0x401D; // avoid InvalidException in fist
            jae L_extreme;
            fist dword ptr [RSP]; // scratchint = rndint(x)
            fisub dword ptr [RSP]; // x - rndint(x)
            // and now set scratchreal exponent
            mov EAX, [RSP];
            add EAX, 0x3fff;
            jle short L_subnormal;
            cmp EAX,0x8000;
            jge short L_overflow;
            mov [RSP+8+8],AX;
L_normal:
            f2xm1;
            fld1;
            fadd; // 2^(x-rndint(x))
            fld real ptr [RSP+8] ; // 2^rndint(x)
            add RSP,24;
            fmulp ST(1), ST;
            ret;

L_subnormal:
            // Result will be subnormal.
            // In this rare case, the simple poking method doesn't work.
            // The speed doesn't matter, so use the slow fscale method.
            fild dword ptr [RSP];  // scratchint
            fld1;
            fscale;
            fstp real ptr [RSP+8]; // scratchreal = 2^scratchint
            fstp ST(0);         // drop scratchint
            jmp L_normal;

L_extreme:  // Extreme exponent. X is very large positive, very
            // large negative, infinity, or NaN.
            fxam;
            fstsw AX;
            test AX, 0x0400; // NaN_or_zero, but we already know x != 0
            jz L_was_nan;  // if x is NaN, returns x
            // set scratchreal = real.min
            // squaring it will return 0, setting underflow flag
            mov word  ptr [RSP+8+8], 1;
            test AX, 0x0200;
            jnz L_waslargenegative;
L_overflow:
            // Set scratchreal = real.max.
            // squaring it will create infinity, and set overflow flag.
            mov word  ptr [RSP+8+8], 0x7FFE;
L_waslargenegative:
            fstp ST(0);
            fld real ptr [RSP+8];  // load scratchreal
            fmul ST(0), ST;        // square it, to create havoc!
L_was_nan:
            add RSP,24;
            ret;
        }
    }
    else
        static assert(0);
}

private T exp2Impl(T)(T x) @nogc @safe pure nothrow
{
    // Coefficients for exp2(x)
    enum realFormat = floatTraits!T.realFormat;
    static if (realFormat == RealFormat.ieeeQuadruple)
    {
        static immutable T[5] P = [
            9.079594442980146270952372234833529694788E12L,
            1.530625323728429161131811299626419117557E11L,
            5.677513871931844661829755443994214173883E8L,
            6.185032670011643762127954396427045467506E5L,
            1.587171580015525194694938306936721666031E2L
        ];

        static immutable T[6] Q = [
            2.619817175234089411411070339065679229869E13L,
            1.490560994263653042761789432690793026977E12L,
            1.092141473886177435056423606755843616331E10L,
            2.186249607051644894762167991800811827835E7L,
            1.236602014442099053716561665053645270207E4L,
            1.0
        ];
    }
    else static if (realFormat == RealFormat.ieeeExtended)
    {
        static immutable T[3] P = [
            2.0803843631901852422887E6L,
            3.0286971917562792508623E4L,
            6.0614853552242266094567E1L,
        ];
        static immutable T[4] Q = [
            6.0027204078348487957118E6L,
            3.2772515434906797273099E5L,
            1.7492876999891839021063E3L,
            1.0000000000000000000000E0L,
        ];
    }
    else static if (realFormat == RealFormat.ieeeDouble)
    {
        static immutable T[3] P = [
            1.51390680115615096133E3L,
            2.02020656693165307700E1L,
            2.30933477057345225087E-2L,
        ];
        static immutable T[3] Q = [
            4.36821166879210612817E3L,
            2.33184211722314911771E2L,
            1.00000000000000000000E0L,
        ];
    }
    else static if (realFormat == RealFormat.ieeeSingle)
    {
        static immutable T[6] P = [
            6.931472028550421E-001L,
            2.402264791363012E-001L,
            5.550332471162809E-002L,
            9.618437357674640E-003L,
            1.339887440266574E-003L,
            1.535336188319500E-004L,
        ];
    }
    else
        static assert(0, "no coefficients for exp2()");

    // Overflow and Underflow limits.
    enum T OF = T.max_exp;
    enum T UF = T.min_exp - 1;

    // Special cases.
    if (isNaN(x))
        return x;
    if (x > OF)
        return real.infinity;
    if (x < UF)
        return 0.0;

    static if (realFormat == RealFormat.ieeeSingle) // special case for single precision
    {
        // The following is necessary because range reduction blows up.
        if (x == 0.0f)
            return 1.0f;

        // Separate into integer and fractional parts.
        const T i = floor(x);
        int n = cast(int) i;
        x -= i;
        if (x > 0.5f)
        {
            n += 1;
            x -= 1.0f;
        }

        // Rational approximation:
        //  exp2(x) = 1.0 + x P(x)
        x = 1.0f + x * poly(x, P);
    }
    else
    {
        // Separate into integer and fractional parts.
        const T i = floor(x + cast(T) 0.5);
        int n = cast(int) i;
        x -= i;

        // Rational approximation:
        //  exp2(x) = 1.0 + 2x P(x^^2) / (Q(x^^2) - P(x^^2))
        const T xx = x * x;
        const T px = x * poly(xx, P);
        x = px / (poly(xx, Q) - px);
        x = (cast(T) 1.0) + (cast(T) 2.0) * x;
    }

    // Scale by power of 2.
    x = ldexp(x, n);

    return x;
}

@safe @nogc nothrow unittest
{
    assert(feqrel(exp2(0.5L), SQRT2) >= real.mant_dig -1);
    assert(exp2(8.0L) == 256.0);
    assert(exp2(-9.0L)== 1.0L/512.0);

    static void testExp2(T)()
    {
        // NaN
        const T specialNaN = NaN(0x0123L);
        assert(isIdentical(exp2(specialNaN), specialNaN));

        // over-/underflow
        enum T OF = T.max_exp;
        enum T UF = T.min_exp - T.mant_dig;
        assert(isIdentical(exp2(OF + 1), cast(T) T.infinity));
        assert(isIdentical(exp2(UF - 1), cast(T) 0.0));

        static immutable T[2][] vals =
        [
            // x, exp2(x)
            [  0.0, 1.0 ],
            [ -0.0, 1.0 ],
            [  0.5, SQRT2 ],
            [  8.0, 256.0 ],
            [ -9.0, 1.0 / 512 ],
        ];

        foreach (ref val; vals)
        {
            const T x = val[0];
            const T r = val[1];
            const T e = exp2(x);

            //printf("exp2(%Lg) = %Lg, should be %Lg\n", cast(real) x, cast(real) e, cast(real) r);
            assert(approxEqual(r, e));
        }
    }

    import std.meta : AliasSeq;
    foreach (T; AliasSeq!(real, double, float))
        testExp2!T();
}

} // !none

/*
 * Calculate cos(y) + i sin(y).
 *
 * On many CPUs (such as x86), this is a very efficient operation;
 * almost twice as fast as calculating sin(y) and cos(y) separately,
 * and is the preferred method when both are required.
 */
deprecated("Use std.complex.expi")
pragma(inline, true) // LDC
creal expi(real y) @trusted pure nothrow @nogc
{
    version (LDC)
    {
        // LDC-specific: don't swap x87 registers for result
        version (InlineAsm_X86_Any_X87)
        {
            if (!__ctfe)
                return __asm!creal("fsincos", "={st},={st(1)},{st}", y);
        }
        return cos(y) + sin(y)*1i;
    }
    else version (InlineAsm_X86_Any)
    {
        version (Win64)
        {
            asm pure nothrow @nogc
            {
                naked;
                fld     real ptr [ECX];
                fsincos;
                fxch    ST(1), ST(0);
                ret;
            }
        }
        else
        {
            asm pure nothrow @nogc
            {
                fld y;
                fsincos;
                fxch ST(1), ST(0);
            }
        }
    }
    else
    {
        return cos(y) + sin(y)*1i;
    }
}

deprecated
@safe pure nothrow @nogc unittest
{
    version (InlineAsm_X86_Any_X87) // LDC: relaxed precision due to LLVM cos/sin intrinsics
    {
        const y = 1.3e5L;
        const r = expi(y);
        assert(feqrel(r.re, cos(y)) >= 52);
        assert(feqrel(r.im, sin(y)) >= 52);
    }
    else
        assert(expi(1.3e5L) == cos(1.3e5L) + sin(1.3e5L) * 1i);

    assert(expi(0.0L) == 1L + 0.0Li);
}

/*********************************************************************
 * Separate floating point value into significand and exponent.
 *
 * Returns:
 *      Calculate and return $(I x) and $(I exp) such that
 *      value =$(I x)*2$(SUPERSCRIPT exp) and
 *      .5 $(LT)= |$(I x)| $(LT) 1.0
 *
 *      $(I x) has same sign as value.
 *
 *      $(TABLE_SV
 *      $(TR $(TH value)           $(TH returns)         $(TH exp))
 *      $(TR $(TD $(PLUSMN)0.0)    $(TD $(PLUSMN)0.0)    $(TD 0))
 *      $(TR $(TD +$(INFIN))       $(TD +$(INFIN))       $(TD int.max))
 *      $(TR $(TD -$(INFIN))       $(TD -$(INFIN))       $(TD int.min))
 *      $(TR $(TD $(PLUSMN)$(NAN)) $(TD $(PLUSMN)$(NAN)) $(TD int.min))
 *      )
 */
T frexp(T)(const T value, out int exp) @trusted pure nothrow @nogc
if (isFloatingPoint!T)
{
    if (__ctfe)
    {
        // Handle special cases.
        if (value == 0) { exp = 0; return value; }
        if (value == T.infinity) { exp = int.max; return value; }
        if (value == -T.infinity || value != value) { exp = int.min; return value; }
        // Handle ordinary cases.
        // In CTFE there is no performance advantage for having separate
        // paths for different floating point types.
        T absValue = value < 0 ? -value : value;
        int expCount;
        static if (T.mant_dig > double.mant_dig)
        {
            for (; absValue >= 0x1.0p+1024L; absValue *= 0x1.0p-1024L)
                expCount += 1024;
            for (; absValue < 0x1.0p-1021L; absValue *= 0x1.0p+1021L)
                expCount -= 1021;
        }
        const double dval = cast(double) absValue;
        int dexp = cast(int) (((*cast(const long*) &dval) >>> 52) & 0x7FF) + double.min_exp - 2;
        dexp++;
        expCount += dexp;
        absValue *= 2.0 ^^ -dexp;
        // If the original value was subnormal or if it was a real
        // then absValue can still be outside the [0.5, 1.0) range.
        if (absValue < 0.5)
        {
            assert(T.mant_dig > double.mant_dig || isSubnormal(value));
            do
            {
                absValue += absValue;
                expCount--;
            } while (absValue < 0.5);
        }
        else
        {
            assert(absValue < 1 || T.mant_dig > double.mant_dig);
            for (; absValue >= 1; absValue *= T(0.5))
                expCount++;
        }
        exp = expCount;
        return value < 0 ? -absValue : absValue;
    }

    Unqual!T vf = value;
    ushort* vu = cast(ushort*)&vf;
    static if (is(Unqual!T == float))
        int* vi = cast(int*)&vf;
    else
        long* vl = cast(long*)&vf;
    int ex;
    alias F = floatTraits!T;

    ex = vu[F.EXPPOS_SHORT] & F.EXPMASK;
    static if (F.realFormat == RealFormat.ieeeExtended)
    {
        if (ex)
        {   // If exponent is non-zero
            if (ex == F.EXPMASK) // infinity or NaN
            {
                if (*vl &  0x7FFF_FFFF_FFFF_FFFF)  // NaN
                {
                    *vl |= 0xC000_0000_0000_0000;  // convert NaNS to NaNQ
                    exp = int.min;
                }
                else if (vu[F.EXPPOS_SHORT] & 0x8000)   // negative infinity
                    exp = int.min;
                else   // positive infinity
                    exp = int.max;

            }
            else
            {
                exp = ex - F.EXPBIAS;
                vu[F.EXPPOS_SHORT] = (0x8000 & vu[F.EXPPOS_SHORT]) | 0x3FFE;
            }
        }
        else if (!*vl)
        {
            // vf is +-0.0
            exp = 0;
        }
        else
        {
            // subnormal

            vf *= F.RECIP_EPSILON;
            ex = vu[F.EXPPOS_SHORT] & F.EXPMASK;
            exp = ex - F.EXPBIAS - T.mant_dig + 1;
            vu[F.EXPPOS_SHORT] = ((-1 - F.EXPMASK) & vu[F.EXPPOS_SHORT]) | 0x3FFE;
        }
        return vf;
    }
    else static if (F.realFormat == RealFormat.ieeeQuadruple)
    {
        if (ex)     // If exponent is non-zero
        {
            if (ex == F.EXPMASK)
            {
                // infinity or NaN
                if (vl[MANTISSA_LSB] |
                    (vl[MANTISSA_MSB] & 0x0000_FFFF_FFFF_FFFF))  // NaN
                {
                    // convert NaNS to NaNQ
                    vl[MANTISSA_MSB] |= 0x0000_8000_0000_0000;
                    exp = int.min;
                }
                else if (vu[F.EXPPOS_SHORT] & 0x8000)   // negative infinity
                    exp = int.min;
                else   // positive infinity
                    exp = int.max;
            }
            else
            {
                exp = ex - F.EXPBIAS;
                vu[F.EXPPOS_SHORT] = F.EXPBIAS | (0x8000 & vu[F.EXPPOS_SHORT]);
            }
        }
        else if ((vl[MANTISSA_LSB] |
            (vl[MANTISSA_MSB] & 0x0000_FFFF_FFFF_FFFF)) == 0)
        {
            // vf is +-0.0
            exp = 0;
        }
        else
        {
            // subnormal
            vf *= F.RECIP_EPSILON;
            ex = vu[F.EXPPOS_SHORT] & F.EXPMASK;
            exp = ex - F.EXPBIAS - T.mant_dig + 1;
            vu[F.EXPPOS_SHORT] = F.EXPBIAS | (0x8000 & vu[F.EXPPOS_SHORT]);
        }
        return vf;
    }
    else static if (F.realFormat == RealFormat.ieeeDouble)
    {
        if (ex) // If exponent is non-zero
        {
            if (ex == F.EXPMASK)   // infinity or NaN
            {
                if (*vl == 0x7FF0_0000_0000_0000)  // positive infinity
                {
                    exp = int.max;
                }
                else if (*vl == 0xFFF0_0000_0000_0000) // negative infinity
                    exp = int.min;
                else
                { // NaN
                    *vl |= 0x0008_0000_0000_0000;  // convert NaNS to NaNQ
                    exp = int.min;
                }
            }
            else
            {
                exp = (ex - F.EXPBIAS) >> 4;
                vu[F.EXPPOS_SHORT] = cast(ushort)((0x800F & vu[F.EXPPOS_SHORT]) | 0x3FE0);
            }
        }
        else if (!(*vl & 0x7FFF_FFFF_FFFF_FFFF))
        {
            // vf is +-0.0
            exp = 0;
        }
        else
        {
            // subnormal
            vf *= F.RECIP_EPSILON;
            ex = vu[F.EXPPOS_SHORT] & F.EXPMASK;
            exp = ((ex - F.EXPBIAS) >> 4) - T.mant_dig + 1;
            vu[F.EXPPOS_SHORT] =
                cast(ushort)(((-1 - F.EXPMASK) & vu[F.EXPPOS_SHORT]) | 0x3FE0);
        }
        return vf;
    }
    else static if (F.realFormat == RealFormat.ieeeSingle)
    {
        if (ex) // If exponent is non-zero
        {
            if (ex == F.EXPMASK)   // infinity or NaN
            {
                if (*vi == 0x7F80_0000)  // positive infinity
                {
                    exp = int.max;
                }
                else if (*vi == 0xFF80_0000) // negative infinity
                    exp = int.min;
                else
                { // NaN
                    *vi |= 0x0040_0000;  // convert NaNS to NaNQ
                    exp = int.min;
                }
            }
            else
            {
                exp = (ex - F.EXPBIAS) >> 7;
                vu[F.EXPPOS_SHORT] = cast(ushort)((0x807F & vu[F.EXPPOS_SHORT]) | 0x3F00);
            }
        }
        else if (!(*vi & 0x7FFF_FFFF))
        {
            // vf is +-0.0
            exp = 0;
        }
        else
        {
            // subnormal
            vf *= F.RECIP_EPSILON;
            ex = vu[F.EXPPOS_SHORT] & F.EXPMASK;
            exp = ((ex - F.EXPBIAS) >> 7) - T.mant_dig + 1;
            vu[F.EXPPOS_SHORT] =
                cast(ushort)(((-1 - F.EXPMASK) & vu[F.EXPPOS_SHORT]) | 0x3F00);
        }
        return vf;
    }
    else // static if (F.realFormat == RealFormat.ibmExtended)
    {
        assert(0, "frexp not implemented");
    }
}

///
@safe unittest
{
    int exp;
    real mantissa = frexp(123.456L, exp);

    assert(approxEqual(mantissa * pow(2.0L, cast(real) exp), 123.456L));

    assert(frexp(-real.nan, exp) && exp == int.min);
    assert(frexp(real.nan, exp) && exp == int.min);
    assert(frexp(-real.infinity, exp) == -real.infinity && exp == int.min);
    assert(frexp(real.infinity, exp) == real.infinity && exp == int.max);
    assert(frexp(-0.0, exp) == -0.0 && exp == 0);
    assert(frexp(0.0, exp) == 0.0 && exp == 0);
}

@safe @nogc nothrow unittest
{
    int exp;
    real mantissa = frexp(123.456L, exp);

    // check if values are equal to 19 decimal digits of precision
    assert(equalsDigit(mantissa * pow(2.0L, cast(real) exp), 123.456L, 19));
}

@safe unittest
{
    import std.meta : AliasSeq;
    import std.typecons : tuple, Tuple;

    static foreach (T; AliasSeq!(real, double, float))
    {{
        Tuple!(T, T, int)[] vals =     // x,frexp,exp
            [
             tuple(T(0.0),  T( 0.0 ), 0),
             tuple(T(-0.0), T( -0.0), 0),
             tuple(T(1.0),  T( .5  ), 1),
             tuple(T(-1.0), T( -.5 ), 1),
             tuple(T(2.0),  T( .5  ), 2),
             tuple(T(float.min_normal/2.0f), T(.5), -126),
             tuple(T.infinity, T.infinity, int.max),
             tuple(-T.infinity, -T.infinity, int.min),
             tuple(T.nan, T.nan, int.min),
             tuple(-T.nan, -T.nan, int.min),

             // Phobos issue #16026:
             tuple(3 * (T.min_normal * T.epsilon), T( .75), (T.min_exp - T.mant_dig) + 2)
             ];

        foreach (elem; vals)
        {
            T x = elem[0];
            T e = elem[1];
            int exp = elem[2];
            int eptr;
            T v = frexp(x, eptr);
            assert(isIdentical(e, v));
            assert(exp == eptr);

        }

        static if (floatTraits!(T).realFormat == RealFormat.ieeeExtended)
        {
            static T[3][] extendedvals = [ // x,frexp,exp
                [0x1.a5f1c2eb3fe4efp+73L,    0x1.A5F1C2EB3FE4EFp-1L,     74],    // normal
                [0x1.fa01712e8f0471ap-1064L, 0x1.fa01712e8f0471ap-1L, -1063],
                [T.min_normal,      .5, -16381],
                [T.min_normal/2.0L, .5, -16382]    // subnormal
            ];
            foreach (elem; extendedvals)
            {
                T x = elem[0];
                T e = elem[1];
                int exp = cast(int) elem[2];
                int eptr;
                T v = frexp(x, eptr);
                assert(isIdentical(e, v));
                assert(exp == eptr);

            }
        }
    }}

    // CTFE
    alias CtfeFrexpResult= Tuple!(real, int);
    static CtfeFrexpResult ctfeFrexp(T)(const T value)
    {
        int exp;
        auto significand = frexp(value, exp);
        return CtfeFrexpResult(significand, exp);
    }
    static foreach (T; AliasSeq!(real, double, float))
    {{
        enum Tuple!(T, T, int)[] vals =     // x,frexp,exp
            [
             tuple(T(0.0),  T( 0.0 ), 0),
             tuple(T(-0.0), T( -0.0), 0),
             tuple(T(1.0),  T( .5  ), 1),
             tuple(T(-1.0), T( -.5 ), 1),
             tuple(T(2.0),  T( .5  ), 2),
             tuple(T(float.min_normal/2.0f), T(.5), -126),
             tuple(T.infinity, T.infinity, int.max),
             tuple(-T.infinity, -T.infinity, int.min),
             tuple(T.nan, T.nan, int.min),
             tuple(-T.nan, -T.nan, int.min),

             // Phobos issue #16026:
             tuple(3 * (T.min_normal * T.epsilon), T( .75), (T.min_exp - T.mant_dig) + 2)
             ];

        static foreach (elem; vals)
        {
            static assert(ctfeFrexp(elem[0]) is CtfeFrexpResult(elem[1], elem[2]));
        }

        static if (floatTraits!(T).realFormat == RealFormat.ieeeExtended)
        {
            enum T[3][] extendedvals = [ // x,frexp,exp
                [0x1.a5f1c2eb3fe4efp+73L,    0x1.A5F1C2EB3FE4EFp-1L,     74],    // normal
                [0x1.fa01712e8f0471ap-1064L, 0x1.fa01712e8f0471ap-1L, -1063],
                [T.min_normal,      .5, -16381],
                [T.min_normal/2.0L, .5, -16382]    // subnormal
            ];
            static foreach (elem; extendedvals)
            {
                static assert(ctfeFrexp(elem[0]) is CtfeFrexpResult(elem[1], cast(int) elem[2]));
            }
        }
    }}
}

@safe unittest
{
    import std.meta : AliasSeq;
    void foo() {
        static foreach (T; AliasSeq!(real, double, float))
        {{
            int exp;
            const T a = 1;
            immutable T b = 2;
            auto c = frexp(a, exp);
            auto d = frexp(b, exp);
        }}
    }
}

/******************************************
 * Extracts the exponent of x as a signed integral value.
 *
 * If x is not a special value, the result is the same as
 * $(D cast(int) logb(x)).
 *
 *      $(TABLE_SV
 *      $(TR $(TH x)                $(TH ilogb(x))     $(TH Range error?))
 *      $(TR $(TD 0)                 $(TD FP_ILOGB0)   $(TD yes))
 *      $(TR $(TD $(PLUSMN)$(INFIN)) $(TD int.max)     $(TD no))
 *      $(TR $(TD $(NAN))            $(TD FP_ILOGBNAN) $(TD no))
 *      )
 */
int ilogb(T)(const T x) @trusted pure nothrow @nogc
if (isFloatingPoint!T)
{
    import core.bitop : bsr;
    alias F = floatTraits!T;

    union floatBits
    {
        T rv;
        ushort[T.sizeof/2] vu;
        uint[T.sizeof/4] vui;
        static if (T.sizeof >= 8)
            ulong[T.sizeof/8] vul;
    }
    floatBits y = void;
    y.rv = x;

    int ex = y.vu[F.EXPPOS_SHORT] & F.EXPMASK;
    static if (F.realFormat == RealFormat.ieeeExtended)
    {
        if (ex)
        {
            // If exponent is non-zero
            if (ex == F.EXPMASK) // infinity or NaN
            {
                if (y.vul[0] &  0x7FFF_FFFF_FFFF_FFFF)  // NaN
                    return FP_ILOGBNAN;
                else // +-infinity
                    return int.max;
            }
            else
            {
                return ex - F.EXPBIAS - 1;
            }
        }
        else if (!y.vul[0])
        {
            // vf is +-0.0
            return FP_ILOGB0;
        }
        else
        {
            // subnormal
            return ex - F.EXPBIAS - T.mant_dig + 1 + bsr(y.vul[0]);
        }
    }
    else static if (F.realFormat == RealFormat.ieeeQuadruple)
    {
        if (ex)    // If exponent is non-zero
        {
            if (ex == F.EXPMASK)
            {
                // infinity or NaN
                if (y.vul[MANTISSA_LSB] | ( y.vul[MANTISSA_MSB] & 0x0000_FFFF_FFFF_FFFF))  // NaN
                    return FP_ILOGBNAN;
                else // +- infinity
                    return int.max;
            }
            else
            {
                return ex - F.EXPBIAS - 1;
            }
        }
        else if ((y.vul[MANTISSA_LSB] | (y.vul[MANTISSA_MSB] & 0x0000_FFFF_FFFF_FFFF)) == 0)
        {
            // vf is +-0.0
            return FP_ILOGB0;
        }
        else
        {
            // subnormal
            const ulong msb = y.vul[MANTISSA_MSB] & 0x0000_FFFF_FFFF_FFFF;
            const ulong lsb = y.vul[MANTISSA_LSB];
            if (msb)
                return ex - F.EXPBIAS - T.mant_dig + 1 + bsr(msb) + 64;
            else
                return ex - F.EXPBIAS - T.mant_dig + 1 + bsr(lsb);
        }
    }
    else static if (F.realFormat == RealFormat.ieeeDouble)
    {
        if (ex) // If exponent is non-zero
        {
            if (ex == F.EXPMASK)   // infinity or NaN
            {
                if ((y.vul[0] & 0x7FFF_FFFF_FFFF_FFFF) == 0x7FF0_0000_0000_0000)  // +- infinity
                    return int.max;
                else // NaN
                    return FP_ILOGBNAN;
            }
            else
            {
                return ((ex - F.EXPBIAS) >> 4) - 1;
            }
        }
        else if (!(y.vul[0] & 0x7FFF_FFFF_FFFF_FFFF))
        {
            // vf is +-0.0
            return FP_ILOGB0;
        }
        else
        {
            // subnormal
            enum MANTISSAMASK_64 = ((cast(ulong) F.MANTISSAMASK_INT) << 32) | 0xFFFF_FFFF;
            return ((ex - F.EXPBIAS) >> 4) - T.mant_dig + 1 + bsr(y.vul[0] & MANTISSAMASK_64);
        }
    }
    else static if (F.realFormat == RealFormat.ieeeSingle)
    {
        if (ex) // If exponent is non-zero
        {
            if (ex == F.EXPMASK)   // infinity or NaN
            {
                if ((y.vui[0] & 0x7FFF_FFFF) == 0x7F80_0000)  // +- infinity
                    return int.max;
                else // NaN
                    return FP_ILOGBNAN;
            }
            else
            {
                return ((ex - F.EXPBIAS) >> 7) - 1;
            }
        }
        else if (!(y.vui[0] & 0x7FFF_FFFF))
        {
            // vf is +-0.0
            return FP_ILOGB0;
        }
        else
        {
            // subnormal
            const uint mantissa = y.vui[0] & F.MANTISSAMASK_INT;
            return ((ex - F.EXPBIAS) >> 7) - T.mant_dig + 1 + bsr(mantissa);
        }
    }
    else // static if (F.realFormat == RealFormat.ibmExtended)
    {
        assert(0, "ilogb not implemented");
    }
}
/// ditto
int ilogb(T)(const T x) @safe pure nothrow @nogc
if (isIntegral!T && isUnsigned!T)
{
    import core.bitop : bsr;
    if (x == 0)
        return FP_ILOGB0;
    else
    {
        static assert(T.sizeof <= ulong.sizeof, "integer size too large for the current ilogb implementation");
        return bsr(x);
    }
}
/// ditto
int ilogb(T)(const T x) @safe pure nothrow @nogc
if (isIntegral!T && isSigned!T)
{
    import std.traits : Unsigned;
    // Note: abs(x) can not be used because the return type is not Unsigned and
    //       the return value would be wrong for x == int.min
    Unsigned!T absx =  x >= 0 ? x : -x;
    return ilogb(absx);
}

///
@safe pure unittest
{
    assert(ilogb(1) == 0);
    assert(ilogb(3) == 1);
    assert(ilogb(3.0) == 1);
    assert(ilogb(100_000_000) == 26);

    assert(ilogb(0) == FP_ILOGB0);
    assert(ilogb(0.0) == FP_ILOGB0);
    assert(ilogb(double.nan) == FP_ILOGBNAN);
    assert(ilogb(double.infinity) == int.max);
}

/**
Special return values of $(LREF ilogb).
 */
alias FP_ILOGB0   = core.stdc.math.FP_ILOGB0;
/// ditto
alias FP_ILOGBNAN = core.stdc.math.FP_ILOGBNAN;

///
@safe pure unittest
{
    assert(ilogb(0) == FP_ILOGB0);
    assert(ilogb(0.0) == FP_ILOGB0);
    assert(ilogb(double.nan) == FP_ILOGBNAN);
}

@safe nothrow @nogc unittest
{
    import std.meta : AliasSeq;
    import std.typecons : Tuple;
    static foreach (F; AliasSeq!(float, double, real))
    {{
        alias T = Tuple!(F, int);
        T[13] vals =   // x, ilogb(x)
        [
            T(  F.nan     , FP_ILOGBNAN ),
            T( -F.nan     , FP_ILOGBNAN ),
            T(  F.infinity, int.max     ),
            T( -F.infinity, int.max     ),
            T(  0.0       , FP_ILOGB0   ),
            T( -0.0       , FP_ILOGB0   ),
            T(  2.0       , 1           ),
            T(  2.0001    , 1           ),
            T(  1.9999    , 0           ),
            T(  0.5       , -1          ),
            T(  123.123   , 6           ),
            T( -123.123   , 6           ),
            T(  0.123     , -4          ),
        ];

        foreach (elem; vals)
        {
            assert(ilogb(elem[0]) == elem[1]);
        }
    }}

    // min_normal and subnormals
    assert(ilogb(-float.min_normal) == -126);
    assert(ilogb(nextUp(-float.min_normal)) == -127);
    assert(ilogb(nextUp(-float(0.0))) == -149);
    assert(ilogb(-double.min_normal) == -1022);
    assert(ilogb(nextUp(-double.min_normal)) == -1023);
    assert(ilogb(nextUp(-double(0.0))) == -1074);
    static if (floatTraits!(real).realFormat == RealFormat.ieeeExtended)
    {
        assert(ilogb(-real.min_normal) == -16382);
        assert(ilogb(nextUp(-real.min_normal)) == -16383);
        assert(ilogb(nextUp(-real(0.0))) == -16445);
    }
    else static if (floatTraits!(real).realFormat == RealFormat.ieeeDouble)
    {
        assert(ilogb(-real.min_normal) == -1022);
        assert(ilogb(nextUp(-real.min_normal)) == -1023);
        assert(ilogb(nextUp(-real(0.0))) == -1074);
    }

    // test integer types
    assert(ilogb(0) == FP_ILOGB0);
    assert(ilogb(int.max) == 30);
    assert(ilogb(int.min) == 31);
    assert(ilogb(uint.max) == 31);
    assert(ilogb(long.max) == 62);
    assert(ilogb(long.min) == 63);
    assert(ilogb(ulong.max) == 63);
}

/*******************************************
 * Compute n * 2$(SUPERSCRIPT exp)
 * References: frexp
 */

pragma(inline, true) // LDC
real ldexp(real n, int exp) @nogc @safe pure nothrow { pragma(inline, true); return core.math.ldexp(n, exp); }
//FIXME
///ditto
pragma(inline, true) // LDC
double ldexp(double n, int exp) @safe pure nothrow @nogc { return ldexp(cast(real) n, exp); }
//FIXME
///ditto
pragma(inline, true) // LDC
float ldexp(float n, int exp) @safe pure nothrow @nogc { return ldexp(cast(real) n, exp); }

///
@nogc @safe pure nothrow unittest
{
    import std.meta : AliasSeq;
    static foreach (T; AliasSeq!(float, double, real))
    {{
        T r;

        r = ldexp(3.0L, 3);
        assert(r == 24);

        r = ldexp(cast(T) 3.0, cast(int) 3);
        assert(r == 24);

        T n = 3.0;
        int exp = 3;
        r = ldexp(n, exp);
        assert(r == 24);
    }}
}

@safe pure nothrow @nogc unittest
{
    static if (floatTraits!(real).realFormat == RealFormat.ieeeExtended ||
               floatTraits!(real).realFormat == RealFormat.ieeeQuadruple)
    {
        assert(ldexp(1.0L, -16384) == 0x1p-16384L);
        assert(ldexp(1.0L, -16382) == 0x1p-16382L);
        int x;
        real n = frexp(0x1p-16384L, x);
        assert(n == 0.5L);
        assert(x==-16383);
        assert(ldexp(n, x)==0x1p-16384L);
    }
    else static if (floatTraits!(real).realFormat == RealFormat.ieeeDouble)
    {
        assert(ldexp(1.0L, -1024) == 0x1p-1024L);
        assert(ldexp(1.0L, -1022) == 0x1p-1022L);
        int x;
        real n = frexp(0x1p-1024L, x);
        assert(n == 0.5L);
        assert(x==-1023);
        assert(ldexp(n, x)==0x1p-1024L);
    }
    else static assert(false, "Floating point type real not supported");
}

/* workaround Issue 14718, float parsing depends on platform strtold
@safe pure nothrow @nogc unittest
{
    assert(ldexp(1.0, -1024) == 0x1p-1024);
    assert(ldexp(1.0, -1022) == 0x1p-1022);
    int x;
    double n = frexp(0x1p-1024, x);
    assert(n == 0.5);
    assert(x==-1023);
    assert(ldexp(n, x)==0x1p-1024);
}

@safe pure nothrow @nogc unittest
{
    assert(ldexp(1.0f, -128) == 0x1p-128f);
    assert(ldexp(1.0f, -126) == 0x1p-126f);
    int x;
    float n = frexp(0x1p-128f, x);
    assert(n == 0.5f);
    assert(x==-127);
    assert(ldexp(n, x)==0x1p-128f);
}
*/

@safe @nogc nothrow unittest
{
    static real[3][] vals =    // value,exp,ldexp
    [
    [    0,    0,    0],
    [    1,    0,    1],
    [    -1,    0,    -1],
    [    1,    1,    2],
    [    123,    10,    125952],
    [    real.max,    int.max,    real.infinity],
    [    real.max,    -int.max,    0],
    [    real.min_normal,    -int.max,    0],
    ];
    int i;

    for (i = 0; i < vals.length; i++)
    {
        real x = vals[i][0];
        int exp = cast(int) vals[i][1];
        real z = vals[i][2];
        real l = ldexp(x, exp);

        assert(equalsDigit(z, l, 7));
    }

    real function(real, int) pldexp = &ldexp;
    assert(pldexp != null);
}

private
{
    version (INLINE_YL2X) {} else
    {
        static if (floatTraits!real.realFormat == RealFormat.ieeeQuadruple)
        {
            // Coefficients for log(1 + x) = x - x**2/2 + x**3 P(x)/Q(x)
            static immutable real[13] logCoeffsP = [
                1.313572404063446165910279910527789794488E4L,
                7.771154681358524243729929227226708890930E4L,
                2.014652742082537582487669938141683759923E5L,
                3.007007295140399532324943111654767187848E5L,
                2.854829159639697837788887080758954924001E5L,
                1.797628303815655343403735250238293741397E5L,
                7.594356839258970405033155585486712125861E4L,
                2.128857716871515081352991964243375186031E4L,
                3.824952356185897735160588078446136783779E3L,
                4.114517881637811823002128927449878962058E2L,
                2.321125933898420063925789532045674660756E1L,
                4.998469661968096229986658302195402690910E-1L,
                1.538612243596254322971797716843006400388E-6L
            ];
            static immutable real[13] logCoeffsQ = [
                3.940717212190338497730839731583397586124E4L,
                2.626900195321832660448791748036714883242E5L,
                7.777690340007566932935753241556479363645E5L,
                1.347518538384329112529391120390701166528E6L,
                1.514882452993549494932585972882995548426E6L,
                1.158019977462989115839826904108208787040E6L,
                6.132189329546557743179177159925690841200E5L,
                2.248234257620569139969141618556349415120E5L,
                5.605842085972455027590989944010492125825E4L,
                9.147150349299596453976674231612674085381E3L,
                9.104928120962988414618126155557301584078E2L,
                4.839208193348159620282142911143429644326E1L,
                1.0
            ];

            // Coefficients for log(x) = z + z^3 P(z^2)/Q(z^2)
            // where z = 2(x-1)/(x+1)
            static immutable real[6] logCoeffsR = [
                -8.828896441624934385266096344596648080902E-1L,
                8.057002716646055371965756206836056074715E1L,
                -2.024301798136027039250415126250455056397E3L,
                2.048819892795278657810231591630928516206E4L,
                -8.977257995689735303686582344659576526998E4L,
                1.418134209872192732479751274970992665513E5L
            ];
            static immutable real[6] logCoeffsS = [
                1.701761051846631278975701529965589676574E6L
                -1.332535117259762928288745111081235577029E6L,
                4.001557694070773974936904547424676279307E5L,
                -5.748542087379434595104154610899551484314E4L,
                3.998526750980007367835804959888064681098E3L,
                -1.186359407982897997337150403816839480438E2L,
                1.0
            ];
        }
        else
        {
            // Coefficients for log(1 + x) = x - x**2/2 + x**3 P(x)/Q(x)
            static immutable real[7] logCoeffsP = [
                2.0039553499201281259648E1L,
                5.7112963590585538103336E1L,
                6.0949667980987787057556E1L,
                2.9911919328553073277375E1L,
                6.5787325942061044846969E0L,
                4.9854102823193375972212E-1L,
                4.5270000862445199635215E-5L,
            ];
            static immutable real[7] logCoeffsQ = [
                6.0118660497603843919306E1L,
                2.1642788614495947685003E2L,
                3.0909872225312059774938E2L,
                2.2176239823732856465394E2L,
                8.3047565967967209469434E1L,
                1.5062909083469192043167E1L,
                1.0000000000000000000000E0L,
            ];

            // Coefficients for log(x) = z + z^3 P(z^2)/Q(z^2)
            // where z = 2(x-1)/(x+1)
            static immutable real[4] logCoeffsR = [
               -3.5717684488096787370998E1L,
                1.0777257190312272158094E1L,
               -7.1990767473014147232598E-1L,
                1.9757429581415468984296E-3L,
            ];
            static immutable real[4] logCoeffsS = [
               -4.2861221385716144629696E2L,
                1.9361891836232102174846E2L,
               -2.6201045551331104417768E1L,
                1.0000000000000000000000E0L,
            ];
        }
    }
}

/**************************************
 * Calculate the natural logarithm of x.
 *
 *    $(TABLE_SV
 *    $(TR $(TH x)            $(TH log(x))    $(TH divide by 0?) $(TH invalid?))
 *    $(TR $(TD $(PLUSMN)0.0) $(TD -$(INFIN)) $(TD yes)          $(TD no))
 *    $(TR $(TD $(LT)0.0)     $(TD $(NAN))    $(TD no)           $(TD yes))
 *    $(TR $(TD +$(INFIN))    $(TD +$(INFIN)) $(TD no)           $(TD no))
 *    )
 */
version (LDC)
{
    pragma(inline, true):
    real   log(real   x) @safe pure nothrow @nogc { return llvm_log(x); }
    //double log(double x) @safe pure nothrow @nogc { return llvm_log(x); }
    //float  log(float  x) @safe pure nothrow @nogc { return llvm_log(x); }
}
else
{

real log(real x) @safe pure nothrow @nogc
{
    version (INLINE_YL2X)
        return core.math.yl2x(x, LN2);
    else
    {
        // C1 + C2 = LN2.
        enum real C1 = 6.93145751953125E-1L;
        enum real C2 = 1.428606820309417232121458176568075500134E-6L;

        // Special cases.
        if (isNaN(x))
            return x;
        if (isInfinity(x) && !signbit(x))
            return x;
        if (x == 0.0)
            return -real.infinity;
        if (x < 0.0)
            return real.nan;

        // Separate mantissa from exponent.
        // Note, frexp is used so that denormal numbers will be handled properly.
        real y, z;
        int exp;

        x = frexp(x, exp);

        // Logarithm using log(x) = z + z^^3 R(z) / S(z),
        // where z = 2(x - 1)/(x + 1)
        if ((exp > 2) || (exp < -2))
        {
            if (x < SQRT1_2)
            {   // 2(2x - 1)/(2x + 1)
                exp -= 1;
                z = x - 0.5;
                y = 0.5 * z + 0.5;
            }
            else
            {   // 2(x - 1)/(x + 1)
                z = x - 0.5;
                z -= 0.5;
                y = 0.5 * x  + 0.5;
            }
            x = z / y;
            z = x * x;
            z = x * (z * poly(z, logCoeffsR) / poly(z, logCoeffsS));
            z += exp * C2;
            z += x;
            z += exp * C1;

            return z;
        }

        // Logarithm using log(1 + x) = x - .5x^^2 + x^^3 P(x) / Q(x)
        if (x < SQRT1_2)
        {   // 2x - 1
            exp -= 1;
            x = ldexp(x, 1) - 1.0;
        }
        else
        {
            x = x - 1.0;
        }
        z = x * x;
        y = x * (z * poly(x, logCoeffsP) / poly(x, logCoeffsQ));
        y += exp * C2;
        z = y - ldexp(z, -1);

        // Note, the sum of above terms does not exceed x/4,
        // so it contributes at most about 1/4 lsb to the error.
        z += x;
        z += exp * C1;

        return z;
    }
}

} // !LDC

///
@safe pure nothrow @nogc unittest
{
    assert(feqrel(log(E), 1) >= real.mant_dig - 1);
}

/**************************************
 * Calculate the base-10 logarithm of x.
 *
 *      $(TABLE_SV
 *      $(TR $(TH x)            $(TH log10(x))  $(TH divide by 0?) $(TH invalid?))
 *      $(TR $(TD $(PLUSMN)0.0) $(TD -$(INFIN)) $(TD yes)          $(TD no))
 *      $(TR $(TD $(LT)0.0)     $(TD $(NAN))    $(TD no)           $(TD yes))
 *      $(TR $(TD +$(INFIN))    $(TD +$(INFIN)) $(TD no)           $(TD no))
 *      )
 */
version (LDC)
{
    pragma(inline, true):
    real   log10(real   x) @safe pure nothrow @nogc { return llvm_log10(x); }
    //double log10(double x) @safe pure nothrow @nogc { return llvm_log10(x); }
    //float  log10(float  x) @safe pure nothrow @nogc { return llvm_log10(x); }
}
else
{

real log10(real x) @safe pure nothrow @nogc
{
    version (INLINE_YL2X)
        return core.math.yl2x(x, LOG2);
    else
    {
        // log10(2) split into two parts.
        enum real L102A =  0.3125L;
        enum real L102B = -1.14700043360188047862611052755069732318101185E-2L;

        // log10(e) split into two parts.
        enum real L10EA =  0.5L;
        enum real L10EB = -6.570551809674817234887108108339491770560299E-2L;

        // Special cases are the same as for log.
        if (isNaN(x))
            return x;
        if (isInfinity(x) && !signbit(x))
            return x;
        if (x == 0.0)
            return -real.infinity;
        if (x < 0.0)
            return real.nan;

        // Separate mantissa from exponent.
        // Note, frexp is used so that denormal numbers will be handled properly.
        real y, z;
        int exp;

        x = frexp(x, exp);

        // Logarithm using log(x) = z + z^^3 R(z) / S(z),
        // where z = 2(x - 1)/(x + 1)
        if ((exp > 2) || (exp < -2))
        {
            if (x < SQRT1_2)
            {   // 2(2x - 1)/(2x + 1)
                exp -= 1;
                z = x - 0.5;
                y = 0.5 * z + 0.5;
            }
            else
            {   // 2(x - 1)/(x + 1)
                z = x - 0.5;
                z -= 0.5;
                y = 0.5 * x  + 0.5;
            }
            x = z / y;
            z = x * x;
            y = x * (z * poly(z, logCoeffsR) / poly(z, logCoeffsS));
            goto Ldone;
        }

        // Logarithm using log(1 + x) = x - .5x^^2 + x^^3 P(x) / Q(x)
        if (x < SQRT1_2)
        {   // 2x - 1
            exp -= 1;
            x = ldexp(x, 1) - 1.0;
        }
        else
            x = x - 1.0;

        z = x * x;
        y = x * (z * poly(x, logCoeffsP) / poly(x, logCoeffsQ));
        y = y - ldexp(z, -1);

        // Multiply log of fraction by log10(e) and base 2 exponent by log10(2).
        // This sequence of operations is critical and it may be horribly
        // defeated by some compiler optimizers.
    Ldone:
        z = y * L10EB;
        z += x * L10EB;
        z += exp * L102B;
        z += y * L10EA;
        z += x * L10EA;
        z += exp * L102A;

        return z;
    }
}

} // !LDC

///
@safe pure nothrow @nogc unittest
{
    assert(fabs(log10(1000) - 3) < .000001);
}

/**
 * Calculates the natural logarithm of 1 + x.
 *
 * For very small x, log1p(x) will be more accurate than
 * log(1 + x).
 *
 *  $(TABLE_SV
 *  $(TR $(TH x)            $(TH log1p(x))     $(TH divide by 0?) $(TH invalid?))
 *  $(TR $(TD $(PLUSMN)0.0) $(TD $(PLUSMN)0.0) $(TD no)           $(TD no))
 *  $(TR $(TD -1.0)         $(TD -$(INFIN))    $(TD yes)          $(TD no))
 *  $(TR $(TD $(LT)-1.0)    $(TD -$(NAN))      $(TD no)           $(TD yes))
 *  $(TR $(TD +$(INFIN))    $(TD +$(INFIN))    $(TD no)           $(TD no))
 *  )
 */
real log1p(real x) @safe pure nothrow @nogc
{
    version (INLINE_YL2X)
    {
        // On x87, yl2xp1 is valid if and only if -0.5 <= lg(x) <= 0.5,
        //    ie if -0.29 <= x <= 0.414
        return (fabs(x) <= 0.25)  ? core.math.yl2xp1(x, LN2) : core.math.yl2x(x+1, LN2);
    }
    else
    {
        // Special cases.
        if (isNaN(x) || x == 0.0)
            return x;
        if (isInfinity(x) && !signbit(x))
            return x;
        if (x == -1.0)
            return -real.infinity;
        if (x < -1.0)
            return real.nan;

        return log(x + 1.0);
    }
}

///
@safe pure unittest
{
    assert(isIdentical(log1p(0.0), 0.0));
    assert(log1p(1.0).feqrel(0.69314) > 16);

    assert(log1p(-1.0) == -real.infinity);
    assert(isNaN(log1p(-2.0)));
    assert(log1p(real.nan) is real.nan);
    assert(log1p(-real.nan) is -real.nan);
    assert(log1p(real.infinity) == real.infinity);
}

/***************************************
 * Calculates the base-2 logarithm of x:
 * $(SUB log, 2)x
 *
 *  $(TABLE_SV
 *  $(TR $(TH x)            $(TH log2(x))   $(TH divide by 0?) $(TH invalid?))
 *  $(TR $(TD $(PLUSMN)0.0) $(TD -$(INFIN)) $(TD yes)          $(TD no) )
 *  $(TR $(TD $(LT)0.0)     $(TD $(NAN))    $(TD no)           $(TD yes) )
 *  $(TR $(TD +$(INFIN))    $(TD +$(INFIN)) $(TD no)           $(TD no) )
 *  )
 */
version (LDC)
{
    pragma(inline, true):
    real   log2(real   x) @safe pure nothrow @nogc { return llvm_log2(x); }
    //double log2(double x) @safe pure nothrow @nogc { return llvm_log2(x); }
    //float  log2(float  x) @safe pure nothrow @nogc { return llvm_log2(x); }
}
else
{

real log2(real x) @safe pure nothrow @nogc
{
    version (INLINE_YL2X)
        return core.math.yl2x(x, 1);
    else
    {
        // Special cases are the same as for log.
        if (isNaN(x))
            return x;
        if (isInfinity(x) && !signbit(x))
            return x;
        if (x == 0.0)
            return -real.infinity;
        if (x < 0.0)
            return real.nan;

        // Separate mantissa from exponent.
        // Note, frexp is used so that denormal numbers will be handled properly.
        real y, z;
        int exp;

        x = frexp(x, exp);

        // Logarithm using log(x) = z + z^^3 R(z) / S(z),
        // where z = 2(x - 1)/(x + 1)
        if ((exp > 2) || (exp < -2))
        {
            if (x < SQRT1_2)
            {   // 2(2x - 1)/(2x + 1)
                exp -= 1;
                z = x - 0.5;
                y = 0.5 * z + 0.5;
            }
            else
            {   // 2(x - 1)/(x + 1)
                z = x - 0.5;
                z -= 0.5;
                y = 0.5 * x  + 0.5;
            }
            x = z / y;
            z = x * x;
            y = x * (z * poly(z, logCoeffsR) / poly(z, logCoeffsS));
            goto Ldone;
        }

        // Logarithm using log(1 + x) = x - .5x^^2 + x^^3 P(x) / Q(x)
        if (x < SQRT1_2)
        {   // 2x - 1
            exp -= 1;
            x = ldexp(x, 1) - 1.0;
        }
        else
            x = x - 1.0;

        z = x * x;
        y = x * (z * poly(x, logCoeffsP) / poly(x, logCoeffsQ));
        y = y - ldexp(z, -1);

        // Multiply log of fraction by log10(e) and base 2 exponent by log10(2).
        // This sequence of operations is critical and it may be horribly
        // defeated by some compiler optimizers.
    Ldone:
        z = y * (LOG2E - 1.0);
        z += x * (LOG2E - 1.0);
        z += y;
        z += x;
        z += exp;

        return z;
    }
}

} // !LDC

///
@safe unittest
{
    assert(approxEqual(log2(1024.0L), 10));
}

@safe @nogc nothrow unittest
{
    // check if values are equal to 19 decimal digits of precision
    assert(equalsDigit(log2(1024.0L), 10, 19));
}

/*****************************************
 * Extracts the exponent of x as a signed integral value.
 *
 * If x is subnormal, it is treated as if it were normalized.
 * For a positive, finite x:
 *
 * 1 $(LT)= $(I x) * FLT_RADIX$(SUPERSCRIPT -logb(x)) $(LT) FLT_RADIX
 *
 *      $(TABLE_SV
 *      $(TR $(TH x)                 $(TH logb(x))   $(TH divide by 0?) )
 *      $(TR $(TD $(PLUSMN)$(INFIN)) $(TD +$(INFIN)) $(TD no))
 *      $(TR $(TD $(PLUSMN)0.0)      $(TD -$(INFIN)) $(TD yes) )
 *      )
 */
real logb(real x) @trusted nothrow @nogc
{
    version (Win64_DMD_InlineAsm_X87)
    {
        asm pure nothrow @nogc
        {
            naked                       ;
            fld     real ptr [RCX]      ;
            fxtract                     ;
            fstp    ST(0)               ;
            ret                         ;
        }
    }
    else version (none) // LDC: was `MSVC_InlineAsm`
    {
        asm pure nothrow @nogc
        {
            fld     x                   ;
            fxtract                     ;
            fstp    ST(0)               ;
        }
    }
    else
        return core.stdc.math.logbl(x);
}

///
@safe @nogc nothrow unittest
{
    assert(logb(1.0) == 0);
    assert(logb(100.0) == 6);

    assert(logb(0.0) == -real.infinity);
    assert(logb(real.infinity) == real.infinity);
    assert(logb(-real.infinity) == real.infinity);
}

/************************************
 * Calculates the remainder from the calculation x/y.
 * Returns:
 * The value of x - i * y, where i is the number of times that y can
 * be completely subtracted from x. The result has the same sign as x.
 *
 * $(TABLE_SV
 *  $(TR $(TH x)              $(TH y)             $(TH fmod(x, y))   $(TH invalid?))
 *  $(TR $(TD $(PLUSMN)0.0)   $(TD not 0.0)       $(TD $(PLUSMN)0.0) $(TD no))
 *  $(TR $(TD $(PLUSMNINF))   $(TD anything)      $(TD $(NAN))       $(TD yes))
 *  $(TR $(TD anything)       $(TD $(PLUSMN)0.0)  $(TD $(NAN))       $(TD yes))
 *  $(TR $(TD !=$(PLUSMNINF)) $(TD $(PLUSMNINF))  $(TD x)            $(TD no))
 * )
 */
real fmod(real x, real y) @trusted nothrow @nogc
{
    version (CRuntime_Microsoft)
    {
        return x % y;
    }
    else
        return core.stdc.math.fmodl(x, y);
}

///
@safe unittest
{
    assert(isIdentical(fmod(0.0, 1.0), 0.0));
    assert(fmod(5.0, 3.0).feqrel(2.0) > 16);
    assert(isNaN(fmod(5.0, 0.0)));
}

/************************************
 * Breaks x into an integral part and a fractional part, each of which has
 * the same sign as x. The integral part is stored in i.
 * Returns:
 * The fractional part of x.
 *
 * $(TABLE_SV
 *  $(TR $(TH x)              $(TH i (on input))  $(TH modf(x, i))   $(TH i (on return)))
 *  $(TR $(TD $(PLUSMNINF))   $(TD anything)      $(TD $(PLUSMN)0.0) $(TD $(PLUSMNINF)))
 * )
 */
real modf(real x, ref real i) @trusted nothrow @nogc
{
    version (CRuntime_Microsoft)
    {
        i = trunc(x);
        return copysign(isInfinity(x) ? 0.0 : x - i, x);
    }
    else
        return core.stdc.math.modfl(x,&i);
}

///
@safe unittest
{
    real frac;
    real intpart;

    frac = modf(3.14159, intpart);
    assert(intpart.feqrel(3.0) > 16);
    assert(frac.feqrel(0.14159) > 16);
}

/*************************************
 * Efficiently calculates x * 2$(SUPERSCRIPT n).
 *
 * scalbn handles underflow and overflow in
 * the same fashion as the basic arithmetic operators.
 *
 *      $(TABLE_SV
 *      $(TR $(TH x)                 $(TH scalb(x)))
 *      $(TR $(TD $(PLUSMNINF))      $(TD $(PLUSMNINF)) )
 *      $(TR $(TD $(PLUSMN)0.0)      $(TD $(PLUSMN)0.0) )
 *      )
 */
real scalbn(real x, int n) @safe pure nothrow @nogc
{
<<<<<<< HEAD
    version (InlineAsm_X86_Any_X87)
    {
        // scalbnl is not supported on DMD-Windows, so use asm pure nothrow @nogc.
        version (Win64)
        {
            asm pure nothrow @nogc {
                naked                           ;
                mov     16[RSP],RCX             ;
                fild    word ptr 16[RSP]        ;
                fld     real ptr [RDX]          ;
                fscale                          ;
                fstp    ST(1)                   ;
                ret                             ;
            }
        }
        else
        {
            asm pure nothrow @nogc {
                fild n;
                fld x;
                fscale;
                fstp ST(1);
            }
        }
    }
    else
    {
        return core.stdc.math.scalbnl(x, n);
    }
=======
    pragma(inline, true);
    return core.math.ldexp(x, n);
>>>>>>> 4ff75700
}

///
@safe pure nothrow @nogc unittest
{
    assert(scalbn(0x1.2345678abcdefp0, 999) == 0x1.2345678abcdefp999);
    assert(scalbn(-real.infinity, 5) == -real.infinity);
}

@safe pure nothrow @nogc unittest
{
    // CTFE-able test
    static assert(scalbn(0x1.2345678abcdefp0, 999) == 0x1.2345678abcdefp999);
    static assert(scalbn(-real.infinity, 5) == -real.infinity);
    // Test with large exponent delta n where the result is in bounds but 2.0L ^^ n is not.
    enum initialExponent = real.min_exp + 2, resultExponent = real.max_exp - 2;
    enum int n = resultExponent - initialExponent;
    enum real x = 0x1.2345678abcdefp0 * (2.0L ^^ initialExponent);
    enum staticResult = scalbn(x, n);
    static assert(staticResult == 0x1.2345678abcdefp0 * (2.0L ^^ resultExponent));
    assert(scalbn(x, n) == staticResult);
}

/***************
 * Calculates the cube root of x.
 *
 *      $(TABLE_SV
 *      $(TR $(TH $(I x))            $(TH cbrt(x))           $(TH invalid?))
 *      $(TR $(TD $(PLUSMN)0.0)      $(TD $(PLUSMN)0.0)      $(TD no) )
 *      $(TR $(TD $(NAN))            $(TD $(NAN))            $(TD yes) )
 *      $(TR $(TD $(PLUSMN)$(INFIN)) $(TD $(PLUSMN)$(INFIN)) $(TD no) )
 *      )
 */
real cbrt(real x) @trusted nothrow @nogc
{
    version (CRuntime_Microsoft)
    {
        version (INLINE_YL2X)
            return copysign(exp2(core.math.yl2x(fabs(x), 1.0L/3.0L)), x);
        else
            return core.stdc.math.cbrtl(x);
    }
    else
        return core.stdc.math.cbrtl(x);
}

///
@safe unittest
{
    assert(cbrt(1.0).feqrel(1.0) > 16);
    assert(cbrt(27.0).feqrel(3.0) > 16);
    assert(cbrt(15.625).feqrel(2.5) > 16);
}

/*******************************
 * Returns |x|
 *
 *      $(TABLE_SV
 *      $(TR $(TH x)                 $(TH fabs(x)))
 *      $(TR $(TD $(PLUSMN)0.0)      $(TD +0.0) )
 *      $(TR $(TD $(PLUSMN)$(INFIN)) $(TD +$(INFIN)) )
 *      )
 */
version (LDC)
{
    pragma(inline, true):
    real   fabs(real   x) @safe pure nothrow @nogc { return llvm_fabs(x); }
    ///ditto
    double fabs(double x) @safe pure nothrow @nogc { return llvm_fabs(x); }
    ///ditto
    float  fabs(float  x) @safe pure nothrow @nogc { return llvm_fabs(x); }
}
else
{

real fabs(real x) @safe pure nothrow @nogc { pragma(inline, true); return core.math.fabs(x); }
//FIXME
///ditto
double fabs(double x) @safe pure nothrow @nogc { return fabs(cast(real) x); }
//FIXME
///ditto
float fabs(float x) @safe pure nothrow @nogc { return fabs(cast(real) x); }

} // !LDC

///
@safe unittest
{
    assert(isIdentical(fabs(0.0), 0.0));
    assert(isIdentical(fabs(-0.0), 0.0));
    assert(fabs(-10.0) == 10.0);
}

@safe unittest
{
    real function(real) pfabs = &fabs;
    assert(pfabs != null);
}

/***********************************************************************
 * Calculates the length of the
 * hypotenuse of a right-angled triangle with sides of length x and y.
 * The hypotenuse is the value of the square root of
 * the sums of the squares of x and y:
 *
 *      sqrt($(POWER x, 2) + $(POWER y, 2))
 *
 * Note that hypot(x, y), hypot(y, x) and
 * hypot(x, -y) are equivalent.
 *
 *  $(TABLE_SV
 *  $(TR $(TH x)            $(TH y)            $(TH hypot(x, y)) $(TH invalid?))
 *  $(TR $(TD x)            $(TD $(PLUSMN)0.0) $(TD |x|)         $(TD no))
 *  $(TR $(TD $(PLUSMNINF)) $(TD y)            $(TD +$(INFIN))   $(TD no))
 *  $(TR $(TD $(PLUSMNINF)) $(TD $(NAN))       $(TD +$(INFIN))   $(TD no))
 *  )
 */

real hypot(real x, real y) @safe pure nothrow @nogc
{
    // Scale x and y to avoid underflow and overflow.
    // If one is huge and the other tiny, return the larger.
    // If both are huge, avoid overflow by scaling by 1/sqrt(real.max/2).
    // If both are tiny, avoid underflow by scaling by sqrt(real.min_normal*real.epsilon).

    enum real SQRTMIN = 0.5 * sqrt(real.min_normal); // This is a power of 2.
    enum real SQRTMAX = 1.0L / SQRTMIN; // 2^^((max_exp)/2) = nextUp(sqrt(real.max))

    static assert(2*(SQRTMAX/2)*(SQRTMAX/2) <= real.max);

    static if (floatTraits!(real).realFormat == RealFormat.ieeeQuadruple)
    {
        // This static assert overflows when cross-compiling from lower-precision
        // floating-point to Quadruple.
        pragma(msg, "hypot static assert disabled for cross-compilation to 128-bit
                     floating-point");
    }
    else
    // Proves that sqrt(real.max) ~~  0.5/sqrt(real.min_normal)
    static assert(real.min_normal*real.max > 2 && real.min_normal*real.max <= 4);

    real u = fabs(x);
    real v = fabs(y);
    if (!(u >= v))  // check for NaN as well.
    {
        v = u;
        u = fabs(y);
        if (u == real.infinity) return u; // hypot(inf, nan) == inf
        if (v == real.infinity) return v; // hypot(nan, inf) == inf
    }

    // Now u >= v, or else one is NaN.
    if (v >= SQRTMAX*0.5)
    {
            // hypot(huge, huge) -- avoid overflow
        u *= SQRTMIN*0.5;
        v *= SQRTMIN*0.5;
        return sqrt(u*u + v*v) * SQRTMAX * 2.0;
    }

    if (u <= SQRTMIN)
    {
        // hypot (tiny, tiny) -- avoid underflow
        // This is only necessary to avoid setting the underflow
        // flag.
        u *= SQRTMAX / real.epsilon;
        v *= SQRTMAX / real.epsilon;
        return sqrt(u*u + v*v) * SQRTMIN * real.epsilon;
    }

    if (u * real.epsilon > v)
    {
        // hypot (huge, tiny) = huge
        return u;
    }

    // both are in the normal range
    return sqrt(u*u + v*v);
}

///
@safe unittest
{
    assert(hypot(1.0, 1.0).feqrel(1.4142) > 16);
    assert(hypot(3.0, 4.0).feqrel(5.0) > 16);
    assert(hypot(real.infinity, 1.0) == real.infinity);
    assert(hypot(real.infinity, real.nan) == real.infinity);
}

@safe unittest
{
    static real[3][] vals =     // x,y,hypot
        [
            [ 0.0,     0.0,   0.0],
            [ 0.0,    -0.0,   0.0],
            [ -0.0,   -0.0,   0.0],
            [ 3.0,     4.0,   5.0],
            [ -300,   -400,   500],
            [0.0,      7.0,   7.0],
            [9.0,   9*real.epsilon,   9.0],
            [88/(64*sqrt(real.min_normal)), 105/(64*sqrt(real.min_normal)), 137/(64*sqrt(real.min_normal))],
            [88/(128*sqrt(real.min_normal)), 105/(128*sqrt(real.min_normal)), 137/(128*sqrt(real.min_normal))],
            [3*real.min_normal*real.epsilon, 4*real.min_normal*real.epsilon, 5*real.min_normal*real.epsilon],
            [ real.min_normal, real.min_normal, sqrt(2.0L)*real.min_normal],
            [ real.max/sqrt(2.0L), real.max/sqrt(2.0L), real.max],
            [ real.infinity, real.nan, real.infinity],
            [ real.nan, real.infinity, real.infinity],
            [ real.nan, real.nan, real.nan],
            [ real.nan, real.max, real.nan],
            [ real.max, real.nan, real.nan],
        ];
        for (int i = 0; i < vals.length; i++)
        {
            real x = vals[i][0];
            real y = vals[i][1];
            real z = vals[i][2];
            real h = hypot(x, y);
            assert(isIdentical(z,h) || feqrel(z, h) >= real.mant_dig - 1);
        }
}

/**************************************
 * Returns the value of x rounded upward to the next integer
 * (toward positive infinity).
 */
pragma(inline, true) // LDC
real ceil(real x) @trusted pure nothrow @nogc
{
  version (LDC)
  {
    return llvm_ceil(x);
  }
  else
  {
    version (Win64_DMD_InlineAsm)
    {
        asm pure nothrow @nogc
        {
            naked                       ;
            fld     real ptr [RCX]      ;
            fstcw   8[RSP]              ;
            mov     AL,9[RSP]           ;
            mov     DL,AL               ;
            and     AL,0xC3             ;
            or      AL,0x08             ; // round to +infinity
            mov     9[RSP],AL           ;
            fldcw   8[RSP]              ;
            frndint                     ;
            mov     9[RSP],DL           ;
            fldcw   8[RSP]              ;
            ret                         ;
        }
    }
    else version (MSVC_InlineAsm)
    {
        short cw;
        asm pure nothrow @nogc
        {
            fld     x                   ;
            fstcw   cw                  ;
            mov     AL,byte ptr cw+1    ;
            mov     DL,AL               ;
            and     AL,0xC3             ;
            or      AL,0x08             ; // round to +infinity
            mov     byte ptr cw+1,AL    ;
            fldcw   cw                  ;
            frndint                     ;
            mov     byte ptr cw+1,DL    ;
            fldcw   cw                  ;
        }
    }
    else
    {
        // Special cases.
        if (isNaN(x) || isInfinity(x))
            return x;

        real y = floorImpl(x);
        if (y < x)
            y += 1.0;

        return y;
    }
  }
}

///
@safe pure nothrow @nogc unittest
{
    assert(ceil(+123.456L) == +124);
    assert(ceil(-123.456L) == -123);
    assert(ceil(-1.234L) == -1);
    assert(ceil(-0.123L) == 0);
    assert(ceil(0.0L) == 0);
    assert(ceil(+0.123L) == 1);
    assert(ceil(+1.234L) == 2);
    assert(ceil(real.infinity) == real.infinity);
    assert(isNaN(ceil(real.nan)));
    assert(isNaN(ceil(real.init)));
}

/// ditto
pragma(inline, true) // LDC
double ceil(double x) @trusted pure nothrow @nogc
{
  version (LDC)
  {
    return llvm_ceil(x);
  }
  else
  {
    // Special cases.
    if (isNaN(x) || isInfinity(x))
        return x;

    double y = floorImpl(x);
    if (y < x)
        y += 1.0;

    return y;
  }
}

@safe pure nothrow @nogc unittest
{
    assert(ceil(+123.456) == +124);
    assert(ceil(-123.456) == -123);
    assert(ceil(-1.234) == -1);
    assert(ceil(-0.123) == 0);
    assert(ceil(0.0) == 0);
    assert(ceil(+0.123) == 1);
    assert(ceil(+1.234) == 2);
    assert(ceil(double.infinity) == double.infinity);
    assert(isNaN(ceil(double.nan)));
    assert(isNaN(ceil(double.init)));
}

/// ditto
pragma(inline, true) // LDC
float ceil(float x) @trusted pure nothrow @nogc
{
  version (LDC)
  {
    return llvm_ceil(x);
  }
  else
  {
    // Special cases.
    if (isNaN(x) || isInfinity(x))
        return x;

    float y = floorImpl(x);
    if (y < x)
        y += 1.0;

    return y;
  }
}

@safe pure nothrow @nogc unittest
{
    assert(ceil(+123.456f) == +124);
    assert(ceil(-123.456f) == -123);
    assert(ceil(-1.234f) == -1);
    assert(ceil(-0.123f) == 0);
    assert(ceil(0.0f) == 0);
    assert(ceil(+0.123f) == 1);
    assert(ceil(+1.234f) == 2);
    assert(ceil(float.infinity) == float.infinity);
    assert(isNaN(ceil(float.nan)));
    assert(isNaN(ceil(float.init)));
}

/**************************************
 * Returns the value of x rounded downward to the next integer
 * (toward negative infinity).
 */
pragma(inline, true) // LDC
real floor(real x) @trusted pure nothrow @nogc
{
  version (LDC)
  {
    return llvm_floor(x);
  }
  else
  {
    version (Win64_DMD_InlineAsm)
    {
        asm pure nothrow @nogc
        {
            naked                       ;
            fld     real ptr [RCX]      ;
            fstcw   8[RSP]              ;
            mov     AL,9[RSP]           ;
            mov     DL,AL               ;
            and     AL,0xC3             ;
            or      AL,0x04             ; // round to -infinity
            mov     9[RSP],AL           ;
            fldcw   8[RSP]              ;
            frndint                     ;
            mov     9[RSP],DL           ;
            fldcw   8[RSP]              ;
            ret                         ;
        }
    }
    else version (MSVC_InlineAsm)
    {
        short cw;
        asm pure nothrow @nogc
        {
            fld     x                   ;
            fstcw   cw                  ;
            mov     AL,byte ptr cw+1    ;
            mov     DL,AL               ;
            and     AL,0xC3             ;
            or      AL,0x04             ; // round to -infinity
            mov     byte ptr cw+1,AL    ;
            fldcw   cw                  ;
            frndint                     ;
            mov     byte ptr cw+1,DL    ;
            fldcw   cw                  ;
        }
    }
    else
    {
        // Special cases.
        if (isNaN(x) || isInfinity(x) || x == 0.0)
            return x;

        return floorImpl(x);
    }
  }
}

///
@safe pure nothrow @nogc unittest
{
    assert(floor(+123.456L) == +123);
    assert(floor(-123.456L) == -124);
    assert(floor(+123.0L) == +123);
    assert(floor(-124.0L) == -124);
    assert(floor(-1.234L) == -2);
    assert(floor(-0.123L) == -1);
    assert(floor(0.0L) == 0);
    assert(floor(+0.123L) == 0);
    assert(floor(+1.234L) == 1);
    assert(floor(real.infinity) == real.infinity);
    assert(isNaN(floor(real.nan)));
    assert(isNaN(floor(real.init)));
}

/// ditto
pragma(inline, true) // LDC
double floor(double x) @trusted pure nothrow @nogc
{
  version (LDC)
  {
    return llvm_floor(x);
  }
  else
  {
    // Special cases.
    if (isNaN(x) || isInfinity(x) || x == 0.0)
        return x;

    return floorImpl(x);
  }
}

@safe pure nothrow @nogc unittest
{
    assert(floor(+123.456) == +123);
    assert(floor(-123.456) == -124);
    assert(floor(+123.0) == +123);
    assert(floor(-124.0) == -124);
    assert(floor(-1.234) == -2);
    assert(floor(-0.123) == -1);
    assert(floor(0.0) == 0);
    assert(floor(+0.123) == 0);
    assert(floor(+1.234) == 1);
    assert(floor(double.infinity) == double.infinity);
    assert(isNaN(floor(double.nan)));
    assert(isNaN(floor(double.init)));
}

/// ditto
pragma(inline, true) // LDC
float floor(float x) @trusted pure nothrow @nogc
{
  version (LDC)
  {
    return llvm_floor(x);
  }
  else
  {
    // Special cases.
    if (isNaN(x) || isInfinity(x) || x == 0.0)
        return x;

    return floorImpl(x);
  }
}

@safe pure nothrow @nogc unittest
{
    assert(floor(+123.456f) == +123);
    assert(floor(-123.456f) == -124);
    assert(floor(+123.0f) == +123);
    assert(floor(-124.0f) == -124);
    assert(floor(-1.234f) == -2);
    assert(floor(-0.123f) == -1);
    assert(floor(0.0f) == 0);
    assert(floor(+0.123f) == 0);
    assert(floor(+1.234f) == 1);
    assert(floor(float.infinity) == float.infinity);
    assert(isNaN(floor(float.nan)));
    assert(isNaN(floor(float.init)));
}

/**
 * Round `val` to a multiple of `unit`. `rfunc` specifies the rounding
 * function to use; by default this is `rint`, which uses the current
 * rounding mode.
 */
Unqual!F quantize(alias rfunc = rint, F)(const F val, const F unit)
if (is(typeof(rfunc(F.init)) : F) && isFloatingPoint!F)
{
    typeof(return) ret = val;
    if (unit != 0)
    {
        const scaled = val / unit;
        if (!scaled.isInfinity)
            ret = rfunc(scaled) * unit;
    }
    return ret;
}

///
@safe pure nothrow @nogc unittest
{
    assert(12345.6789L.quantize(0.01L) == 12345.68L);
    assert(12345.6789L.quantize!floor(0.01L) == 12345.67L);
    assert(12345.6789L.quantize(22.0L) == 12342.0L);
}

///
@safe pure nothrow @nogc unittest
{
    assert(12345.6789L.quantize(0) == 12345.6789L);
    assert(12345.6789L.quantize(real.infinity).isNaN);
    assert(12345.6789L.quantize(real.nan).isNaN);
    assert(real.infinity.quantize(0.01L) == real.infinity);
    assert(real.infinity.quantize(real.nan).isNaN);
    assert(real.nan.quantize(0.01L).isNaN);
    assert(real.nan.quantize(real.infinity).isNaN);
    assert(real.nan.quantize(real.nan).isNaN);
}

/**
 * Round `val` to a multiple of `pow(base, exp)`. `rfunc` specifies the
 * rounding function to use; by default this is `rint`, which uses the
 * current rounding mode.
 */
Unqual!F quantize(real base, alias rfunc = rint, F, E)(const F val, const E exp)
if (is(typeof(rfunc(F.init)) : F) && isFloatingPoint!F && isIntegral!E)
{
    // TODO: Compile-time optimization for power-of-two bases?
    return quantize!rfunc(val, pow(cast(F) base, exp));
}

/// ditto
Unqual!F quantize(real base, long exp = 1, alias rfunc = rint, F)(const F val)
if (is(typeof(rfunc(F.init)) : F) && isFloatingPoint!F)
{
    enum unit = cast(F) pow(base, exp);
    return quantize!rfunc(val, unit);
}

///
@safe pure nothrow @nogc unittest
{
    assert(12345.6789L.quantize!10(-2) == 12345.68L);
    assert(12345.6789L.quantize!(10, -2) == 12345.68L);
    assert(12345.6789L.quantize!(10, floor)(-2) == 12345.67L);
    assert(12345.6789L.quantize!(10, -2, floor) == 12345.67L);

    assert(12345.6789L.quantize!22(1) == 12342.0L);
    assert(12345.6789L.quantize!22 == 12342.0L);
}

@safe pure nothrow @nogc unittest
{
    import std.meta : AliasSeq;

    static foreach (F; AliasSeq!(real, double, float))
    {{
        const maxL10 = cast(int) F.max.log10.floor;
        const maxR10 = pow(cast(F) 10, maxL10);
        assert((cast(F) 0.9L * maxR10).quantize!10(maxL10) ==  maxR10);
        assert((cast(F)-0.9L * maxR10).quantize!10(maxL10) == -maxR10);

        assert(F.max.quantize(F.min_normal) == F.max);
        assert((-F.max).quantize(F.min_normal) == -F.max);
        assert(F.min_normal.quantize(F.max) == 0);
        assert((-F.min_normal).quantize(F.max) == 0);
        assert(F.min_normal.quantize(F.min_normal) == F.min_normal);
        assert((-F.min_normal).quantize(F.min_normal) == -F.min_normal);
    }}
}

/******************************************
 * Rounds x to the nearest integer value, using the current rounding
 * mode.
 *
 * Unlike the rint functions, nearbyint does not raise the
 * FE_INEXACT exception.
 *
 * Note:
 *     Not implemented for Microsoft C Runtime
 */
version (LDC)
{
    pragma(inline, true):
    real   nearbyint(real   x) @safe pure nothrow @nogc { return llvm_nearbyint(x); }
    //double nearbyint(double x) @safe pure nothrow @nogc { return llvm_nearbyint(x); }
    //float  nearbyint(float  x) @safe pure nothrow @nogc { return llvm_nearbyint(x); }
}
else
{

real nearbyint(real x) @safe pure nothrow @nogc
{
    version (CRuntime_Microsoft)
        assert(0, "nearbyintl not implemented in Microsoft C library");
    else
        return core.stdc.math.nearbyintl(x);
}

} // !LDC

///
@safe pure unittest
{
    version (CRuntime_Microsoft) {}
    else
    {
        assert(nearbyint(0.4) == 0);
        assert(nearbyint(0.5) == 0);
        assert(nearbyint(0.6) == 1);
        assert(nearbyint(100.0) == 100);

        assert(isNaN(nearbyint(real.nan)));
        assert(nearbyint(real.infinity) == real.infinity);
        assert(nearbyint(-real.infinity) == -real.infinity);
    }
}

/**********************************
 * Rounds x to the nearest integer value, using the current rounding
 * mode.
 *
 * If the return value is not equal to x, the FE_INEXACT
 * exception is raised.
 *
 * $(LREF nearbyint) performs the same operation, but does
 * not set the FE_INEXACT exception.
 */
version (LDC)
{
    pragma(inline, true):
    real   rint(real   x) @safe pure nothrow @nogc { return llvm_rint(x); }
    ///ditto
    double rint(double x) @safe pure nothrow @nogc { return llvm_rint(x); }
    ///ditto
    float  rint(float  x) @safe pure nothrow @nogc { return llvm_rint(x); }
}
else
{

real rint(real x) @safe pure nothrow @nogc { pragma(inline, true); return core.math.rint(x); }
//FIXME
///ditto
double rint(double x) @safe pure nothrow @nogc { return rint(cast(real) x); }
//FIXME
///ditto
float rint(float x) @safe pure nothrow @nogc { return rint(cast(real) x); }

} // !LDC

///
@safe unittest
{
    version (LDC)
    {
        // inexact bit not set with enabled optimizations
    }
    else version (InlineAsm_X86_Any)
    {
        resetIeeeFlags();
        assert(rint(0.4) == 0);
        assert(ieeeFlags.inexact);
    }

    assert(rint(0.5) == 0);
    assert(rint(0.6) == 1);
    assert(rint(100.0) == 100);

    assert(isNaN(rint(real.nan)));
    assert(rint(real.infinity) == real.infinity);
    assert(rint(-real.infinity) == -real.infinity);
}

@safe unittest
{
    real function(real) print = &rint;
    assert(print != null);
}

/***************************************
 * Rounds x to the nearest integer value, using the current rounding
 * mode.
 *
 * This is generally the fastest method to convert a floating-point number
 * to an integer. Note that the results from this function
 * depend on the rounding mode, if the fractional part of x is exactly 0.5.
 * If using the default rounding mode (ties round to even integers)
 * lrint(4.5) == 4, lrint(5.5)==6.
 */
long lrint(real x) @trusted pure nothrow @nogc
{
    version (InlineAsm_X86_Any_X87)
    {
        version (Win64)
        {
            asm pure nothrow @nogc
            {
                naked;
                fld     real ptr [RCX];
                fistp   qword ptr 8[RSP];
                mov     RAX,8[RSP];
                ret;
            }
        }
        else
        {
            long n;
            asm pure nothrow @nogc
            {
                fld x;
                fistp n;
            }
            return n;
        }
    }
    else
    {
        alias F = floatTraits!(real);
        static if (F.realFormat == RealFormat.ieeeDouble)
        {
            long result;

            // Rounding limit when casting from real(double) to ulong.
            enum real OF = 4.50359962737049600000E15L;

            uint* vi = cast(uint*)(&x);

            // Find the exponent and sign
            uint msb = vi[MANTISSA_MSB];
            uint lsb = vi[MANTISSA_LSB];
            int exp = ((msb >> 20) & 0x7ff) - 0x3ff;
            const int sign = msb >> 31;
            msb &= 0xfffff;
            msb |= 0x100000;

            if (exp < 63)
            {
                if (exp >= 52)
                    result = (cast(long) msb << (exp - 20)) | (lsb << (exp - 52));
                else
                {
                    // Adjust x and check result.
                    const real j = sign ? -OF : OF;
                    x = (j + x) - j;
                    msb = vi[MANTISSA_MSB];
                    lsb = vi[MANTISSA_LSB];
                    exp = ((msb >> 20) & 0x7ff) - 0x3ff;
                    msb &= 0xfffff;
                    msb |= 0x100000;

                    if (exp < 0)
                        result = 0;
                    else if (exp < 20)
                        result = cast(long) msb >> (20 - exp);
                    else if (exp == 20)
                        result = cast(long) msb;
                    else
                        result = (cast(long) msb << (exp - 20)) | (lsb >> (52 - exp));
                }
            }
            else
            {
                // It is left implementation defined when the number is too large.
                return cast(long) x;
            }

            return sign ? -result : result;
        }
        else static if (F.realFormat == RealFormat.ieeeExtended)
        {
            long result;

            // Rounding limit when casting from real(80-bit) to ulong.
            enum real OF = 9.22337203685477580800E18L;

            ushort* vu = cast(ushort*)(&x);
            uint* vi = cast(uint*)(&x);

            // Find the exponent and sign
            int exp = (vu[F.EXPPOS_SHORT] & 0x7fff) - 0x3fff;
            const int sign = (vu[F.EXPPOS_SHORT] >> 15) & 1;

            if (exp < 63)
            {
                // Adjust x and check result.
                const real j = sign ? -OF : OF;
                x = (j + x) - j;
                exp = (vu[F.EXPPOS_SHORT] & 0x7fff) - 0x3fff;

                version (LittleEndian)
                {
                    if (exp < 0)
                        result = 0;
                    else if (exp <= 31)
                        result = vi[1] >> (31 - exp);
                    else
                        result = (cast(long) vi[1] << (exp - 31)) | (vi[0] >> (63 - exp));
                }
                else
                {
                    if (exp < 0)
                        result = 0;
                    else if (exp <= 31)
                        result = vi[1] >> (31 - exp);
                    else
                        result = (cast(long) vi[1] << (exp - 31)) | (vi[2] >> (63 - exp));
                }
            }
            else
            {
                // It is left implementation defined when the number is too large
                // to fit in a 64bit long.
                return cast(long) x;
            }

            return sign ? -result : result;
        }
        else static if (F.realFormat == RealFormat.ieeeQuadruple)
        {
            const vu = cast(ushort*)(&x);

            // Find the exponent and sign
            const sign = (vu[F.EXPPOS_SHORT] >> 15) & 1;
            if ((vu[F.EXPPOS_SHORT] & F.EXPMASK) - (F.EXPBIAS + 1) > 63)
            {
                // The result is left implementation defined when the number is
                // too large to fit in a 64 bit long.
                return cast(long) x;
            }

            // Force rounding of lower bits according to current rounding
            // mode by adding ±2^-112 and subtracting it again.
            enum OF = 5.19229685853482762853049632922009600E33L;
            const j = sign ? -OF : OF;
            x = (j + x) - j;

            const exp = (vu[F.EXPPOS_SHORT] & F.EXPMASK) - (F.EXPBIAS + 1);
            const implicitOne = 1UL << 48;
            auto vl = cast(ulong*)(&x);
            vl[MANTISSA_MSB] &= implicitOne - 1;
            vl[MANTISSA_MSB] |= implicitOne;

            long result;

            if (exp < 0)
                result = 0;
            else if (exp <= 48)
                result = vl[MANTISSA_MSB] >> (48 - exp);
            else
                result = (vl[MANTISSA_MSB] << (exp - 48)) | (vl[MANTISSA_LSB] >> (112 - exp));

            return sign ? -result : result;
        }
        else
        {
            static assert(false, "real type not supported by lrint()");
        }
    }
}

///
@safe pure nothrow @nogc unittest
{
    assert(lrint(4.5) == 4);
    assert(lrint(5.5) == 6);
    assert(lrint(-4.5) == -4);
    assert(lrint(-5.5) == -6);

    assert(lrint(int.max - 0.5) == 2147483646L);
    assert(lrint(int.max + 0.5) == 2147483648L);
    assert(lrint(int.min - 0.5) == -2147483648L);
    assert(lrint(int.min + 0.5) == -2147483648L);
}

static if (real.mant_dig >= long.sizeof * 8)
{
    @safe pure nothrow @nogc unittest
    {
        assert(lrint(long.max - 1.5L) == long.max - 1);
        assert(lrint(long.max - 0.5L) == long.max - 1);
        assert(lrint(long.min + 0.5L) == long.min);
        assert(lrint(long.min + 1.5L) == long.min + 2);
    }
}

/*******************************************
 * Return the value of x rounded to the nearest integer.
 * If the fractional part of x is exactly 0.5, the return value is
 * rounded away from zero.
 *
 * Returns:
 *     A `real`.
 */
version (LDC)
{
    pragma(inline, true):
    real   round(real   x) @safe pure nothrow @nogc { return llvm_round(x); }
    //double round(double x) @safe pure nothrow @nogc { return llvm_round(x); }
    //float  round(float  x) @safe pure nothrow @nogc { return llvm_round(x); }
}
else
{

auto round(real x) @trusted nothrow @nogc
{
    version (CRuntime_Microsoft)
    {
        auto old = FloatingPointControl.getControlState();
        FloatingPointControl.setControlState(
            (old & (-1 - FloatingPointControl.roundingMask)) | FloatingPointControl.roundToZero
        );
        x = rint((x >= 0) ? x + 0.5 : x - 0.5);
        FloatingPointControl.setControlState(old);
        return x;
    }
    else
        return core.stdc.math.roundl(x);
}

} // !LDC

///
@safe nothrow @nogc unittest
{
    assert(round(4.5) == 5);
    assert(round(5.4) == 5);
    assert(round(-4.5) == -5);
    assert(round(-5.1) == -5);
}

// assure purity on Posix
version (Posix)
{
    @safe pure nothrow @nogc unittest
    {
        assert(round(4.5) == 5);
    }
}

/**********************************************
 * Return the value of x rounded to the nearest integer.
 *
 * If the fractional part of x is exactly 0.5, the return value is rounded
 * away from zero.
 *
 * $(BLUE This function is Posix-Only.)
 */
long lround(real x) @trusted nothrow @nogc
{
    version (Posix)
        return core.stdc.math.llroundl(x);
    else
        assert(0, "lround not implemented");
}

///
@safe nothrow @nogc unittest
{
    version (Posix)
    {
        assert(lround(0.49) == 0);
        assert(lround(0.5) == 1);
        assert(lround(1.5) == 2);
    }
}

/**
 Returns the integer portion of x, dropping the fractional portion.
 This is also known as "chop" rounding.
 `pure` on all platforms.
 */
version (LDC)
{
    pragma(inline, true):
    real   trunc(real   x) @safe pure nothrow @nogc { return llvm_trunc(x); }
    //double trunc(double x) @safe pure nothrow @nogc { return llvm_trunc(x); }
    //float  trunc(float  x) @safe pure nothrow @nogc { return llvm_trunc(x); }
}
else
{

real trunc(real x) @trusted nothrow @nogc pure
{
    version (Win64_DMD_InlineAsm)
    {
        asm pure nothrow @nogc
        {
            naked                       ;
            fld     real ptr [RCX]      ;
            fstcw   8[RSP]              ;
            mov     AL,9[RSP]           ;
            mov     DL,AL               ;
            and     AL,0xC3             ;
            or      AL,0x0C             ; // round to 0
            mov     9[RSP],AL           ;
            fldcw   8[RSP]              ;
            frndint                     ;
            mov     9[RSP],DL           ;
            fldcw   8[RSP]              ;
            ret                         ;
        }
    }
    else version (MSVC_InlineAsm)
    {
        short cw;
        asm pure nothrow @nogc
        {
            fld     x                   ;
            fstcw   cw                  ;
            mov     AL,byte ptr cw+1    ;
            mov     DL,AL               ;
            and     AL,0xC3             ;
            or      AL,0x0C             ; // round to 0
            mov     byte ptr cw+1,AL    ;
            fldcw   cw                  ;
            frndint                     ;
            mov     byte ptr cw+1,DL    ;
            fldcw   cw                  ;
        }
    }
    else
        return core.stdc.math.truncl(x);
}

} // !LDC

///
@safe pure unittest
{
    assert(trunc(0.01) == 0);
    assert(trunc(0.49) == 0);
    assert(trunc(0.5) == 0);
    assert(trunc(1.5) == 1);
}

/****************************************************
 * Calculate the remainder x REM y, following IEC 60559.
 *
 * REM is the value of x - y * n, where n is the integer nearest the exact
 * value of x / y.
 * If |n - x / y| == 0.5, n is even.
 * If the result is zero, it has the same sign as x.
 * Otherwise, the sign of the result is the sign of x / y.
 * Precision mode has no effect on the remainder functions.
 *
 * remquo returns `n` in the parameter `n`.
 *
 * $(TABLE_SV
 *  $(TR $(TH x)               $(TH y)            $(TH remainder(x, y)) $(TH n)   $(TH invalid?))
 *  $(TR $(TD $(PLUSMN)0.0)    $(TD not 0.0)      $(TD $(PLUSMN)0.0)    $(TD 0.0) $(TD no))
 *  $(TR $(TD $(PLUSMNINF))    $(TD anything)     $(TD -$(NAN))         $(TD ?)   $(TD yes))
 *  $(TR $(TD anything)        $(TD $(PLUSMN)0.0) $(TD $(PLUSMN)$(NAN)) $(TD ?)   $(TD yes))
 *  $(TR $(TD != $(PLUSMNINF)) $(TD $(PLUSMNINF)) $(TD x)               $(TD ?)   $(TD no))
 * )
 *
 * $(BLUE `remquo` and `remainder` not supported on Windows.)
 */
real remainder(real x, real y) @trusted nothrow @nogc
{
    version (CRuntime_Microsoft)
    {
        int n;
        return remquo(x, y, n);
    }
    else
        return core.stdc.math.remainderl(x, y);
}

/// ditto
real remquo(real x, real y, out int n) @trusted nothrow @nogc  /// ditto
{
    version (Posix)
        return core.stdc.math.remquol(x, y, &n);
    else
        assert(0, "remquo not implemented");
}

///
@safe @nogc nothrow unittest
{
    version (Posix)
    {
        assert(remainder(5.1, 3.0).feqrel(-0.9) > 16);
        assert(remainder(-5.1, 3.0).feqrel(0.9) > 16);
        assert(remainder(0.0, 3.0) == 0.0);

        assert(isNaN(remainder(1.0, 0.0)));
        assert(isNaN(remainder(-1.0, 0.0)));
    }
}

///
@safe @nogc nothrow unittest
{
    version (Posix)
    {
        int n;

        assert(remquo(5.1, 3.0, n).feqrel(-0.9) > 16 && n == 2);
        assert(remquo(-5.1, 3.0, n).feqrel(0.9) > 16 && n == -2);
        assert(remquo(0.0, 3.0, n) == 0.0 && n == 0);
    }
}

/** IEEE exception status flags ('sticky bits')

 These flags indicate that an exceptional floating-point condition has occurred.
 They indicate that a NaN or an infinity has been generated, that a result
 is inexact, or that a signalling NaN has been encountered. If floating-point
 exceptions are enabled (unmasked), a hardware exception will be generated
 instead of setting these flags.
 */
struct IeeeFlags
{
nothrow @nogc:

private:
    // The x87 FPU status register is 16 bits.
    // The Pentium SSE2 status register is 32 bits.
    // The ARM and PowerPC FPSCR is a 32-bit register.
    // The SPARC FSR is a 32bit register (64 bits for SPARC 7 & 8, but high bits are uninteresting).
    // The RISC-V (32 & 64 bit) fcsr is 32-bit register.
    uint flags;

    version (CRuntime_Microsoft)
    {
        // Microsoft uses hardware-incompatible custom constants in fenv.h (core.stdc.fenv).
        // Applies to both x87 status word (16 bits) and SSE2 status word(32 bits).
        enum : int
        {
            INEXACT_MASK   = 0x20,
            UNDERFLOW_MASK = 0x10,
            OVERFLOW_MASK  = 0x08,
            DIVBYZERO_MASK = 0x04,
            INVALID_MASK   = 0x01,

            EXCEPTIONS_MASK = 0b11_1111
        }
        // Don't bother about subnormals, they are not supported on most CPUs.
        //  SUBNORMAL_MASK = 0x02;
    }
    else
    {
        enum : int
        {
            INEXACT_MASK    = core.stdc.fenv.FE_INEXACT,
            UNDERFLOW_MASK  = core.stdc.fenv.FE_UNDERFLOW,
            OVERFLOW_MASK   = core.stdc.fenv.FE_OVERFLOW,
            DIVBYZERO_MASK  = core.stdc.fenv.FE_DIVBYZERO,
            INVALID_MASK    = core.stdc.fenv.FE_INVALID,
            EXCEPTIONS_MASK = core.stdc.fenv.FE_ALL_EXCEPT,
        }
    }

private:
    static uint getIeeeFlags() @trusted pure
    {
        version (InlineAsm_X86_Any)
        {
          version (LDC)
          {
            const sw = __asm!ushort("fstsw %ax", "={ax}");
          }
          else
          {
            ushort sw;
            asm pure nothrow @nogc { fstsw sw; }
          }

            // OR the result with the SSE2 status register (MXCSR).
            if (haveSSE)
            {
                uint mxcsr;
              version (LDC)
              {
                __asm("stmxcsr $0", "=*m", &mxcsr);
              }
              else
              {
                asm pure nothrow @nogc { stmxcsr mxcsr; }
              }
                return (sw | mxcsr) & EXCEPTIONS_MASK;
            }
            else return sw & EXCEPTIONS_MASK;
        }
        else version (LDC)
        {
            version (PPC_Any)
            {
                double fspr = __asm!double("mffs $0", "=f");
                return cast(uint) *cast(ulong*) &fspr;
            }
            else version (MIPS_SoftFloat)
            {
                return 0;
            }
            else version (MIPS_Any)
            {
                return __asm!uint(".set noat; cfc1 $0, $$31; .set at", "=r");
            }
            else version (ARM_SoftFloat)
            {
                return 0;
            }
            else version (AArch64)
            {
                return __asm!uint("mrs $0, FPSR\n" ~
                                  "and $0, $0, #0x1F", "=r");
            }
            else version (ARM)
            {
                return __asm!uint("vmrs $0, FPSCR\n" ~
                                  "and $0, $0, #0x1F", "=r");
            }
            else
                assert(0, "Not yet supported");
        }
        else version (SPARC)
        {
           /*
               int retval;
               asm pure nothrow @nogc { st %fsr, retval; }
               return retval;
            */
           assert(0, "Not yet supported");
        }
        else version (ARM)
        {
            assert(false, "Not yet supported.");
        }
        else
            assert(0, "Not yet supported");
    }

    static void resetIeeeFlags() @trusted
    {
        version (InlineAsm_X86_Any)
        {
          version (LDC)
          {
            __asm("fnclex", "~{fpsw}");
          }
          else
          {
            asm nothrow @nogc
            {
                fnclex;
            }
          }

            // Also clear exception flags in MXCSR, SSE's control register.
            if (haveSSE)
            {
                uint mxcsr;
              version (LDC)
              {
                __asm("stmxcsr $0", "=*m", &mxcsr);
                mxcsr &= ~EXCEPTIONS_MASK;
                __asm("ldmxcsr $0", "*m,~{flags}", &mxcsr);
              }
              else
              {
                asm nothrow @nogc { stmxcsr mxcsr; }
                mxcsr &= ~EXCEPTIONS_MASK;
                asm nothrow @nogc { ldmxcsr mxcsr; }
              }
            }
        }
        else version (LDC)
        {
            version (PPC_Any)
            {
                __asm("mtfsb0 3\n" ~
                      "mtfsb0 4\n" ~
                      "mtfsb0 5\n" ~
                      "mtfsb0 6\n" ~
                      "mtfsb0 7\n" ~
                      "mtfsb0 8\n" ~
                      "mtfsb0 9\n" ~
                      "mtfsb0 10\n" ~
                      "mtfsb0 11\n" ~
                      "mtfsb0 12", "");
            }
            else version (MIPS_SoftFloat)
            {
            }
            else version (MIPS_Any)
            {
                version (D_LP64)    enum mask = "0xFFFFFF80";
                else                enum mask = "0xFF80";

                cast(void) __asm!uint(`.set noat
                                       cfc1 $0, $$31
                                       andi $0, $0, `~ mask ~`
                                       ctc1 $0, $$31
                                       .set at`, "=r");
            }
            else version (AArch64)
            {
                // http://infocenter.arm.com/help/topic/com.arm.doc.ddi0502f/CIHHDCHB.html
                cast(void) __asm!uint("mrs $0, fpsr\n" ~
                                      "and $0, $0, #~0x1f\n" ~
                                      "msr fpsr, $0", "=r");
            }
            else version (ARM_SoftFloat)
            {
            }
            else version (ARM)
            {
                // http://infocenter.arm.com/help/topic/com.arm.doc.ddi0408i/Chdfifdc.html
                cast(void) __asm!uint("vmrs $0, fpscr\n" ~
                                      "bic $0, #0x1f\n" ~
                                      "vmsr fpscr, $0", "=r");
            }
            else
                assert(0, "Not yet supported");
        }
        else
        {
            /* SPARC:
              int tmpval;
              asm pure nothrow @nogc { st %fsr, tmpval; }
              tmpval &=0xFFFF_FC00;
              asm pure nothrow @nogc { ld tmpval, %fsr; }
            */
           assert(0, "Not yet supported");
        }
    }
public:
    version (IeeeFlagsSupport)
    {

     /**
      * The result cannot be represented exactly, so rounding occurred.
      * Example: `x = sin(0.1);`
      */
     @property bool inexact() @safe const { return (flags & INEXACT_MASK) != 0; }

     /**
      * A zero was generated by underflow
      * Example: `x = real.min*real.epsilon/2;`
      */
     @property bool underflow() @safe const { return (flags & UNDERFLOW_MASK) != 0; }

     /**
      * An infinity was generated by overflow
      * Example: `x = real.max*2;`
      */
     @property bool overflow() @safe const { return (flags & OVERFLOW_MASK) != 0; }

     /**
      * An infinity was generated by division by zero
      * Example: `x = 3/0.0;`
      */
     @property bool divByZero() @safe const { return (flags & DIVBYZERO_MASK) != 0; }

     /**
      * A machine NaN was generated.
      * Example: `x = real.infinity * 0.0;`
      */
     @property bool invalid() @safe const { return (flags & INVALID_MASK) != 0; }

     }
}

///
@optStrategy("none") // LDC
@safe unittest
{
    version (InlineAsm_X86_Any)
    {
        static void func() {
            int a = 10 * 10;
        }
        pragma(inline, false) static void blockopt(ref real x) {}
        real a = 3.5;
        // Set all the flags to zero
        resetIeeeFlags();
        assert(!ieeeFlags.divByZero);
        blockopt(a); // avoid constant propagation by the optimizer
        // Perform a division by zero.
        a /= 0.0L;
        assert(a == real.infinity);
        assert(ieeeFlags.divByZero);
        blockopt(a); // avoid constant propagation by the optimizer
        // Create a NaN
        a *= 0.0L;
        assert(ieeeFlags.invalid);
        assert(isNaN(a));

        // Check that calling func() has no effect on the
        // status flags.
        IeeeFlags f = ieeeFlags;
        func();
        assert(ieeeFlags == f);
    }
}

version (LDC)
{
    unittest
    {
        pragma(msg, "ieeeFlags test disabled, see LDC Issue #888");
    }
}
else
version (InlineAsm_X86_Any) @safe unittest
{
    import std.meta : AliasSeq;

    static struct Test
    {
        void delegate() @trusted action;
        bool function() @trusted ieeeCheck;
    }

    static foreach (T; AliasSeq!(float, double, real))
    {{
        T x; /* Needs to be here to trick -O. It would optimize away the
            calculations if x were local to the function literals. */
        auto tests = [
            Test(
                () { x = 1; x += 0.1; },
                () => ieeeFlags.inexact
            ),
            Test(
                () { x = T.min_normal; x /= T.max; },
                () => ieeeFlags.underflow
            ),
            Test(
                () { x = T.max; x += T.max; },
                () => ieeeFlags.overflow
            ),
            Test(
                () { x = 1; x /= 0; },
                () => ieeeFlags.divByZero
            ),
            Test(
                () { x = 0; x /= 0; },
                () => ieeeFlags.invalid
            )
        ];
        foreach (test; tests)
        {
            resetIeeeFlags();
            assert(!test.ieeeCheck());
            test.action();
            assert(test.ieeeCheck());
        }
    }}
}

version (X86_Any)
{
    version = IeeeFlagsSupport;
}
else version (PPC_Any)
{
    version = IeeeFlagsSupport;
}
else version (RISCV_Any)
{
    version = IeeeFlagsSupport;
}
else version (MIPS_Any)
{
    version = IeeeFlagsSupport;
}
else version (ARM_Any)
{
    version = IeeeFlagsSupport;
}

/// Set all of the floating-point status flags to false.
void resetIeeeFlags() @trusted nothrow @nogc
{
    IeeeFlags.resetIeeeFlags();
}

///
@optStrategy("none") // LDC, required for the IEEE flags check
@safe unittest
{
    version (InlineAsm_X86_Any)
    {
        pragma(inline, false) static void blockopt(ref real x) {}
        resetIeeeFlags();
        real a = 3.5;
        blockopt(a); // avoid constant propagation by the optimizer
        a /= 0.0L;
        blockopt(a); // avoid constant propagation by the optimizer
        assert(a == real.infinity);
        assert(ieeeFlags.divByZero);

        resetIeeeFlags();
        assert(!ieeeFlags.divByZero);
    }
}

/// Returns: snapshot of the current state of the floating-point status flags
@property IeeeFlags ieeeFlags() @trusted pure nothrow @nogc
{
   return IeeeFlags(IeeeFlags.getIeeeFlags());
}

///
@optStrategy("none") // LDC, required for the IEEE flags check
@safe nothrow unittest
{
    version (InlineAsm_X86_Any)
    {
        pragma(inline, false) static void blockopt(ref real x) {}
        resetIeeeFlags();
        real a = 3.5;
        blockopt(a); // avoid constant propagation by the optimizer

        a /= 0.0L;
        assert(a == real.infinity);
        assert(ieeeFlags.divByZero);
        blockopt(a); // avoid constant propagation by the optimizer

        a *= 0.0L;
        assert(isNaN(a));
        assert(ieeeFlags.invalid);
    }
}

/** Control the Floating point hardware

  Change the IEEE754 floating-point rounding mode and the floating-point
  hardware exceptions.

  By default, the rounding mode is roundToNearest and all hardware exceptions
  are disabled. For most applications, debugging is easier if the $(I division
  by zero), $(I overflow), and $(I invalid operation) exceptions are enabled.
  These three are combined into a $(I severeExceptions) value for convenience.
  Note in particular that if $(I invalidException) is enabled, a hardware trap
  will be generated whenever an uninitialized floating-point variable is used.

  All changes are temporary. The previous state is restored at the
  end of the scope.


Example:
----
{
    FloatingPointControl fpctrl;

    // Enable hardware exceptions for division by zero, overflow to infinity,
    // invalid operations, and uninitialized floating-point variables.
    fpctrl.enableExceptions(FloatingPointControl.severeExceptions);

    // This will generate a hardware exception, if x is a
    // default-initialized floating point variable:
    real x; // Add `= 0` or even `= real.nan` to not throw the exception.
    real y = x * 3.0;

    // The exception is only thrown for default-uninitialized NaN-s.
    // NaN-s with other payload are valid:
    real z = y * real.nan; // ok

    // The set hardware exceptions and rounding modes will be disabled when
    // leaving this scope.
}
----

 */
struct FloatingPointControl
{
nothrow @nogc:

    alias RoundingMode = uint; ///

    version (StdDdoc)
    {
        enum : RoundingMode
        {
            /** IEEE rounding modes.
             * The default mode is roundToNearest.
             *
             *  roundingMask = A mask of all rounding modes.
             */
            roundToNearest,
            roundDown, /// ditto
            roundUp, /// ditto
            roundToZero, /// ditto
            roundingMask, /// ditto
        }
    }
    else version (CRuntime_Microsoft)
    {
        // Microsoft uses hardware-incompatible custom constants in fenv.h (core.stdc.fenv).
        enum : RoundingMode
        {
            roundToNearest = 0x0000,
            roundDown      = 0x0400,
            roundUp        = 0x0800,
            roundToZero    = 0x0C00,
            roundingMask   = roundToNearest | roundDown
                             | roundUp | roundToZero,
        }
    }
    else
    {
        enum : RoundingMode
        {
            roundToNearest = core.stdc.fenv.FE_TONEAREST,
            roundDown      = core.stdc.fenv.FE_DOWNWARD,
            roundUp        = core.stdc.fenv.FE_UPWARD,
            roundToZero    = core.stdc.fenv.FE_TOWARDZERO,
            roundingMask   = roundToNearest | roundDown
                             | roundUp | roundToZero,
        }
    }

    /***
     * Change the floating-point hardware rounding mode
     *
     * Changing the rounding mode in the middle of a function can interfere
     * with optimizations of floating point expressions, as the optimizer assumes
     * that the rounding mode does not change.
     * It is best to change the rounding mode only at the
     * beginning of the function, and keep it until the function returns.
     * It is also best to add the line:
     * ---
     * pragma(inline, false);
     * ---
     * as the first line of the function so it will not get inlined.
     * Params:
     *    newMode = the new rounding mode
     */
    @property void rounding(RoundingMode newMode) @trusted
    {
        initialize();
        setControlState((getControlState() & (-1 - roundingMask)) | (newMode & roundingMask));
    }

    /// Returns: the currently active rounding mode
    @property static RoundingMode rounding() @trusted pure
    {
        return cast(RoundingMode)(getControlState() & roundingMask);
    }

    alias ExceptionMask = uint; ///

    version (StdDdoc)
    {
        enum : ExceptionMask
        {
            /** IEEE hardware exceptions.
             *  By default, all exceptions are masked (disabled).
             *
             *  severeExceptions = The overflow, division by zero, and invalid
             *  exceptions.
             */
            subnormalException,
            inexactException, /// ditto
            underflowException, /// ditto
            overflowException, /// ditto
            divByZeroException, /// ditto
            invalidException, /// ditto
            severeExceptions, /// ditto
            allExceptions, /// ditto
        }
    }
    else version (ARM_Any)
    {
        enum : ExceptionMask
        {
            subnormalException    = 0x8000,
            inexactException      = 0x1000,
            underflowException    = 0x0800,
            overflowException     = 0x0400,
            divByZeroException    = 0x0200,
            invalidException      = 0x0100,
            severeExceptions   = overflowException | divByZeroException
                                 | invalidException,
            allExceptions      = severeExceptions | underflowException
                                 | inexactException | subnormalException,
        }
    }
    else version (PPC_Any)
    {
        enum : ExceptionMask
        {
            inexactException      = 0x0008,
            divByZeroException    = 0x0010,
            underflowException    = 0x0020,
            overflowException     = 0x0040,
            invalidException      = 0x0080,
            severeExceptions   = overflowException | divByZeroException
                                 | invalidException,
            allExceptions      = severeExceptions | underflowException
                                 | inexactException,
        }
    }
    else version (HPPA)
    {
        enum : ExceptionMask
        {
            inexactException      = 0x01,
            underflowException    = 0x02,
            overflowException     = 0x04,
            divByZeroException    = 0x08,
            invalidException      = 0x10,
            severeExceptions   = overflowException | divByZeroException
                                 | invalidException,
            allExceptions      = severeExceptions | underflowException
                                 | inexactException,
        }
    }
    else version (MIPS_Any)
    {
        enum : ExceptionMask
        {
            inexactException      = 0x0080,
            divByZeroException    = 0x0400,
            overflowException     = 0x0200,
            underflowException    = 0x0100,
            invalidException      = 0x0800,
            severeExceptions   = overflowException | divByZeroException
                                 | invalidException,
            allExceptions      = severeExceptions | underflowException
                                 | inexactException,
        }
    }
    else version (SPARC_Any)
    {
        enum : ExceptionMask
        {
            inexactException      = 0x0800000,
            divByZeroException    = 0x1000000,
            overflowException     = 0x4000000,
            underflowException    = 0x2000000,
            invalidException      = 0x8000000,
            severeExceptions   = overflowException | divByZeroException
                                 | invalidException,
            allExceptions      = severeExceptions | underflowException
                                 | inexactException,
        }
    }
    else version (IBMZ_Any)
    {
        enum : ExceptionMask
        {
            inexactException      = 0x08000000,
            divByZeroException    = 0x40000000,
            overflowException     = 0x20000000,
            underflowException    = 0x10000000,
            invalidException      = 0x80000000,
            severeExceptions   = overflowException | divByZeroException
                                 | invalidException,
            allExceptions      = severeExceptions | underflowException
                                 | inexactException,
        }
    }
    else version (RISCV_Any)
    {
        enum : ExceptionMask
        {
            inexactException      = 0x01,
            divByZeroException    = 0x02,
            underflowException    = 0x04,
            overflowException     = 0x08,
            invalidException      = 0x10,
            severeExceptions   = overflowException | divByZeroException
                                 | invalidException,
            allExceptions      = severeExceptions | underflowException
                                 | inexactException,
        }
    }
    else version (X86_Any)
    {
        enum : ExceptionMask
        {
            inexactException      = 0x20,
            underflowException    = 0x10,
            overflowException     = 0x08,
            divByZeroException    = 0x04,
            subnormalException    = 0x02,
            invalidException      = 0x01,
            severeExceptions   = overflowException | divByZeroException
                                 | invalidException,
            allExceptions      = severeExceptions | underflowException
                                 | inexactException | subnormalException,
        }
    }
    else
        static assert(false, "Not implemented for this architecture");

    version (ARM_Any)
    {
        static bool hasExceptionTraps_impl() @safe
        {
            auto oldState = getControlState();
            // If exceptions are not supported, we set the bit but read it back as zero
            // https://sourceware.org/ml/libc-ports/2012-06/msg00091.html
            version (LDC)
            {
                version (AArch64) __asm_trusted("msr FPCR, $0", "r", oldState | divByZeroException);
                else              __asm_trusted("vmsr FPSCR, $0", "r", oldState | divByZeroException);
            }
            else
                setControlState(oldState | divByZeroException);
            immutable result = (getControlState() & allExceptions) != 0;
            version (LDC)
            {
                version (AArch64) __asm_trusted("msr FPCR, $0", "r", oldState);
                else              __asm_trusted("vmsr FPSCR, $0", "r", oldState);
            }
            else
                setControlState(oldState);
            return result;
        }
    }

public:
    /// Returns: true if the current FPU supports exception trapping
    @property static bool hasExceptionTraps() @safe pure
    {
        version (X86_Any)
            return true;
        else version (PPC_Any)
            return true;
        else version (MIPS_Any)
            return true;
        else version (ARM_Any)
        {
            // The hasExceptionTraps_impl function is basically pure,
            // as it restores all global state
            auto fptr = ( () @trusted => cast(bool function() @safe
                pure nothrow @nogc)&hasExceptionTraps_impl)();
            return fptr();
        }
        else
            assert(0, "Not yet supported");
    }

    /// Enable (unmask) specific hardware exceptions. Multiple exceptions may be ORed together.
    void enableExceptions(ExceptionMask exceptions) @trusted
    {
        assert(hasExceptionTraps);
        initialize();
        version (X86_Any)
            setControlState(getControlState() & ~(exceptions & allExceptions));
        else
            setControlState(getControlState() | (exceptions & allExceptions));
    }

    /// Disable (mask) specific hardware exceptions. Multiple exceptions may be ORed together.
    void disableExceptions(ExceptionMask exceptions) @trusted
    {
        assert(hasExceptionTraps);
        initialize();
        version (X86_Any)
            setControlState(getControlState() | (exceptions & allExceptions));
        else
            setControlState(getControlState() & ~(exceptions & allExceptions));
    }

    /// Returns: the exceptions which are currently enabled (unmasked)
    @property static ExceptionMask enabledExceptions() @trusted pure
    {
        assert(hasExceptionTraps);
        version (X86_Any)
            return (getControlState() & allExceptions) ^ allExceptions;
        else
            return (getControlState() & allExceptions);
    }

    ///  Clear all pending exceptions, then restore the original exception state and rounding mode.
    ~this() @trusted
    {
        clearExceptions();
        if (initialized)
            setControlState(savedState);
    }

private:
    ControlState savedState;

    bool initialized = false;

    version (ARM_Any)
    {
        alias ControlState = uint;
    }
    else version (HPPA)
    {
        alias ControlState = uint;
    }
    else version (PPC_Any)
    {
        alias ControlState = uint;
    }
    else version (MIPS_Any)
    {
        alias ControlState = uint;
    }
    else version (SPARC_Any)
    {
        alias ControlState = ulong;
    }
    else version (IBMZ_Any)
    {
        alias ControlState = uint;
    }
    else version (RISCV_Any)
    {
        alias ControlState = uint;
    }
    else version (X86_Any)
    {
        alias ControlState = ushort;
    }
    else
        static assert(false, "Not implemented for this architecture");

    void initialize() @safe
    {
        // BUG: This works around the absence of this() constructors.
        if (initialized) return;
        clearExceptions();
        savedState = getControlState();
        initialized = true;
    }

    // Clear all pending exceptions
    static void clearExceptions() @safe
    {
        version (LDC)
        {
            version (X86_Any)
            {
                resetIeeeFlags();
            }
            else version (PPC_Any)
            {
                __asm_trusted("mtfsb0 24\n" ~
                              "mtfsb0 25\n" ~
                              "mtfsb0 26\n" ~
                              "mtfsb0 27\n" ~
                              "mtfsb0 28", "");
            }
            else version (MIPS_SoftFloat)
            {
            }
            else version (MIPS_Any)
            {
                version (D_LP64)    enum mask = "0xFFFFF07F";
                else                enum mask = "0xF07F";

                cast(void) __asm_trusted!uint(`.set noat
                                               cfc1 $0, $$31
                                               andi $0, $0, `~ mask ~`
                                               ctc1 $0, $$31
                                               .set at`, "=r");
            }
            else version (AArch64)
            {
                // http://infocenter.arm.com/help/topic/com.arm.doc.ddi0502f/CIHHDCHB.html
                cast(void) __asm_trusted!uint("mrs $0, fpsr\n" ~
                                              "and $0, $0, #~0x1f\n" ~
                                              "msr fpsr, $0", "=r");
            }
            else version (ARM_SoftFloat)
            {
            }
            else version (ARM)
            {
                ControlState old = getControlState();
                old &= ~0b11111; // http://infocenter.arm.com/help/topic/com.arm.doc.ddi0408i/Chdfifdc.html
                __asm_trusted("vmsr FPSCR, $0", "r", old);
            }
            else
                assert(0, "Not yet supported");
        }
        else
        {
            resetIeeeFlags();
        }
    }

    // Read from the control register
    static ControlState getControlState() @trusted pure
    {
        version (LDC)
        {
            ControlState cont;

            version (X86)
            {
                __asm("xor %eax, %eax\n" ~
                      "fstcw $0", "=*m,~{eax}", &cont);
            }
            else version (X86_64)
            {
                __asm("xor %rax, %rax\n" ~
                      "fstcw $0", "=*m,~{rax}", &cont);
            }
            else version (PPC_Any)
            {
                double fspr = __asm!double("mffs $0", "={f0}");
                cont = cast(ControlState) *cast(ulong*) &fspr;
            }
            else version (MIPS_SoftFloat)
            {
                cont = 0;
            }
            else version (MIPS_Any)
            {
                cont = __asm!uint(".set noat; cfc1 $0, $$31; .set at", "=r");
            }
            else version (AArch64)
            {
                cont = __asm!ControlState("mrs $0, FPCR", "=r");
            }
            else version (ARM_SoftFloat)
            {
                cont = 0;
            }
            else version (ARM)
            {
                cont = __asm!ControlState("vmrs $0, FPSCR", "=r");
            }
            else
                assert(0, "Not yet supported");

            return cont;
        }
        else version (D_InlineAsm_X86)
        {
            short cont;
            asm pure nothrow @nogc
            {
                xor EAX, EAX;
                fstcw cont;
            }
            return cont;
        }
        else
        version (D_InlineAsm_X86_64)
        {
            short cont;
            asm pure nothrow @nogc
            {
                xor RAX, RAX;
                fstcw cont;
            }
            return cont;
        }
        else
            assert(0, "Not yet supported");
    }

    // Set the control register
    static void setControlState(ControlState newState) @trusted
    {
        version (InlineAsm_X86_Any)
        {
          version (LDC)
          {
            __asm("fclex\n" ~
                  "fldcw $0", "*m,~{fpsw}", &newState);
          }
          else
          {
            asm nothrow @nogc
            {
                fclex;
                fldcw newState;
            }
          }

            // Also update MXCSR, SSE's control register.
            if (haveSSE)
            {
                uint mxcsr;
              version (LDC)
              {
                __asm("stmxcsr $0", "=*m", &mxcsr);
              }
              else
              {
                asm nothrow @nogc { stmxcsr mxcsr; }
              }

                /* In the FPU control register, rounding mode is in bits 10 and
                11. In MXCSR it's in bits 13 and 14. */
                mxcsr &= ~(roundingMask << 3);             // delete old rounding mode
                mxcsr |= (newState & roundingMask) << 3;   // write new rounding mode

                /* In the FPU control register, masks are bits 0 through 5.
                In MXCSR they're 7 through 12. */
                mxcsr &= ~(allExceptions << 7);            // delete old masks
                mxcsr |= (newState & allExceptions) << 7;  // write new exception masks

              version (LDC)
              {
                __asm("ldmxcsr $0", "*m,~{flags}", &mxcsr);
              }
              else
              {
                asm nothrow @nogc { ldmxcsr mxcsr; }
              }
            }
        }
        else version (LDC)
        {
            version (PPC_Any)
            {
                ulong tmpState = newState;
                double fspr = *cast(double*) &tmpState;
                __asm("mtfsf 0x0f, $0", "f", fspr);
            }
            else version (MIPS_SoftFloat)
            {
            }
            else version (MIPS_Any)
            {
                __asm(".set noat; ctc1 $0, $$31; .set at", "r", newState);
            }
            else version (AArch64)
            {
                __asm("msr FPCR, $0", "r", newState);
            }
            else version (ARM_SoftFloat)
            {
            }
            else version (ARM)
            {
                __asm("vmsr FPSCR, $0", "r", newState);
            }
            else
                assert(0, "Not yet supported");
        }
        else
            assert(0, "Not yet supported");
    }
}

///
@optStrategy("none") // LDC
@safe unittest
{
    version (InlineAsm_X86_Any)
    {
        FloatingPointControl fpctrl;

        fpctrl.rounding = FloatingPointControl.roundDown;
        assert(lrint(1.5) == 1.0);

        fpctrl.rounding = FloatingPointControl.roundUp;
        assert(lrint(1.4) == 2.0);

        fpctrl.rounding = FloatingPointControl.roundToNearest;
        assert(lrint(1.5) == 2.0);
    }
}

version (InlineAsm_X86_Any) @safe unittest
{
    void ensureDefaults()
    {
        assert(FloatingPointControl.rounding
               == FloatingPointControl.roundToNearest);
        if (FloatingPointControl.hasExceptionTraps)
            assert(FloatingPointControl.enabledExceptions == 0);
    }

    {
        FloatingPointControl ctrl;
    }
    ensureDefaults();

    {
        FloatingPointControl ctrl;
        ctrl.rounding = FloatingPointControl.roundDown;
        assert(FloatingPointControl.rounding == FloatingPointControl.roundDown);
    }
    ensureDefaults();

    if (FloatingPointControl.hasExceptionTraps)
    {
        FloatingPointControl ctrl;
        ctrl.enableExceptions(FloatingPointControl.divByZeroException
                              | FloatingPointControl.overflowException);
        assert(ctrl.enabledExceptions ==
               (FloatingPointControl.divByZeroException
                | FloatingPointControl.overflowException));

        ctrl.rounding = FloatingPointControl.roundUp;
        assert(FloatingPointControl.rounding == FloatingPointControl.roundUp);
    }
    ensureDefaults();
}

version (LDC)
{
    // TODO: most likely issue #888 again, verify
    // Linux x86_64: debug works, release fails
    // Win64: debug and release fail
}
else
version (InlineAsm_X86_Any) @safe unittest // rounding
{
    import std.meta : AliasSeq;

    static foreach (T; AliasSeq!(float, double, real))
    {{
        /* Be careful with changing the rounding mode, it interferes
         * with common subexpressions. Changing rounding modes should
         * be done with separate functions that are not inlined.
         */

        {
            static T addRound(T)(uint rm)
            {
                pragma(inline, false) static void blockopt(ref T x) {}
                pragma(inline, false);
                FloatingPointControl fpctrl;
                fpctrl.rounding = rm;
                T x = 1;
                blockopt(x); // avoid constant propagation by the optimizer
                x += 0.1;
                return x;
            }

            T u = addRound!(T)(FloatingPointControl.roundUp);
            T d = addRound!(T)(FloatingPointControl.roundDown);
            T z = addRound!(T)(FloatingPointControl.roundToZero);

            assert(u > d);
            assert(z == d);
        }

        {
            static T subRound(T)(uint rm)
            {
                pragma(inline, false) static void blockopt(ref T x) {}
                pragma(inline, false);
                FloatingPointControl fpctrl;
                fpctrl.rounding = rm;
                T x = -1;
                blockopt(x); // avoid constant propagation by the optimizer
                x -= 0.1;
                return x;
            }

            T u = subRound!(T)(FloatingPointControl.roundUp);
            T d = subRound!(T)(FloatingPointControl.roundDown);
            T z = subRound!(T)(FloatingPointControl.roundToZero);

            assert(u > d);
            assert(z == u);
        }
    }}
}


/*********************************
 * Determines if $(D_PARAM x) is NaN.
 * Params:
 *  x = a floating point number.
 * Returns:
 *  `true` if $(D_PARAM x) is Nan.
 */
bool isNaN(X)(X x) @nogc @trusted pure nothrow
if (isFloatingPoint!(X))
{
    version (all)
    {
        return x != x;
    }
    else
    {
        /*
        Code kept for historical context. At least on Intel, the simple test
        x != x uses one dedicated instruction (ucomiss/ucomisd) that runs in one
        cycle. Code for 80- and 128-bits is larger but still smaller than the
        integrals-based solutions below. Future revisions may enable the code
        below conditionally depending on hardware.
        */
        alias F = floatTraits!(X);
        static if (F.realFormat == RealFormat.ieeeSingle)
        {
            const uint p = *cast(uint *)&x;
            // Sign bit (MSB) is irrelevant so mask it out.
            // Next 8 bits should be all set.
            // At least one bit among the least significant 23 bits should be set.
            return (p & 0x7FFF_FFFF) > 0x7F80_0000;
        }
        else static if (F.realFormat == RealFormat.ieeeDouble)
        {
            const ulong  p = *cast(ulong *)&x;
            // Sign bit (MSB) is irrelevant so mask it out.
            // Next 11 bits should be all set.
            // At least one bit among the least significant 52 bits should be set.
            return (p & 0x7FFF_FFFF_FFFF_FFFF) > 0x7FF0_0000_0000_0000;
        }
        else static if (F.realFormat == RealFormat.ieeeExtended)
        {
            const ushort e = F.EXPMASK & (cast(ushort *)&x)[F.EXPPOS_SHORT];
            const ulong ps = *cast(ulong *)&x;
            return e == F.EXPMASK &&
                ps & 0x7FFF_FFFF_FFFF_FFFF; // not infinity
        }
        else static if (F.realFormat == RealFormat.ieeeQuadruple)
        {
            const ushort e = F.EXPMASK & (cast(ushort *)&x)[F.EXPPOS_SHORT];
            const ulong psLsb = (cast(ulong *)&x)[MANTISSA_LSB];
            const ulong psMsb = (cast(ulong *)&x)[MANTISSA_MSB];
            return e == F.EXPMASK &&
                (psLsb | (psMsb& 0x0000_FFFF_FFFF_FFFF)) != 0;
        }
        else
        {
            return x != x;
        }
    }
}

///
@safe pure nothrow @nogc unittest
{
    assert( isNaN(float.init));
    assert( isNaN(-double.init));
    assert( isNaN(real.nan));
    assert( isNaN(-real.nan));
    assert(!isNaN(cast(float) 53.6));
    assert(!isNaN(cast(real)-53.6));
}

@safe pure nothrow @nogc unittest
{
    import std.meta : AliasSeq;

    static foreach (T; AliasSeq!(float, double, real))
    {{
        // CTFE-able tests
        assert(isNaN(T.init));
        assert(isNaN(-T.init));
        assert(isNaN(T.nan));
        assert(isNaN(-T.nan));
        assert(!isNaN(T.infinity));
        assert(!isNaN(-T.infinity));
        assert(!isNaN(cast(T) 53.6));
        assert(!isNaN(cast(T)-53.6));

        // Runtime tests
        shared T f;
        f = T.init;
        assert(isNaN(f));
        assert(isNaN(-f));
        f = T.nan;
        assert(isNaN(f));
        assert(isNaN(-f));
        f = T.infinity;
        assert(!isNaN(f));
        assert(!isNaN(-f));
        f = cast(T) 53.6;
        assert(!isNaN(f));
        assert(!isNaN(-f));
    }}
}

/*********************************
 * Determines if $(D_PARAM x) is finite.
 * Params:
 *  x = a floating point number.
 * Returns:
 *  `true` if $(D_PARAM x) is finite.
 */
bool isFinite(X)(X x) @trusted pure nothrow @nogc
{
    static if (__traits(isFloating, X))
        if (__ctfe)
            return x == x && x != X.infinity && x != -X.infinity;
    alias F = floatTraits!(X);
    ushort* pe = cast(ushort *)&x;
    return (pe[F.EXPPOS_SHORT] & F.EXPMASK) != F.EXPMASK;
}

///
@safe pure nothrow @nogc unittest
{
    assert( isFinite(1.23f));
    assert( isFinite(float.max));
    assert( isFinite(float.min_normal));
    assert(!isFinite(float.nan));
    assert(!isFinite(float.infinity));
}

@safe pure nothrow @nogc unittest
{
    assert(isFinite(1.23));
    assert(isFinite(double.max));
    assert(isFinite(double.min_normal));
    assert(!isFinite(double.nan));
    assert(!isFinite(double.infinity));

    assert(isFinite(1.23L));
    assert(isFinite(real.max));
    assert(isFinite(real.min_normal));
    assert(!isFinite(real.nan));
    assert(!isFinite(real.infinity));

    //CTFE
    static assert(isFinite(1.23));
    static assert(isFinite(double.max));
    static assert(isFinite(double.min_normal));
    static assert(!isFinite(double.nan));
    static assert(!isFinite(double.infinity));

    static assert(isFinite(1.23L));
    static assert(isFinite(real.max));
    static assert(isFinite(real.min_normal));
    static assert(!isFinite(real.nan));
    static assert(!isFinite(real.infinity));
}


/*********************************
 * Determines if $(D_PARAM x) is normalized.
 *
 * A normalized number must not be zero, subnormal, infinite nor $(NAN).
 *
 * Params:
 *  x = a floating point number.
 * Returns:
 *  `true` if $(D_PARAM x) is normalized.
 */

/* Need one for each format because subnormal floats might
 * be converted to normal reals.
 */
bool isNormal(X)(X x) @trusted pure nothrow @nogc
{
    static if (__traits(isFloating, X))
        if (__ctfe)
            return (x <= -X.min_normal && x != -X.infinity) || (x >= X.min_normal && x != X.infinity);
    alias F = floatTraits!(X);
    ushort e = F.EXPMASK & (cast(ushort *)&x)[F.EXPPOS_SHORT];
    return (e != F.EXPMASK && e != 0);
}

///
@safe pure nothrow @nogc unittest
{
    float f = 3;
    double d = 500;
    real e = 10e+48;

    assert(isNormal(f));
    assert(isNormal(d));
    assert(isNormal(e));
    f = d = e = 0;
    assert(!isNormal(f));
    assert(!isNormal(d));
    assert(!isNormal(e));
    assert(!isNormal(real.infinity));
    assert(isNormal(-real.max));
    assert(!isNormal(real.min_normal/4));

}

@safe pure nothrow @nogc unittest
{
    // CTFE
    enum float f = 3;
    enum double d = 500;
    enum real e = 10e+48;

    static assert(isNormal(f));
    static assert(isNormal(d));
    static assert(isNormal(e));

    static assert(!isNormal(0.0f));
    static assert(!isNormal(0.0));
    static assert(!isNormal(0.0L));
    static assert(!isNormal(real.infinity));
    static assert(isNormal(-real.max));
    static assert(!isNormal(real.min_normal/4));
}

/*********************************
 * Determines if $(D_PARAM x) is subnormal.
 *
 * Subnormals (also known as "denormal number"), have a 0 exponent
 * and a 0 most significant mantissa bit.
 *
 * Params:
 *  x = a floating point number.
 * Returns:
 *  `true` if $(D_PARAM x) is a denormal number.
 */
bool isSubnormal(X)(X x) @trusted pure nothrow @nogc
{
    static if (__traits(isFloating, X))
        if (__ctfe)
            return -X.min_normal < x && x < X.min_normal;
    /*
        Need one for each format because subnormal floats might
        be converted to normal reals.
    */
    alias F = floatTraits!(X);
    static if (F.realFormat == RealFormat.ieeeSingle)
    {
        uint *p = cast(uint *)&x;
        return (*p & F.EXPMASK_INT) == 0 && *p & F.MANTISSAMASK_INT;
    }
    else static if (F.realFormat == RealFormat.ieeeDouble)
    {
        uint *p = cast(uint *)&x;
        return (p[MANTISSA_MSB] & F.EXPMASK_INT) == 0
            && (p[MANTISSA_LSB] || p[MANTISSA_MSB] & F.MANTISSAMASK_INT);
    }
    else static if (F.realFormat == RealFormat.ieeeQuadruple)
    {
        ushort e = F.EXPMASK & (cast(ushort *)&x)[F.EXPPOS_SHORT];
        long*   ps = cast(long *)&x;
        return (e == 0 &&
          ((ps[MANTISSA_LSB]|(ps[MANTISSA_MSB]& 0x0000_FFFF_FFFF_FFFF)) != 0));
    }
    else static if (F.realFormat == RealFormat.ieeeExtended)
    {
        ushort* pe = cast(ushort *)&x;
        long*   ps = cast(long *)&x;

        return (pe[F.EXPPOS_SHORT] & F.EXPMASK) == 0 && *ps > 0;
    }
    else
    {
        static assert(false, "Not implemented for this architecture");
    }
}

///
@safe pure nothrow @nogc unittest
{
    import std.meta : AliasSeq;

    static foreach (T; AliasSeq!(float, double, real))
    {{
        T f;
        for (f = 1.0; !isSubnormal(f); f /= 2)
            assert(f != 0);
    }}
}

@safe pure nothrow @nogc unittest
{
    static bool subnormalTest(T)()
    {
        T f;
        for (f = 1.0; !isSubnormal(f); f /= 2)
            if (f == 0)
                return false;
        return true;
    }
    static assert(subnormalTest!float());
    static assert(subnormalTest!double());
    static assert(subnormalTest!real());
}

/*********************************
 * Determines if $(D_PARAM x) is $(PLUSMN)$(INFIN).
 * Params:
 *  x = a floating point number.
 * Returns:
 *  `true` if $(D_PARAM x) is $(PLUSMN)$(INFIN).
 */
bool isInfinity(X)(X x) @nogc @trusted pure nothrow
if (isFloatingPoint!(X))
{
    alias F = floatTraits!(X);
    static if (F.realFormat == RealFormat.ieeeSingle)
    {
        return ((*cast(uint *)&x) & 0x7FFF_FFFF) == 0x7F80_0000;
    }
    else static if (F.realFormat == RealFormat.ieeeDouble)
    {
        return ((*cast(ulong *)&x) & 0x7FFF_FFFF_FFFF_FFFF)
            == 0x7FF0_0000_0000_0000;
    }
    else static if (F.realFormat == RealFormat.ieeeExtended)
    {
        const ushort e = cast(ushort)(F.EXPMASK & (cast(ushort *)&x)[F.EXPPOS_SHORT]);
        const ulong ps = *cast(ulong *)&x;

        // On Motorola 68K, infinity can have hidden bit = 1 or 0. On x86, it is always 1.
        return e == F.EXPMASK && (ps & 0x7FFF_FFFF_FFFF_FFFF) == 0;
    }
    else static if (F.realFormat == RealFormat.ieeeQuadruple)
    {
        const long psLsb = (cast(long *)&x)[MANTISSA_LSB];
        const long psMsb = (cast(long *)&x)[MANTISSA_MSB];
        return (psLsb == 0)
            && (psMsb & 0x7FFF_FFFF_FFFF_FFFF) == 0x7FFF_0000_0000_0000;
    }
    else
    {
        return (x < -X.max) || (X.max < x);
    }
}

///
@nogc @safe pure nothrow unittest
{
    assert(!isInfinity(float.init));
    assert(!isInfinity(-float.init));
    assert(!isInfinity(float.nan));
    assert(!isInfinity(-float.nan));
    assert(isInfinity(float.infinity));
    assert(isInfinity(-float.infinity));
    assert(isInfinity(-1.0f / 0.0f));
}

@safe pure nothrow @nogc unittest
{
    // CTFE-able tests
    assert(!isInfinity(double.init));
    assert(!isInfinity(-double.init));
    assert(!isInfinity(double.nan));
    assert(!isInfinity(-double.nan));
    assert(isInfinity(double.infinity));
    assert(isInfinity(-double.infinity));
    assert(isInfinity(-1.0 / 0.0));

    assert(!isInfinity(real.init));
    assert(!isInfinity(-real.init));
    assert(!isInfinity(real.nan));
    assert(!isInfinity(-real.nan));
    assert(isInfinity(real.infinity));
    assert(isInfinity(-real.infinity));
    assert(isInfinity(-1.0L / 0.0L));

    // Runtime tests
    shared float f;
    f = float.init;
    assert(!isInfinity(f));
    assert(!isInfinity(-f));
    f = float.nan;
    assert(!isInfinity(f));
    assert(!isInfinity(-f));
    f = float.infinity;
    assert(isInfinity(f));
    assert(isInfinity(-f));
    f = (-1.0f / 0.0f);
    assert(isInfinity(f));

    shared double d;
    d = double.init;
    assert(!isInfinity(d));
    assert(!isInfinity(-d));
    d = double.nan;
    assert(!isInfinity(d));
    assert(!isInfinity(-d));
    d = double.infinity;
    assert(isInfinity(d));
    assert(isInfinity(-d));
    d = (-1.0 / 0.0);
    assert(isInfinity(d));

    shared real e;
    e = real.init;
    assert(!isInfinity(e));
    assert(!isInfinity(-e));
    e = real.nan;
    assert(!isInfinity(e));
    assert(!isInfinity(-e));
    e = real.infinity;
    assert(isInfinity(e));
    assert(isInfinity(-e));
    e = (-1.0L / 0.0L);
    assert(isInfinity(e));
}

/*********************************
 * Is the binary representation of x identical to y?
 *
 * Same as ==, except that positive and negative zero are not identical,
 * and two $(NAN)s are identical if they have the same 'payload'.
 */
bool isIdentical(real x, real y) @trusted pure nothrow @nogc
{
    // We're doing a bitwise comparison so the endianness is irrelevant.
    long*   pxs = cast(long *)&x;
    long*   pys = cast(long *)&y;
    alias F = floatTraits!(real);
    static if (F.realFormat == RealFormat.ieeeDouble)
    {
        return pxs[0] == pys[0];
    }
    else static if (F.realFormat == RealFormat.ieeeQuadruple)
    {
        return pxs[0] == pys[0] && pxs[1] == pys[1];
    }
    else static if (F.realFormat == RealFormat.ieeeExtended)
    {
        ushort* pxe = cast(ushort *)&x;
        ushort* pye = cast(ushort *)&y;
        return pxe[4] == pye[4] && pxs[0] == pys[0];
    }
    else
    {
        assert(0, "isIdentical not implemented");
    }
}

///
@safe @nogc pure nothrow unittest
{
    assert( isIdentical(0.0, 0.0));
    assert( isIdentical(1.0, 1.0));
    assert( isIdentical(real.infinity, real.infinity));
    assert( isIdentical(-real.infinity, -real.infinity));

    assert(!isIdentical(0.0, -0.0));
    assert(!isIdentical(real.nan, -real.nan));
    assert(!isIdentical(real.infinity, -real.infinity));
}

/*********************************
 * Return 1 if sign bit of e is set, 0 if not.
 */
int signbit(X)(X x) @nogc @trusted pure nothrow
{
    if (__ctfe)
    {
        double dval = cast(double) x; // Precision can increase or decrease but sign won't change (even NaN).
        return 0 > *cast(long*) &dval;
    }

    alias F = floatTraits!(X);
    return ((cast(ubyte *)&x)[F.SIGNPOS_BYTE] & 0x80) != 0;
}

///
@nogc @safe pure nothrow unittest
{
    assert(!signbit(float.nan));
    assert(signbit(-float.nan));
    assert(!signbit(168.1234f));
    assert(signbit(-168.1234f));
    assert(!signbit(0.0f));
    assert(signbit(-0.0f));
    assert(signbit(-float.max));
    assert(!signbit(float.max));

    assert(!signbit(double.nan));
    assert(signbit(-double.nan));
    assert(!signbit(168.1234));
    assert(signbit(-168.1234));
    assert(!signbit(0.0));
    assert(signbit(-0.0));
    assert(signbit(-double.max));
    assert(!signbit(double.max));

    assert(!signbit(real.nan));
    assert(signbit(-real.nan));
    assert(!signbit(168.1234L));
    assert(signbit(-168.1234L));
    assert(!signbit(0.0L));
    assert(signbit(-0.0L));
    assert(signbit(-real.max));
    assert(!signbit(real.max));
}

@nogc @safe pure nothrow unittest
{
    // CTFE
    static assert(!signbit(float.nan));
    static assert(signbit(-float.nan));
    static assert(!signbit(168.1234f));
    static assert(signbit(-168.1234f));
    static assert(!signbit(0.0f));
    static assert(signbit(-0.0f));
    static assert(signbit(-float.max));
    static assert(!signbit(float.max));

    static assert(!signbit(double.nan));
    static assert(signbit(-double.nan));
    static assert(!signbit(168.1234));
    static assert(signbit(-168.1234));
    static assert(!signbit(0.0));
    static assert(signbit(-0.0));
    static assert(signbit(-double.max));
    static assert(!signbit(double.max));

    static assert(!signbit(real.nan));
    static assert(signbit(-real.nan));
    static assert(!signbit(168.1234L));
    static assert(signbit(-168.1234L));
    static assert(!signbit(0.0L));
    static assert(signbit(-0.0L));
    static assert(signbit(-real.max));
    static assert(!signbit(real.max));
}

/**
Params:
    to = the numeric value to use
    from = the sign value to use
Returns:
    a value composed of to with from's sign bit.
 */
pragma(inline, true) // LDC
R copysign(R, X)(R to, X from) @trusted pure nothrow @nogc
if (isFloatingPoint!(R) && isFloatingPoint!(X))
{
<<<<<<< HEAD
  version (AndroidX64)
  {
    static if (is(Unqual!R == real))
    {
      // LLVM gets confused by the llvm.copysign.f128 intrinsic on x64, so call
      // copysignl directly for reals instead.
      return core.stdc.math.copysignl(to, cast(R) from);
    }
    else
    {
      return llvm_copysign(to, cast(R) from);
    }
  }
  else version (LDC)
  {
    return llvm_copysign(to, cast(R) from);
  }
  else
  {
=======
    if (__ctfe)
    {
        return signbit(to) == signbit(from) ? to : -to;
    }
>>>>>>> 4ff75700
    ubyte* pto   = cast(ubyte *)&to;
    const ubyte* pfrom = cast(ubyte *)&from;

    alias T = floatTraits!(R);
    alias F = floatTraits!(X);
    pto[T.SIGNPOS_BYTE] &= 0x7F;
    pto[T.SIGNPOS_BYTE] |= pfrom[F.SIGNPOS_BYTE] & 0x80;
    return to;
  }
}

/// ditto
R copysign(R, X)(X to, R from) @trusted pure nothrow @nogc
if (isIntegral!(X) && isFloatingPoint!(R))
{
    return copysign(cast(R) to, from);
}

///
@safe pure nothrow @nogc unittest
{
    assert(copysign(1.0, 1.0) == 1.0);
    assert(copysign(1.0, -0.0) == -1.0);
    assert(copysign(1UL, -1.0) == -1.0);
    assert(copysign(-1.0, -1.0) == -1.0);

    assert(copysign(real.infinity, -1.0) == -real.infinity);
    assert(copysign(real.nan, 1.0) is real.nan);
    assert(copysign(-real.nan, 1.0) is real.nan);
    assert(copysign(real.nan, -1.0) is -real.nan);
}

@safe pure nothrow @nogc unittest
{
    import std.meta : AliasSeq;

    static foreach (X; AliasSeq!(float, double, real, int, long))
    {
        static foreach (Y; AliasSeq!(float, double, real))
        {{
            X x = 21;
            Y y = 23.8;
            Y e = void;

            e = copysign(x, y);
            assert(e == 21.0);

            e = copysign(-x, y);
            assert(e == 21.0);

            e = copysign(x, -y);
            assert(e == -21.0);

            e = copysign(-x, -y);
            assert(e == -21.0);

            static if (isFloatingPoint!X)
            {
                e = copysign(X.nan, y);
                assert(isNaN(e) && !signbit(e));

                e = copysign(X.nan, -y);
                assert(isNaN(e) && signbit(e));
            }
        }}
    }
    // CTFE
    static foreach (X; AliasSeq!(float, double, real, int, long))
    {
        static foreach (Y; AliasSeq!(float, double, real))
        {{
            enum X x = 21;
            enum Y y = 23.8;

            assert(21.0 == copysign(x, y));
            assert(21.0 == copysign(-x, y));
            assert(-21.0 == copysign(x, -y));
            assert(-21.0 == copysign(-x, -y));

            static if (isFloatingPoint!X)
            {
                static assert(isNaN(copysign(X.nan, y)) && !signbit(copysign(X.nan, y)));
                assert(isNaN(copysign(X.nan, -y)) && signbit(copysign(X.nan, -y)));
            }
        }}
    }
}

/*********************************
Returns `-1` if $(D x < 0), `x` if $(D x == 0), `1` if
$(D x > 0), and $(NAN) if x==$(NAN).
 */
F sgn(F)(F x) @safe pure nothrow @nogc
if (isFloatingPoint!F || isIntegral!F)
{
    // @@@TODO@@@: make this faster
    return x > 0 ? 1 : x < 0 ? -1 : x;
}

///
@safe pure nothrow @nogc unittest
{
    assert(sgn(168.1234) == 1);
    assert(sgn(-168.1234) == -1);
    assert(sgn(0.0) == 0);
    assert(sgn(-0.0) == 0);
}

// Functions for NaN payloads
/*
 * A 'payload' can be stored in the significand of a $(NAN). One bit is required
 * to distinguish between a quiet and a signalling $(NAN). This leaves 22 bits
 * of payload for a float; 51 bits for a double; 62 bits for an 80-bit real;
 * and 111 bits for a 128-bit quad.
*/
/**
 * Create a quiet $(NAN), storing an integer inside the payload.
 *
 * For floats, the largest possible payload is 0x3F_FFFF.
 * For doubles, it is 0x3_FFFF_FFFF_FFFF.
 * For 80-bit or 128-bit reals, it is 0x3FFF_FFFF_FFFF_FFFF.
 */
real NaN(ulong payload) @trusted pure nothrow @nogc
{
    alias F = floatTraits!(real);
    static if (F.realFormat == RealFormat.ieeeExtended)
    {
        // real80 (in x86 real format, the implied bit is actually
        // not implied but a real bit which is stored in the real)
        ulong v = 3; // implied bit = 1, quiet bit = 1
    }
    else
    {
        ulong v = 1; // no implied bit. quiet bit = 1
    }

    ulong a = payload;

    // 22 Float bits
    ulong w = a & 0x3F_FFFF;
    a -= w;

    v <<=22;
    v |= w;
    a >>=22;

    // 29 Double bits
    v <<=29;
    w = a & 0xFFF_FFFF;
    v |= w;
    a -= w;
    a >>=29;

    static if (F.realFormat == RealFormat.ieeeDouble)
    {
        v |= 0x7FF0_0000_0000_0000;
        real x;
        * cast(ulong *)(&x) = v;
        return x;
    }
    else
    {
        v <<=11;
        a &= 0x7FF;
        v |= a;
        real x = real.nan;

        // Extended real bits
        static if (F.realFormat == RealFormat.ieeeQuadruple)
        {
            v <<= 1; // there's no implicit bit

            version (LittleEndian)
            {
                *cast(ulong*)(6+cast(ubyte*)(&x)) = v;
            }
            else
            {
                *cast(ulong*)(2+cast(ubyte*)(&x)) = v;
            }
        }
        else
        {
            *cast(ulong *)(&x) = v;
        }
        return x;
    }
}

///
@safe @nogc pure nothrow unittest
{
    real a = NaN(1_000_000);
    assert(isNaN(a));
    assert(getNaNPayload(a) == 1_000_000);
}

@system pure nothrow @nogc unittest // not @safe because taking address of local.
{
    static if (floatTraits!(real).realFormat == RealFormat.ieeeDouble)
    {
        auto x = NaN(1);
        auto xl = *cast(ulong*)&x;
        assert(xl & 0x8_0000_0000_0000UL); //non-signaling bit, bit 52
        assert((xl & 0x7FF0_0000_0000_0000UL) == 0x7FF0_0000_0000_0000UL); //all exp bits set
    }
}

/**
 * Extract an integral payload from a $(NAN).
 *
 * Returns:
 * the integer payload as a ulong.
 *
 * For floats, the largest possible payload is 0x3F_FFFF.
 * For doubles, it is 0x3_FFFF_FFFF_FFFF.
 * For 80-bit or 128-bit reals, it is 0x3FFF_FFFF_FFFF_FFFF.
 */
ulong getNaNPayload(real x) @trusted pure nothrow @nogc
{
    //  assert(isNaN(x));
    alias F = floatTraits!(real);
    static if (F.realFormat == RealFormat.ieeeDouble)
    {
        ulong m = *cast(ulong *)(&x);
        // Make it look like an 80-bit significand.
        // Skip exponent, and quiet bit
        m &= 0x0007_FFFF_FFFF_FFFF;
        m <<= 11;
    }
    else static if (F.realFormat == RealFormat.ieeeQuadruple)
    {
        version (LittleEndian)
        {
            ulong m = *cast(ulong*)(6+cast(ubyte*)(&x));
        }
        else
        {
            ulong m = *cast(ulong*)(2+cast(ubyte*)(&x));
        }

        m >>= 1; // there's no implicit bit
    }
    else
    {
        ulong m = *cast(ulong *)(&x);
    }

    // ignore implicit bit and quiet bit

    const ulong f = m & 0x3FFF_FF00_0000_0000L;

    ulong w = f >>> 40;
            w |= (m & 0x00FF_FFFF_F800L) << (22 - 11);
            w |= (m & 0x7FF) << 51;
            return w;
}

///
@safe @nogc pure nothrow unittest
{
    real a = NaN(1_000_000);
    assert(isNaN(a));
    assert(getNaNPayload(a) == 1_000_000);
}

debug(UnitTest)
{
    @safe pure nothrow @nogc unittest
    {
        real nan4 = NaN(0x789_ABCD_EF12_3456);
        static if (floatTraits!(real).realFormat == RealFormat.ieeeExtended
                || floatTraits!(real).realFormat == RealFormat.ieeeQuadruple)
        {
            assert(getNaNPayload(nan4) == 0x789_ABCD_EF12_3456);
        }
        else
        {
            assert(getNaNPayload(nan4) == 0x1_ABCD_EF12_3456);
        }
        double nan5 = nan4;
        assert(getNaNPayload(nan5) == 0x1_ABCD_EF12_3456);
        float nan6 = nan4;
        assert(getNaNPayload(nan6) == 0x12_3456);
        nan4 = NaN(0xFABCD);
        assert(getNaNPayload(nan4) == 0xFABCD);
        nan6 = nan4;
        assert(getNaNPayload(nan6) == 0xFABCD);
        nan5 = NaN(0x100_0000_0000_3456);
        assert(getNaNPayload(nan5) == 0x0000_0000_3456);
    }
}

/**
 * Calculate the next largest floating point value after x.
 *
 * Return the least number greater than x that is representable as a real;
 * thus, it gives the next point on the IEEE number line.
 *
 *  $(TABLE_SV
 *    $(SVH x,            nextUp(x)   )
 *    $(SV  -$(INFIN),    -real.max   )
 *    $(SV  $(PLUSMN)0.0, real.min_normal*real.epsilon )
 *    $(SV  real.max,     $(INFIN) )
 *    $(SV  $(INFIN),     $(INFIN) )
 *    $(SV  $(NAN),       $(NAN)   )
 * )
 */
real nextUp(real x) @trusted pure nothrow @nogc
{
    alias F = floatTraits!(real);
    static if (F.realFormat == RealFormat.ieeeDouble)
    {
        return nextUp(cast(double) x);
    }
    else static if (F.realFormat == RealFormat.ieeeQuadruple)
    {
        ushort e = F.EXPMASK & (cast(ushort *)&x)[F.EXPPOS_SHORT];
        if (e == F.EXPMASK)
        {
            // NaN or Infinity
            if (x == -real.infinity) return -real.max;
            return x; // +Inf and NaN are unchanged.
        }

        auto ps = cast(ulong *)&x;
        if (ps[MANTISSA_MSB] & 0x8000_0000_0000_0000)
        {
            // Negative number
            if (ps[MANTISSA_LSB] == 0 && ps[MANTISSA_MSB] == 0x8000_0000_0000_0000)
            {
                // it was negative zero, change to smallest subnormal
                ps[MANTISSA_LSB] = 1;
                ps[MANTISSA_MSB] = 0;
                return x;
            }
            if (ps[MANTISSA_LSB] == 0) --ps[MANTISSA_MSB];
            --ps[MANTISSA_LSB];
        }
        else
        {
            // Positive number
            ++ps[MANTISSA_LSB];
            if (ps[MANTISSA_LSB] == 0) ++ps[MANTISSA_MSB];
        }
        return x;
    }
    else static if (F.realFormat == RealFormat.ieeeExtended)
    {
        // For 80-bit reals, the "implied bit" is a nuisance...
        ushort *pe = cast(ushort *)&x;
        ulong  *ps = cast(ulong  *)&x;

        if ((pe[F.EXPPOS_SHORT] & F.EXPMASK) == F.EXPMASK)
        {
            // First, deal with NANs and infinity
            if (x == -real.infinity) return -real.max;
            return x; // +Inf and NaN are unchanged.
        }
        if (pe[F.EXPPOS_SHORT] & 0x8000)
        {
            // Negative number -- need to decrease the significand
            --*ps;
            // Need to mask with 0x7FFF... so subnormals are treated correctly.
            if ((*ps & 0x7FFF_FFFF_FFFF_FFFF) == 0x7FFF_FFFF_FFFF_FFFF)
            {
                if (pe[F.EXPPOS_SHORT] == 0x8000)   // it was negative zero
                {
                    *ps = 1;
                    pe[F.EXPPOS_SHORT] = 0; // smallest subnormal.
                    return x;
                }

                --pe[F.EXPPOS_SHORT];

                if (pe[F.EXPPOS_SHORT] == 0x8000)
                    return x; // it's become a subnormal, implied bit stays low.

                *ps = 0xFFFF_FFFF_FFFF_FFFF; // set the implied bit
                return x;
            }
            return x;
        }
        else
        {
            // Positive number -- need to increase the significand.
            // Works automatically for positive zero.
            ++*ps;
            if ((*ps & 0x7FFF_FFFF_FFFF_FFFF) == 0)
            {
                // change in exponent
                ++pe[F.EXPPOS_SHORT];
                *ps = 0x8000_0000_0000_0000; // set the high bit
            }
        }
        return x;
    }
    else // static if (F.realFormat == RealFormat.ibmExtended)
    {
        assert(0, "nextUp not implemented");
    }
}

/** ditto */
double nextUp(double x) @trusted pure nothrow @nogc
{
    ulong *ps = cast(ulong *)&x;

    if ((*ps & 0x7FF0_0000_0000_0000) == 0x7FF0_0000_0000_0000)
    {
        // First, deal with NANs and infinity
        if (x == -x.infinity) return -x.max;
        return x; // +INF and NAN are unchanged.
    }
    if (*ps & 0x8000_0000_0000_0000)    // Negative number
    {
        if (*ps == 0x8000_0000_0000_0000) // it was negative zero
        {
            *ps = 0x0000_0000_0000_0001; // change to smallest subnormal
            return x;
        }
        --*ps;
    }
    else
    {   // Positive number
        ++*ps;
    }
    return x;
}

/** ditto */
float nextUp(float x) @trusted pure nothrow @nogc
{
    uint *ps = cast(uint *)&x;

    if ((*ps & 0x7F80_0000) == 0x7F80_0000)
    {
        // First, deal with NANs and infinity
        if (x == -x.infinity) return -x.max;

        return x; // +INF and NAN are unchanged.
    }
    if (*ps & 0x8000_0000)   // Negative number
    {
        if (*ps == 0x8000_0000) // it was negative zero
        {
            *ps = 0x0000_0001; // change to smallest subnormal
            return x;
        }

        --*ps;
    }
    else
    {
        // Positive number
        ++*ps;
    }
    return x;
}

///
@safe @nogc pure nothrow unittest
{
    assert(nextUp(1.0 - 1.0e-6).feqrel(0.999999) > 16);
    assert(nextUp(1.0 - real.epsilon).feqrel(1.0) > 16);
}

/**
 * Calculate the next smallest floating point value before x.
 *
 * Return the greatest number less than x that is representable as a real;
 * thus, it gives the previous point on the IEEE number line.
 *
 *  $(TABLE_SV
 *    $(SVH x,            nextDown(x)   )
 *    $(SV  $(INFIN),     real.max  )
 *    $(SV  $(PLUSMN)0.0, -real.min_normal*real.epsilon )
 *    $(SV  -real.max,    -$(INFIN) )
 *    $(SV  -$(INFIN),    -$(INFIN) )
 *    $(SV  $(NAN),       $(NAN)    )
 * )
 */
real nextDown(real x) @safe pure nothrow @nogc
{
    return -nextUp(-x);
}

/** ditto */
double nextDown(double x) @safe pure nothrow @nogc
{
    return -nextUp(-x);
}

/** ditto */
float nextDown(float x) @safe pure nothrow @nogc
{
    return -nextUp(-x);
}

///
@safe pure nothrow @nogc unittest
{
    assert( nextDown(1.0 + real.epsilon) == 1.0);
}

@safe pure nothrow @nogc unittest
{
    static if (floatTraits!(real).realFormat == RealFormat.ieeeExtended)
    {

        // Tests for 80-bit reals
        assert(isIdentical(nextUp(NaN(0xABC)), NaN(0xABC)));
        // negative numbers
        assert( nextUp(-real.infinity) == -real.max );
        assert( nextUp(-1.0L-real.epsilon) == -1.0 );
        assert( nextUp(-2.0L) == -2.0 + real.epsilon);
        // subnormals and zero
        assert( nextUp(-real.min_normal) == -real.min_normal*(1-real.epsilon) );
        assert( nextUp(-real.min_normal*(1-real.epsilon)) == -real.min_normal*(1-2*real.epsilon) );
        assert( isIdentical(-0.0L, nextUp(-real.min_normal*real.epsilon)) );
        assert( nextUp(-0.0L) == real.min_normal*real.epsilon );
        assert( nextUp(0.0L) == real.min_normal*real.epsilon );
        assert( nextUp(real.min_normal*(1-real.epsilon)) == real.min_normal );
        assert( nextUp(real.min_normal) == real.min_normal*(1+real.epsilon) );
        // positive numbers
        assert( nextUp(1.0L) == 1.0 + real.epsilon );
        assert( nextUp(2.0L-real.epsilon) == 2.0 );
        assert( nextUp(real.max) == real.infinity );
        assert( nextUp(real.infinity)==real.infinity );
    }

    double n = NaN(0xABC);
    assert(isIdentical(nextUp(n), n));
    // negative numbers
    assert( nextUp(-double.infinity) == -double.max );
    assert( nextUp(-1-double.epsilon) == -1.0 );
    assert( nextUp(-2.0) == -2.0 + double.epsilon);
    // subnormals and zero

    assert( nextUp(-double.min_normal) == -double.min_normal*(1-double.epsilon) );
    assert( nextUp(-double.min_normal*(1-double.epsilon)) == -double.min_normal*(1-2*double.epsilon) );
    assert( isIdentical(-0.0, nextUp(-double.min_normal*double.epsilon)) );
    assert( nextUp(0.0) == double.min_normal*double.epsilon );
    assert( nextUp(-0.0) == double.min_normal*double.epsilon );
    assert( nextUp(double.min_normal*(1-double.epsilon)) == double.min_normal );
    assert( nextUp(double.min_normal) == double.min_normal*(1+double.epsilon) );
    // positive numbers
    assert( nextUp(1.0) == 1.0 + double.epsilon );
    assert( nextUp(2.0-double.epsilon) == 2.0 );
    assert( nextUp(double.max) == double.infinity );

    float fn = NaN(0xABC);
    assert(isIdentical(nextUp(fn), fn));
    float f = -float.min_normal*(1-float.epsilon);
    float f1 = -float.min_normal;
    assert( nextUp(f1) ==  f);
    f = 1.0f+float.epsilon;
    f1 = 1.0f;
    assert( nextUp(f1) == f );
    f1 = -0.0f;
    assert( nextUp(f1) == float.min_normal*float.epsilon);
    assert( nextUp(float.infinity)==float.infinity );

    assert(nextDown(1.0L+real.epsilon)==1.0);
    assert(nextDown(1.0+double.epsilon)==1.0);
    f = 1.0f+float.epsilon;
    assert(nextDown(f)==1.0);
    assert(nextafter(1.0+real.epsilon, -real.infinity)==1.0);
}



/******************************************
 * Calculates the next representable value after x in the direction of y.
 *
 * If y > x, the result will be the next largest floating-point value;
 * if y < x, the result will be the next smallest value.
 * If x == y, the result is y.
 *
 * Remarks:
 * This function is not generally very useful; it's almost always better to use
 * the faster functions nextUp() or nextDown() instead.
 *
 * The FE_INEXACT and FE_OVERFLOW exceptions will be raised if x is finite and
 * the function result is infinite. The FE_INEXACT and FE_UNDERFLOW
 * exceptions will be raised if the function value is subnormal, and x is
 * not equal to y.
 */
T nextafter(T)(const T x, const T y) @safe pure nothrow @nogc
{
    if (x == y) return y;
    return ((y>x) ? nextUp(x) :  nextDown(x));
}

///
@safe pure nothrow @nogc unittest
{
    float a = 1;
    assert(is(typeof(nextafter(a, a)) == float));
    assert(nextafter(a, a.infinity) > a);

    double b = 2;
    assert(is(typeof(nextafter(b, b)) == double));
    assert(nextafter(b, b.infinity) > b);

    real c = 3;
    assert(is(typeof(nextafter(c, c)) == real));
    assert(nextafter(c, c.infinity) > c);
}

//real nexttoward(real x, real y) { return core.stdc.math.nexttowardl(x, y); }

/**
 * Returns the positive difference between x and y.
 *
 * Equivalent to `fmax(x-y, 0)`.
 *
 * Returns:
 *      $(TABLE_SV
 *      $(TR $(TH x, y)       $(TH fdim(x, y)))
 *      $(TR $(TD x $(GT) y)  $(TD x - y))
 *      $(TR $(TD x $(LT)= y) $(TD +0.0))
 *      )
 */
real fdim(real x, real y) @safe pure nothrow @nogc
{
    return (x < y) ? +0.0 : x - y;
}

///
@safe pure nothrow @nogc unittest
{
    assert(fdim(2.0, 0.0) == 2.0);
    assert(fdim(-2.0, 0.0) == 0.0);
    assert(fdim(real.infinity, 2.0) == real.infinity);
    assert(isNaN(fdim(real.nan, 2.0)));
    assert(isNaN(fdim(2.0, real.nan)));
    assert(isNaN(fdim(real.nan, real.nan)));
}

/**
 * Returns the larger of x and y.
 *
 * If one of the arguments is a NaN, the other is returned.
 */
version (LDC)
{
    pragma(inline, true):
    real   fmax(real   x, real   y) @safe pure nothrow @nogc { return llvm_maxnum(x, y); }
    //double fmax(double x, double y) @safe pure nothrow @nogc { return llvm_maxnum(x, y); }
    //float  fmax(float  x, float  y) @safe pure nothrow @nogc { return llvm_maxnum(x, y); }
}
else
{

real fmax(real x, real y) @safe pure nothrow @nogc
{
    return (y > x || isNaN(x)) ? y : x;
}

} // !LDC

///
@safe pure nothrow @nogc unittest
{
    assert(fmax(0.0, 2.0) == 2.0);
    assert(fmax(-2.0, 0.0) == 0.0);
    assert(fmax(real.infinity, 2.0) == real.infinity);
    assert(fmax(real.nan, 2.0) == 2.0);
    assert(fmax(2.0, real.nan) == 2.0);
}

/**
 * Returns the smaller of x and y.
 *
 * If one of the arguments is a NaN, the other is returned.
 */
version (LDC)
{
    pragma(inline, true):
    real   fmin(real   x, real   y) @safe pure nothrow @nogc { return llvm_minnum(x, y); }
    //double fmin(double x, double y) @safe pure nothrow @nogc { return llvm_minnum(x, y); }
    //float  fmin(float  x, float  y) @safe pure nothrow @nogc { return llvm_minnum(x, y); }
}
else
{

real fmin(real x, real y) @safe pure nothrow @nogc
{
    return (y < x || isNaN(x)) ? y : x;
}

} // !LDC

///
@safe pure nothrow @nogc unittest
{
    assert(fmin(0.0, 2.0) == 0.0);
    assert(fmin(-2.0, 0.0) == -2.0);
    assert(fmin(real.infinity, 2.0) == 2.0);
    assert(fmin(real.nan, 2.0) == 2.0);
    assert(fmin(2.0, real.nan) == 2.0);
}

/**************************************
 * Returns (x * y) + z, rounding only once according to the
 * current rounding mode.
 *
 * BUGS: Not currently implemented - rounds twice.
 */
version (LDC)
{
    pragma(inline, true):
    real   fma(real   x, real   y, real   z) @safe pure nothrow @nogc { return llvm_fma(x, y, z); }
    //double fma(double x, double y, double z) @safe pure nothrow @nogc { return llvm_fma(x, y, z); }
    //float  fma(float  x, float  y, float  z) @safe pure nothrow @nogc { return llvm_fma(x, y, z); }
}
else
real fma(real x, real y, real z) @safe pure nothrow @nogc { return (x * y) + z; }

///
@safe pure nothrow @nogc unittest
{
    assert(fma(0.0, 2.0, 2.0) == 2.0);
    assert(fma(2.0, 2.0, 2.0) == 6.0);
    assert(fma(real.infinity, 2.0, 2.0) == real.infinity);
    assert(fma(real.nan, 2.0, 2.0) is real.nan);
    assert(fma(2.0, 2.0, real.nan) is real.nan);
}

/**
 * Compute the value of x $(SUPERSCRIPT n), where n is an integer
 */
Unqual!F pow(F, G)(F x, G n) @nogc @trusted pure nothrow
if (isFloatingPoint!(F) && isIntegral!(G))
{
  version (none)
  {
    // LDC: Leads to linking error on MSVC x64 as the intrinsic maps to
    // MSVC++ function `pow(double/float, int)` (a C++ template for
    // Visual Studio 2015).
    // Most likely not worth the effort anyway (and hindering CTFE).
    pragma(inline, true);
    return llvm_powi!(Unqual!F)(x, cast(int) n);
  }
  else
  {
    import std.traits : Unsigned;
    real p = 1.0, v = void;
    Unsigned!(Unqual!G) m = n;
    if (n < 0)
    {
        switch (n)
        {
        case -1:
            return 1 / x;
        case -2:
            return 1 / (x * x);
        default:
        }

        m = cast(typeof(m))(0 - n);
        v = p / x;
    }
    else
    {
        switch (n)
        {
        case 0:
            return 1.0;
        case 1:
            return x;
        case 2:
            return x * x;
        default:
        }

        v = x;
    }

    while (1)
    {
        if (m & 1)
            p *= v;
        m >>= 1;
        if (!m)
            break;
        v *= v;
    }
    return p;
  } // !none
}

///
@safe pure nothrow @nogc unittest
{
    assert(pow(2.0, 5) == 32.0);
    assert(pow(1.5, 9).feqrel(38.4433) > 16);
    assert(pow(real.nan, 2) is real.nan);
    assert(pow(real.infinity, 2) == real.infinity);
}

@safe pure nothrow @nogc unittest
{
    // Make sure it instantiates and works properly on immutable values and
    // with various integer and float types.
    immutable real x = 46;
    immutable float xf = x;
    immutable double xd = x;
    immutable uint one = 1;
    immutable ushort two = 2;
    immutable ubyte three = 3;
    immutable ulong eight = 8;

    immutable int neg1 = -1;
    immutable short neg2 = -2;
    immutable byte neg3 = -3;
    immutable long neg8 = -8;


    assert(pow(x,0) == 1.0);
    assert(pow(xd,one) == x);
    assert(pow(xf,two) == x * x);
    assert(pow(x,three) == x * x * x);
    assert(pow(x,eight) == (x * x) * (x * x) * (x * x) * (x * x));

    assert(pow(x, neg1) == 1 / x);

    // Test disabled on most targets.
    // See https://issues.dlang.org/show_bug.cgi?id=5628
    version (X86_64)   enum BUG5628 = false;
    else version (ARM) enum BUG5628 = false;
    else version (LDC) enum BUG5628 = false;
    else               enum BUG5628 = true;

    static if (BUG5628)
    {
        assert(pow(xd, neg2) == 1 / (x * x));
        assert(pow(xf, neg8) == 1 / ((x * x) * (x * x) * (x * x) * (x * x)));
    }

    assert(feqrel(pow(x, neg3),  1 / (x * x * x)) >= real.mant_dig - 1);
}

@safe @nogc nothrow unittest
{
    assert(equalsDigit(pow(2.0L, 10.0L), 1024, 19));
}

/** Compute the value of an integer x, raised to the power of a positive
 * integer n.
 *
 *  If both x and n are 0, the result is 1.
 *  If n is negative, an integer divide error will occur at runtime,
 * regardless of the value of x.
 */
typeof(Unqual!(F).init * Unqual!(G).init) pow(F, G)(F x, G n) @nogc @trusted pure nothrow
if (isIntegral!(F) && isIntegral!(G))
{
    if (n<0) return x/0; // Only support positive powers
    typeof(return) p, v = void;
    Unqual!G m = n;

    switch (m)
    {
    case 0:
        p = 1;
        break;

    case 1:
        p = x;
        break;

    case 2:
        p = x * x;
        break;

    default:
        v = x;
        p = 1;
        while (1)
        {
            if (m & 1)
                p *= v;
            m >>= 1;
            if (!m)
                break;
            v *= v;
        }
        break;
    }
    return p;
}

///
@safe pure nothrow @nogc unittest
{
    immutable int one = 1;
    immutable byte two = 2;
    immutable ubyte three = 3;
    immutable short four = 4;
    immutable long ten = 10;

    assert(pow(two, three) == 8);
    assert(pow(two, ten) == 1024);
    assert(pow(one, ten) == 1);
    assert(pow(ten, four) == 10_000);
    assert(pow(four, 10) == 1_048_576);
    assert(pow(three, four) == 81);

}

/**Computes integer to floating point powers.*/
real pow(I, F)(I x, F y) @nogc @trusted pure nothrow
if (isIntegral!I && isFloatingPoint!F)
{
    return pow(cast(real) x, cast(Unqual!F) y);
}

///
@safe pure nothrow @nogc unittest
{
    assert(pow(2, 5.0) == 32.0);
    assert(pow(7, 3.0) == 343.0);
    assert(pow(2, real.nan) is real.nan);
    assert(pow(2, real.infinity) == real.infinity);
}

/**
 * Calculates x$(SUPERSCRIPT y).
 *
 * $(TABLE_SV
 * $(TR $(TH x) $(TH y) $(TH pow(x, y))
 *      $(TH div 0) $(TH invalid?))
 * $(TR $(TD anything)      $(TD $(PLUSMN)0.0)                $(TD 1.0)
 *      $(TD no)        $(TD no) )
 * $(TR $(TD |x| $(GT) 1)    $(TD +$(INFIN))                  $(TD +$(INFIN))
 *      $(TD no)        $(TD no) )
 * $(TR $(TD |x| $(LT) 1)    $(TD +$(INFIN))                  $(TD +0.0)
 *      $(TD no)        $(TD no) )
 * $(TR $(TD |x| $(GT) 1)    $(TD -$(INFIN))                  $(TD +0.0)
 *      $(TD no)        $(TD no) )
 * $(TR $(TD |x| $(LT) 1)    $(TD -$(INFIN))                  $(TD +$(INFIN))
 *      $(TD no)        $(TD no) )
 * $(TR $(TD +$(INFIN))      $(TD $(GT) 0.0)                  $(TD +$(INFIN))
 *      $(TD no)        $(TD no) )
 * $(TR $(TD +$(INFIN))      $(TD $(LT) 0.0)                  $(TD +0.0)
 *      $(TD no)        $(TD no) )
 * $(TR $(TD -$(INFIN))      $(TD odd integer $(GT) 0.0)      $(TD -$(INFIN))
 *      $(TD no)        $(TD no) )
 * $(TR $(TD -$(INFIN))      $(TD $(GT) 0.0, not odd integer) $(TD +$(INFIN))
 *      $(TD no)        $(TD no))
 * $(TR $(TD -$(INFIN))      $(TD odd integer $(LT) 0.0)      $(TD -0.0)
 *      $(TD no)        $(TD no) )
 * $(TR $(TD -$(INFIN))      $(TD $(LT) 0.0, not odd integer) $(TD +0.0)
 *      $(TD no)        $(TD no) )
 * $(TR $(TD $(PLUSMN)1.0)   $(TD $(PLUSMN)$(INFIN))          $(TD -$(NAN))
 *      $(TD no)        $(TD yes) )
 * $(TR $(TD $(LT) 0.0)      $(TD finite, nonintegral)        $(TD $(NAN))
 *      $(TD no)        $(TD yes))
 * $(TR $(TD $(PLUSMN)0.0)   $(TD odd integer $(LT) 0.0)      $(TD $(PLUSMNINF))
 *      $(TD yes)       $(TD no) )
 * $(TR $(TD $(PLUSMN)0.0)   $(TD $(LT) 0.0, not odd integer) $(TD +$(INFIN))
 *      $(TD yes)       $(TD no))
 * $(TR $(TD $(PLUSMN)0.0)   $(TD odd integer $(GT) 0.0)      $(TD $(PLUSMN)0.0)
 *      $(TD no)        $(TD no) )
 * $(TR $(TD $(PLUSMN)0.0)   $(TD $(GT) 0.0, not odd integer) $(TD +0.0)
 *      $(TD no)        $(TD no) )
 * )
 */
Unqual!(Largest!(F, G)) pow(F, G)(F x, G y) @nogc @trusted pure nothrow
if (isFloatingPoint!(F) && isFloatingPoint!(G))
{
    alias Float = typeof(return);

  version (none) // LDC FIXME: Use of this LLVM intrinsic causes a unit test failure
  {
    pragma(inline, true);
    return llvm_pow!(Float)(x, y);
  }
  else
  {
    static real impl(real x, real y) @nogc pure nothrow
    {
        // Special cases.
        if (isNaN(y))
            return y;
        if (isNaN(x) && y != 0.0)
            return x;

        // Even if x is NaN.
        if (y == 0.0)
            return 1.0;
        if (y == 1.0)
            return x;

        if (isInfinity(y))
        {
            if (fabs(x) > 1)
            {
                if (signbit(y))
                    return +0.0;
                else
                    return F.infinity;
            }
            else if (fabs(x) == 1)
            {
                return y * 0; // generate NaN.
            }
            else // < 1
            {
                if (signbit(y))
                    return F.infinity;
                else
                    return +0.0;
            }
        }
        if (isInfinity(x))
        {
            if (signbit(x))
            {
                long i = cast(long) y;
                if (y > 0.0)
                {
                    if (i == y && i & 1)
                        return -F.infinity;
                    else
                        return F.infinity;
                }
                else if (y < 0.0)
                {
                    if (i == y && i & 1)
                        return -0.0;
                    else
                        return +0.0;
                }
            }
            else
            {
                if (y > 0.0)
                    return F.infinity;
                else if (y < 0.0)
                    return +0.0;
            }
        }

        if (x == 0.0)
        {
            if (signbit(x))
            {
                long i = cast(long) y;
                if (y > 0.0)
                {
                    if (i == y && i & 1)
                        return -0.0;
                    else
                        return +0.0;
                }
                else if (y < 0.0)
                {
                    if (i == y && i & 1)
                        return -F.infinity;
                    else
                        return F.infinity;
                }
            }
            else
            {
                if (y > 0.0)
                    return +0.0;
                else if (y < 0.0)
                    return F.infinity;
            }
        }
        if (x == 1.0)
            return 1.0;

        if (y >= F.max)
        {
            if ((x > 0.0 && x < 1.0) || (x > -1.0 && x < 0.0))
                return 0.0;
            if (x > 1.0 || x < -1.0)
                return F.infinity;
        }
        if (y <= -F.max)
        {
            if ((x > 0.0 && x < 1.0) || (x > -1.0 && x < 0.0))
                return F.infinity;
            if (x > 1.0 || x < -1.0)
                return 0.0;
        }

        if (x >= F.max)
        {
            if (y > 0.0)
                return F.infinity;
            else
                return 0.0;
        }
        if (x <= -F.max)
        {
            long i = cast(long) y;
            if (y > 0.0)
            {
                if (i == y && i & 1)
                    return -F.infinity;
                else
                    return F.infinity;
            }
            else if (y < 0.0)
            {
                if (i == y && i & 1)
                    return -0.0;
                else
                    return +0.0;
            }
        }

        // Integer power of x.
        long iy = cast(long) y;
        if (iy == y && fabs(y) < 32_768.0)
            return pow(x, iy);

        real sign = 1.0;
        if (x < 0)
        {
            // Result is real only if y is an integer
            // Check for a non-zero fractional part
            enum maxOdd = pow(2.0L, real.mant_dig) - 1.0L;
            static if (maxOdd > ulong.max)
            {
                // Generic method, for any FP type
                if (floor(y) != y)
                    return sqrt(x); // Complex result -- create a NaN

                const hy = ldexp(y, -1);
                if (floor(hy) != hy)
                    sign = -1.0;
            }
            else
            {
                // Much faster, if ulong has enough precision
                const absY = fabs(y);
                if (absY <= maxOdd)
                {
                    const uy = cast(ulong) absY;
                    if (uy != absY)
                        return sqrt(x); // Complex result -- create a NaN

                    if (uy & 1)
                        sign = -1.0;
                }
            }
            x = -x;
        }
        version (INLINE_YL2X)
        {
            // If x > 0, x ^^ y == 2 ^^ ( y * log2(x) )
            // TODO: This is not accurate in practice. A fast and accurate
            // (though complicated) method is described in:
            // "An efficient rounding boundary test for pow(x, y)
            // in double precision", C.Q. Lauter and V. Lefèvre, INRIA (2007).
            return sign * exp2( core.math.yl2x(x, y) );
        }
        else
        {
            // If x > 0, x ^^ y == 2 ^^ ( y * log2(x) )
            // TODO: This is not accurate in practice. A fast and accurate
            // (though complicated) method is described in:
            // "An efficient rounding boundary test for pow(x, y)
            // in double precision", C.Q. Lauter and V. Lefèvre, INRIA (2007).
            Float w = exp2(y * log2(x));
            return sign * w;
        }
    }
    return impl(x, y);
  } // !none
}

///
@safe pure nothrow @nogc unittest
{
    assert(pow(1.0, 2.0) == 1.0);
    assert(pow(0.0, 0.0) == 1.0);
    assert(pow(1.5, 10.0).feqrel(57.665) > 16);

    // special values
    assert(pow(1.5, real.infinity) == real.infinity);
    assert(pow(0.5, real.infinity) == 0.0);
    assert(pow(1.5, -real.infinity) == 0.0);
    assert(pow(0.5, -real.infinity) == real.infinity);
    assert(pow(real.infinity, 1.0) == real.infinity);
    assert(pow(real.infinity, -1.0) == 0.0);
    assert(pow(-real.infinity, 1.0) == -real.infinity);
    assert(pow(-real.infinity, 2.0) == real.infinity);
    assert(pow(-real.infinity, -1.0) == -0.0);
    assert(pow(-real.infinity, -2.0) == 0.0);
    version (LDC)
    {
        // ignore sign for enabled optimizations
        assert(isNaN(pow(1.0, real.infinity)));
    }
    else
    {
        assert(pow(1.0, real.infinity) is -real.nan);
    }
    assert(pow(0.0, -1.0) == real.infinity);
    assert(pow(real.nan, 0.0) == 1.0);
}

@safe pure nothrow @nogc unittest
{
    // Test all the special values.  These unittests can be run on Windows
    // by temporarily changing the version (linux) to version (all).
    immutable float zero = 0;
    immutable real one = 1;
    immutable double two = 2;
    immutable float three = 3;
    immutable float fnan = float.nan;
    immutable double dnan = double.nan;
    immutable real rnan = real.nan;
    immutable dinf = double.infinity;
    immutable rninf = -real.infinity;

    assert(pow(fnan, zero) == 1);
    assert(pow(dnan, zero) == 1);
    assert(pow(rnan, zero) == 1);

    assert(pow(two, dinf) == double.infinity);
    assert(isIdentical(pow(0.2f, dinf), +0.0));
    assert(pow(0.99999999L, rninf) == real.infinity);
    assert(isIdentical(pow(1.000000001, rninf), +0.0));
    assert(pow(dinf, 0.001) == dinf);
    assert(isIdentical(pow(dinf, -0.001), +0.0));
    assert(pow(rninf, 3.0L) == rninf);
    assert(pow(rninf, 2.0L) == real.infinity);
    assert(isIdentical(pow(rninf, -3.0), -0.0));
    assert(isIdentical(pow(rninf, -2.0), +0.0));

    // @@@BUG@@@ somewhere
    version (OSX) {} else assert(isNaN(pow(one, dinf)));
    version (OSX) {} else assert(isNaN(pow(-one, dinf)));
    assert(isNaN(pow(-0.2, PI)));
    // boundary cases. Note that epsilon == 2^^-n for some n,
    // so 1/epsilon == 2^^n is always even.
    assert(pow(-1.0L, 1/real.epsilon - 1.0L) == -1.0L);
    assert(pow(-1.0L, 1/real.epsilon) == 1.0L);
    assert(isNaN(pow(-1.0L, 1/real.epsilon-0.5L)));
    assert(isNaN(pow(-1.0L, -1/real.epsilon+0.5L)));

    assert(pow(0.0, -3.0) == double.infinity);
    assert(pow(-0.0, -3.0) == -double.infinity);
    assert(pow(0.0, -PI) == double.infinity);
    assert(pow(-0.0, -PI) == double.infinity);
    assert(isIdentical(pow(0.0, 5.0), 0.0));
    assert(isIdentical(pow(-0.0, 5.0), -0.0));
    assert(isIdentical(pow(0.0, 6.0), 0.0));
    assert(isIdentical(pow(-0.0, 6.0), 0.0));

    // Issue #14786 fixed
    immutable real maxOdd = pow(2.0L, real.mant_dig) - 1.0L;
    assert(pow(-1.0L,  maxOdd) == -1.0L);
    assert(pow(-1.0L, -maxOdd) == -1.0L);
    assert(pow(-1.0L, maxOdd + 1.0L) == 1.0L);
    assert(pow(-1.0L, -maxOdd + 1.0L) == 1.0L);
    assert(pow(-1.0L, maxOdd - 1.0L) == 1.0L);
    assert(pow(-1.0L, -maxOdd - 1.0L) == 1.0L);

    // Now, actual numbers.
    assert(approxEqual(pow(two, three), 8.0));
    assert(approxEqual(pow(two, -2.5), 0.1767767));

    // Test integer to float power.
    immutable uint twoI = 2;
    assert(approxEqual(pow(twoI, three), 8.0));
}

/** Computes the value of a positive integer `x`, raised to the power `n`, modulo `m`.
 *
 *  Params:
 *      x = base
 *      n = exponent
 *      m = modulus
 *
 *  Returns:
 *      `x` to the power `n`, modulo `m`.
 *      The return type is the largest of `x`'s and `m`'s type.
 *
 * The function requires that all values have unsigned types.
 */
Unqual!(Largest!(F, H)) powmod(F, G, H)(F x, G n, H m)
if (isUnsigned!F && isUnsigned!G && isUnsigned!H)
{
    import std.meta : AliasSeq;

    alias T = Unqual!(Largest!(F, H));
    static if (T.sizeof <= 4)
    {
        alias DoubleT = AliasSeq!(void, ushort, uint, void, ulong)[T.sizeof];
    }

    static T mulmod(T a, T b, T c)
    {
        static if (T.sizeof == 8)
        {
            static T addmod(T a, T b, T c)
            {
                b = c - b;
                if (a >= b)
                    return a - b;
                else
                    return c - b + a;
            }

            T result = 0, tmp;

            b %= c;
            while (a > 0)
            {
                if (a & 1)
                    result = addmod(result, b, c);

                a >>= 1;
                b = addmod(b, b, c);
            }

            return result;
        }
        else
        {
            DoubleT result = cast(DoubleT) (cast(DoubleT) a * cast(DoubleT) b);
            return result % c;
        }
    }

    T base = x, result = 1, modulus = m;
    Unqual!G exponent = n;

    while (exponent > 0)
    {
        if (exponent & 1)
            result = mulmod(result, base, modulus);

        base = mulmod(base, base, modulus);
        exponent >>= 1;
    }

    return result;
}

///
@safe pure nothrow @nogc unittest
{
    assert(powmod(1U, 10U, 3U) == 1);
    assert(powmod(3U, 2U, 6U) == 3);
    assert(powmod(5U, 5U, 15U) == 5);
    assert(powmod(2U, 3U, 5U) == 3);
    assert(powmod(2U, 4U, 5U) == 1);
    assert(powmod(2U, 5U, 5U) == 2);
}

@safe pure nothrow @nogc unittest
{
    ulong a = 18446744073709551615u, b = 20u, c = 18446744073709551610u;
    assert(powmod(a, b, c) == 95367431640625u);
    a = 100; b = 7919; c = 18446744073709551557u;
    assert(powmod(a, b, c) == 18223853583554725198u);
    a = 117; b = 7919; c = 18446744073709551557u;
    assert(powmod(a, b, c) == 11493139548346411394u);
    a = 134; b = 7919; c = 18446744073709551557u;
    assert(powmod(a, b, c) == 10979163786734356774u);
    a = 151; b = 7919; c = 18446744073709551557u;
    assert(powmod(a, b, c) == 7023018419737782840u);
    a = 168; b = 7919; c = 18446744073709551557u;
    assert(powmod(a, b, c) == 58082701842386811u);
    a = 185; b = 7919; c = 18446744073709551557u;
    assert(powmod(a, b, c) == 17423478386299876798u);
    a = 202; b = 7919; c = 18446744073709551557u;
    assert(powmod(a, b, c) == 5522733478579799075u);
    a = 219; b = 7919; c = 18446744073709551557u;
    assert(powmod(a, b, c) == 15230218982491623487u);
    a = 236; b = 7919; c = 18446744073709551557u;
    assert(powmod(a, b, c) == 5198328724976436000u);

    a = 0; b = 7919; c = 18446744073709551557u;
    assert(powmod(a, b, c) == 0);
    a = 123; b = 0; c = 18446744073709551557u;
    assert(powmod(a, b, c) == 1);

    immutable ulong a1 = 253, b1 = 7919, c1 = 18446744073709551557u;
    assert(powmod(a1, b1, c1) == 3883707345459248860u);

    uint x = 100 ,y = 7919, z = 1844674407u;
    assert(powmod(x, y, z) == 1613100340u);
    x = 134; y = 7919; z = 1844674407u;
    assert(powmod(x, y, z) == 734956622u);
    x = 151; y = 7919; z = 1844674407u;
    assert(powmod(x, y, z) == 1738696945u);
    x = 168; y = 7919; z = 1844674407u;
    assert(powmod(x, y, z) == 1247580927u);
    x = 185; y = 7919; z = 1844674407u;
    assert(powmod(x, y, z) == 1293855176u);
    x = 202; y = 7919; z = 1844674407u;
    assert(powmod(x, y, z) == 1566963682u);
    x = 219; y = 7919; z = 1844674407u;
    assert(powmod(x, y, z) == 181227807u);
    x = 236; y = 7919; z = 1844674407u;
    assert(powmod(x, y, z) == 217988321u);
    x = 253; y = 7919; z = 1844674407u;
    assert(powmod(x, y, z) == 1588843243u);

    x = 0; y = 7919; z = 184467u;
    assert(powmod(x, y, z) == 0);
    x = 123; y = 0; z = 1844674u;
    assert(powmod(x, y, z) == 1);

    immutable ubyte x1 = 117;
    immutable uint y1 = 7919;
    immutable uint z1 = 1844674407u;
    auto res = powmod(x1, y1, z1);
    assert(is(typeof(res) == uint));
    assert(res == 9479781u);

    immutable ushort x2 = 123;
    immutable uint y2 = 203;
    immutable ubyte z2 = 113;
    auto res2 = powmod(x2, y2, z2);
    assert(is(typeof(res2) == ushort));
    assert(res2 == 42u);
}

/**************************************
 * To what precision is x equal to y?
 *
 * Returns: the number of mantissa bits which are equal in x and y.
 * eg, 0x1.F8p+60 and 0x1.F1p+60 are equal to 5 bits of precision.
 *
 *      $(TABLE_SV
 *      $(TR $(TH x)      $(TH y)          $(TH feqrel(x, y)))
 *      $(TR $(TD x)      $(TD x)          $(TD real.mant_dig))
 *      $(TR $(TD x)      $(TD $(GT)= 2*x) $(TD 0))
 *      $(TR $(TD x)      $(TD $(LT)= x/2) $(TD 0))
 *      $(TR $(TD $(NAN)) $(TD any)        $(TD 0))
 *      $(TR $(TD any)    $(TD $(NAN))     $(TD 0))
 *      )
 */
int feqrel(X)(const X x, const X y) @trusted pure nothrow @nogc
if (isFloatingPoint!(X))
{
    /* Public Domain. Author: Don Clugston, 18 Aug 2005.
     */
    alias F = floatTraits!(X);
    static if (F.realFormat == RealFormat.ieeeSingle
            || F.realFormat == RealFormat.ieeeDouble
            || F.realFormat == RealFormat.ieeeExtended
            || F.realFormat == RealFormat.ieeeQuadruple)
    {
        if (x == y)
            return X.mant_dig; // ensure diff != 0, cope with INF.

        Unqual!X diff = fabs(x - y);

        ushort *pa = cast(ushort *)(&x);
        ushort *pb = cast(ushort *)(&y);
        ushort *pd = cast(ushort *)(&diff);


        // The difference in abs(exponent) between x or y and abs(x-y)
        // is equal to the number of significand bits of x which are
        // equal to y. If negative, x and y have different exponents.
        // If positive, x and y are equal to 'bitsdiff' bits.
        // AND with 0x7FFF to form the absolute value.
        // To avoid out-by-1 errors, we subtract 1 so it rounds down
        // if the exponents were different. This means 'bitsdiff' is
        // always 1 lower than we want, except that if bitsdiff == 0,
        // they could have 0 or 1 bits in common.

        int bitsdiff = (((  (pa[F.EXPPOS_SHORT] & F.EXPMASK)
                          + (pb[F.EXPPOS_SHORT] & F.EXPMASK)
                          - (1 << F.EXPSHIFT)) >> 1)
                        - (pd[F.EXPPOS_SHORT] & F.EXPMASK)) >> F.EXPSHIFT;
        if ( (pd[F.EXPPOS_SHORT] & F.EXPMASK) == 0)
        {   // Difference is subnormal
            // For subnormals, we need to add the number of zeros that
            // lie at the start of diff's significand.
            // We do this by multiplying by 2^^real.mant_dig
            diff *= F.RECIP_EPSILON;
            return bitsdiff + X.mant_dig - ((pd[F.EXPPOS_SHORT] & F.EXPMASK) >> F.EXPSHIFT);
        }

        if (bitsdiff > 0)
            return bitsdiff + 1; // add the 1 we subtracted before

        // Avoid out-by-1 errors when factor is almost 2.
        if (bitsdiff == 0
            && ((pa[F.EXPPOS_SHORT] ^ pb[F.EXPPOS_SHORT]) & F.EXPMASK) == 0)
        {
            return 1;
        } else return 0;
    }
    else
    {
        static assert(false, "Not implemented for this architecture");
    }
}

///
@safe pure unittest
{
    assert(feqrel(2.0, 2.0) == 53);
    assert(feqrel(2.0f, 2.0f) == 24);
    assert(feqrel(2.0, double.nan) == 0);

    // Test that numbers are within n digits of each
    // other by testing if feqrel > n * log2(10)

    // five digits
    assert(feqrel(2.0, 2.00001) > 16);
    // ten digits
    assert(feqrel(2.0, 2.00000000001) > 33);
}

@safe pure nothrow @nogc unittest
{
    void testFeqrel(F)()
    {
       // Exact equality
       assert(feqrel(F.max, F.max) == F.mant_dig);
       assert(feqrel!(F)(0.0, 0.0) == F.mant_dig);
       assert(feqrel(F.infinity, F.infinity) == F.mant_dig);

       // a few bits away from exact equality
       F w=1;
       for (int i = 1; i < F.mant_dig - 1; ++i)
       {
          assert(feqrel!(F)(1.0 + w * F.epsilon, 1.0) == F.mant_dig-i);
          assert(feqrel!(F)(1.0 - w * F.epsilon, 1.0) == F.mant_dig-i);
          assert(feqrel!(F)(1.0, 1 + (w-1) * F.epsilon) == F.mant_dig - i + 1);
          w*=2;
       }

       assert(feqrel!(F)(1.5+F.epsilon, 1.5) == F.mant_dig-1);
       assert(feqrel!(F)(1.5-F.epsilon, 1.5) == F.mant_dig-1);
       assert(feqrel!(F)(1.5-F.epsilon, 1.5+F.epsilon) == F.mant_dig-2);


       // Numbers that are close
       assert(feqrel!(F)(0x1.Bp+84, 0x1.B8p+84) == 5);
       assert(feqrel!(F)(0x1.8p+10, 0x1.Cp+10) == 2);
       assert(feqrel!(F)(1.5 * (1 - F.epsilon), 1.0L) == 2);
       assert(feqrel!(F)(1.5, 1.0) == 1);
       assert(feqrel!(F)(2 * (1 - F.epsilon), 1.0L) == 1);

       // Factors of 2
       assert(feqrel(F.max, F.infinity) == 0);
       assert(feqrel!(F)(2 * (1 - F.epsilon), 1.0L) == 1);
       assert(feqrel!(F)(1.0, 2.0) == 0);
       assert(feqrel!(F)(4.0, 1.0) == 0);

       // Extreme inequality
       assert(feqrel(F.nan, F.nan) == 0);
       assert(feqrel!(F)(0.0L, -F.nan) == 0);
       assert(feqrel(F.nan, F.infinity) == 0);
       assert(feqrel(F.infinity, -F.infinity) == 0);
       assert(feqrel(F.max, -F.max) == 0);

       assert(feqrel(F.min_normal / 8, F.min_normal / 17) == 3);

       const F Const = 2;
       immutable F Immutable = 2;
       auto Compiles = feqrel(Const, Immutable);
    }

    assert(feqrel(7.1824L, 7.1824L) == real.mant_dig);

    testFeqrel!(real)();
    testFeqrel!(double)();
    testFeqrel!(float)();
}

package: // Not public yet
/* Return the value that lies halfway between x and y on the IEEE number line.
 *
 * Formally, the result is the arithmetic mean of the binary significands of x
 * and y, multiplied by the geometric mean of the binary exponents of x and y.
 * x and y must have the same sign, and must not be NaN.
 * Note: this function is useful for ensuring O(log n) behaviour in algorithms
 * involving a 'binary chop'.
 *
 * Special cases:
 * If x and y are within a factor of 2, (ie, feqrel(x, y) > 0), the return value
 * is the arithmetic mean (x + y) / 2.
 * If x and y are even powers of 2, the return value is the geometric mean,
 *   ieeeMean(x, y) = sqrt(x * y).
 *
 */
T ieeeMean(T)(const T x, const T y)  @trusted pure nothrow @nogc
in
{
    // both x and y must have the same sign, and must not be NaN.
    assert(signbit(x) == signbit(y));
    assert(x == x && y == y);
}
do
{
    // Runtime behaviour for contract violation:
    // If signs are opposite, or one is a NaN, return 0.
    if (!((x >= 0 && y >= 0) || (x <= 0 && y <= 0))) return 0.0;

    // The implementation is simple: cast x and y to integers,
    // average them (avoiding overflow), and cast the result back to a floating-point number.

    alias F = floatTraits!(T);
    T u;
    static if (F.realFormat == RealFormat.ieeeExtended)
    {
        // There's slight additional complexity because they are actually
        // 79-bit reals...
        ushort *ue = cast(ushort *)&u;
        ulong *ul = cast(ulong *)&u;
        ushort *xe = cast(ushort *)&x;
        ulong *xl = cast(ulong *)&x;
        ushort *ye = cast(ushort *)&y;
        ulong *yl = cast(ulong *)&y;

        // Ignore the useless implicit bit. (Bonus: this prevents overflows)
        ulong m = ((*xl) & 0x7FFF_FFFF_FFFF_FFFFL) + ((*yl) & 0x7FFF_FFFF_FFFF_FFFFL);

        // @@@ BUG? @@@
        // Cast shouldn't be here
        ushort e = cast(ushort) ((xe[F.EXPPOS_SHORT] & F.EXPMASK)
                                 + (ye[F.EXPPOS_SHORT] & F.EXPMASK));
        if (m & 0x8000_0000_0000_0000L)
        {
            ++e;
            m &= 0x7FFF_FFFF_FFFF_FFFFL;
        }
        // Now do a multi-byte right shift
        const uint c = e & 1; // carry
        e >>= 1;
        m >>>= 1;
        if (c)
            m |= 0x4000_0000_0000_0000L; // shift carry into significand
        if (e)
            *ul = m | 0x8000_0000_0000_0000L; // set implicit bit...
        else
            *ul = m; // ... unless exponent is 0 (subnormal or zero).

        ue[4]= e | (xe[F.EXPPOS_SHORT]& 0x8000); // restore sign bit
    }
    else static if (F.realFormat == RealFormat.ieeeQuadruple)
    {
        // This would be trivial if 'ucent' were implemented...
        ulong *ul = cast(ulong *)&u;
        ulong *xl = cast(ulong *)&x;
        ulong *yl = cast(ulong *)&y;

        // Multi-byte add, then multi-byte right shift.
        import core.checkedint : addu;
        bool carry;
        ulong ml = addu(xl[MANTISSA_LSB], yl[MANTISSA_LSB], carry);

        ulong mh = carry + (xl[MANTISSA_MSB] & 0x7FFF_FFFF_FFFF_FFFFL) +
            (yl[MANTISSA_MSB] & 0x7FFF_FFFF_FFFF_FFFFL);

        ul[MANTISSA_MSB] = (mh >>> 1) | (xl[MANTISSA_MSB] & 0x8000_0000_0000_0000);
        ul[MANTISSA_LSB] = (ml >>> 1) | (mh & 1) << 63;
    }
    else static if (F.realFormat == RealFormat.ieeeDouble)
    {
        ulong *ul = cast(ulong *)&u;
        ulong *xl = cast(ulong *)&x;
        ulong *yl = cast(ulong *)&y;
        ulong m = (((*xl) & 0x7FFF_FFFF_FFFF_FFFFL)
                   + ((*yl) & 0x7FFF_FFFF_FFFF_FFFFL)) >>> 1;
        m |= ((*xl) & 0x8000_0000_0000_0000L);
        *ul = m;
    }
    else static if (F.realFormat == RealFormat.ieeeSingle)
    {
        uint *ul = cast(uint *)&u;
        uint *xl = cast(uint *)&x;
        uint *yl = cast(uint *)&y;
        uint m = (((*xl) & 0x7FFF_FFFF) + ((*yl) & 0x7FFF_FFFF)) >>> 1;
        m |= ((*xl) & 0x8000_0000);
        *ul = m;
    }
    else
    {
        assert(0, "Not implemented");
    }
    return u;
}

@safe pure nothrow @nogc unittest
{
    assert(ieeeMean(-0.0,-1e-20)<0);
    assert(ieeeMean(0.0,1e-20)>0);

    assert(ieeeMean(1.0L,4.0L)==2L);
    assert(ieeeMean(2.0*1.013,8.0*1.013)==4*1.013);
    assert(ieeeMean(-1.0L,-4.0L)==-2L);
    assert(ieeeMean(-1.0,-4.0)==-2);
    assert(ieeeMean(-1.0f,-4.0f)==-2f);
    assert(ieeeMean(-1.0,-2.0)==-1.5);
    assert(ieeeMean(-1*(1+8*real.epsilon),-2*(1+8*real.epsilon))
                 ==-1.5*(1+5*real.epsilon));
    assert(ieeeMean(0x1p60,0x1p-10)==0x1p25);

    static if (floatTraits!(real).realFormat == RealFormat.ieeeExtended)
    {
      assert(ieeeMean(1.0L,real.infinity)==0x1p8192L);
      assert(ieeeMean(0.0L,real.infinity)==1.5);
    }
    assert(ieeeMean(0.5*real.min_normal*(1-4*real.epsilon),0.5*real.min_normal)
           == 0.5*real.min_normal*(1-2*real.epsilon));
}

public:


/***********************************
 * Evaluate polynomial A(x) = $(SUB a, 0) + $(SUB a, 1)x + $(SUB a, 2)$(POWER x,2) +
 *                          $(SUB a,3)$(POWER x,3); ...
 *
 * Uses Horner's rule A(x) = $(SUB a, 0) + x($(SUB a, 1) + x($(SUB a, 2) +
 *                         x($(SUB a, 3) + ...)))
 * Params:
 *      x =     the value to evaluate.
 *      A =     array of coefficients $(SUB a, 0), $(SUB a, 1), etc.
 */
Unqual!(CommonType!(T1, T2)) poly(T1, T2)(T1 x, in T2[] A) @trusted pure nothrow @nogc
if (isFloatingPoint!T1 && isFloatingPoint!T2)
in
{
    assert(A.length > 0);
}
do
{
    static if (is(Unqual!T2 == real))
    {
        return polyImpl(x, A);
    }
    else
    {
        return polyImplBase(x, A);
    }
}

/// ditto
Unqual!(CommonType!(T1, T2)) poly(T1, T2, int N)(T1 x, ref const T2[N] A) @safe pure nothrow @nogc
if (isFloatingPoint!T1 && isFloatingPoint!T2 && N > 0 && N <= 10)
{
    // statically unrolled version for up to 10 coefficients
    typeof(return) r = A[N - 1];
    static foreach (i; 1 .. N)
    {
        r *= x;
        r += A[N - 1 - i];
    }
    return r;
}

///
@safe nothrow @nogc unittest
{
    real x = 3.1;
    static real[] pp = [56.1, 32.7, 6];

    assert(poly(x, pp) == (56.1L + (32.7L + 6.0L * x) * x));
}

@safe nothrow @nogc unittest
{
    double x = 3.1;
    static double[] pp = [56.1, 32.7, 6];
    double y = x;
    y *= 6.0;
    y += 32.7;
    y *= x;
    y += 56.1;
    assert(poly(x, pp) == y);
}

@safe unittest
{
    static assert(poly(3.0, [1.0, 2.0, 3.0]) == 34);
}

private Unqual!(CommonType!(T1, T2)) polyImplBase(T1, T2)(T1 x, in T2[] A) @trusted pure nothrow @nogc
if (isFloatingPoint!T1 && isFloatingPoint!T2)
{
    ptrdiff_t i = A.length - 1;
    typeof(return) r = A[i];
    while (--i >= 0)
    {
        r *= x;
        r += A[i];
    }
    return r;
}

pragma(inline, true) // LDC
private real polyImpl(real x, in real[] A) @trusted pure nothrow @nogc
{
    version (LDC)
    {
        return polyImplBase(x, A);
    }
    else version (D_InlineAsm_X86)
    {
        if (__ctfe)
        {
            return polyImplBase(x, A);
        }
        version (Windows)
        {
        // BUG: This code assumes a frame pointer in EBP.
            asm pure nothrow @nogc // assembler by W. Bright
            {
                // EDX = (A.length - 1) * real.sizeof
                mov     ECX,A[EBP]              ; // ECX = A.length
                dec     ECX                     ;
                lea     EDX,[ECX][ECX*8]        ;
                add     EDX,ECX                 ;
                add     EDX,A+4[EBP]            ;
                fld     real ptr [EDX]          ; // ST0 = coeff[ECX]
                jecxz   return_ST               ;
                fld     x[EBP]                  ; // ST0 = x
                fxch    ST(1)                   ; // ST1 = x, ST0 = r
                align   4                       ;
        L2:     fmul    ST,ST(1)                ; // r *= x
                fld     real ptr -10[EDX]       ;
                sub     EDX,10                  ; // deg--
                faddp   ST(1),ST                ;
                dec     ECX                     ;
                jne     L2                      ;
                fxch    ST(1)                   ; // ST1 = r, ST0 = x
                fstp    ST(0)                   ; // dump x
                align   4                       ;
        return_ST:                              ;
            }
        }
        else version (linux)
        {
            asm pure nothrow @nogc // assembler by W. Bright
            {
                // EDX = (A.length - 1) * real.sizeof
                mov     ECX,A[EBP]              ; // ECX = A.length
                dec     ECX                     ;
                lea     EDX,[ECX*8]             ;
                lea     EDX,[EDX][ECX*4]        ;
                add     EDX,A+4[EBP]            ;
                fld     real ptr [EDX]          ; // ST0 = coeff[ECX]
                jecxz   return_ST               ;
                fld     x[EBP]                  ; // ST0 = x
                fxch    ST(1)                   ; // ST1 = x, ST0 = r
                align   4                       ;
        L2:     fmul    ST,ST(1)                ; // r *= x
                fld     real ptr -12[EDX]       ;
                sub     EDX,12                  ; // deg--
                faddp   ST(1),ST                ;
                dec     ECX                     ;
                jne     L2                      ;
                fxch    ST(1)                   ; // ST1 = r, ST0 = x
                fstp    ST(0)                   ; // dump x
                align   4                       ;
        return_ST:                              ;
            }
        }
        else version (OSX)
        {
            asm pure nothrow @nogc // assembler by W. Bright
            {
                // EDX = (A.length - 1) * real.sizeof
                mov     ECX,A[EBP]              ; // ECX = A.length
                dec     ECX                     ;
                lea     EDX,[ECX*8]             ;
                add     EDX,EDX                 ;
                add     EDX,A+4[EBP]            ;
                fld     real ptr [EDX]          ; // ST0 = coeff[ECX]
                jecxz   return_ST               ;
                fld     x[EBP]                  ; // ST0 = x
                fxch    ST(1)                   ; // ST1 = x, ST0 = r
                align   4                       ;
        L2:     fmul    ST,ST(1)                ; // r *= x
                fld     real ptr -16[EDX]       ;
                sub     EDX,16                  ; // deg--
                faddp   ST(1),ST                ;
                dec     ECX                     ;
                jne     L2                      ;
                fxch    ST(1)                   ; // ST1 = r, ST0 = x
                fstp    ST(0)                   ; // dump x
                align   4                       ;
        return_ST:                              ;
            }
        }
        else version (FreeBSD)
        {
            asm pure nothrow @nogc // assembler by W. Bright
            {
                // EDX = (A.length - 1) * real.sizeof
                mov     ECX,A[EBP]              ; // ECX = A.length
                dec     ECX                     ;
                lea     EDX,[ECX*8]             ;
                lea     EDX,[EDX][ECX*4]        ;
                add     EDX,A+4[EBP]            ;
                fld     real ptr [EDX]          ; // ST0 = coeff[ECX]
                jecxz   return_ST               ;
                fld     x[EBP]                  ; // ST0 = x
                fxch    ST(1)                   ; // ST1 = x, ST0 = r
                align   4                       ;
        L2:     fmul    ST,ST(1)                ; // r *= x
                fld     real ptr -12[EDX]       ;
                sub     EDX,12                  ; // deg--
                faddp   ST(1),ST                ;
                dec     ECX                     ;
                jne     L2                      ;
                fxch    ST(1)                   ; // ST1 = r, ST0 = x
                fstp    ST(0)                   ; // dump x
                align   4                       ;
        return_ST:                              ;
            }
        }
        else version (Solaris)
        {
            asm pure nothrow @nogc // assembler by W. Bright
            {
                // EDX = (A.length - 1) * real.sizeof
                mov     ECX,A[EBP]              ; // ECX = A.length
                dec     ECX                     ;
                lea     EDX,[ECX*8]             ;
                lea     EDX,[EDX][ECX*4]        ;
                add     EDX,A+4[EBP]            ;
                fld     real ptr [EDX]          ; // ST0 = coeff[ECX]
                jecxz   return_ST               ;
                fld     x[EBP]                  ; // ST0 = x
                fxch    ST(1)                   ; // ST1 = x, ST0 = r
                align   4                       ;
        L2:     fmul    ST,ST(1)                ; // r *= x
                fld     real ptr -12[EDX]       ;
                sub     EDX,12                  ; // deg--
                faddp   ST(1),ST                ;
                dec     ECX                     ;
                jne     L2                      ;
                fxch    ST(1)                   ; // ST1 = r, ST0 = x
                fstp    ST(0)                   ; // dump x
                align   4                       ;
        return_ST:                              ;
            }
        }
        else version (DragonFlyBSD)
        {
            asm pure nothrow @nogc // assembler by W. Bright
            {
                // EDX = (A.length - 1) * real.sizeof
                mov     ECX,A[EBP]              ; // ECX = A.length
                dec     ECX                     ;
                lea     EDX,[ECX*8]             ;
                lea     EDX,[EDX][ECX*4]        ;
                add     EDX,A+4[EBP]            ;
                fld     real ptr [EDX]          ; // ST0 = coeff[ECX]
                jecxz   return_ST               ;
                fld     x[EBP]                  ; // ST0 = x
                fxch    ST(1)                   ; // ST1 = x, ST0 = r
                align   4                       ;
        L2:     fmul    ST,ST(1)                ; // r *= x
                fld     real ptr -12[EDX]       ;
                sub     EDX,12                  ; // deg--
                faddp   ST(1),ST                ;
                dec     ECX                     ;
                jne     L2                      ;
                fxch    ST(1)                   ; // ST1 = r, ST0 = x
                fstp    ST(0)                   ; // dump x
                align   4                       ;
        return_ST:                              ;
            }
        }
        else
        {
            static assert(0);
        }
    }
    else
    {
        return polyImplBase(x, A);
    }
}


/**
   Computes whether a values is approximately equal to a reference value,
   admitting a maximum relative difference, and a maximum absolute difference.

   Params:
        value = Value to compare.
        reference = Reference value.
        maxRelDiff = Maximum allowable difference relative to `reference`.
        Setting to 0.0 disables this check. Defaults to `1e-2`.
        maxAbsDiff = Maximum absolute difference. This is mainly usefull
        for comparing values to zero. Setting to 0.0 disables this check.
        Defaults to `1e-5`.

   Returns:
       `true` if `value` is approximately equal to `reference` under
       either criterium. It is sufficient, when `value ` satisfies
       one of the two criteria.

       If one item is a range, and the other is a single value, then
       the result is the logical and-ing of calling `approxEqual` on
       each element of the ranged item against the single item. If
       both items are ranges, then `approxEqual` returns `true` if
       and only if the ranges have the same number of elements and if
       `approxEqual` evaluates to `true` for each pair of elements.

    See_Also:
        Use $(LREF feqrel) to get the number of equal bits in the mantissa.
 */
bool approxEqual(T, U, V)(T value, U reference, V maxRelDiff = 1e-2, V maxAbsDiff = 1e-5)
{
    import std.range.primitives : empty, front, isInputRange, popFront;
    static if (isInputRange!T)
    {
        static if (isInputRange!U)
        {
            // Two ranges
            for (;; value.popFront(), reference.popFront())
            {
                if (value.empty) return reference.empty;
                if (reference.empty) return value.empty;
                if (!approxEqual(value.front, reference.front, maxRelDiff, maxAbsDiff))
                    return false;
            }
        }
        else static if (isIntegral!U)
        {
            // convert reference to real
            return approxEqual(value, real(reference), maxRelDiff, maxAbsDiff);
        }
        else
        {
            // value is range, reference is number
            for (; !value.empty; value.popFront())
            {
                if (!approxEqual(value.front, reference, maxRelDiff, maxAbsDiff))
                    return false;
            }
            return true;
        }
    }
    else
    {
        static if (isInputRange!U)
        {
            // value is number, reference is range
            for (; !reference.empty; reference.popFront())
            {
                if (!approxEqual(value, reference.front, maxRelDiff, maxAbsDiff))
                    return false;
            }
            return true;
        }
        else static if (isIntegral!T || isIntegral!U)
        {
            // convert both value and reference to real
            return approxEqual(real(value), real(reference), maxRelDiff, maxAbsDiff);
        }
        else
        {
            // two numbers
            //static assert(is(T : real) && is(U : real));
            if (reference == 0)
            {
                return fabs(value) <= maxAbsDiff;
            }
            static if (is(typeof(value.infinity)) && is(typeof(reference.infinity)))
            {
                if (value == value.infinity && reference == reference.infinity ||
                    value == -value.infinity && reference == -reference.infinity) return true;
            }
            return fabs((value - reference) / reference) <= maxRelDiff
                || maxAbsDiff != 0 && fabs(value - reference) <= maxAbsDiff;
        }
    }
}

///
@safe pure nothrow unittest
{
    assert(approxEqual(1.0, 1.0099));
    assert(!approxEqual(1.0, 1.011));
    assert(approxEqual(0.00001, 0.0));
    assert(!approxEqual(0.00002, 0.0));

    assert(approxEqual(3.0, [3, 3.01, 2.99])); // several reference values is strange
    assert(approxEqual([3, 3.01, 2.99], 3.0)); // better

    float[] arr1 = [ 1.0, 2.0, 3.0 ];
    double[] arr2 = [ 1.001, 1.999, 3 ];
    assert(approxEqual(arr1, arr2));
}

///
@safe pure nothrow unittest
{
    // relative comparison depends on reference, make sure proper
    // side is used when comparing range to single value. Based on
    // bugzilla issue 15763
    auto a = [2e-3 - 1e-5];
    auto b = 2e-3 + 1e-5;
    assert(a[0].approxEqual(b));
    assert(!b.approxEqual(a[0]));
    assert(a.approxEqual(b));
    assert(!b.approxEqual(a));
}

///
@safe pure nothrow @nogc unittest
{
    assert(!approxEqual(0.0,1e-15,1e-9,0.0));
    assert(approxEqual(0.0,1e-15,1e-9,1e-9));
    assert(!approxEqual(1.0,3.0,0.0,1.0));

    assert(approxEqual(1.00000000099,1.0,1e-9,0.0));
    assert(!approxEqual(1.0000000011,1.0,1e-9,0.0));
}

///
@safe pure nothrow @nogc unittest
{
    // maybe unintuitive behavior
    assert(approxEqual(1000.0,1010.0));
    assert(approxEqual(9_090_000_000.0,9_000_000_000.0));
    assert(approxEqual(0.0,1e30,1.0));
    assert(approxEqual(0.00001,1e-30));
    assert(!approxEqual(-1e-30,1e-30,1e-2,0.0));
}

@safe pure nothrow @nogc unittest
{
    int a = 10;
    assert(approxEqual(10, a));

    assert(!approxEqual(3, 0));
    assert(approxEqual(3, 3));
    assert(approxEqual(3.0, 3));
    assert(approxEqual(3, 3.0));

    assert(approxEqual(0.0,0.0));
    assert(approxEqual(-0.0,0.0));
    assert(approxEqual(0.0f,0.0));
}

@safe pure nothrow @nogc unittest
{
    real num = real.infinity;
    assert(num == real.infinity);
    assert(approxEqual(num, real.infinity));
    num = -real.infinity;
    assert(num == -real.infinity);
    assert(approxEqual(num, -real.infinity));

    assert(!approxEqual(1,real.nan));
    assert(!approxEqual(real.nan,real.max));
    assert(!approxEqual(real.nan,real.nan));
}

@safe pure nothrow unittest
{
    assert(!approxEqual([1.0,2.0,3.0],[1.0,2.0]));
    assert(!approxEqual([1.0,2.0],[1.0,2.0,3.0]));

//    assert(approxEqual([],[])); //FIXME: does not work yet
    assert(approxEqual(cast(real[])[],cast(real[])[]));
}


@safe pure nothrow @nogc unittest
{
    float f = sqrt(2.0f);
    assert(fabs(f * f - 2.0f) < .00001);

    double d = sqrt(2.0);
    assert(fabs(d * d - 2.0) < .00001);

    real r = sqrt(2.0L);
    assert(fabs(r * r - 2.0) < .00001);
}

@safe pure nothrow @nogc unittest
{
    float f = fabs(-2.0f);
    assert(f == 2);

    double d = fabs(-2.0);
    assert(d == 2);

    real r = fabs(-2.0L);
    assert(r == 2);
}

@safe pure nothrow @nogc unittest
{
    float f = sin(-2.0f);
    assert(fabs(f - -0.909297f) < .00001);

    double d = sin(-2.0);
    assert(fabs(d - -0.909297f) < .00001);

    real r = sin(-2.0L);
    assert(fabs(r - -0.909297f) < .00001);
}

@safe pure nothrow @nogc unittest
{
    float f = cos(-2.0f);
    assert(fabs(f - -0.416147f) < .00001);

    double d = cos(-2.0);
    assert(fabs(d - -0.416147f) < .00001);

    real r = cos(-2.0L);
    assert(fabs(r - -0.416147f) < .00001);
}

@safe pure nothrow @nogc unittest
{
    float f = tan(-2.0f);
    assert(fabs(f - 2.18504f) < .00001);

    double d = tan(-2.0);
    assert(fabs(d - 2.18504f) < .00001);

    real r = tan(-2.0L);
    assert(fabs(r - 2.18504f) < .00001);

    // Verify correct behavior for large inputs
    assert(!isNaN(tan(0x1p63)));
    assert(!isNaN(tan(-0x1p63)));
    static if (real.mant_dig >= 64)
    {
        assert(!isNaN(tan(0x1p300L)));
        assert(!isNaN(tan(-0x1p300L)));
    }
}

@safe pure nothrow unittest
{
    // issue 6381: floor/ceil should be usable in pure function.
    auto x = floor(1.2);
    auto y = ceil(1.2);
}

/***********************************
 * Defines a total order on all floating-point numbers.
 *
 * The order is defined as follows:
 * $(UL
 *      $(LI All numbers in [-$(INFIN), +$(INFIN)] are ordered
 *          the same way as by built-in comparison, with the exception of
 *          -0.0, which is less than +0.0;)
 *      $(LI If the sign bit is set (that is, it's 'negative'), $(NAN) is less
 *          than any number; if the sign bit is not set (it is 'positive'),
 *          $(NAN) is greater than any number;)
 *      $(LI $(NAN)s of the same sign are ordered by the payload ('negative'
 *          ones - in reverse order).)
 * )
 *
 * Returns:
 *      negative value if `x` precedes `y` in the order specified above;
 *      0 if `x` and `y` are identical, and positive value otherwise.
 *
 * See_Also:
 *      $(MYREF isIdentical)
 * Standards: Conforms to IEEE 754-2008
 */
int cmp(T)(const(T) x, const(T) y) @nogc @trusted pure nothrow
if (isFloatingPoint!T)
{
    alias F = floatTraits!T;

    static if (F.realFormat == RealFormat.ieeeSingle
               || F.realFormat == RealFormat.ieeeDouble)
    {
        static if (T.sizeof == 4)
            alias UInt = uint;
        else
            alias UInt = ulong;

        union Repainter
        {
            T number;
            UInt bits;
        }

        enum msb = ~(UInt.max >>> 1);

        import std.typecons : Tuple;
        Tuple!(Repainter, Repainter) vars = void;
        vars[0].number = x;
        vars[1].number = y;

        foreach (ref var; vars)
            if (var.bits & msb)
                var.bits = ~var.bits;
            else
                var.bits |= msb;

        if (vars[0].bits < vars[1].bits)
            return -1;
        else if (vars[0].bits > vars[1].bits)
            return 1;
        else
            return 0;
    }
    else static if (F.realFormat == RealFormat.ieeeExtended53
                    || F.realFormat == RealFormat.ieeeExtended
                    || F.realFormat == RealFormat.ieeeQuadruple)
    {
        static if (F.realFormat == RealFormat.ieeeQuadruple)
            alias RemT = ulong;
        else
            alias RemT = ushort;

        struct Bits
        {
            ulong bulk;
            RemT rem;
        }

        union Repainter
        {
            T number;
            Bits bits;
            ubyte[T.sizeof] bytes;
        }

        import std.typecons : Tuple;
        Tuple!(Repainter, Repainter) vars = void;
        vars[0].number = x;
        vars[1].number = y;

        foreach (ref var; vars)
            if (var.bytes[F.SIGNPOS_BYTE] & 0x80)
            {
                var.bits.bulk = ~var.bits.bulk;
                var.bits.rem = cast(typeof(var.bits.rem))(-1 - var.bits.rem); // ~var.bits.rem
            }
            else
            {
                var.bytes[F.SIGNPOS_BYTE] |= 0x80;
            }

        version (LittleEndian)
        {
            if (vars[0].bits.rem < vars[1].bits.rem)
                return -1;
            else if (vars[0].bits.rem > vars[1].bits.rem)
                return 1;
            else if (vars[0].bits.bulk < vars[1].bits.bulk)
                return -1;
            else if (vars[0].bits.bulk > vars[1].bits.bulk)
                return 1;
            else
                return 0;
        }
        else
        {
            if (vars[0].bits.bulk < vars[1].bits.bulk)
                return -1;
            else if (vars[0].bits.bulk > vars[1].bits.bulk)
                return 1;
            else if (vars[0].bits.rem < vars[1].bits.rem)
                return -1;
            else if (vars[0].bits.rem > vars[1].bits.rem)
                return 1;
            else
                return 0;
        }
    }
    else
    {
        // IBM Extended doubledouble does not follow the general
        // sign-exponent-significand layout, so has to be handled generically

        const int xSign = signbit(x),
            ySign = signbit(y);

        if (xSign == 1 && ySign == 1)
            return cmp(-y, -x);
        else if (xSign == 1)
            return -1;
        else if (ySign == 1)
            return 1;
        else if (x < y)
            return -1;
        else if (x == y)
            return 0;
        else if (x > y)
            return 1;
        else if (isNaN(x) && !isNaN(y))
            return 1;
        else if (isNaN(y) && !isNaN(x))
            return -1;
        else if (getNaNPayload(x) < getNaNPayload(y))
            return -1;
        else if (getNaNPayload(x) > getNaNPayload(y))
            return 1;
        else
            return 0;
    }
}

/// Most numbers are ordered naturally.
@safe unittest
{
    assert(cmp(-double.infinity, -double.max) < 0);
    assert(cmp(-double.max, -100.0) < 0);
    assert(cmp(-100.0, -0.5) < 0);
    assert(cmp(-0.5, 0.0) < 0);
    assert(cmp(0.0, 0.5) < 0);
    assert(cmp(0.5, 100.0) < 0);
    assert(cmp(100.0, double.max) < 0);
    assert(cmp(double.max, double.infinity) < 0);

    assert(cmp(1.0, 1.0) == 0);
}

/// Positive and negative zeroes are distinct.
@safe unittest
{
    assert(cmp(-0.0, +0.0) < 0);
    assert(cmp(+0.0, -0.0) > 0);
}

/// Depending on the sign, $(NAN)s go to either end of the spectrum.
@safe unittest
{
    assert(cmp(-double.nan, -double.infinity) < 0);
    assert(cmp(double.infinity, double.nan) < 0);
    assert(cmp(-double.nan, double.nan) < 0);
}

version (LDC) version (Win32) version = LDC_Win32;

/// $(NAN)s of the same sign are ordered by the payload.
@safe unittest
{
    assert(cmp(NaN(10), NaN(20)) < 0);
    version (LDC_Win32)
    {
        // somehow fails with LLVM 8.0 + disabled optimizations
    }
    else
    {
        assert(cmp(-NaN(20), -NaN(10)) < 0);
    }
}

@safe unittest
{
    import std.meta : AliasSeq;
    static foreach (T; AliasSeq!(float, double, real))
    {{
        T[] values = [-cast(T) NaN(20), -cast(T) NaN(10), -T.nan, -T.infinity,
                      -T.max, -T.max / 2, T(-16.0), T(-1.0).nextDown,
                      T(-1.0), T(-1.0).nextUp,
                      T(-0.5), -T.min_normal, (-T.min_normal).nextUp,
                      -2 * T.min_normal * T.epsilon,
                      -T.min_normal * T.epsilon,
                      T(-0.0), T(0.0),
                      T.min_normal * T.epsilon,
                      2 * T.min_normal * T.epsilon,
                      T.min_normal.nextDown, T.min_normal, T(0.5),
                      T(1.0).nextDown, T(1.0),
                      T(1.0).nextUp, T(16.0), T.max / 2, T.max,
                      T.infinity, T.nan, cast(T) NaN(10), cast(T) NaN(20)];

        foreach (i, x; values)
        {
            foreach (y; values[i + 1 .. $])
            {
                version (LDC_Win32)
                {
                    // LLVM 8.0 + disabled optimizations:
                    // failures for 64-bit negated NaNs with custom payload
                    static if (T.sizeof == 8)
                        if (i < 2)
                            continue;
                }
                assert(cmp(x, y) < 0);
                assert(cmp(y, x) > 0);
            }
            assert(cmp(x, x) == 0);
        }
    }}
}

private enum PowType
{
    floor,
    ceil
}

pragma(inline, true)
private T powIntegralImpl(PowType type, T)(T val)
{
    import core.bitop : bsr;

    if (val == 0 || (type == PowType.ceil && (val > T.max / 2 || val == T.min)))
        return 0;
    else
    {
        static if (isSigned!T)
            return cast(Unqual!T) (val < 0 ? -(T(1) << bsr(0 - val) + type) : T(1) << bsr(val) + type);
        else
            return cast(Unqual!T) (T(1) << bsr(val) + type);
    }
}

private T powFloatingPointImpl(PowType type, T)(T x)
{
    if (!x.isFinite)
        return x;

    if (!x)
        return x;

    int exp;
    auto y = frexp(x, exp);

    static if (type == PowType.ceil)
        y = ldexp(cast(T) 0.5, exp + 1);
    else
        y = ldexp(cast(T) 0.5, exp);

    if (!y.isFinite)
        return cast(T) 0.0;

    y = copysign(y, x);

    return y;
}

/**
 * Gives the next power of two after `val`. `T` can be any built-in
 * numerical type.
 *
 * If the operation would lead to an over/underflow, this function will
 * return `0`.
 *
 * Params:
 *     val = any number
 *
 * Returns:
 *     the next power of two after `val`
 */
T nextPow2(T)(const T val)
if (isIntegral!T)
{
    return powIntegralImpl!(PowType.ceil)(val);
}

/// ditto
T nextPow2(T)(const T val)
if (isFloatingPoint!T)
{
    return powFloatingPointImpl!(PowType.ceil)(val);
}

///
@safe @nogc pure nothrow unittest
{
    assert(nextPow2(2) == 4);
    assert(nextPow2(10) == 16);
    assert(nextPow2(4000) == 4096);

    assert(nextPow2(-2) == -4);
    assert(nextPow2(-10) == -16);

    assert(nextPow2(uint.max) == 0);
    assert(nextPow2(uint.min) == 0);
    assert(nextPow2(size_t.max) == 0);
    assert(nextPow2(size_t.min) == 0);

    assert(nextPow2(int.max) == 0);
    assert(nextPow2(int.min) == 0);
    assert(nextPow2(long.max) == 0);
    assert(nextPow2(long.min) == 0);
}

///
@safe @nogc pure nothrow unittest
{
    assert(nextPow2(2.1) == 4.0);
    assert(nextPow2(-2.0) == -4.0);
    assert(nextPow2(0.25) == 0.5);
    assert(nextPow2(-4.0) == -8.0);

    assert(nextPow2(double.max) == 0.0);
    assert(nextPow2(double.infinity) == double.infinity);
}

@safe @nogc pure nothrow unittest
{
    assert(nextPow2(ubyte(2)) == 4);
    assert(nextPow2(ubyte(10)) == 16);

    assert(nextPow2(byte(2)) == 4);
    assert(nextPow2(byte(10)) == 16);

    assert(nextPow2(short(2)) == 4);
    assert(nextPow2(short(10)) == 16);
    assert(nextPow2(short(4000)) == 4096);

    assert(nextPow2(ushort(2)) == 4);
    assert(nextPow2(ushort(10)) == 16);
    assert(nextPow2(ushort(4000)) == 4096);
}

@safe @nogc pure nothrow unittest
{
    foreach (ulong i; 1 .. 62)
    {
        assert(nextPow2(1UL << i) == 2UL << i);
        assert(nextPow2((1UL << i) - 1) == 1UL << i);
        assert(nextPow2((1UL << i) + 1) == 2UL << i);
        assert(nextPow2((1UL << i) + (1UL<<(i-1))) == 2UL << i);
    }
}

@safe @nogc pure nothrow unittest
{
    import std.meta : AliasSeq;

    static foreach (T; AliasSeq!(float, double, real))
    {{
        enum T subNormal = T.min_normal / 2;

        static if (subNormal) assert(nextPow2(subNormal) == T.min_normal);

        assert(nextPow2(T(0.0)) == 0.0);

        assert(nextPow2(T(2.0)) == 4.0);
        assert(nextPow2(T(2.1)) == 4.0);
        assert(nextPow2(T(3.1)) == 4.0);
        assert(nextPow2(T(4.0)) == 8.0);
        assert(nextPow2(T(0.25)) == 0.5);

        assert(nextPow2(T(-2.0)) == -4.0);
        assert(nextPow2(T(-2.1)) == -4.0);
        assert(nextPow2(T(-3.1)) == -4.0);
        assert(nextPow2(T(-4.0)) == -8.0);
        assert(nextPow2(T(-0.25)) == -0.5);

        assert(nextPow2(T.max) == 0);
        assert(nextPow2(-T.max) == 0);

        assert(nextPow2(T.infinity) == T.infinity);
        assert(nextPow2(T.init).isNaN);
    }}
}

@safe @nogc pure nothrow unittest // Issue 15973
{
    assert(nextPow2(uint.max / 2) == uint.max / 2 + 1);
    assert(nextPow2(uint.max / 2 + 2) == 0);
    assert(nextPow2(int.max / 2) == int.max / 2 + 1);
    assert(nextPow2(int.max / 2 + 2) == 0);
    assert(nextPow2(int.min + 1) == int.min);
}

/**
 * Gives the last power of two before `val`. $(T) can be any built-in
 * numerical type.
 *
 * Params:
 *     val = any number
 *
 * Returns:
 *     the last power of two before `val`
 */
T truncPow2(T)(const T val)
if (isIntegral!T)
{
    return powIntegralImpl!(PowType.floor)(val);
}

/// ditto
T truncPow2(T)(const T val)
if (isFloatingPoint!T)
{
    return powFloatingPointImpl!(PowType.floor)(val);
}

///
@safe @nogc pure nothrow unittest
{
    assert(truncPow2(3) == 2);
    assert(truncPow2(4) == 4);
    assert(truncPow2(10) == 8);
    assert(truncPow2(4000) == 2048);

    assert(truncPow2(-5) == -4);
    assert(truncPow2(-20) == -16);

    assert(truncPow2(uint.max) == int.max + 1);
    assert(truncPow2(uint.min) == 0);
    assert(truncPow2(ulong.max) == long.max + 1);
    assert(truncPow2(ulong.min) == 0);

    assert(truncPow2(int.max) == (int.max / 2) + 1);
  version (LDC)
  {
    // this test relies on undefined behaviour, i.e. (1 << 63) == int.min
    // that fails for LDC with optimizations enabled
  }
  else
  {
    assert(truncPow2(int.min) == int.min);
  }
    assert(truncPow2(long.max) == (long.max / 2) + 1);
    assert(truncPow2(long.min) == long.min);
}

///
@safe @nogc pure nothrow unittest
{
    assert(truncPow2(2.1) == 2.0);
    assert(truncPow2(7.0) == 4.0);
    assert(truncPow2(-1.9) == -1.0);
    assert(truncPow2(0.24) == 0.125);
    assert(truncPow2(-7.0) == -4.0);

    assert(truncPow2(double.infinity) == double.infinity);
}

@safe @nogc pure nothrow unittest
{
    assert(truncPow2(ubyte(3)) == 2);
    assert(truncPow2(ubyte(4)) == 4);
    assert(truncPow2(ubyte(10)) == 8);

    assert(truncPow2(byte(3)) == 2);
    assert(truncPow2(byte(4)) == 4);
    assert(truncPow2(byte(10)) == 8);

    assert(truncPow2(ushort(3)) == 2);
    assert(truncPow2(ushort(4)) == 4);
    assert(truncPow2(ushort(10)) == 8);
    assert(truncPow2(ushort(4000)) == 2048);

    assert(truncPow2(short(3)) == 2);
    assert(truncPow2(short(4)) == 4);
    assert(truncPow2(short(10)) == 8);
    assert(truncPow2(short(4000)) == 2048);
}

@safe @nogc pure nothrow unittest
{
    foreach (ulong i; 1 .. 62)
    {
        assert(truncPow2(2UL << i) == 2UL << i);
        assert(truncPow2((2UL << i) + 1) == 2UL << i);
        assert(truncPow2((2UL << i) - 1) == 1UL << i);
        assert(truncPow2((2UL << i) - (2UL<<(i-1))) == 1UL << i);
    }
}

@safe @nogc pure nothrow unittest
{
    import std.meta : AliasSeq;

    static foreach (T; AliasSeq!(float, double, real))
    {
        assert(truncPow2(T(0.0)) == 0.0);

        assert(truncPow2(T(4.0)) == 4.0);
        assert(truncPow2(T(2.1)) == 2.0);
        assert(truncPow2(T(3.5)) == 2.0);
        assert(truncPow2(T(7.0)) == 4.0);
        assert(truncPow2(T(0.24)) == 0.125);

        assert(truncPow2(T(-2.0)) == -2.0);
        assert(truncPow2(T(-2.1)) == -2.0);
        assert(truncPow2(T(-3.1)) == -2.0);
        assert(truncPow2(T(-7.0)) == -4.0);
        assert(truncPow2(T(-0.24)) == -0.125);

        assert(truncPow2(T.infinity) == T.infinity);
        assert(truncPow2(T.init).isNaN);
    }
}

/**
Check whether a number is an integer power of two.

Note that only positive numbers can be integer powers of two. This
function always return `false` if `x` is negative or zero.

Params:
    x = the number to test

Returns:
    `true` if `x` is an integer power of two.
*/
bool isPowerOf2(X)(const X x) pure @safe nothrow @nogc
if (isNumeric!X)
{
    static if (isFloatingPoint!X)
    {
        int exp;
        const X sig = frexp(x, exp);

        return (exp != int.min) && (sig is cast(X) 0.5L);
    }
    else
    {
        static if (isSigned!X)
        {
            auto y = cast(typeof(x + 0))x;
            return y > 0 && !(y & (y - 1));
        }
        else
        {
            auto y = cast(typeof(x + 0u))x;
            return (y & -y) > (y - 1);
        }
    }
}
///
@safe unittest
{
    assert( isPowerOf2(1.0L));
    assert( isPowerOf2(2.0L));
    assert( isPowerOf2(0.5L));
    assert( isPowerOf2(pow(2.0L, 96)));
    assert( isPowerOf2(pow(2.0L, -77)));

    assert(!isPowerOf2(-2.0L));
    assert(!isPowerOf2(-0.5L));
    assert(!isPowerOf2(0.0L));
    assert(!isPowerOf2(4.315));
    assert(!isPowerOf2(1.0L / 3.0L));

    assert(!isPowerOf2(real.nan));
    assert(!isPowerOf2(real.infinity));
}
///
@safe unittest
{
    assert( isPowerOf2(1));
    assert( isPowerOf2(2));
    assert( isPowerOf2(1uL << 63));

    assert(!isPowerOf2(-4));
    assert(!isPowerOf2(0));
    assert(!isPowerOf2(1337u));
}

@safe unittest
{
    import std.meta : AliasSeq;

    enum smallP2 = pow(2.0L, -62);
    enum bigP2 = pow(2.0L, 50);
    enum smallP7 = pow(7.0L, -35);
    enum bigP7 = pow(7.0L, 30);

    static foreach (X; AliasSeq!(float, double, real))
    {{
        immutable min_sub = X.min_normal * X.epsilon;

        foreach (x; [smallP2, min_sub, X.min_normal, .25L, 0.5L, 1.0L,
                              2.0L, 8.0L, pow(2.0L, X.max_exp - 1), bigP2])
        {
            assert( isPowerOf2(cast(X) x));
            assert(!isPowerOf2(cast(X)-x));
        }

        foreach (x; [0.0L, 3 * min_sub, smallP7, 0.1L, 1337.0L, bigP7, X.max, real.nan, real.infinity])
        {
            assert(!isPowerOf2(cast(X) x));
            assert(!isPowerOf2(cast(X)-x));
        }
    }}

    static foreach (X; AliasSeq!(byte, ubyte, short, ushort, int, uint, long, ulong))
    {{
        foreach (x; [1, 2, 4, 8, (X.max >>> 1) + 1])
        {
            assert( isPowerOf2(cast(X) x));
            static if (isSigned!X)
                assert(!isPowerOf2(cast(X)-x));
        }

        foreach (x; [0, 3, 5, 13, 77, X.min, X.max])
            assert(!isPowerOf2(cast(X) x));
    }}

    // CTFE
    static foreach (X; AliasSeq!(float, double, real))
    {{
        enum min_sub = X.min_normal * X.epsilon;

        static foreach (x; [smallP2, min_sub, X.min_normal, .25L, 0.5L, 1.0L,
                              2.0L, 8.0L, pow(2.0L, X.max_exp - 1), bigP2])
        {
            static assert( isPowerOf2(cast(X) x));
            static assert(!isPowerOf2(cast(X)-x));
        }

        static foreach (x; [0.0L, 3 * min_sub, smallP7, 0.1L, 1337.0L, bigP7, X.max, real.nan, real.infinity])
        {
            static assert(!isPowerOf2(cast(X) x));
            static assert(!isPowerOf2(cast(X)-x));
        }
    }}

    static foreach (X; AliasSeq!(byte, ubyte, short, ushort, int, uint, long, ulong))
    {{
        static foreach (x; [1, 2, 4, 8, (X.max >>> 1) + 1])
        {
            static assert( isPowerOf2(cast(X) x));
            static if (isSigned!X)
                static assert(!isPowerOf2(cast(X)-x));
        }

        static foreach (x; [0, 3, 5, 13, 77, X.min, X.max])
            static assert(!isPowerOf2(cast(X) x));
    }}
}<|MERGE_RESOLUTION|>--- conflicted
+++ resolved
@@ -4755,42 +4755,11 @@
  *      $(TR $(TD $(PLUSMN)0.0)      $(TD $(PLUSMN)0.0) )
  *      )
  */
+pragma(inline, true) // LDC
 real scalbn(real x, int n) @safe pure nothrow @nogc
 {
-<<<<<<< HEAD
-    version (InlineAsm_X86_Any_X87)
-    {
-        // scalbnl is not supported on DMD-Windows, so use asm pure nothrow @nogc.
-        version (Win64)
-        {
-            asm pure nothrow @nogc {
-                naked                           ;
-                mov     16[RSP],RCX             ;
-                fild    word ptr 16[RSP]        ;
-                fld     real ptr [RDX]          ;
-                fscale                          ;
-                fstp    ST(1)                   ;
-                ret                             ;
-            }
-        }
-        else
-        {
-            asm pure nothrow @nogc {
-                fild n;
-                fld x;
-                fscale;
-                fstp ST(1);
-            }
-        }
-    }
-    else
-    {
-        return core.stdc.math.scalbnl(x, n);
-    }
-=======
     pragma(inline, true);
     return core.math.ldexp(x, n);
->>>>>>> 4ff75700
 }
 
 ///
@@ -7641,7 +7610,11 @@
 R copysign(R, X)(R to, X from) @trusted pure nothrow @nogc
 if (isFloatingPoint!(R) && isFloatingPoint!(X))
 {
-<<<<<<< HEAD
+    if (__ctfe)
+    {
+        return signbit(to) == signbit(from) ? to : -to;
+    }
+
   version (AndroidX64)
   {
     static if (is(Unqual!R == real))
@@ -7661,12 +7634,6 @@
   }
   else
   {
-=======
-    if (__ctfe)
-    {
-        return signbit(to) == signbit(from) ? to : -to;
-    }
->>>>>>> 4ff75700
     ubyte* pto   = cast(ubyte *)&to;
     const ubyte* pfrom = cast(ubyte *)&from;
 
