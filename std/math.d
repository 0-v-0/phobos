--- conflicted
+++ resolved
@@ -138,13 +138,13 @@
     import ldc.intrinsics;
     import ldc.llvmasm;
 
-    version(CRuntime_Microsoft) version = LDC_MSVCRT;
-
-    version(LDC_MSVCRT) {}
+    version (CRuntime_Microsoft) version = LDC_MSVCRT;
+
+    version (LDC_MSVCRT) {}
     else
     {
-        version(X86)    version = INLINE_YL2X;
-        version(X86_64) version = INLINE_YL2X;
+        version (X86)    version = INLINE_YL2X;
+        version (X86_64) version = INLINE_YL2X;
     }
 }
 
@@ -172,7 +172,7 @@
 }
 
 // define InlineAsm*_X87 versions if real is defined as 80-bit x87
-version(LDC_MSVCRT) {}
+version (LDC_MSVCRT) {}
 else
 {
     version (D_InlineAsm_X86)     version = InlineAsm_X86_X87;
@@ -767,7 +767,7 @@
  *      Results are undefined if |x| >= $(POWER 2,64).
  */
 
-version(LDC)
+version (LDC)
 {
     pragma(inline, true):
     real   cos(real   x) @safe pure nothrow @nogc { return llvm_cos(x); }
@@ -822,7 +822,7 @@
  * Bugs:
  *      Results are undefined if |x| >= $(POWER 2,64).
  */
-version(LDC)
+version (LDC)
 {
     pragma(inline, true):
     real   sin(real   x) @safe pure nothrow @nogc { return llvm_sin(x); }
@@ -934,12 +934,8 @@
  */
 real tan(real x) @trusted pure nothrow @nogc // TODO: @safe
 {
-<<<<<<< HEAD
     // LDC FIXME: inline asm leads to unittest failures (always returning 0 on x86_64?)
-    version(none) // LDC: should be `InlineAsm_X86_Any_X87`
-=======
-    version (InlineAsm_X86_Any)
->>>>>>> e474d7a2
+    version (none) // LDC: should be `InlineAsm_X86_Any_X87`
     {
         if (!__ctfe)
             return tanAsm(x);
@@ -961,11 +957,7 @@
     assert(tan(PI / 3).approxEqual(sqrt(3.0)));
 }
 
-<<<<<<< HEAD
-version(InlineAsm_X86_Any_X87)
-=======
-version (InlineAsm_X86_Any)
->>>>>>> e474d7a2
+version (InlineAsm_X86_Any_X87)
 private real tanAsm(real x) @trusted pure nothrow @nogc
 {
     version (D_InlineAsm_X86)
@@ -1344,11 +1336,7 @@
  */
 real atan(real x) @safe pure nothrow @nogc
 {
-<<<<<<< HEAD
-    version(InlineAsm_X86_Any_X87)
-=======
-    version (InlineAsm_X86_Any)
->>>>>>> e474d7a2
+    version (InlineAsm_X86_Any_X87)
     {
         if (!__ctfe)
             return atan2Asm(x, 1.0L);
@@ -1598,11 +1586,7 @@
  */
 real atan2(real y, real x) @trusted pure nothrow @nogc // TODO: @safe
 {
-<<<<<<< HEAD
-    version(InlineAsm_X86_Any_X87)
-=======
-    version (InlineAsm_X86_Any)
->>>>>>> e474d7a2
+    version (InlineAsm_X86_Any_X87)
     {
         if (!__ctfe)
             return atan2Asm(y, x);
@@ -1628,11 +1612,7 @@
     assert(atan2(1.0, sqrt(3.0)).approxEqual(PI / 6));
 }
 
-<<<<<<< HEAD
-version(InlineAsm_X86_Any_X87)
-=======
-version (InlineAsm_X86_Any)
->>>>>>> e474d7a2
+version (InlineAsm_X86_Any_X87)
 private real atan2Asm(real y, real x) @trusted pure nothrow @nogc
 {
     version (Win64)
@@ -2219,7 +2199,7 @@
  *    $(TR $(TD $(NAN))        $(TD $(NAN))    )
  *  )
  */
-version(none) // LDC FIXME: Use of this LLVM intrinsic causes a unit test failure
+version (none) // LDC FIXME: Use of this LLVM intrinsic causes a unit test failure
 {
     pragma(inline, true):
     real   exp(real   x) @safe pure nothrow @nogc { return llvm_exp(x); }
@@ -2233,11 +2213,7 @@
 
 real exp(real x) @trusted pure nothrow @nogc // TODO: @safe
 {
-<<<<<<< HEAD
-    version(InlineAsm_X86_X87)
-=======
-    version (D_InlineAsm_X86)
->>>>>>> e474d7a2
+    version (InlineAsm_X86_X87)
     {
         //  e^^x = 2^^(LOG2E*x)
         // (This is valid because the overflow & underflow limits for exp
@@ -2245,11 +2221,7 @@
         if (!__ctfe)
             return exp2Asm(LOG2E*x);
     }
-<<<<<<< HEAD
-    else version(InlineAsm_X86_64_X87)
-=======
-    else version (D_InlineAsm_X86_64)
->>>>>>> e474d7a2
+    else version (InlineAsm_X86_64_X87)
     {
         //  e^^x = 2^^(LOG2E*x)
         // (This is valid because the overflow & underflow limits for exp
@@ -2556,11 +2528,7 @@
  */
 real expm1(real x) @trusted pure nothrow @nogc // TODO: @safe
 {
-<<<<<<< HEAD
-    version(InlineAsm_X86_Any_X87)
-=======
-    version (InlineAsm_X86_Any)
->>>>>>> e474d7a2
+    version (InlineAsm_X86_Any_X87)
     {
         if (!__ctfe)
             return expm1Asm(x);
@@ -2589,11 +2557,7 @@
     assert(expm1(2.0).feqrel(6.3890) > 16);
 }
 
-<<<<<<< HEAD
-version(InlineAsm_X86_Any_X87)
-=======
-version (InlineAsm_X86_Any)
->>>>>>> e474d7a2
+version (InlineAsm_X86_Any_X87)
 private real expm1Asm(real x) @trusted pure nothrow @nogc
 {
     version (D_InlineAsm_X86)
@@ -2911,7 +2875,7 @@
  *    $(TR $(TD $(NAN))        $(TD $(NAN))    )
  *  )
  */
-version(none) // LDC FIXME: Use of this LLVM intrinsic causes a unit test failure
+version (none) // LDC FIXME: Use of this LLVM intrinsic causes a unit test failure
 {
     pragma(inline, true):
     real   exp2(real   x) @safe pure nothrow @nogc { return llvm_exp2(x); }
@@ -2925,11 +2889,7 @@
 
 real exp2(real x) @nogc @trusted pure nothrow // TODO: @safe
 {
-<<<<<<< HEAD
-    version(InlineAsm_X86_Any_X87)
-=======
-    version (InlineAsm_X86_Any)
->>>>>>> e474d7a2
+    version (InlineAsm_X86_Any_X87)
     {
         if (!__ctfe)
             return exp2Asm(x);
@@ -2961,11 +2921,7 @@
     }
 }
 
-<<<<<<< HEAD
-version(InlineAsm_X86_Any_X87)
-=======
-version (InlineAsm_X86_Any)
->>>>>>> e474d7a2
+version (InlineAsm_X86_Any_X87)
 private real exp2Asm(real x) @nogc @trusted pure nothrow
 {
     version (D_InlineAsm_X86)
@@ -3332,11 +3288,10 @@
 deprecated("Use std.complex.expi")
 creal expi(real y) @trusted pure nothrow @nogc
 {
-<<<<<<< HEAD
-    version(LDC)
+    version (LDC)
     {
         // LDC-specific: don't swap x87 registers for result
-        version(none) // Was InlineAsm_X86_Any_X87 but this causes assertion failures
+        version (none) // Was InlineAsm_X86_Any_X87 but this causes assertion failures
         {
             return __asm!creal("fsincos", "={st},={st(1)},{st}", y);
         }
@@ -3345,10 +3300,7 @@
             return cos(y) + sin(y)*1i;
         }
     }
-    else version(InlineAsm_X86_Any)
-=======
-    version (InlineAsm_X86_Any)
->>>>>>> e474d7a2
+    else version (InlineAsm_X86_Any)
     {
         version (Win64)
         {
@@ -4167,7 +4119,7 @@
  *    $(TR $(TD +$(INFIN))    $(TD +$(INFIN)) $(TD no)           $(TD no))
  *    )
  */
-version(LDC)
+version (LDC)
 {
     pragma(inline, true):
     real   log(real   x) @safe pure nothrow @nogc { return llvm_log(x); }
@@ -4272,7 +4224,7 @@
  *      $(TR $(TD +$(INFIN))    $(TD +$(INFIN)) $(TD no)           $(TD no))
  *      )
  */
-version(LDC)
+version (LDC)
 {
     pragma(inline, true):
     real   log10(real   x) @safe pure nothrow @nogc { return llvm_log10(x); }
@@ -4433,7 +4385,7 @@
  *  $(TR $(TD +$(INFIN))    $(TD +$(INFIN)) $(TD no)           $(TD no) )
  *  )
  */
-version(LDC)
+version (LDC)
 {
     pragma(inline, true):
     real   log2(real   x) @safe pure nothrow @nogc { return llvm_log2(x); }
@@ -4659,11 +4611,7 @@
  */
 real scalbn(real x, int n) @trusted nothrow @nogc
 {
-<<<<<<< HEAD
-    version(InlineAsm_X86_Any_X87)
-=======
-    version (InlineAsm_X86_Any)
->>>>>>> e474d7a2
+    version (InlineAsm_X86_Any_X87)
     {
         // scalbnl is not supported on DMD-Windows, so use asm pure nothrow @nogc.
         version (Win64)
@@ -4740,7 +4688,7 @@
  *      $(TR $(TD $(PLUSMN)$(INFIN)) $(TD +$(INFIN)) )
  *      )
  */
-version(LDC)
+version (LDC)
 {
     pragma(inline, true):
     real   fabs(real   x) @safe pure nothrow @nogc { return llvm_fabs(x); }
@@ -4807,7 +4755,7 @@
 
     static assert(2*(SQRTMAX/2)*(SQRTMAX/2) <= real.max);
 
-    version(AArch64)
+    version (AArch64)
     {
         // This static assert overflows when cross-compiling from lower-precision
         // floating-point to Quadruple.
@@ -5296,7 +5244,7 @@
  * Note:
  *     Not implemented for Microsoft C Runtime
  */
-version(LDC)
+version (LDC)
 {
     pragma(inline, true):
     real   nearbyint(real   x) @safe pure nothrow @nogc { return llvm_nearbyint(x); }
@@ -5343,7 +5291,7 @@
  * $(LREF nearbyint) performs the same operation, but does
  * not set the FE_INEXACT exception.
  */
-version(LDC)
+version (LDC)
 {
     pragma(inline, true):
     real   rint(real   x) @safe pure nothrow @nogc { return llvm_rint(x); }
@@ -5370,7 +5318,7 @@
 {
     resetIeeeFlags();
     assert(rint(0.4) == 0);
-    version(LDC)
+    version (LDC)
     {
         // inexact bit not set with enabled optimizations
     }
@@ -5404,11 +5352,7 @@
  */
 long lrint(real x) @trusted pure nothrow @nogc
 {
-<<<<<<< HEAD
-    version(InlineAsm_X86_Any_X87)
-=======
-    version (InlineAsm_X86_Any)
->>>>>>> e474d7a2
+    version (InlineAsm_X86_Any_X87)
     {
         version (Win64)
         {
@@ -5610,7 +5554,7 @@
  * Returns:
  *     A `real`.
  */
-version(LDC)
+version (LDC)
 {
     pragma(inline, true):
     real   round(real   x) @safe pure nothrow @nogc { return llvm_round(x); }
@@ -6117,7 +6061,7 @@
     }
 }
 else
-version(D_HardFloat) @safe unittest
+version (D_HardFloat) @safe unittest
 {
     import std.meta : AliasSeq;
 
@@ -6449,16 +6393,16 @@
             // https://sourceware.org/ml/libc-ports/2012-06/msg00091.html
             version (LDC)
             {
-                version(AArch64) __asm_trusted("msr FPCR, $0", "r", oldState | divByZeroException);
-                else             __asm_trusted("vmsr FPSCR, $0", "r", oldState | divByZeroException);
+                version (AArch64) __asm_trusted("msr FPCR, $0", "r", oldState | divByZeroException);
+                else              __asm_trusted("vmsr FPSCR, $0", "r", oldState | divByZeroException);
             }
             else
                 setControlState(oldState | divByZeroException);
             immutable result = (getControlState() & allExceptions) != 0;
             version (LDC)
             {
-                version(AArch64) __asm_trusted("msr FPCR, $0", "r", oldState);
-                else             __asm_trusted("vmsr FPSCR, $0", "r", oldState);
+                version (AArch64) __asm_trusted("msr FPCR, $0", "r", oldState);
+                else              __asm_trusted("vmsr FPSCR, $0", "r", oldState);
             }
             else
                 setControlState(oldState);
@@ -6839,18 +6783,14 @@
     ensureDefaults();
 }
 
-<<<<<<< HEAD
-version(LDC)
+version (LDC)
 {
     // TODO: most likely issue #888 again, verify
     // Linux x86_64: debug works, release fails
     // Win64: debug and release fail
 }
 else
-version(D_HardFloat) @safe unittest // rounding
-=======
 version (D_HardFloat) @safe unittest // rounding
->>>>>>> e474d7a2
 {
     import std.meta : AliasSeq;
 
@@ -7331,7 +7271,7 @@
 R copysign(R, X)(R to, X from) @trusted pure nothrow @nogc
 if (isFloatingPoint!(R) && isFloatingPoint!(X))
 {
-  version(LDC)
+  version (LDC)
   {
     pragma(inline, true);
     return llvm_copysign(to, cast(R) from);
@@ -7958,7 +7898,7 @@
  *
  * If one of the arguments is a NaN, the other is returned.
  */
-version(LDC)
+version (LDC)
 {
     pragma(inline, true):
     real   fmax(real   x, real   y) @safe pure nothrow @nogc { return llvm_maxnum(x, y); }
@@ -7990,7 +7930,7 @@
  *
  * If one of the arguments is a NaN, the other is returned.
  */
-version(LDC)
+version (LDC)
 {
     pragma(inline, true):
     real   fmin(real   x, real   y) @safe pure nothrow @nogc { return llvm_minnum(x, y); }
@@ -8023,7 +7963,7 @@
  *
  * BUGS: Not currently implemented - rounds twice.
  */
-version(LDC)
+version (LDC)
 {
     pragma(inline, true):
     real   fma(real   x, real   y, real   z) @safe pure nothrow @nogc { return llvm_fma(x, y, z); }
@@ -8049,7 +7989,7 @@
 Unqual!F pow(F, G)(F x, G n) @nogc @trusted pure nothrow
 if (isFloatingPoint!(F) && isIntegral!(G))
 {
-  version(none)
+  version (none)
   {
     // LDC: Leads to linking error on MSVC x64 as the intrinsic maps to
     // MSVC++ function `pow(double/float, int)` (a C++ template for
@@ -8149,7 +8089,7 @@
     {
         pragma(msg, "test disabled on ARM, see bug 5628");
     }
-    else version(LDC)
+    else version (LDC)
     {
         pragma(msg, "test disabled on LDC, see bug 5628");
     }
@@ -8293,7 +8233,7 @@
 {
     alias Float = typeof(return);
 
-  version(none) // LDC FIXME: Use of this LLVM intrinsic causes a unit test failure
+  version (none) // LDC FIXME: Use of this LLVM intrinsic causes a unit test failure
   {
     pragma(inline, true);
     return llvm_pow!(Float)(x, y);
@@ -9974,7 +9914,7 @@
     assert(truncPow2(ulong.min) == 0);
 
     assert(truncPow2(int.max) == (int.max / 2) + 1);
-  version(LDC)
+  version (LDC)
   {
     // this test relies on undefined behaviour, i.e. (1 << 63) == int.min
     // that fails for LDC with optimizations enabled
