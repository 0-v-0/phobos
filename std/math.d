--- conflicted
+++ resolved
@@ -5136,49 +5136,21 @@
     }
 }
 
-<<<<<<< HEAD
-version(StdDdoc)
-{
-    /**
-     Returns the integer portion of x, dropping the fractional portion.
-
-     This is also known as "chop" rounding.
-
-     `pure` on all platforms but DragonFlyBSD.
-     */
-    real trunc(real x) @trusted nothrow @nogc pure;
-
-    ///
-    @safe pure unittest
-    {
-        assert(trunc(0.01) == 0);
-        assert(trunc(0.49) == 0);
-        assert(trunc(0.5) == 0);
-        assert(trunc(1.5) == 1);
-    }
-}
-else version (LDC)
-{
-    real   trunc(real   x) @safe pure nothrow @nogc { return llvm_trunc(x); }
-    //double trunc(double x) @safe pure nothrow @nogc { return llvm_trunc(x); }
-    //float  trunc(float  x) @safe pure nothrow @nogc { return llvm_trunc(x); }
-}
-else version (DragonFlyBSD)
-{
-    real trunc(real x) @trusted nothrow @nogc
-    {
-        return core.stdc.math.truncl(x);
-    }
-}
-else
-=======
 /**
  Returns the integer portion of x, dropping the fractional portion.
  This is also known as "chop" rounding.
  `pure` on all platforms.
  */
+version (LDC)
+{
+    real   trunc(real   x) @safe pure nothrow @nogc { return llvm_trunc(x); }
+    //double trunc(double x) @safe pure nothrow @nogc { return llvm_trunc(x); }
+    //float  trunc(float  x) @safe pure nothrow @nogc { return llvm_trunc(x); }
+}
+else
+{
+
 real trunc(real x) @trusted nothrow @nogc pure
->>>>>>> 8d4e3941
 {
     version (Win64_DMD_InlineAsm)
     {
@@ -5220,6 +5192,8 @@
     else
         return core.stdc.math.truncl(x);
 }
+
+} // !LDC
 
 ///
 @safe pure unittest
@@ -5863,8 +5837,6 @@
             overflowException     = 0x0200,
             underflowException    = 0x0100,
             invalidException      = 0x0800,
-<<<<<<< HEAD
-=======
             severeExceptions   = overflowException | divByZeroException
                                  | invalidException,
             allExceptions      = severeExceptions | underflowException
@@ -5895,7 +5867,6 @@
             overflowException     = 0x20000000,
             underflowException    = 0x10000000,
             invalidException      = 0x80000000,
->>>>>>> 8d4e3941
             severeExceptions   = overflowException | divByZeroException
                                  | invalidException,
             allExceptions      = severeExceptions | underflowException
@@ -5931,32 +5902,26 @@
             return true;
         else version(MIPS_Any)
             return true;
-<<<<<<< HEAD
-        else version(AArch64)
-        {
-            auto oldState = getControlState();
-            // If exceptions are not supported, we set the bit but read it back as zero
-            // https://sourceware.org/git/?p=glibc.git;a=blob;f=sysdeps/aarch64/fpu/feenablxcpth.c
-            __asm_trusted("msr FPCR, $0", "r", oldState | divByZeroException);
-            immutable result = (getControlState() & allExceptions) != 0;
-            __asm_trusted("msr FPCR, $0", "r", oldState);
-            return result;
-        }
-        else version(ARM)
-=======
         else version(ARM_Any)
->>>>>>> 8d4e3941
         {
             auto oldState = getControlState();
             // If exceptions are not supported, we set the bit but read it back as zero
             // https://sourceware.org/ml/libc-ports/2012-06/msg00091.html
-<<<<<<< HEAD
-            __asm_trusted("vmsr FPSCR, $0", "r", oldState | divByZeroException);
-=======
-            setControlState(oldState | divByZeroException);
->>>>>>> 8d4e3941
+            version (LDC)
+            {
+                version(AArch64) __asm_trusted("msr FPCR, $0", "r", oldState | divByZeroException);
+                else             __asm_trusted("vmsr FPSCR, $0", "r", oldState | divByZeroException);
+            }
+            else
+                setControlState(oldState | divByZeroException);
             immutable result = (getControlState() & allExceptions) != 0;
-            __asm_trusted("vmsr FPSCR, $0", "r", oldState);
+            version (LDC)
+            {
+                version(AArch64) __asm_trusted("msr FPCR, $0", "r", oldState);
+                else             __asm_trusted("vmsr FPSCR, $0", "r", oldState);
+            }
+            else
+                setControlState(oldState);
             return result;
         }
         else
@@ -7442,7 +7407,6 @@
  *
  * If one of the arguments is a NaN, the other is returned.
  */
-<<<<<<< HEAD
 version(LDC)
 {
     real   fmax(real   x, real   y) @safe pure nothrow @nogc { return llvm_maxnum(x, y); }
@@ -7450,13 +7414,14 @@
     //float  fmax(float  x, float  y) @safe pure nothrow @nogc { return llvm_maxnum(x, y); }
 }
 else
-real fmax(real x, real y) @safe pure nothrow @nogc { return core.stdc.math.fmaxl(x, y); }
-=======
+{
+
 real fmax(real x, real y) @safe pure nothrow @nogc
 {
     return (y > x || isNaN(x)) ? y : x;
 }
->>>>>>> 8d4e3941
+
+} // !LDC
 
 ///
 @safe pure nothrow @nogc unittest
@@ -7473,7 +7438,6 @@
  *
  * If one of the arguments is a NaN, the other is returned.
  */
-<<<<<<< HEAD
 version(LDC)
 {
     real   fmin(real   x, real   y) @safe pure nothrow @nogc { return llvm_minnum(x, y); }
@@ -7481,13 +7445,14 @@
     //float  fmin(float  x, float  y) @safe pure nothrow @nogc { return llvm_minnum(x, y); }
 }
 else
-real fmin(real x, real y) @safe pure nothrow @nogc { return core.stdc.math.fminl(x, y); }
-=======
+{
+
 real fmin(real x, real y) @safe pure nothrow @nogc
 {
     return (y < x || isNaN(x)) ? y : x;
 }
->>>>>>> 8d4e3941
+
+} // !LDC
 
 ///
 @safe pure nothrow @nogc unittest
