--- conflicted
+++ resolved
@@ -5290,31 +5290,7 @@
             roundingMask, /// ditto
         }
     }
-<<<<<<< HEAD
-    else version(AArch64)
-    {
-        enum : RoundingMode
-        {
-            roundToNearest = 0x000000,
-            roundDown      = 0x800000,
-            roundUp        = 0x400000,
-            roundToZero    = 0xC00000
-        }
-    }
-    else version(ARM)
-    {
-        enum : RoundingMode
-        {
-            roundToNearest = 0x000000,
-            roundDown      = 0x800000,
-            roundUp        = 0x400000,
-            roundToZero    = 0xC00000
-        }
-    }
-    else version(PPC_Any)
-=======
     else version (CRuntime_Microsoft)
->>>>>>> ecfb8a8d
     {
         // Microsoft uses hardware-incompatible custom constants in fenv.h (core.stdc.fenv).
         enum : RoundingMode
@@ -5325,16 +5301,6 @@
             roundToZero    = 0x0C00,
             roundingMask   = roundToNearest | roundDown
                              | roundUp | roundToZero,
-        }
-    }
-    else version(MIPS_Any)
-    {
-        enum : RoundingMode
-        {
-            roundToNearest = 0x00000000,
-            roundDown      = 0x00000003,
-            roundUp        = 0x00000002,
-            roundToZero    = 0x00000001
         }
     }
     else
@@ -5387,7 +5353,7 @@
     }
     else version(AArch64)
     {
-        enum : uint
+        enum : ExceptionMask
         {
             inexactException      = 0x1000,
             underflowException    = 0x0800,
@@ -5431,10 +5397,9 @@
                                  | inexactException,
         }
     }
-<<<<<<< HEAD
     else version(MIPS_Any)
     {
-        enum : uint
+        enum : ExceptionMask
         {
             inexactException      = 0x0800,
             divByZeroException    = 0x0400,
@@ -5447,10 +5412,7 @@
                                  | inexactException,
         }
     }
-    else
-=======
     else version (X86_Any)
->>>>>>> ecfb8a8d
     {
         enum : ExceptionMask
         {
@@ -5466,41 +5428,6 @@
                                  | inexactException | subnormalException,
         }
     }
-<<<<<<< HEAD
-
-private:
-    version(AArch64)
-    {
-        enum uint EXCEPTION_MASK = 0x1F00;
-        enum uint ROUNDING_MASK = 0xC00000;
-    }
-    else version(ARM)
-    {
-        enum uint EXCEPTION_MASK = 0x9F00;
-        enum uint ROUNDING_MASK = 0xC00000;
-    }
-    else version(PPC_Any)
-    {
-        enum uint EXCEPTION_MASK = 0x00F8;
-        enum uint ROUNDING_MASK = 0x0003;
-    }
-    else version(MIPS_Any)
-    {
-        enum uint EXCEPTION_MASK = 0x0F80;
-        enum uint ROUNDING_MASK = 0x0003;
-    }
-    else version(X86)
-    {
-        enum ushort EXCEPTION_MASK = 0x3F;
-        enum ushort ROUNDING_MASK = 0xC00;
-    }
-    else version(X86_64)
-    {
-        enum ushort EXCEPTION_MASK = 0x3F;
-        enum ushort ROUNDING_MASK = 0xC00;
-    }
-=======
->>>>>>> ecfb8a8d
     else
         static assert(false, "Not implemented for this architecture");
 
@@ -5595,15 +5522,11 @@
     {
         alias ControlState = uint;
     }
-<<<<<<< HEAD
     else version(MIPS_Any)
     {
         alias ControlState = uint;
     }
-    else
-=======
     else version (X86_Any)
->>>>>>> ecfb8a8d
     {
         alias ControlState = ushort;
     }
