// Written in the D programming language.

/**
 * Contains the elementary mathematical functions (powers, roots,
 * and trigonometric functions), and low-level floating-point operations.
 * Mathematical special functions are available in $(D std.mathspecial).
 *
$(SCRIPT inhibitQuickIndex = 1;)

$(DIVC quickindex,
$(BOOKTABLE ,
$(TR $(TH Category) $(TH Members) )
$(TR $(TDNW Constants) $(TD
    $(MYREF E) $(MYREF PI) $(MYREF PI_2) $(MYREF PI_4) $(MYREF M_1_PI)
    $(MYREF M_2_PI) $(MYREF M_2_SQRTPI) $(MYREF LN10) $(MYREF LN2)
    $(MYREF LOG2) $(MYREF LOG2E) $(MYREF LOG2T) $(MYREF LOG10E)
    $(MYREF SQRT2) $(MYREF SQRT1_2)
))
$(TR $(TDNW Classics) $(TD
    $(MYREF abs) $(MYREF fabs) $(MYREF sqrt) $(MYREF cbrt) $(MYREF hypot)
    $(MYREF poly) $(MYREF nextPow2) $(MYREF truncPow2)
))
$(TR $(TDNW Trigonometry) $(TD
    $(MYREF sin) $(MYREF cos) $(MYREF tan) $(MYREF asin) $(MYREF acos)
    $(MYREF atan) $(MYREF atan2) $(MYREF sinh) $(MYREF cosh) $(MYREF tanh)
    $(MYREF asinh) $(MYREF acosh) $(MYREF atanh) $(MYREF expi)
))
$(TR $(TDNW Rounding) $(TD
    $(MYREF ceil) $(MYREF floor) $(MYREF round) $(MYREF lround)
    $(MYREF trunc) $(MYREF rint) $(MYREF lrint) $(MYREF nearbyint)
    $(MYREF rndtol) $(MYREF quantize)
))
$(TR $(TDNW Exponentiation & Logarithms) $(TD
    $(MYREF pow) $(MYREF exp) $(MYREF exp2) $(MYREF expm1) $(MYREF ldexp)
    $(MYREF frexp) $(MYREF log) $(MYREF log2) $(MYREF log10) $(MYREF logb)
    $(MYREF ilogb) $(MYREF log1p) $(MYREF scalbn)
))
$(TR $(TDNW Modulus) $(TD
    $(MYREF fmod) $(MYREF modf) $(MYREF remainder)
))
$(TR $(TDNW Floating-point operations) $(TD
    $(MYREF approxEqual) $(MYREF feqrel) $(MYREF fdim) $(MYREF fmax)
    $(MYREF fmin) $(MYREF fma) $(MYREF nextDown) $(MYREF nextUp)
    $(MYREF nextafter) $(MYREF NaN) $(MYREF getNaNPayload)
    $(MYREF cmp)
))
$(TR $(TDNW Introspection) $(TD
    $(MYREF isFinite) $(MYREF isIdentical) $(MYREF isInfinity) $(MYREF isNaN)
    $(MYREF isNormal) $(MYREF isSubnormal) $(MYREF signbit) $(MYREF sgn)
    $(MYREF copysign) $(MYREF isPowerOf2)
))
$(TR $(TDNW Hardware Control) $(TD
    $(MYREF IeeeFlags) $(MYREF FloatingPointControl)
))
)
)

 * The functionality closely follows the IEEE754-2008 standard for
 * floating-point arithmetic, including the use of camelCase names rather
 * than C99-style lower case names. All of these functions behave correctly
 * when presented with an infinity or NaN.
 *
 * The following IEEE 'real' formats are currently supported:
 * $(UL
 * $(LI 64 bit Big-endian  'double' (eg PowerPC))
 * $(LI 128 bit Big-endian 'quadruple' (eg SPARC))
 * $(LI 64 bit Little-endian 'double' (eg x86-SSE2))
 * $(LI 80 bit Little-endian, with implied bit 'real80' (eg x87, Itanium))
 * $(LI 128 bit Little-endian 'quadruple' (not implemented on any known processor!))
 * $(LI Non-IEEE 128 bit Big-endian 'doubledouble' (eg PowerPC) has partial support)
 * )
 * Unlike C, there is no global 'errno' variable. Consequently, almost all of
 * these functions are pure nothrow.
 *
 * Status:
 * The semantics and names of feqrel and approxEqual will be revised.
 *
 * Macros:
 *      TABLE_SV = <table border="1" cellpadding="4" cellspacing="0">
 *              <caption>Special Values</caption>
 *              $0</table>
 *      SVH = $(TR $(TH $1) $(TH $2))
 *      SV  = $(TR $(TD $1) $(TD $2))
 *      TH3 = $(TR $(TH $1) $(TH $2) $(TH $3))
 *      TD3 = $(TR $(TD $1) $(TD $2) $(TD $3))
 *      TABLE_DOMRG = <table border="1" cellpadding="4" cellspacing="0">
 *              $(SVH Domain X, Range Y)
                $(SV $1, $2)
 *              </table>
 *      DOMAIN=$1
 *      RANGE=$1

 *      NAN = $(RED NAN)
 *      SUP = <span style="vertical-align:super;font-size:smaller">$0</span>
 *      GAMMA = &#915;
 *      THETA = &theta;
 *      INTEGRAL = &#8747;
 *      INTEGRATE = $(BIG &#8747;<sub>$(SMALL $1)</sub><sup>$2</sup>)
 *      POWER = $1<sup>$2</sup>
 *      SUB = $1<sub>$2</sub>
 *      BIGSUM = $(BIG &Sigma; <sup>$2</sup><sub>$(SMALL $1)</sub>)
 *      CHOOSE = $(BIG &#40;) <sup>$(SMALL $1)</sup><sub>$(SMALL $2)</sub> $(BIG &#41;)
 *      PLUSMN = &plusmn;
 *      INFIN = &infin;
 *      PLUSMNINF = &plusmn;&infin;
 *      PI = &pi;
 *      LT = &lt;
 *      GT = &gt;
 *      SQRT = &radic;
 *      HALF = &frac12;
 *
 * Copyright: Copyright Digital Mars 2000 - 2011.
 *            D implementations of tan, atan, atan2, exp, expm1, exp2, log, log10, log1p,
 *            log2, floor, ceil and lrint functions are based on the CEPHES math library,
 *            which is Copyright (C) 2001 Stephen L. Moshier $(LT)steve@moshier.net$(GT)
 *            and are incorporated herein by permission of the author.  The author
 *            reserves the right to distribute this material elsewhere under different
 *            copying permissions.  These modifications are distributed here under
 *            the following terms:
 * License:   $(HTTP www.boost.org/LICENSE_1_0.txt, Boost License 1.0).
 * Authors:   $(HTTP digitalmars.com, Walter Bright), Don Clugston,
 *            Conversion of CEPHES math library to D by Iain Buclaw and David Nadlinger
 * Source: $(PHOBOSSRC std/_math.d)
 */
module std.math;

version (Win64)
{
    version (D_InlineAsm_X86_64)
        version = Win64_DMD_InlineAsm;
}

static import core.math;
static import core.stdc.math;
static import core.stdc.fenv;
import std.range.primitives : isInputRange, ElementType;
import std.traits; // CommonType, isFloatingPoint, isIntegral, isSigned, isUnsigned, Largest, Unqual

version(LDC)
{
    import ldc.intrinsics;
    import ldc.llvmasm;

    version(CRuntime_Microsoft) version = LDC_MSVCRT;

    version(LDC_MSVCRT) {}
    else
    {
        version(X86)    version = INLINE_YL2X;
        version(X86_64) version = INLINE_YL2X;
    }
}

version(DigitalMars)
{
    version = INLINE_YL2X;        // x87 has opcodes for these
}

version (X86)    version = X86_Any;
version (X86_64) version = X86_Any;
version (PPC)    version = PPC_Any;
version (PPC64)  version = PPC_Any;
version (MIPS)   version = MIPS_Any;
version (MIPS64) version = MIPS_Any;

version(D_InlineAsm_X86)
{
    version = InlineAsm_X86_Any;
}
else version(D_InlineAsm_X86_64)
{
    version = InlineAsm_X86_Any;
}

// define InlineAsm*_X87 versions if real is defined as 80-bit x87
version(LDC_MSVCRT) {}
else
{
    version (D_InlineAsm_X86)     version = InlineAsm_X86_X87;
    version (D_InlineAsm_X86_64)  version = InlineAsm_X86_64_X87;
    version (InlineAsm_X86_Any)   version = InlineAsm_X86_Any_X87;
    version (Win64_DMD_InlineAsm) version = Win64_DMD_InlineAsm_X87;
}

version (X86_64) version = StaticallyHaveSSE;
version (X86) version (OSX) version = StaticallyHaveSSE;

version (StaticallyHaveSSE)
{
    private enum bool haveSSE = true;
}
else version (X86)
{
    static import core.cpuid;
    private alias haveSSE = core.cpuid.sse;
}

version(StdUnittest)
{
    import core.stdc.stdio; // : sprintf;

    static if (real.sizeof > double.sizeof)
        enum uint useDigits = 16;
    else
        enum uint useDigits = 15;

    /******************************************
     * Compare floating point numbers to n decimal digits of precision.
     * Returns:
     *  1       match
     *  0       nomatch
     */

    private bool equalsDigit(real x, real y, uint ndigits)
    {
        if (signbit(x) != signbit(y))
            return 0;

        if (isInfinity(x) && isInfinity(y))
            return 1;
        if (isInfinity(x) || isInfinity(y))
            return 0;

        if (isNaN(x) && isNaN(y))
            return 1;
        if (isNaN(x) || isNaN(y))
            return 0;

        char[30] bufx;
        char[30] bufy;
        assert(ndigits < bufx.length);

        int ix;
        int iy;
        version(CRuntime_Microsoft)
            alias real_t = double;
        else
            alias real_t = real;
        ix = sprintf(bufx.ptr, "%.*Lg", ndigits, cast(real_t) x);
        iy = sprintf(bufy.ptr, "%.*Lg", ndigits, cast(real_t) y);
        assert(ix < bufx.length && ix > 0);
        assert(ix < bufy.length && ix > 0);

        return bufx[0 .. ix] == bufy[0 .. iy];
    }
}



package:
// The following IEEE 'real' formats are currently supported.
version(LittleEndian)
{
    static assert(real.mant_dig == 53 || real.mant_dig == 64
               || real.mant_dig == 113,
      "Only 64-bit, 80-bit, and 128-bit reals"~
      " are supported for LittleEndian CPUs");
}
else
{
    static assert(real.mant_dig == 53 || real.mant_dig == 106
               || real.mant_dig == 113,
    "Only 64-bit and 128-bit reals are supported for BigEndian CPUs."~
    " double-double reals have partial support");
}

// Underlying format exposed through floatTraits
enum RealFormat
{
    ieeeHalf,
    ieeeSingle,
    ieeeDouble,
    ieeeExtended,   // x87 80-bit real
    ieeeExtended53, // x87 real rounded to precision of double.
    ibmExtended,    // IBM 128-bit extended
    ieeeQuadruple,
}

// Constants used for extracting the components of the representation.
// They supplement the built-in floating point properties.
template floatTraits(T)
{
    // EXPMASK is a ushort mask to select the exponent portion (without sign)
    // EXPSHIFT is the number of bits the exponent is left-shifted by in its ushort
    // EXPBIAS is the exponent bias - 1 (exp == EXPBIAS yields ×2^-1).
    // EXPPOS_SHORT is the index of the exponent when represented as a ushort array.
    // SIGNPOS_BYTE is the index of the sign when represented as a ubyte array.
    // RECIP_EPSILON is the value such that (smallest_subnormal) * RECIP_EPSILON == T.min_normal
    enum T RECIP_EPSILON = (1/T.epsilon);
    static if (T.mant_dig == 24)
    {
        // Single precision float
        enum ushort EXPMASK = 0x7F80;
        enum ushort EXPSHIFT = 7;
        enum ushort EXPBIAS = 0x3F00;
        enum uint EXPMASK_INT = 0x7F80_0000;
        enum uint MANTISSAMASK_INT = 0x007F_FFFF;
        enum realFormat = RealFormat.ieeeSingle;
        version(LittleEndian)
        {
            enum EXPPOS_SHORT = 1;
            enum SIGNPOS_BYTE = 3;
        }
        else
        {
            enum EXPPOS_SHORT = 0;
            enum SIGNPOS_BYTE = 0;
        }
    }
    else static if (T.mant_dig == 53)
    {
        static if (T.sizeof == 8)
        {
            // Double precision float, or real == double
            enum ushort EXPMASK = 0x7FF0;
            enum ushort EXPSHIFT = 4;
            enum ushort EXPBIAS = 0x3FE0;
            enum uint EXPMASK_INT = 0x7FF0_0000;
            enum uint MANTISSAMASK_INT = 0x000F_FFFF; // for the MSB only
            enum realFormat = RealFormat.ieeeDouble;
            version(LittleEndian)
            {
                enum EXPPOS_SHORT = 3;
                enum SIGNPOS_BYTE = 7;
            }
            else
            {
                enum EXPPOS_SHORT = 0;
                enum SIGNPOS_BYTE = 0;
            }
        }
        else static if (T.sizeof == 12)
        {
            // Intel extended real80 rounded to double
            enum ushort EXPMASK = 0x7FFF;
            enum ushort EXPSHIFT = 0;
            enum ushort EXPBIAS = 0x3FFE;
            enum realFormat = RealFormat.ieeeExtended53;
            version(LittleEndian)
            {
                enum EXPPOS_SHORT = 4;
                enum SIGNPOS_BYTE = 9;
            }
            else
            {
                enum EXPPOS_SHORT = 0;
                enum SIGNPOS_BYTE = 0;
            }
        }
        else
            static assert(false, "No traits support for " ~ T.stringof);
    }
    else static if (T.mant_dig == 64)
    {
        // Intel extended real80
        enum ushort EXPMASK = 0x7FFF;
        enum ushort EXPSHIFT = 0;
        enum ushort EXPBIAS = 0x3FFE;
        enum realFormat = RealFormat.ieeeExtended;
        version(LittleEndian)
        {
            enum EXPPOS_SHORT = 4;
            enum SIGNPOS_BYTE = 9;
        }
        else
        {
            enum EXPPOS_SHORT = 0;
            enum SIGNPOS_BYTE = 0;
        }
    }
    else static if (T.mant_dig == 113)
    {
        // Quadruple precision float
        enum ushort EXPMASK = 0x7FFF;
        enum ushort EXPSHIFT = 0;
        enum ushort EXPBIAS = 0x3FFE;
        enum realFormat = RealFormat.ieeeQuadruple;
        version(LittleEndian)
        {
            enum EXPPOS_SHORT = 7;
            enum SIGNPOS_BYTE = 15;
        }
        else
        {
            enum EXPPOS_SHORT = 0;
            enum SIGNPOS_BYTE = 0;
        }
    }
    else static if (T.mant_dig == 106)
    {
        // IBM Extended doubledouble
        enum ushort EXPMASK = 0x7FF0;
        enum ushort EXPSHIFT = 4;
        enum realFormat = RealFormat.ibmExtended;
        // the exponent byte is not unique
        version(LittleEndian)
        {
            enum EXPPOS_SHORT = 7; // [3] is also an exp short
            enum SIGNPOS_BYTE = 15;
        }
        else
        {
            enum EXPPOS_SHORT = 0; // [4] is also an exp short
            enum SIGNPOS_BYTE = 0;
        }
    }
    else
        static assert(false, "No traits support for " ~ T.stringof);
}

// These apply to all floating-point types
version(LittleEndian)
{
    enum MANTISSA_LSB = 0;
    enum MANTISSA_MSB = 1;
}
else
{
    enum MANTISSA_LSB = 1;
    enum MANTISSA_MSB = 0;
}

// Common code for math implementations.

// Helper for floor/ceil
T floorImpl(T)(const T x) @trusted pure nothrow @nogc
{
    alias F = floatTraits!(T);
    // Take care not to trigger library calls from the compiler,
    // while ensuring that we don't get defeated by some optimizers.
    union floatBits
    {
        T rv;
        ushort[T.sizeof/2] vu;
    }
    floatBits y = void;
    y.rv = x;

    // Find the exponent (power of 2)
    static if (F.realFormat == RealFormat.ieeeSingle)
    {
        int exp = ((y.vu[F.EXPPOS_SHORT] >> 7) & 0xff) - 0x7f;

        version (LittleEndian)
            int pos = 0;
        else
            int pos = 3;
    }
    else static if (F.realFormat == RealFormat.ieeeDouble)
    {
        int exp = ((y.vu[F.EXPPOS_SHORT] >> 4) & 0x7ff) - 0x3ff;

        version (LittleEndian)
            int pos = 0;
        else
            int pos = 3;
    }
    else static if (F.realFormat == RealFormat.ieeeExtended)
    {
        int exp = (y.vu[F.EXPPOS_SHORT] & 0x7fff) - 0x3fff;

        version (LittleEndian)
            int pos = 0;
        else
            int pos = 4;
    }
    else static if (F.realFormat == RealFormat.ieeeQuadruple)
    {
        int exp = (y.vu[F.EXPPOS_SHORT] & 0x7fff) - 0x3fff;

        version (LittleEndian)
            int pos = 0;
        else
            int pos = 7;
        }
    else
        static assert(false, "Not implemented for this architecture");

    if (exp < 0)
    {
        if (x < 0.0)
            return -1.0;
        else
            return 0.0;
    }

    exp = (T.mant_dig - 1) - exp;

    // Zero 16 bits at a time.
    while (exp >= 16)
    {
        version (LittleEndian)
            y.vu[pos++] = 0;
        else
            y.vu[pos--] = 0;
        exp -= 16;
    }

    // Clear the remaining bits.
    if (exp > 0)
        y.vu[pos] &= 0xffff ^ ((1 << exp) - 1);

    if ((x < 0.0) && (x != y.rv))
        y.rv -= 1.0;

    return y.rv;
}

public:

// Values obtained from Wolfram Alpha. 116 bits ought to be enough for anybody.
// Wolfram Alpha LLC. 2011. Wolfram|Alpha. http://www.wolframalpha.com/input/?i=e+in+base+16 (access July 6, 2011).
enum real E =          0x1.5bf0a8b1457695355fb8ac404e7a8p+1L; /** e = 2.718281... */
enum real LOG2T =      0x1.a934f0979a3715fc9257edfe9b5fbp+1L; /** $(SUB log, 2)10 = 3.321928... */
enum real LOG2E =      0x1.71547652b82fe1777d0ffda0d23a8p+0L; /** $(SUB log, 2)e = 1.442695... */
enum real LOG2 =       0x1.34413509f79fef311f12b35816f92p-2L; /** $(SUB log, 10)2 = 0.301029... */
enum real LOG10E =     0x1.bcb7b1526e50e32a6ab7555f5a67cp-2L; /** $(SUB log, 10)e = 0.434294... */
enum real LN2 =        0x1.62e42fefa39ef35793c7673007e5fp-1L; /** ln 2  = 0.693147... */
enum real LN10 =       0x1.26bb1bbb5551582dd4adac5705a61p+1L; /** ln 10 = 2.302585... */
enum real PI =         0x1.921fb54442d18469898cc51701b84p+1L; /** &pi; = 3.141592... */
enum real PI_2 =       PI/2;                                  /** $(PI) / 2 = 1.570796... */
enum real PI_4 =       PI/4;                                  /** $(PI) / 4 = 0.785398... */
enum real M_1_PI =     0x1.45f306dc9c882a53f84eafa3ea69cp-2L; /** 1 / $(PI) = 0.318309... */
enum real M_2_PI =     2*M_1_PI;                              /** 2 / $(PI) = 0.636619... */
enum real M_2_SQRTPI = 0x1.20dd750429b6d11ae3a914fed7fd8p+0L; /** 2 / $(SQRT)$(PI) = 1.128379... */
enum real SQRT2 =      0x1.6a09e667f3bcc908b2fb1366ea958p+0L; /** $(SQRT)2 = 1.414213... */
enum real SQRT1_2 =    SQRT2/2;                               /** $(SQRT)$(HALF) = 0.707106... */
// Note: Make sure the magic numbers in compiler backend for x87 match these.

// it's quite tricky check for a type who will trigger a deprecation when accessed
template isDeprecatedComplex(T)
{
    static if (__traits(isDeprecated, T))
    {
        enum isDeprecatedComplex = true;
    }
    else
    {
        enum m = T.mangleof;
        // cfloat, cdouble, creal
        // ifloat, idouble, ireal
        enum isDeprecatedComplex = m == "q" || m == "r" || m == "c" ||
                                   m == "o" || m == "p" || m == "j";
    }
}

@safe deprecated unittest
{
    static assert(isDeprecatedComplex!cfloat);
    static assert(isDeprecatedComplex!cdouble);
    static assert(isDeprecatedComplex!creal);
    static assert(isDeprecatedComplex!ifloat);
    static assert(isDeprecatedComplex!idouble);
    static assert(isDeprecatedComplex!ireal);

    static assert(!isDeprecatedComplex!float);
    static assert(!isDeprecatedComplex!double);
    static assert(!isDeprecatedComplex!real);
}

/***********************************
 * Calculates the absolute value of a number
 *
 * Params:
 *     Num = (template parameter) type of number
 *       x = real number value
 *
 * Returns:
 *     The absolute value of the number.  If floating-point or integral,
 *     the return type will be the same as the input;
 */
auto abs(Num)(Num x)
// workaround for https://issues.dlang.org/show_bug.cgi?id=18251
//if (!isDeprecatedComplex!Num &&
    //(is(typeof(Num.init >= 0)) && is(typeof(-Num.init)) ||
    //(is(Unqual!Num == short) || is(Unqual!Num == byte))))
{
    static if (isFloatingPoint!(Num))
        return fabs(x);
    else
    {
        static if (is(Unqual!Num == short) || is(Unqual!Num == byte))
            return x >= 0 ? x : cast(Num) -int(x);
        else
            return x >= 0 ? x : -x;
    }
}

import std.meta : AliasSeq;
deprecated("Please use std.complex")
static foreach (Num; AliasSeq!(cfloat, cdouble, creal, ifloat, idouble, ireal))
{
    auto abs(Num z) @safe pure nothrow @nogc
    {
        enum m = Num.mangleof;
        // cfloat, cdouble, creal
        static if (m == "q" || m == "r" || m == "c")
            return hypot(z.re, z.im);
        // ifloat, idouble, ireal
        else static if (m == "o" || m == "p" || m == "j")
            return fabs(z.im);
        else
            static assert(0, "Unsupported type: " ~ Num.stringof);
    }
}

/// ditto
@safe pure nothrow @nogc unittest
{
    assert(isIdentical(abs(-0.0L), 0.0L));
    assert(isNaN(abs(real.nan)));
    assert(abs(-real.infinity) == real.infinity);
    assert(abs(-56) == 56);
    assert(abs(2321312L)  == 2321312L);
}

deprecated
@safe pure nothrow @nogc unittest
{
    assert(abs(-3.2Li) == 3.2L);
    assert(abs(71.6Li) == 71.6L);
    assert(abs(-1L+1i) == sqrt(2.0L));
}

@safe pure nothrow @nogc unittest
{
    short s = -8;
    byte b = -8;
    assert(abs(s) == 8);
    assert(abs(b) == 8);
    immutable(byte) c = -8;
    assert(abs(c) == 8);
}

@safe pure nothrow @nogc unittest
{
    import std.meta : AliasSeq;
    static foreach (T; AliasSeq!(float, double, real))
    {{
        T f = 3;
        assert(abs(f) == f);
        assert(abs(-f) == f);
    }}
}

deprecated
@safe pure nothrow @nogc unittest
{
    import std.meta : AliasSeq;
    static foreach (T; AliasSeq!(cfloat, cdouble, creal))
    {{
        T f = -12+3i;
        assert(abs(f) == hypot(f.re, f.im));
        assert(abs(-f) == hypot(f.re, f.im));
    }}
}

/*
 * Complex conjugate
 *
 *  conj(x + iy) = x - iy
 *
 * Note that z * conj(z) = $(POWER z.re, 2) - $(POWER z.im, 2)
 * is always a real number
 */
deprecated("Please use std.complex.conj")
auto conj(Num)(Num z) @safe pure nothrow @nogc
if (is(Num* : const(cfloat*)) || is(Num* : const(cdouble*))
    || is(Num* : const(creal*)))
{
    //FIXME
    //Issue 14206
    static if (is(Num* : const(cdouble*)))
        return cast(cdouble) conj(cast(creal) z);
    else
        return z.re - z.im*1fi;
}

deprecated("Please use std.complex.conj")
auto conj(Num)(Num y) @safe pure nothrow @nogc
if (is(Num* : const(ifloat*)) || is(Num* : const(idouble*))
    || is(Num* : const(ireal*)))
{
    return -y;
}

deprecated
@safe pure nothrow @nogc unittest
{
    creal c = 7 + 3Li;
    assert(conj(c) == 7-3Li);
    ireal z = -3.2Li;
    assert(conj(z) == -z);
}
//Issue 14206
deprecated
@safe pure nothrow @nogc unittest
{
    cdouble c = 7 + 3i;
    assert(conj(c) == 7-3i);
    idouble z = -3.2i;
    assert(conj(z) == -z);
}
//Issue 14206
deprecated
@safe pure nothrow @nogc unittest
{
    cfloat c = 7f + 3fi;
    assert(conj(c) == 7f-3fi);
    ifloat z = -3.2fi;
    assert(conj(z) == -z);
}

/***********************************
 * Returns cosine of x. x is in radians.
 *
 *      $(TABLE_SV
 *      $(TR $(TH x)                 $(TH cos(x)) $(TH invalid?))
 *      $(TR $(TD $(NAN))            $(TD $(NAN)) $(TD yes)     )
 *      $(TR $(TD $(PLUSMN)$(INFIN)) $(TD $(NAN)) $(TD yes)     )
 *      )
 * Bugs:
 *      Results are undefined if |x| >= $(POWER 2,64).
 */

version(LDC)
{
    real   cos(real   x) @safe pure nothrow @nogc { return llvm_cos(x); }
    ///ditto
    double cos(double x) @safe pure nothrow @nogc { return llvm_cos(x); }
    ///ditto
    float  cos(float  x) @safe pure nothrow @nogc { return llvm_cos(x); }
}
else
{

real cos(real x) @safe pure nothrow @nogc { pragma(inline, true); return core.math.cos(x); }
//FIXME
///ditto
double cos(double x) @safe pure nothrow @nogc { return cos(cast(real) x); }
//FIXME
///ditto
float cos(float x) @safe pure nothrow @nogc { return cos(cast(real) x); }

} // !LDC

@safe unittest
{
    real function(real) pcos = &cos;
    assert(pcos != null);
}

/***********************************
 * Returns $(HTTP en.wikipedia.org/wiki/Sine, sine) of x. x is in $(HTTP en.wikipedia.org/wiki/Radian, radians).
 *
 *      $(TABLE_SV
 *      $(TH3 x           ,  sin(x)      ,  invalid?)
 *      $(TD3 $(NAN)      ,  $(NAN)      ,  yes     )
 *      $(TD3 $(PLUSMN)0.0,  $(PLUSMN)0.0,  no      )
 *      $(TD3 $(PLUSMNINF),  $(NAN)      ,  yes     )
 *      )
 *
 * Params:
 *      x = angle in radians (not degrees)
 * Returns:
 *      sine of x
 * See_Also:
 *      $(MYREF cos), $(MYREF tan), $(MYREF asin)
 * Bugs:
 *      Results are undefined if |x| >= $(POWER 2,64).
 */
version(LDC)
{
    real   sin(real   x) @safe pure nothrow @nogc { return llvm_sin(x); }
    ///ditto
    double sin(double x) @safe pure nothrow @nogc { return llvm_sin(x); }
    ///ditto
    float  sin(float  x) @safe pure nothrow @nogc { return llvm_sin(x); }
}
else
{

real sin(real x) @safe pure nothrow @nogc { pragma(inline, true); return core.math.sin(x); }
//FIXME
///ditto
double sin(double x) @safe pure nothrow @nogc { return sin(cast(real) x); }
//FIXME
///ditto
float sin(float x) @safe pure nothrow @nogc { return sin(cast(real) x); }

} // !LDC

///
@safe unittest
{
    import std.math : sin, PI;
    import std.stdio : writefln;

    void someFunc()
    {
      real x = 30.0;
      auto result = sin(x * (PI / 180)); // convert degrees to radians
      writefln("The sine of %s degrees is %s", x, result);
    }
}

@safe unittest
{
    real function(real) psin = &sin;
    assert(psin != null);
}

/*
 *  Returns sine for complex and imaginary arguments.
 *
 *  sin(z) = sin(z.re)*cosh(z.im) + cos(z.re)*sinh(z.im)i
 *
 * If both sin($(THETA)) and cos($(THETA)) are required,
 * it is most efficient to use expi($(THETA)).
 */
deprecated("Use std.complex.sin")
auto sin(creal z) @safe pure nothrow @nogc
{
    const creal cs = expi(z.re);
    const creal csh = coshisinh(z.im);
    return cs.im * csh.re + cs.re * csh.im * 1i;
}

/* ditto */
deprecated("Use std.complex.sin")
auto sin(ireal y) @safe pure nothrow @nogc
{
    return cosh(y.im)*1i;
}

deprecated
@safe pure nothrow @nogc unittest
{
  assert(sin(0.0+0.0i) == 0.0);
  assert(sin(2.0+0.0i) == sin(2.0L) );
}

/*
 *  cosine, complex and imaginary
 *
 *  cos(z) = cos(z.re)*cosh(z.im) - sin(z.re)*sinh(z.im)i
 */
deprecated("Use std.complex.cos")
auto cos(creal z) @safe pure nothrow @nogc
{
    const creal cs = expi(z.re);
    const creal csh = coshisinh(z.im);
    return cs.re * csh.re - cs.im * csh.im * 1i;
}

/* ditto */
deprecated("Use std.complex.cos")
real cos(ireal y) @safe pure nothrow @nogc
{
    return cosh(y.im);
}

deprecated
@safe pure nothrow @nogc unittest
{
    assert(cos(0.0+0.0i)==1.0);
    assert(cos(1.3L+0.0i)==cos(1.3L));
    assert(cos(5.2Li)== cosh(5.2L));
}

/****************************************************************************
 * Returns tangent of x. x is in radians.
 *
 *      $(TABLE_SV
 *      $(TR $(TH x)             $(TH tan(x))       $(TH invalid?))
 *      $(TR $(TD $(NAN))        $(TD $(NAN))       $(TD yes))
 *      $(TR $(TD $(PLUSMN)0.0)  $(TD $(PLUSMN)0.0) $(TD no))
 *      $(TR $(TD $(PLUSMNINF))  $(TD $(NAN))       $(TD yes))
 *      )
 */

real tan(real x) @trusted pure nothrow @nogc
{
    // LDC FIXME: inline asm leads to unittest failures (always returning 0 on x86_64?)
    version(none) // LDC: was `InlineAsm_X86_X87`
    {
    asm pure nothrow @nogc
    {
        fld     x[EBP]                  ; // load theta
        fxam                            ; // test for oddball values
        fstsw   AX                      ;
        sahf                            ;
        jc      trigerr                 ; // x is NAN, infinity, or empty
                                          // 387's can handle subnormals
SC18:   fptan                           ;
        fstsw   AX                      ;
        sahf                            ;
        jnp     Clear1                  ; // C2 = 1 (x is out of range)

        // Do argument reduction to bring x into range
        fldpi                           ;
        fxch                            ;
SC17:   fprem1                          ;
        fstsw   AX                      ;
        sahf                            ;
        jp      SC17                    ;
        fstp    ST(1)                   ; // remove pi from stack
        jmp     SC18                    ;

trigerr:
        jnp     Lret                    ; // if theta is NAN, return theta
        fstp    ST(0)                   ; // dump theta
    }
    return real.nan;

Clear1: asm pure nothrow @nogc{
        fstp    ST(0)                   ; // dump X, which is always 1
    }

Lret: {}
    }
    else version(none) // LDC: was `InlineAsm_X86_64_X87`
    {
        version (Win64)
        {
            asm pure nothrow @nogc
            {
                fld     real ptr [RCX]  ; // load theta
            }
        }
        else
        {
            asm pure nothrow @nogc
            {
                fld     x[RBP]          ; // load theta
            }
        }
    asm pure nothrow @nogc
    {
        fxam                            ; // test for oddball values
        fstsw   AX                      ;
        test    AH,1                    ;
        jnz     trigerr                 ; // x is NAN, infinity, or empty
                                          // 387's can handle subnormals
SC18:   fptan                           ;
        fstsw   AX                      ;
        test    AH,4                    ;
        jz      Clear1                  ; // C2 = 1 (x is out of range)

        // Do argument reduction to bring x into range
        fldpi                           ;
        fxch                            ;
SC17:   fprem1                          ;
        fstsw   AX                      ;
        test    AH,4                    ;
        jnz     SC17                    ;
        fstp    ST(1)                   ; // remove pi from stack
        jmp     SC18                    ;

trigerr:
        test    AH,4                    ;
        jz      Lret                    ; // if theta is NAN, return theta
        fstp    ST(0)                   ; // dump theta
    }
    return real.nan;

Clear1: asm pure nothrow @nogc{
        fstp    ST(0)                   ; // dump X, which is always 1
    }

Lret: {}
    }
    else
    {
        enum realFormat = floatTraits!real.realFormat;

        // Coefficients for tan(x) and PI/4 split into three parts.
        static if (realFormat == RealFormat.ieeeQuadruple)
        {
            static immutable real[6] P = [
                2.883414728874239697964612246732416606301E10L,
                -2.307030822693734879744223131873392503321E9L,
                5.160188250214037865511600561074819366815E7L,
                -4.249691853501233575668486667664718192660E5L,
                1.272297782199996882828849455156962260810E3L,
                -9.889929415807650724957118893791829849557E-1L
            ];
            static immutable real[7] Q = [
                8.650244186622719093893836740197250197602E10L
                -4.152206921457208101480801635640958361612E10L,
                2.758476078803232151774723646710890525496E9L,
                -5.733709132766856723608447733926138506824E7L,
                4.529422062441341616231663543669583527923E5L,
                -1.317243702830553658702531997959756728291E3L,
                1.0
            ];

            enum real P1 =
                7.853981633974483067550664827649598009884357452392578125E-1L;
            enum real P2 =
                2.8605943630549158983813312792950660807511260829685741796657E-18L;
            enum real P3 =
                2.1679525325309452561992610065108379921905808E-35L;
        }
        else
        {
            static immutable real[3] P = [
               -1.7956525197648487798769E7L,
                1.1535166483858741613983E6L,
               -1.3093693918138377764608E4L,
            ];
            static immutable real[5] Q = [
               -5.3869575592945462988123E7L,
                2.5008380182335791583922E7L,
               -1.3208923444021096744731E6L,
                1.3681296347069295467845E4L,
                1.0000000000000000000000E0L,
            ];

            enum real P1 = 7.853981554508209228515625E-1L;
            enum real P2 = 7.946627356147928367136046290398E-9L;
            enum real P3 = 3.061616997868382943065164830688E-17L;
        }

        // Special cases.
        if (x == 0.0 || isNaN(x))
            return x;
        if (isInfinity(x))
            return real.nan;

        // Make argument positive but save the sign.
        bool sign = false;
        if (signbit(x))
        {
            sign = true;
            x = -x;
        }

        // Compute x mod PI/4.
        real y = floor(x / PI_4);
        // Strip high bits of integer part.
<<<<<<< HEAD
        enum numHighBits = (floatTraits!real.realFormat == RealFormat.ieeeDouble ? 3 : 4);
=======
        enum numHighBits = (realFormat == RealFormat.ieeeDouble ? 3 : 4);
>>>>>>> 30d06179
        real z = ldexp(y, -numHighBits);
        // Compute y - 2^numHighBits * (y / 2^numHighBits).
        z = y - ldexp(floor(z), numHighBits);

        // Integer and fraction part modulo one octant.
        int j = cast(int)(z);

        // Map zeros and singularities to origin.
        if (j & 1)
        {
            j += 1;
            y += 1.0;
        }

        z = ((x - y * P1) - y * P2) - y * P3;
        const real zz = z * z;

<<<<<<< HEAD
        enum zzThreshold = (floatTraits!real.realFormat == RealFormat.ieeeDouble ? 1.0e-14L : 1.0e-20L);
=======
        enum zzThreshold = (realFormat == RealFormat.ieeeDouble ? 1.0e-14L : 1.0e-20L);
>>>>>>> 30d06179
        if (zz > zzThreshold)
            y = z + z * (zz * poly(zz, P) / poly(zz, Q));
        else
            y = z;

        if (j & 2)
            y = -1.0 / y;

        return (sign) ? -y : y;
    }
}

@safe nothrow @nogc unittest
{
    static real[2][] vals =     // angle,tan
        [
         [   0,   0],
         [   .5,  .5463024898],
         [   1,   1.557407725],
         [   1.5, 14.10141995],
         [   2,  -2.185039863],
         [   2.5,-.7470222972],
         [   3,  -.1425465431],
         [   3.5, .3745856402],
         [   4,   1.157821282],
         [   4.5, 4.637332055],
         [   5,  -3.380515006],
         [   5.5,-.9955840522],
         [   6,  -.2910061914],
         [   6.5, .2202772003],
         [   10,  .6483608275],

         // special angles
         [   PI_4,   1],
         //[   PI_2,   real.infinity], // PI_2 is not _exactly_ pi/2.
         [   3*PI_4, -1],
         [   PI,     0],
         [   5*PI_4, 1],
         //[   3*PI_2, -real.infinity],
         [   7*PI_4, -1],
         [   2*PI,   0],
         ];
    int i;

    for (i = 0; i < vals.length; i++)
    {
        real x = vals[i][0];
        real r = vals[i][1];
        real t = tan(x);

        //printf("tan(%Lg) = %Lg, should be %Lg\n", x, t, r);
        if (!isIdentical(r, t)) assert(fabs(r-t) <= .0000001);

        x = -x;
        r = -r;
        t = tan(x);
        //printf("tan(%Lg) = %Lg, should be %Lg\n", x, t, r);
        if (!isIdentical(r, t) && !(r != r && t != t)) assert(fabs(r-t) <= .0000001);
    }
    // overflow
    assert(isNaN(tan(real.infinity)));
    assert(isNaN(tan(-real.infinity)));
    // NaN propagation
    assert(isIdentical( tan(NaN(0x0123L)), NaN(0x0123L) ));
}

@system unittest
{
    assert(equalsDigit(tan(PI / 3), std.math.sqrt(3.0), useDigits));
}

/***************
 * Calculates the arc cosine of x,
 * returning a value ranging from 0 to $(PI).
 *
 *      $(TABLE_SV
 *      $(TR $(TH x)         $(TH acos(x)) $(TH invalid?))
 *      $(TR $(TD $(GT)1.0)  $(TD $(NAN))  $(TD yes))
 *      $(TR $(TD $(LT)-1.0) $(TD $(NAN))  $(TD yes))
 *      $(TR $(TD $(NAN))    $(TD $(NAN))  $(TD yes))
 *  )
 */
real acos(real x) @safe pure nothrow @nogc
{
    return atan2(sqrt(1-x*x), x);
}

/// ditto
double acos(double x) @safe pure nothrow @nogc { return acos(cast(real) x); }

/// ditto
float acos(float x) @safe pure nothrow @nogc  { return acos(cast(real) x); }

@system unittest
{
    assert(equalsDigit(acos(0.5), std.math.PI / 3, useDigits));
}

/***************
 * Calculates the arc sine of x,
 * returning a value ranging from -$(PI)/2 to $(PI)/2.
 *
 *      $(TABLE_SV
 *      $(TR $(TH x)            $(TH asin(x))      $(TH invalid?))
 *      $(TR $(TD $(PLUSMN)0.0) $(TD $(PLUSMN)0.0) $(TD no))
 *      $(TR $(TD $(GT)1.0)     $(TD $(NAN))       $(TD yes))
 *      $(TR $(TD $(LT)-1.0)    $(TD $(NAN))       $(TD yes))
 *  )
 */
real asin(real x) @safe pure nothrow @nogc
{
    return atan2(x, sqrt(1-x*x));
}

/// ditto
double asin(double x) @safe pure nothrow @nogc { return asin(cast(real) x); }

/// ditto
float asin(float x) @safe pure nothrow @nogc  { return asin(cast(real) x); }

@system unittest
{
    assert(equalsDigit(asin(0.5), PI / 6, useDigits));
}

/***************
 * Calculates the arc tangent of x,
 * returning a value ranging from -$(PI)/2 to $(PI)/2.
 *
 *      $(TABLE_SV
 *      $(TR $(TH x)                 $(TH atan(x))      $(TH invalid?))
 *      $(TR $(TD $(PLUSMN)0.0)      $(TD $(PLUSMN)0.0) $(TD no))
 *      $(TR $(TD $(PLUSMN)$(INFIN)) $(TD $(NAN))       $(TD yes))
 *  )
 */
real atan(real x) @safe pure nothrow @nogc
{
    version(InlineAsm_X86_Any_X87)
    {
        return atan2(x, 1.0L);
    }
    else
    {
        // Coefficients for atan(x)
        static if (floatTraits!real.realFormat == RealFormat.ieeeQuadruple)
        {
            static immutable real[9] P = [
                -6.880597774405940432145577545328795037141E2L,
                -2.514829758941713674909996882101723647996E3L,
                -3.696264445691821235400930243493001671932E3L,
                -2.792272753241044941703278827346430350236E3L,
                -1.148164399808514330375280133523543970854E3L,
                -2.497759878476618348858065206895055957104E2L,
                -2.548067867495502632615671450650071218995E1L,
                -8.768423468036849091777415076702113400070E-1L,
                -6.635810778635296712545011270011752799963E-4L
            ];
            static immutable real[9] Q = [
                2.064179332321782129643673263598686441900E3L,
                8.782996876218210302516194604424986107121E3L,
                1.547394317752562611786521896296215170819E4L,
                1.458510242529987155225086911411015961174E4L,
                7.928572347062145288093560392463784743935E3L,
                2.494680540950601626662048893678584497900E3L,
                4.308348370818927353321556740027020068897E2L,
                3.566239794444800849656497338030115886153E1L,
                1.0
            ];
        }
        else
        {
            static immutable real[5] P = [
               -5.0894116899623603312185E1L,
               -9.9988763777265819915721E1L,
               -6.3976888655834347413154E1L,
               -1.4683508633175792446076E1L,
               -8.6863818178092187535440E-1L,
            ];
            static immutable real[6] Q = [
                1.5268235069887081006606E2L,
                3.9157570175111990631099E2L,
                3.6144079386152023162701E2L,
                1.4399096122250781605352E2L,
                2.2981886733594175366172E1L,
                1.0000000000000000000000E0L,
            ];
        }

        // tan(PI/8)
        enum real TAN_PI_8 = 0.414213562373095048801688724209698078569672L;
        // tan(3 * PI/8)
        enum real TAN3_PI_8 = 2.414213562373095048801688724209698078569672L;

        // Special cases.
        if (x == 0.0)
            return x;
        if (isInfinity(x))
            return copysign(PI_2, x);

        // Make argument positive but save the sign.
        bool sign = false;
        if (signbit(x))
        {
            sign = true;
            x = -x;
        }

        // Range reduction.
        real y;
        if (x > TAN3_PI_8)
        {
            y = PI_2;
            x = -(1.0 / x);
        }
        else if (x > TAN_PI_8)
        {
            y = PI_4;
            x = (x - 1.0)/(x + 1.0);
        }
        else
            y = 0.0;

        // Rational form in x^^2.
        const real z = x * x;
        y = y + (poly(z, P) / poly(z, Q)) * z * x + x;

        return (sign) ? -y : y;
    }
}

/// ditto
double atan(double x) @safe pure nothrow @nogc { return atan(cast(real) x); }

/// ditto
float atan(float x)  @safe pure nothrow @nogc { return atan(cast(real) x); }

@system unittest
{
    assert(equalsDigit(atan(std.math.sqrt(3.0)), PI / 3, useDigits));
}

/***************
 * Calculates the arc tangent of y / x,
 * returning a value ranging from -$(PI) to $(PI).
 *
 *      $(TABLE_SV
 *      $(TR $(TH y)                 $(TH x)            $(TH atan(y, x)))
 *      $(TR $(TD $(NAN))            $(TD anything)     $(TD $(NAN)) )
 *      $(TR $(TD anything)          $(TD $(NAN))       $(TD $(NAN)) )
 *      $(TR $(TD $(PLUSMN)0.0)      $(TD $(GT)0.0)     $(TD $(PLUSMN)0.0) )
 *      $(TR $(TD $(PLUSMN)0.0)      $(TD +0.0)         $(TD $(PLUSMN)0.0) )
 *      $(TR $(TD $(PLUSMN)0.0)      $(TD $(LT)0.0)     $(TD $(PLUSMN)$(PI)))
 *      $(TR $(TD $(PLUSMN)0.0)      $(TD -0.0)         $(TD $(PLUSMN)$(PI)))
 *      $(TR $(TD $(GT)0.0)          $(TD $(PLUSMN)0.0) $(TD $(PI)/2) )
 *      $(TR $(TD $(LT)0.0)          $(TD $(PLUSMN)0.0) $(TD -$(PI)/2) )
 *      $(TR $(TD $(GT)0.0)          $(TD $(INFIN))     $(TD $(PLUSMN)0.0) )
 *      $(TR $(TD $(PLUSMN)$(INFIN)) $(TD anything)     $(TD $(PLUSMN)$(PI)/2))
 *      $(TR $(TD $(GT)0.0)          $(TD -$(INFIN))    $(TD $(PLUSMN)$(PI)) )
 *      $(TR $(TD $(PLUSMN)$(INFIN)) $(TD $(INFIN))     $(TD $(PLUSMN)$(PI)/4))
 *      $(TR $(TD $(PLUSMN)$(INFIN)) $(TD -$(INFIN))    $(TD $(PLUSMN)3$(PI)/4))
 *      )
 */
real atan2(real y, real x) @trusted pure nothrow @nogc
{
    version(InlineAsm_X86_Any_X87)
    {
        version (Win64)
        {
            asm pure nothrow @nogc {
                naked;
                fld real ptr [RDX]; // y
                fld real ptr [RCX]; // x
                fpatan;
                ret;
            }
        }
        else
        {
            asm pure nothrow @nogc {
                fld y;
                fld x;
                fpatan;
            }
        }
    }
    else
    {
        // Special cases.
        if (isNaN(x) || isNaN(y))
            return real.nan;
        if (y == 0.0)
        {
            if (x >= 0 && !signbit(x))
                return copysign(0, y);
            else
                return copysign(PI, y);
        }
        if (x == 0.0)
            return copysign(PI_2, y);
        if (isInfinity(x))
        {
            if (signbit(x))
            {
                if (isInfinity(y))
                    return copysign(3*PI_4, y);
                else
                    return copysign(PI, y);
            }
            else
            {
                if (isInfinity(y))
                    return copysign(PI_4, y);
                else
                    return copysign(0.0, y);
            }
        }
        if (isInfinity(y))
            return copysign(PI_2, y);

        // Call atan and determine the quadrant.
        real z = atan(y / x);

        if (signbit(x))
        {
            if (signbit(y))
                z = z - PI;
            else
                z = z + PI;
        }

        if (z == 0.0)
            return copysign(z, y);

        return z;
    }
}

/// ditto
double atan2(double y, double x) @safe pure nothrow @nogc
{
    return atan2(cast(real) y, cast(real) x);
}

/// ditto
float atan2(float y, float x) @safe pure nothrow @nogc
{
    return atan2(cast(real) y, cast(real) x);
}

@system unittest
{
    assert(equalsDigit(atan2(1.0L, std.math.sqrt(3.0L)), PI / 6, useDigits));
}

/***********************************
 * Calculates the hyperbolic cosine of x.
 *
 *      $(TABLE_SV
 *      $(TR $(TH x)                 $(TH cosh(x))      $(TH invalid?))
 *      $(TR $(TD $(PLUSMN)$(INFIN)) $(TD $(PLUSMN)0.0) $(TD no) )
 *      )
 */
real cosh(real x) @safe pure nothrow @nogc
{
    //  cosh = (exp(x)+exp(-x))/2.
    // The naive implementation works correctly.
    const real y = exp(x);
    return (y + 1.0/y) * 0.5;
}

/// ditto
double cosh(double x) @safe pure nothrow @nogc { return cosh(cast(real) x); }

/// ditto
float cosh(float x) @safe pure nothrow @nogc  { return cosh(cast(real) x); }

@system unittest
{
    assert(equalsDigit(cosh(1.0), (E + 1.0 / E) / 2, useDigits));
}

/***********************************
 * Calculates the hyperbolic sine of x.
 *
 *      $(TABLE_SV
 *      $(TR $(TH x)                 $(TH sinh(x))           $(TH invalid?))
 *      $(TR $(TD $(PLUSMN)0.0)      $(TD $(PLUSMN)0.0)      $(TD no))
 *      $(TR $(TD $(PLUSMN)$(INFIN)) $(TD $(PLUSMN)$(INFIN)) $(TD no))
 *      )
 */
real sinh(real x) @safe pure nothrow @nogc
{
    //  sinh(x) =  (exp(x)-exp(-x))/2;
    // Very large arguments could cause an overflow, but
    // the maximum value of x for which exp(x) + exp(-x)) != exp(x)
    // is x = 0.5 * (real.mant_dig) * LN2. // = 22.1807 for real80.
    if (fabs(x) > real.mant_dig * LN2)
    {
        return copysign(0.5 * exp(fabs(x)), x);
    }

    const real y = expm1(x);
    return 0.5 * y / (y+1) * (y+2);
}

/// ditto
double sinh(double x) @safe pure nothrow @nogc { return sinh(cast(real) x); }

/// ditto
float sinh(float x) @safe pure nothrow @nogc  { return sinh(cast(real) x); }

@system unittest
{
    assert(equalsDigit(sinh(1.0), (E - 1.0 / E) / 2, useDigits));
}

/***********************************
 * Calculates the hyperbolic tangent of x.
 *
 *      $(TABLE_SV
 *      $(TR $(TH x)                 $(TH tanh(x))      $(TH invalid?))
 *      $(TR $(TD $(PLUSMN)0.0)      $(TD $(PLUSMN)0.0) $(TD no) )
 *      $(TR $(TD $(PLUSMN)$(INFIN)) $(TD $(PLUSMN)1.0) $(TD no))
 *      )
 */
real tanh(real x) @safe pure nothrow @nogc
{
    //  tanh(x) = (exp(x) - exp(-x))/(exp(x)+exp(-x))
    if (fabs(x) > real.mant_dig * LN2)
    {
        return copysign(1, x);
    }

    const real y = expm1(2*x);
    return y / (y + 2);
}

/// ditto
double tanh(double x) @safe pure nothrow @nogc { return tanh(cast(real) x); }

/// ditto
float tanh(float x) @safe pure nothrow @nogc { return tanh(cast(real) x); }

@system unittest
{
    assert(equalsDigit(tanh(1.0), sinh(1.0) / cosh(1.0), 15));
}

package:

/* Returns cosh(x) + I * sinh(x)
 * Only one call to exp() is performed.
 */
deprecated("Use std.complex")
auto coshisinh(real x) @safe pure nothrow @nogc
{
    // See comments for cosh, sinh.
    if (fabs(x) > real.mant_dig * LN2)
    {
        const real y = exp(fabs(x));
        return y * 0.5 + 0.5i * copysign(y, x);
    }
    else
    {
        const real y = expm1(x);
        return (y + 1.0 + 1.0/(y + 1.0)) * 0.5 + 0.5i * y / (y+1) * (y+2);
    }
}

deprecated
@safe pure nothrow @nogc unittest
{
    creal c = coshisinh(3.0L);
    assert(c.re == cosh(3.0L));
    assert(c.im == sinh(3.0L));
}

public:

/***********************************
 * Calculates the inverse hyperbolic cosine of x.
 *
 *  Mathematically, acosh(x) = log(x + sqrt( x*x - 1))
 *
 * $(TABLE_DOMRG
 *    $(DOMAIN 1..$(INFIN)),
 *    $(RANGE  0..$(INFIN))
 * )
 *
 *  $(TABLE_SV
 *    $(SVH  x,     acosh(x) )
 *    $(SV  $(NAN), $(NAN) )
 *    $(SV  $(LT)1,     $(NAN) )
 *    $(SV  1,      0       )
 *    $(SV  +$(INFIN),+$(INFIN))
 *  )
 */
real acosh(real x) @safe pure nothrow @nogc
{
    if (x > 1/real.epsilon)
        return LN2 + log(x);
    else
        return log(x + sqrt(x*x - 1));
}

/// ditto
double acosh(double x) @safe pure nothrow @nogc { return acosh(cast(real) x); }

/// ditto
float acosh(float x) @safe pure nothrow @nogc  { return acosh(cast(real) x); }


@system unittest
{
    assert(isNaN(acosh(0.9)));
    assert(isNaN(acosh(real.nan)));
    assert(acosh(1.0)==0.0);
    assert(acosh(real.infinity) == real.infinity);
    assert(isNaN(acosh(0.5)));
    assert(equalsDigit(acosh(cosh(3.0)), 3, useDigits));
}

/***********************************
 * Calculates the inverse hyperbolic sine of x.
 *
 *  Mathematically,
 *  ---------------
 *  asinh(x) =  log( x + sqrt( x*x + 1 )) // if x >= +0
 *  asinh(x) = -log(-x + sqrt( x*x + 1 )) // if x <= -0
 *  -------------
 *
 *    $(TABLE_SV
 *    $(SVH x,                asinh(x)       )
 *    $(SV  $(NAN),           $(NAN)         )
 *    $(SV  $(PLUSMN)0,       $(PLUSMN)0      )
 *    $(SV  $(PLUSMN)$(INFIN),$(PLUSMN)$(INFIN))
 *    )
 */
real asinh(real x) @safe pure nothrow @nogc
{
    return (fabs(x) > 1 / real.epsilon)
       // beyond this point, x*x + 1 == x*x
       ?  copysign(LN2 + log(fabs(x)), x)
       // sqrt(x*x + 1) ==  1 + x * x / ( 1 + sqrt(x*x + 1) )
       : copysign(log1p(fabs(x) + x*x / (1 + sqrt(x*x + 1)) ), x);
}

/// ditto
double asinh(double x) @safe pure nothrow @nogc { return asinh(cast(real) x); }

/// ditto
float asinh(float x) @safe pure nothrow @nogc { return asinh(cast(real) x); }

@system  unittest
{
    assert(isIdentical(asinh(0.0), 0.0));
    assert(isIdentical(asinh(-0.0), -0.0));
    assert(asinh(real.infinity) == real.infinity);
    assert(asinh(-real.infinity) == -real.infinity);
    assert(isNaN(asinh(real.nan)));
    assert(equalsDigit(asinh(sinh(3.0)), 3, useDigits));
}

/***********************************
 * Calculates the inverse hyperbolic tangent of x,
 * returning a value from ranging from -1 to 1.
 *
 * Mathematically, atanh(x) = log( (1+x)/(1-x) ) / 2
 *
 * $(TABLE_DOMRG
 *    $(DOMAIN -$(INFIN)..$(INFIN)),
 *    $(RANGE  -1 .. 1)
 * )
 * $(BR)
 * $(TABLE_SV
 *    $(SVH  x,     acosh(x) )
 *    $(SV  $(NAN), $(NAN) )
 *    $(SV  $(PLUSMN)0, $(PLUSMN)0)
 *    $(SV  -$(INFIN), -0)
 * )
 */
real atanh(real x) @safe pure nothrow @nogc
{
    // log( (1+x)/(1-x) ) == log ( 1 + (2*x)/(1-x) )
    return  0.5 * log1p( 2 * x / (1 - x) );
}

/// ditto
double atanh(double x) @safe pure nothrow @nogc { return atanh(cast(real) x); }

/// ditto
float atanh(float x) @safe pure nothrow @nogc { return atanh(cast(real) x); }


@system unittest
{
    assert(isIdentical(atanh(0.0), 0.0));
    assert(isIdentical(atanh(-0.0),-0.0));
    assert(isNaN(atanh(real.nan)));
    assert(isNaN(atanh(-real.infinity)));
    assert(atanh(0.0) == 0);
    assert(equalsDigit(atanh(tanh(0.5L)), 0.5, useDigits));
}

/*****************************************
 * Returns x rounded to a long value using the current rounding mode.
 * If the integer value of x is
 * greater than long.max, the result is
 * indeterminate.
 */
long rndtol(real x) @nogc @safe pure nothrow { pragma(inline, true); return core.math.rndtol(x); }
//FIXME
///ditto
long rndtol(double x) @safe pure nothrow @nogc { return rndtol(cast(real) x); }
//FIXME
///ditto
long rndtol(float x) @safe pure nothrow @nogc { return rndtol(cast(real) x); }

@safe unittest
{
    long function(real) prndtol = &rndtol;
    assert(prndtol != null);
}

/*****************************************
 * Returns x rounded to a long value using the FE_TONEAREST rounding mode.
 * If the integer value of x is
 * greater than long.max, the result is
 * indeterminate.
 */
extern (C) real rndtonl(real x);

/***************************************
 * Compute square root of x.
 *
 *      $(TABLE_SV
 *      $(TR $(TH x)         $(TH sqrt(x))   $(TH invalid?))
 *      $(TR $(TD -0.0)      $(TD -0.0)      $(TD no))
 *      $(TR $(TD $(LT)0.0)  $(TD $(NAN))    $(TD yes))
 *      $(TR $(TD +$(INFIN)) $(TD +$(INFIN)) $(TD no))
 *      )
 */
float sqrt(float x) @nogc @safe pure nothrow { pragma(inline, true); return core.math.sqrt(x); }

/// ditto
double sqrt(double x) @nogc @safe pure nothrow { pragma(inline, true); return core.math.sqrt(x); }

/// ditto
real sqrt(real x) @nogc @safe pure nothrow { pragma(inline, true); return core.math.sqrt(x); }

@safe pure nothrow @nogc unittest
{
    //ctfe
    enum ZX80 = sqrt(7.0f);
    enum ZX81 = sqrt(7.0);
    enum ZX82 = sqrt(7.0L);

    assert(isNaN(sqrt(-1.0f)));
    assert(isNaN(sqrt(-1.0)));
    assert(isNaN(sqrt(-1.0L)));
}

@safe unittest
{
    float function(float) psqrtf = &sqrt;
    assert(psqrtf != null);
    double function(double) psqrtd = &sqrt;
    assert(psqrtd != null);
    real function(real) psqrtr = &sqrt;
    assert(psqrtr != null);
}

deprecated("Use std.complex.sqrt")
auto sqrt(creal z) @nogc @safe pure nothrow
{
    creal c;
    real x,y,w,r;

    if (z == 0)
    {
        c = 0 + 0i;
    }
    else
    {
        const real z_re = z.re;
        const real z_im = z.im;

        x = fabs(z_re);
        y = fabs(z_im);
        if (x >= y)
        {
            r = y / x;
            w = sqrt(x) * sqrt(0.5 * (1 + sqrt(1 + r * r)));
        }
        else
        {
            r = x / y;
            w = sqrt(y) * sqrt(0.5 * (r + sqrt(1 + r * r)));
        }

        if (z_re >= 0)
        {
            c = w + (z_im / (w + w)) * 1.0i;
        }
        else
        {
            if (z_im < 0)
                w = -w;
            c = z_im / (w + w) + w * 1.0i;
        }
    }
    return c;
}

/**
 * Calculates e$(SUPERSCRIPT x).
 *
 *  $(TABLE_SV
 *    $(TR $(TH x)             $(TH e$(SUPERSCRIPT x)) )
 *    $(TR $(TD +$(INFIN))     $(TD +$(INFIN)) )
 *    $(TR $(TD -$(INFIN))     $(TD +0.0)      )
 *    $(TR $(TD $(NAN))        $(TD $(NAN))    )
 *  )
 */
version(none) // LDC FIXME: Use of this LLVM intrinsic causes a unit test failure
{
    real   exp(real   x) @safe pure nothrow @nogc { return llvm_exp(x); }
    ///ditto
    double exp(double x) @safe pure nothrow @nogc { return llvm_exp(x); }
    ///ditto
    float  exp(float  x) @safe pure nothrow @nogc { return llvm_exp(x); }
}
else
{

real exp(real x) @trusted pure nothrow @nogc
{
    version(InlineAsm_X86_X87)
    {
        //  e^^x = 2^^(LOG2E*x)
        // (This is valid because the overflow & underflow limits for exp
        // and exp2 are so similar).
        return exp2(LOG2E*x);
    }
    else version(InlineAsm_X86_64_X87)
    {
        //  e^^x = 2^^(LOG2E*x)
        // (This is valid because the overflow & underflow limits for exp
        // and exp2 are so similar).
        return exp2(LOG2E*x);
    }
    else
    {
        alias F = floatTraits!real;
        static if (F.realFormat == RealFormat.ieeeDouble)
        {
            // Coefficients for exp(x)
            static immutable real[3] P = [
                9.99999999999999999910E-1L,
                3.02994407707441961300E-2L,
                1.26177193074810590878E-4L,
            ];
            static immutable real[4] Q = [
                2.00000000000000000009E0L,
                2.27265548208155028766E-1L,
                2.52448340349684104192E-3L,
                3.00198505138664455042E-6L,
            ];

            // C1 + C2 = LN2.
            enum real C1 = 6.93145751953125E-1;
            enum real C2 = 1.42860682030941723212E-6;

            // Overflow and Underflow limits.
            enum real OF =  7.09782712893383996732E2;  // ln((1-2^-53) * 2^1024)
            enum real UF = -7.451332191019412076235E2; // ln(2^-1075)
        }
        else static if (F.realFormat == RealFormat.ieeeExtended)
        {
            // Coefficients for exp(x)
            static immutable real[3] P = [
                9.9999999999999999991025E-1L,
                3.0299440770744196129956E-2L,
                1.2617719307481059087798E-4L,
            ];
            static immutable real[4] Q = [
                2.0000000000000000000897E0L,
                2.2726554820815502876593E-1L,
                2.5244834034968410419224E-3L,
                3.0019850513866445504159E-6L,
            ];

            // C1 + C2 = LN2.
            enum real C1 = 6.9314575195312500000000E-1L;
            enum real C2 = 1.4286068203094172321215E-6L;

            // Overflow and Underflow limits.
            enum real OF =  1.1356523406294143949492E4L;  // ln((1-2^-64) * 2^16384)
            enum real UF = -1.13994985314888605586758E4L; // ln(2^-16446)
        }
        else static if (F.realFormat == RealFormat.ieeeQuadruple)
        {
            // Coefficients for exp(x) - 1
            static immutable real[5] P = [
                9.999999999999999999999999999999999998502E-1L,
                3.508710990737834361215404761139478627390E-2L,
                2.708775201978218837374512615596512792224E-4L,
                6.141506007208645008909088812338454698548E-7L,
                3.279723985560247033712687707263393506266E-10L
            ];
            static immutable real[6] Q = [
                2.000000000000000000000000000000000000150E0,
                2.368408864814233538909747618894558968880E-1L,
                3.611828913847589925056132680618007270344E-3L,
                1.504792651814944826817779302637284053660E-5L,
                1.771372078166251484503904874657985291164E-8L,
                2.980756652081995192255342779918052538681E-12L
            ];

            // C1 + C2 = LN2.
            enum real C1 = 6.93145751953125E-1L;
            enum real C2 = 1.428606820309417232121458176568075500134E-6L;

            // Overflow and Underflow limits.
            enum real OF =  1.135583025911358400418251384584930671458833e4L;
            enum real UF = -1.143276959615573793352782661133116431383730e4L;
        }
        else
            static assert(0, "Not implemented for this architecture");

        // Special cases. Raises an overflow or underflow flag accordingly,
        // except in the case for CTFE, where there are no hardware controls.
        if (isNaN(x))
            return x;
        if (x > OF)
        {
            if (__ctfe)
                return real.infinity;
            else
                return real.max * copysign(real.max, real.infinity);
        }
        if (x < UF)
        {
            if (__ctfe)
                return 0.0;
            else
                return real.min_normal * copysign(real.min_normal, 0.0);
        }

        // Express: e^^x = e^^g * 2^^n
        //   = e^^g * e^^(n * LOG2E)
        //   = e^^(g + n * LOG2E)
        int n = cast(int) floor(LOG2E * x + 0.5);
        x -= n * C1;
        x -= n * C2;

        // Rational approximation for exponential of the fractional part:
        //  e^^x = 1 + 2x P(x^^2) / (Q(x^^2) - P(x^^2))
        const real xx = x * x;
        const real px = x * poly(xx, P);
        x = px / (poly(xx, Q) - px);
        x = 1.0 + ldexp(x, 1);

        // Scale by power of 2.
        x = ldexp(x, n);

        return x;
    }
}

/// ditto
double exp(double x) @safe pure nothrow @nogc  { return exp(cast(real) x); }

/// ditto
float exp(float x)  @safe pure nothrow @nogc   { return exp(cast(real) x); }

} // !none

@system unittest
{
    assert(equalsDigit(exp(3.0L), E * E * E, useDigits));
}

/**
 * Calculates the value of the natural logarithm base (e)
 * raised to the power of x, minus 1.
 *
 * For very small x, expm1(x) is more accurate
 * than exp(x)-1.
 *
 *  $(TABLE_SV
 *    $(TR $(TH x)             $(TH e$(SUPERSCRIPT x)-1)  )
 *    $(TR $(TD $(PLUSMN)0.0)  $(TD $(PLUSMN)0.0) )
 *    $(TR $(TD +$(INFIN))     $(TD +$(INFIN))    )
 *    $(TR $(TD -$(INFIN))     $(TD -1.0)         )
 *    $(TR $(TD $(NAN))        $(TD $(NAN))       )
 *  )
 */
real expm1(real x) @trusted pure nothrow @nogc
{
    version(InlineAsm_X86_X87)
    {
        enum PARAMSIZE = (real.sizeof+3)&(0xFFFF_FFFC); // always a multiple of 4
        asm pure nothrow @nogc
        {
            /*  expm1() for x87 80-bit reals, IEEE754-2008 conformant.
             * Author: Don Clugston.
             *
             *    expm1(x) = 2^^(rndint(y))* 2^^(y-rndint(y)) - 1 where y = LN2*x.
             *    = 2rndy * 2ym1 + 2rndy - 1, where 2rndy = 2^^(rndint(y))
             *     and 2ym1 = (2^^(y-rndint(y))-1).
             *    If 2rndy  < 0.5*real.epsilon, result is -1.
             *    Implementation is otherwise the same as for exp2()
             */
            naked;
            fld real ptr [ESP+4] ; // x
            mov AX, [ESP+4+8]; // AX = exponent and sign
            sub ESP, 12+8; // Create scratch space on the stack
            // [ESP,ESP+2] = scratchint
            // [ESP+4..+6, +8..+10, +10] = scratchreal
            // set scratchreal mantissa = 1.0
            mov dword ptr [ESP+8], 0;
            mov dword ptr [ESP+8+4], 0x80000000;
            and AX, 0x7FFF; // drop sign bit
            cmp AX, 0x401D; // avoid InvalidException in fist
            jae L_extreme;
            fldl2e;
            fmulp ST(1), ST; // y = x*log2(e)
            fist dword ptr [ESP]; // scratchint = rndint(y)
            fisub dword ptr [ESP]; // y - rndint(y)
            // and now set scratchreal exponent
            mov EAX, [ESP];
            add EAX, 0x3fff;
            jle short L_largenegative;
            cmp EAX,0x8000;
            jge short L_largepositive;
            mov [ESP+8+8],AX;
            f2xm1; // 2ym1 = 2^^(y-rndint(y)) -1
            fld real ptr [ESP+8] ; // 2rndy = 2^^rndint(y)
            fmul ST(1), ST;  // ST=2rndy, ST(1)=2rndy*2ym1
            fld1;
            fsubp ST(1), ST; // ST = 2rndy-1, ST(1) = 2rndy * 2ym1 - 1
            faddp ST(1), ST; // ST = 2rndy * 2ym1 + 2rndy - 1
            add ESP,12+8;
            ret PARAMSIZE;

L_extreme:  // Extreme exponent. X is very large positive, very
            // large negative, infinity, or NaN.
            fxam;
            fstsw AX;
            test AX, 0x0400; // NaN_or_zero, but we already know x != 0
            jz L_was_nan;  // if x is NaN, returns x
            test AX, 0x0200;
            jnz L_largenegative;
L_largepositive:
            // Set scratchreal = real.max.
            // squaring it will create infinity, and set overflow flag.
            mov word  ptr [ESP+8+8], 0x7FFE;
            fstp ST(0);
            fld real ptr [ESP+8];  // load scratchreal
            fmul ST(0), ST;        // square it, to create havoc!
L_was_nan:
            add ESP,12+8;
            ret PARAMSIZE;
L_largenegative:
            fstp ST(0);
            fld1;
            fchs; // return -1. Underflow flag is not set.
            add ESP,12+8;
            ret PARAMSIZE;
        }
    }
    else version(InlineAsm_X86_64_X87)
    {
        asm pure nothrow @nogc
        {
            naked;
        }
        version (Win64)
        {
            asm pure nothrow @nogc
            {
                fld   real ptr [RCX];  // x
                mov   AX,[RCX+8];      // AX = exponent and sign
            }
        }
        else
        {
            asm pure nothrow @nogc
            {
                fld   real ptr [RSP+8];  // x
                mov   AX,[RSP+8+8];      // AX = exponent and sign
            }
        }
        asm pure nothrow @nogc
        {
            /*  expm1() for x87 80-bit reals, IEEE754-2008 conformant.
             * Author: Don Clugston.
             *
             *    expm1(x) = 2^(rndint(y))* 2^(y-rndint(y)) - 1 where y = LN2*x.
             *    = 2rndy * 2ym1 + 2rndy - 1, where 2rndy = 2^(rndint(y))
             *     and 2ym1 = (2^(y-rndint(y))-1).
             *    If 2rndy  < 0.5*real.epsilon, result is -1.
             *    Implementation is otherwise the same as for exp2()
             */
            sub RSP, 24;       // Create scratch space on the stack
            // [RSP,RSP+2] = scratchint
            // [RSP+4..+6, +8..+10, +10] = scratchreal
            // set scratchreal mantissa = 1.0
            mov dword ptr [RSP+8], 0;
            mov dword ptr [RSP+8+4], 0x80000000;
            and AX, 0x7FFF; // drop sign bit
            cmp AX, 0x401D; // avoid InvalidException in fist
            jae L_extreme;
            fldl2e;
            fmul ; // y = x*log2(e)
            fist dword ptr [RSP]; // scratchint = rndint(y)
            fisub dword ptr [RSP]; // y - rndint(y)
            // and now set scratchreal exponent
            mov EAX, [RSP];
            add EAX, 0x3fff;
            jle short L_largenegative;
            cmp EAX,0x8000;
            jge short L_largepositive;
            mov [RSP+8+8],AX;
            f2xm1; // 2^(y-rndint(y)) -1
            fld real ptr [RSP+8] ; // 2^rndint(y)
            fmul ST(1), ST;
            fld1;
            fsubp ST(1), ST;
            fadd;
            add RSP,24;
            ret;

L_extreme:  // Extreme exponent. X is very large positive, very
            // large negative, infinity, or NaN.
            fxam;
            fstsw AX;
            test AX, 0x0400; // NaN_or_zero, but we already know x != 0
            jz L_was_nan;  // if x is NaN, returns x
            test AX, 0x0200;
            jnz L_largenegative;
L_largepositive:
            // Set scratchreal = real.max.
            // squaring it will create infinity, and set overflow flag.
            mov word  ptr [RSP+8+8], 0x7FFE;
            fstp ST(0);
            fld real ptr [RSP+8];  // load scratchreal
            fmul ST(0), ST;        // square it, to create havoc!
L_was_nan:
            add RSP,24;
            ret;

L_largenegative:
            fstp ST(0);
            fld1;
            fchs; // return -1. Underflow flag is not set.
            add RSP,24;
            ret;
        }
    }
    else
    {
        // Coefficients for exp(x) - 1 and overflow/underflow limits.
        static if (floatTraits!real.realFormat == RealFormat.ieeeQuadruple)
        {
            static immutable real[8] P = [
                2.943520915569954073888921213330863757240E8L,
                -5.722847283900608941516165725053359168840E7L,
                8.944630806357575461578107295909719817253E6L,
                -7.212432713558031519943281748462837065308E5L,
                4.578962475841642634225390068461943438441E4L,
                -1.716772506388927649032068540558788106762E3L,
                4.401308817383362136048032038528753151144E1L,
                -4.888737542888633647784737721812546636240E-1L
            ];

            static immutable real[9] Q = [
                1.766112549341972444333352727998584753865E9L,
                -7.848989743695296475743081255027098295771E8L,
                1.615869009634292424463780387327037251069E8L,
                -2.019684072836541751428967854947019415698E7L,
                1.682912729190313538934190635536631941751E6L,
                -9.615511549171441430850103489315371768998E4L,
                3.697714952261803935521187272204485251835E3L,
                -8.802340681794263968892934703309274564037E1L,
                1.0
            ];

            enum real OF = 1.1356523406294143949491931077970764891253E4L;
            enum real UF = -1.143276959615573793352782661133116431383730e4L;
        }
        else
        {
            static immutable real[5] P = [
               -1.586135578666346600772998894928250240826E4L,
                2.642771505685952966904660652518429479531E3L,
               -3.423199068835684263987132888286791620673E2L,
                1.800826371455042224581246202420972737840E1L,
               -5.238523121205561042771939008061958820811E-1L,
            ];
            static immutable real[6] Q = [
               -9.516813471998079611319047060563358064497E4L,
                3.964866271411091674556850458227710004570E4L,
               -7.207678383830091850230366618190187434796E3L,
                7.206038318724600171970199625081491823079E2L,
               -4.002027679107076077238836622982900945173E1L,
                1.0
            ];

            enum real OF =  1.1356523406294143949492E4L;
            enum real UF = -4.5054566736396445112120088E1L;
        }


        // C1 + C2 = LN2.
        enum real C1 = 6.9314575195312500000000E-1L;
        enum real C2 = 1.428606820309417232121458176568075500134E-6L;

        // Special cases. Raises an overflow flag, except in the case
        // for CTFE, where there are no hardware controls.
        if (x > OF)
        {
            if (__ctfe)
                return real.infinity;
            else
                return real.max * copysign(real.max, real.infinity);
        }
        if (x == 0.0)
            return x;
        if (x < UF)
            return -1.0;

        // Express x = LN2 (n + remainder), remainder not exceeding 1/2.
        int n = cast(int) floor(0.5 + x / LN2);
        x -= n * C1;
        x -= n * C2;

        // Rational approximation:
        //  exp(x) - 1 = x + 0.5 x^^2 + x^^3 P(x) / Q(x)
        real px = x * poly(x, P);
        real qx = poly(x, Q);
        const real xx = x * x;
        qx = x + (0.5 * xx + xx * px / qx);

        // We have qx = exp(remainder LN2) - 1, so:
        //  exp(x) - 1 = 2^^n (qx + 1) - 1 = 2^^n qx + 2^^n - 1.
        px = ldexp(1.0, n);
        x = px * qx + (px - 1.0);

        return x;
    }
}



/**
 * Calculates 2$(SUPERSCRIPT x).
 *
 *  $(TABLE_SV
 *    $(TR $(TH x)             $(TH exp2(x))   )
 *    $(TR $(TD +$(INFIN))     $(TD +$(INFIN)) )
 *    $(TR $(TD -$(INFIN))     $(TD +0.0)      )
 *    $(TR $(TD $(NAN))        $(TD $(NAN))    )
 *  )
 */
version(none) // LDC FIXME: Use of this LLVM intrinsic causes a unit test failure
{
    real   exp2(real   x) @safe pure nothrow @nogc { return llvm_exp2(x); }
    ///ditto
    double exp2(double x) @safe pure nothrow @nogc { return llvm_exp2(x); }
    ///ditto
    float  exp2(float  x) @safe pure nothrow @nogc { return llvm_exp2(x); }
}
else
{

pragma(inline, true)
real exp2(real x) @nogc @trusted pure nothrow
{
    version(InlineAsm_X86_Any_X87)
    {
        if (!__ctfe)
            return exp2Asm(x);
        else
            return exp2Impl(x);
    }
    else
    {
        return exp2Impl(x);
    }
}

version(InlineAsm_X86_Any_X87)
private real exp2Asm(real x) @nogc @trusted pure nothrow
{
    version(D_InlineAsm_X86)
    {
        enum PARAMSIZE = (real.sizeof+3)&(0xFFFF_FFFC); // always a multiple of 4

        asm pure nothrow @nogc
        {
            /*  exp2() for x87 80-bit reals, IEEE754-2008 conformant.
             * Author: Don Clugston.
             *
             * exp2(x) = 2^^(rndint(x))* 2^^(y-rndint(x))
             * The trick for high performance is to avoid the fscale(28cycles on core2),
             * frndint(19 cycles), leaving f2xm1(19 cycles) as the only slow instruction.
             *
             * We can do frndint by using fist. BUT we can't use it for huge numbers,
             * because it will set the Invalid Operation flag if overflow or NaN occurs.
             * Fortunately, whenever this happens the result would be zero or infinity.
             *
             * We can perform fscale by directly poking into the exponent. BUT this doesn't
             * work for the (very rare) cases where the result is subnormal. So we fall back
             * to the slow method in that case.
             */
            naked;
            fld real ptr [ESP+4] ; // x
            mov AX, [ESP+4+8]; // AX = exponent and sign
            sub ESP, 12+8; // Create scratch space on the stack
            // [ESP,ESP+2] = scratchint
            // [ESP+4..+6, +8..+10, +10] = scratchreal
            // set scratchreal mantissa = 1.0
            mov dword ptr [ESP+8], 0;
            mov dword ptr [ESP+8+4], 0x80000000;
            and AX, 0x7FFF; // drop sign bit
            cmp AX, 0x401D; // avoid InvalidException in fist
            jae L_extreme;
            fist dword ptr [ESP]; // scratchint = rndint(x)
            fisub dword ptr [ESP]; // x - rndint(x)
            // and now set scratchreal exponent
            mov EAX, [ESP];
            add EAX, 0x3fff;
            jle short L_subnormal;
            cmp EAX,0x8000;
            jge short L_overflow;
            mov [ESP+8+8],AX;
L_normal:
            f2xm1;
            fld1;
            faddp ST(1), ST; // 2^^(x-rndint(x))
            fld real ptr [ESP+8] ; // 2^^rndint(x)
            add ESP,12+8;
            fmulp ST(1), ST;
            ret PARAMSIZE;

L_subnormal:
            // Result will be subnormal.
            // In this rare case, the simple poking method doesn't work.
            // The speed doesn't matter, so use the slow fscale method.
            fild dword ptr [ESP];  // scratchint
            fld1;
            fscale;
            fstp real ptr [ESP+8]; // scratchreal = 2^^scratchint
            fstp ST(0);         // drop scratchint
            jmp L_normal;

L_extreme:  // Extreme exponent. X is very large positive, very
            // large negative, infinity, or NaN.
            fxam;
            fstsw AX;
            test AX, 0x0400; // NaN_or_zero, but we already know x != 0
            jz L_was_nan;  // if x is NaN, returns x
            // set scratchreal = real.min_normal
            // squaring it will return 0, setting underflow flag
            mov word  ptr [ESP+8+8], 1;
            test AX, 0x0200;
            jnz L_waslargenegative;
L_overflow:
            // Set scratchreal = real.max.
            // squaring it will create infinity, and set overflow flag.
            mov word  ptr [ESP+8+8], 0x7FFE;
L_waslargenegative:
            fstp ST(0);
            fld real ptr [ESP+8];  // load scratchreal
            fmul ST(0), ST;        // square it, to create havoc!
L_was_nan:
            add ESP,12+8;
            ret PARAMSIZE;
        }
    }
    else version(D_InlineAsm_X86_64)
    {
        asm pure nothrow @nogc
        {
            naked;
        }
        version (Win64)
        {
            asm pure nothrow @nogc
            {
                fld   real ptr [RCX];  // x
                mov   AX,[RCX+8];      // AX = exponent and sign
            }
        }
        else
        {
            asm pure nothrow @nogc
            {
                fld   real ptr [RSP+8];  // x
                mov   AX,[RSP+8+8];      // AX = exponent and sign
            }
        }
        asm pure nothrow @nogc
        {
            /*  exp2() for x87 80-bit reals, IEEE754-2008 conformant.
             * Author: Don Clugston.
             *
             * exp2(x) = 2^(rndint(x))* 2^(y-rndint(x))
             * The trick for high performance is to avoid the fscale(28cycles on core2),
             * frndint(19 cycles), leaving f2xm1(19 cycles) as the only slow instruction.
             *
             * We can do frndint by using fist. BUT we can't use it for huge numbers,
             * because it will set the Invalid Operation flag is overflow or NaN occurs.
             * Fortunately, whenever this happens the result would be zero or infinity.
             *
             * We can perform fscale by directly poking into the exponent. BUT this doesn't
             * work for the (very rare) cases where the result is subnormal. So we fall back
             * to the slow method in that case.
             */
            sub RSP, 24; // Create scratch space on the stack
            // [RSP,RSP+2] = scratchint
            // [RSP+4..+6, +8..+10, +10] = scratchreal
            // set scratchreal mantissa = 1.0
            mov dword ptr [RSP+8], 0;
            mov dword ptr [RSP+8+4], 0x80000000;
            and AX, 0x7FFF; // drop sign bit
            cmp AX, 0x401D; // avoid InvalidException in fist
            jae L_extreme;
            fist dword ptr [RSP]; // scratchint = rndint(x)
            fisub dword ptr [RSP]; // x - rndint(x)
            // and now set scratchreal exponent
            mov EAX, [RSP];
            add EAX, 0x3fff;
            jle short L_subnormal;
            cmp EAX,0x8000;
            jge short L_overflow;
            mov [RSP+8+8],AX;
L_normal:
            f2xm1;
            fld1;
            fadd; // 2^(x-rndint(x))
            fld real ptr [RSP+8] ; // 2^rndint(x)
            add RSP,24;
            fmulp ST(1), ST;
            ret;

L_subnormal:
            // Result will be subnormal.
            // In this rare case, the simple poking method doesn't work.
            // The speed doesn't matter, so use the slow fscale method.
            fild dword ptr [RSP];  // scratchint
            fld1;
            fscale;
            fstp real ptr [RSP+8]; // scratchreal = 2^scratchint
            fstp ST(0);         // drop scratchint
            jmp L_normal;

L_extreme:  // Extreme exponent. X is very large positive, very
            // large negative, infinity, or NaN.
            fxam;
            fstsw AX;
            test AX, 0x0400; // NaN_or_zero, but we already know x != 0
            jz L_was_nan;  // if x is NaN, returns x
            // set scratchreal = real.min
            // squaring it will return 0, setting underflow flag
            mov word  ptr [RSP+8+8], 1;
            test AX, 0x0200;
            jnz L_waslargenegative;
L_overflow:
            // Set scratchreal = real.max.
            // squaring it will create infinity, and set overflow flag.
            mov word  ptr [RSP+8+8], 0x7FFE;
L_waslargenegative:
            fstp ST(0);
            fld real ptr [RSP+8];  // load scratchreal
            fmul ST(0), ST;        // square it, to create havoc!
L_was_nan:
            add RSP,24;
            ret;
        }
    }
    else
        static assert(0);
}

private real exp2Impl(real x) @nogc @trusted pure nothrow
{
    // Coefficients for exp2(x)
    static if (floatTraits!real.realFormat == RealFormat.ieeeQuadruple)
    {
        static immutable real[5] P = [
            9.079594442980146270952372234833529694788E12L,
            1.530625323728429161131811299626419117557E11L,
            5.677513871931844661829755443994214173883E8L,
            6.185032670011643762127954396427045467506E5L,
            1.587171580015525194694938306936721666031E2L
        ];

        static immutable real[6] Q = [
            2.619817175234089411411070339065679229869E13L,
            1.490560994263653042761789432690793026977E12L,
            1.092141473886177435056423606755843616331E10L,
            2.186249607051644894762167991800811827835E7L,
            1.236602014442099053716561665053645270207E4L,
            1.0
        ];
    }
    else
    {
        static immutable real[3] P = [
            2.0803843631901852422887E6L,
            3.0286971917562792508623E4L,
            6.0614853552242266094567E1L,
        ];
        static immutable real[4] Q = [
            6.0027204078348487957118E6L,
            3.2772515434906797273099E5L,
            1.7492876999891839021063E3L,
            1.0000000000000000000000E0L,
        ];
    }

    // Overflow and Underflow limits.
    enum real OF =  16_384.0L;
    enum real UF = -16_382.0L;

    // Special cases. Raises an overflow or underflow flag accordingly,
    // except in the case for CTFE, where there are no hardware controls.
    if (isNaN(x))
        return x;
    if (x > OF)
    {
        if (__ctfe)
            return real.infinity;
        else
            return real.max * copysign(real.max, real.infinity);
    }
    if (x < UF)
    {
        if (__ctfe)
            return 0.0;
        else
            return real.min_normal * copysign(real.min_normal, 0.0);
    }

    // Separate into integer and fractional parts.
    int n = cast(int) floor(x + 0.5);
    x -= n;

    // Rational approximation:
    //  exp2(x) = 1.0 + 2x P(x^^2) / (Q(x^^2) - P(x^^2))
    const real xx = x * x;
    const real px = x * poly(xx, P);
    x = px / (poly(xx, Q) - px);
    x = 1.0 + ldexp(x, 1);

    // Scale by power of 2.
    x = ldexp(x, n);

    return x;
}

} // !none

///
@safe unittest
{
    assert(feqrel(exp2(0.5L), SQRT2) >= real.mant_dig -1);
    assert(exp2(8.0L) == 256.0);
    assert(exp2(-9.0L)== 1.0L/512.0);
}

@safe unittest
{
    version(CRuntime_Microsoft) {} else // aexp2/exp2f/exp2l not implemented
    {
        assert( core.stdc.math.exp2f(0.0f) == 1 );
        assert( core.stdc.math.exp2 (0.0)  == 1 );
        assert( core.stdc.math.exp2l(0.0L) == 1 );
    }
}

@system unittest
{
    FloatingPointControl ctrl;
    if (FloatingPointControl.hasExceptionTraps)
        ctrl.disableExceptions(FloatingPointControl.allExceptions);
    ctrl.rounding = FloatingPointControl.roundToNearest;

    static if (real.mant_dig == 113)
    {
        static immutable real[2][] exptestpoints =
        [ //  x               exp(x)
            [ 1.0L,           E                                        ],
            [ 0.5L,           0x1.a61298e1e069bc972dfefab6df34p+0L     ],
            [ 3.0L,           E*E*E                                    ],
            [ 0x1.6p+13L,     0x1.6e509d45728655cdb4840542acb5p+16250L ], // near overflow
            [ 0x1.7p+13L,     real.infinity                            ], // close overflow
            [ 0x1p+80L,       real.infinity                            ], // far overflow
            [ real.infinity,  real.infinity                            ],
            [-0x1.18p+13L,    0x1.5e4bf54b4807034ea97fef0059a6p-12927L ], // near underflow
            [-0x1.625p+13L,   0x1.a6bd68a39d11fec3a250cd97f524p-16358L ], // ditto
            [-0x1.62dafp+13L, 0x0.cb629e9813b80ed4d639e875be6cp-16382L ], // near underflow - subnormal
            [-0x1.6549p+13L,  0x0.0000000000000000000000000001p-16382L ], // ditto
            [-0x1.655p+13L,   0                                        ], // close underflow
            [-0x1p+30L,       0                                        ], // far underflow
        ];
    }
    else static if (real.mant_dig == 64) // 80-bit reals
    {
        static immutable real[2][] exptestpoints =
        [ //  x               exp(x)
            [ 1.0L,           E                            ],
            [ 0.5L,           0x1.a61298e1e069bc97p+0L     ],
            [ 3.0L,           E*E*E                        ],
            [ 0x1.1p+13L,     0x1.29aeffefc8ec645p+12557L  ], // near overflow
            [ 0x1.7p+13L,     real.infinity                ], // close overflow
            [ 0x1p+80L,       real.infinity                ], // far overflow
            [ real.infinity,  real.infinity                ],
            [-0x1.18p+13L,    0x1.5e4bf54b4806db9p-12927L  ], // near underflow
            [-0x1.625p+13L,   0x1.a6bd68a39d11f35cp-16358L ], // ditto
            [-0x1.62dafp+13L, 0x1.96c53d30277021dp-16383L  ], // near underflow - subnormal
            [-0x1.643p+13L,   0x1p-16444L                  ], // ditto
            [-0x1.645p+13L,   0                            ], // close underflow
            [-0x1p+30L,       0                            ], // far underflow
        ];
    }
    else static if (real.mant_dig == 53) // 64-bit reals
    {
        static immutable real[2][] exptestpoints =
        [ //  x,             exp(x)
            [ 1.0L,          E                        ],
            [ 0.5L,          0x1.a61298e1e069cp+0L    ],
            [ 3.0L,          E*E*E                    ],
            [ 0x1.6p+9L,     0x1.93bf4ec282efbp+1015L ], // near overflow
            [ 0x1.7p+9L,     real.infinity            ], // close overflow
            [ 0x1p+80L,      real.infinity            ], // far overflow
            [ real.infinity, real.infinity            ],
            [-0x1.6p+9L,     0x1.44a3824e5285fp-1016L ], // near underflow
            [-0x1.64p+9L,    0x0.06f84920bb2d4p-1022L ], // near underflow - subnormal
            [-0x1.743p+9L,   0x0.0000000000001p-1022L ], // ditto
            [-0x1.8p+9L,     0                        ], // close underflow
            [-0x1p30L,       0                        ], // far underflow
        ];
    }
    else
        static assert(0, "No exp() tests for real type!");

    const minEqualMantissaBits = real.mant_dig - 2;
    real x;
    IeeeFlags f;
    foreach (ref pair; exptestpoints)
    {
        resetIeeeFlags();
        x = exp(pair[0]);
        f = ieeeFlags;
        assert(feqrel(x, pair[1]) >= minEqualMantissaBits);

        version (IeeeFlagsSupport)
        {
          // LDC specific: only test over-/underflow bits if real is 80 bits;
          // neither the official non-asm D implementation nor the llvm.exp.f64
          // intrinsic on Win64 (and probably other targets) set these bits
          version (LDC) static if (real.mant_dig == 64)
          {
            // Check the overflow bit
            if (x == real.infinity)
            {
                // don't care about the overflow bit if input was inf
                // (e.g., the LLVM intrinsic doesn't set it on Linux x86_64)
                assert(pair[0] == real.infinity || f.overflow);
            }
            else
                assert(!f.overflow);
            // Check the underflow bit
            assert(f.underflow == (fabs(x) < real.min_normal));
          }
            // Invalid and div by zero shouldn't be affected.
            assert(!f.invalid);
            assert(!f.divByZero);
        }
    }
    // Ideally, exp(0) would not set the inexact flag.
    // Unfortunately, fldl2e sets it!
    // So it's not realistic to avoid setting it.
    assert(exp(0.0L) == 1.0);

    // NaN propagation. Doesn't set flags, bcos was already NaN.
    resetIeeeFlags();
    x = exp(real.nan);
    f = ieeeFlags;
    assert(isIdentical(abs(x), real.nan));
    assert(f.flags == 0);

    resetIeeeFlags();
    x = exp(-real.nan);
    f = ieeeFlags;
    assert(isIdentical(abs(x), real.nan));
    assert(f.flags == 0);

    x = exp(NaN(0x123));
    assert(isIdentical(x, NaN(0x123)));

    // High resolution test (verified against GNU MPFR/Mathematica).
    assert(exp(0.5L) == 0x1.A612_98E1_E069_BC97_2DFE_FAB6_DF34p+0L);
}


/*
 * Calculate cos(y) + i sin(y).
 *
 * On many CPUs (such as x86), this is a very efficient operation;
 * almost twice as fast as calculating sin(y) and cos(y) separately,
 * and is the preferred method when both are required.
 */
deprecated("Use std.complex.expi")
creal expi(real y) @trusted pure nothrow @nogc
{
    version(LDC)
    {
        // LDC-specific: don't swap x87 registers for result
        version(none) // Was InlineAsm_X86_Any_X87 but this causes assertion failures
        {
            return __asm!creal("fsincos", "={st},={st(1)},{st}", y);
        }
        else
        {
            return cos(y) + sin(y)*1i;
        }
    }
    else version(InlineAsm_X86_Any_X87)
    {
        version (Win64)
        {
            asm pure nothrow @nogc
            {
                naked;
                fld     real ptr [ECX];
                fsincos;
                fxch    ST(1), ST(0);
                ret;
            }
        }
        else
        {
            asm pure nothrow @nogc
            {
                fld y;
                fsincos;
                fxch ST(1), ST(0);
            }
        }
    }
    else
    {
        return cos(y) + sin(y)*1i;
    }
}

deprecated
@safe pure nothrow @nogc unittest
{
    assert(expi(1.3e5L) == cos(1.3e5L) + sin(1.3e5L) * 1i);
    assert(expi(0.0L) == 1L + 0.0Li);
}

/*********************************************************************
 * Separate floating point value into significand and exponent.
 *
 * Returns:
 *      Calculate and return $(I x) and $(I exp) such that
 *      value =$(I x)*2$(SUPERSCRIPT exp) and
 *      .5 $(LT)= |$(I x)| $(LT) 1.0
 *
 *      $(I x) has same sign as value.
 *
 *      $(TABLE_SV
 *      $(TR $(TH value)           $(TH returns)         $(TH exp))
 *      $(TR $(TD $(PLUSMN)0.0)    $(TD $(PLUSMN)0.0)    $(TD 0))
 *      $(TR $(TD +$(INFIN))       $(TD +$(INFIN))       $(TD int.max))
 *      $(TR $(TD -$(INFIN))       $(TD -$(INFIN))       $(TD int.min))
 *      $(TR $(TD $(PLUSMN)$(NAN)) $(TD $(PLUSMN)$(NAN)) $(TD int.min))
 *      )
 */
T frexp(T)(const T value, out int exp) @trusted pure nothrow @nogc
if (isFloatingPoint!T)
{
    Unqual!T vf = value;
    ushort* vu = cast(ushort*)&vf;
    static if (is(Unqual!T == float))
        int* vi = cast(int*)&vf;
    else
        long* vl = cast(long*)&vf;
    int ex;
    alias F = floatTraits!T;

    ex = vu[F.EXPPOS_SHORT] & F.EXPMASK;
    static if (F.realFormat == RealFormat.ieeeExtended)
    {
        if (ex)
        {   // If exponent is non-zero
            if (ex == F.EXPMASK) // infinity or NaN
            {
                if (*vl &  0x7FFF_FFFF_FFFF_FFFF)  // NaN
                {
                    *vl |= 0xC000_0000_0000_0000;  // convert NaNS to NaNQ
                    exp = int.min;
                }
                else if (vu[F.EXPPOS_SHORT] & 0x8000)   // negative infinity
                    exp = int.min;
                else   // positive infinity
                    exp = int.max;

            }
            else
            {
                exp = ex - F.EXPBIAS;
                vu[F.EXPPOS_SHORT] = (0x8000 & vu[F.EXPPOS_SHORT]) | 0x3FFE;
            }
        }
        else if (!*vl)
        {
            // vf is +-0.0
            exp = 0;
        }
        else
        {
            // subnormal

            vf *= F.RECIP_EPSILON;
            ex = vu[F.EXPPOS_SHORT] & F.EXPMASK;
            exp = ex - F.EXPBIAS - T.mant_dig + 1;
            vu[F.EXPPOS_SHORT] = ((-1 - F.EXPMASK) & vu[F.EXPPOS_SHORT]) | 0x3FFE;
        }
        return vf;
    }
    else static if (F.realFormat == RealFormat.ieeeQuadruple)
    {
        if (ex)     // If exponent is non-zero
        {
            if (ex == F.EXPMASK)
            {
                // infinity or NaN
                if (vl[MANTISSA_LSB] |
                    (vl[MANTISSA_MSB] & 0x0000_FFFF_FFFF_FFFF))  // NaN
                {
                    // convert NaNS to NaNQ
                    vl[MANTISSA_MSB] |= 0x0000_8000_0000_0000;
                    exp = int.min;
                }
                else if (vu[F.EXPPOS_SHORT] & 0x8000)   // negative infinity
                    exp = int.min;
                else   // positive infinity
                    exp = int.max;
            }
            else
            {
                exp = ex - F.EXPBIAS;
                vu[F.EXPPOS_SHORT] = F.EXPBIAS | (0x8000 & vu[F.EXPPOS_SHORT]);
            }
        }
        else if ((vl[MANTISSA_LSB] |
            (vl[MANTISSA_MSB] & 0x0000_FFFF_FFFF_FFFF)) == 0)
        {
            // vf is +-0.0
            exp = 0;
        }
        else
        {
            // subnormal
            vf *= F.RECIP_EPSILON;
            ex = vu[F.EXPPOS_SHORT] & F.EXPMASK;
            exp = ex - F.EXPBIAS - T.mant_dig + 1;
            vu[F.EXPPOS_SHORT] = F.EXPBIAS | (0x8000 & vu[F.EXPPOS_SHORT]);
        }
        return vf;
    }
    else static if (F.realFormat == RealFormat.ieeeDouble)
    {
        if (ex) // If exponent is non-zero
        {
            if (ex == F.EXPMASK)   // infinity or NaN
            {
                if (*vl == 0x7FF0_0000_0000_0000)  // positive infinity
                {
                    exp = int.max;
                }
                else if (*vl == 0xFFF0_0000_0000_0000) // negative infinity
                    exp = int.min;
                else
                { // NaN
                    *vl |= 0x0008_0000_0000_0000;  // convert NaNS to NaNQ
                    exp = int.min;
                }
            }
            else
            {
                exp = (ex - F.EXPBIAS) >> 4;
                vu[F.EXPPOS_SHORT] = cast(ushort)((0x800F & vu[F.EXPPOS_SHORT]) | 0x3FE0);
            }
        }
        else if (!(*vl & 0x7FFF_FFFF_FFFF_FFFF))
        {
            // vf is +-0.0
            exp = 0;
        }
        else
        {
            // subnormal
            vf *= F.RECIP_EPSILON;
            ex = vu[F.EXPPOS_SHORT] & F.EXPMASK;
            exp = ((ex - F.EXPBIAS) >> 4) - T.mant_dig + 1;
            vu[F.EXPPOS_SHORT] =
                cast(ushort)(((-1 - F.EXPMASK) & vu[F.EXPPOS_SHORT]) | 0x3FE0);
        }
        return vf;
    }
    else static if (F.realFormat == RealFormat.ieeeSingle)
    {
        if (ex) // If exponent is non-zero
        {
            if (ex == F.EXPMASK)   // infinity or NaN
            {
                if (*vi == 0x7F80_0000)  // positive infinity
                {
                    exp = int.max;
                }
                else if (*vi == 0xFF80_0000) // negative infinity
                    exp = int.min;
                else
                { // NaN
                    *vi |= 0x0040_0000;  // convert NaNS to NaNQ
                    exp = int.min;
                }
            }
            else
            {
                exp = (ex - F.EXPBIAS) >> 7;
                vu[F.EXPPOS_SHORT] = cast(ushort)((0x807F & vu[F.EXPPOS_SHORT]) | 0x3F00);
            }
        }
        else if (!(*vi & 0x7FFF_FFFF))
        {
            // vf is +-0.0
            exp = 0;
        }
        else
        {
            // subnormal
            vf *= F.RECIP_EPSILON;
            ex = vu[F.EXPPOS_SHORT] & F.EXPMASK;
            exp = ((ex - F.EXPBIAS) >> 7) - T.mant_dig + 1;
            vu[F.EXPPOS_SHORT] =
                cast(ushort)(((-1 - F.EXPMASK) & vu[F.EXPPOS_SHORT]) | 0x3F00);
        }
        return vf;
    }
    else // static if (F.realFormat == RealFormat.ibmExtended)
    {
        assert(0, "frexp not implemented");
    }
}

///
@safe unittest
{
    int exp;
    real mantissa = frexp(123.456L, exp);

    assert(approxEqual(mantissa * pow(2.0L, cast(real) exp), 123.456L));

    assert(frexp(-real.nan, exp) && exp == int.min);
    assert(frexp(real.nan, exp) && exp == int.min);
    assert(frexp(-real.infinity, exp) == -real.infinity && exp == int.min);
    assert(frexp(real.infinity, exp) == real.infinity && exp == int.max);
    assert(frexp(-0.0, exp) == -0.0 && exp == 0);
    assert(frexp(0.0, exp) == 0.0 && exp == 0);
}

@system unittest
{
    int exp;
    real mantissa = frexp(123.456L, exp);

    // check if values are equal to 19 decimal digits of precision
    assert(equalsDigit(mantissa * pow(2.0L, cast(real) exp), 123.456L, 19));
}

@safe unittest
{
    import std.meta : AliasSeq;
    import std.typecons : tuple, Tuple;

    static foreach (T; AliasSeq!(real, double, float))
    {{
        Tuple!(T, T, int)[] vals =     // x,frexp,exp
            [
             tuple(T(0.0),  T( 0.0 ), 0),
             tuple(T(-0.0), T( -0.0), 0),
             tuple(T(1.0),  T( .5  ), 1),
             tuple(T(-1.0), T( -.5 ), 1),
             tuple(T(2.0),  T( .5  ), 2),
             tuple(T(float.min_normal/2.0f), T(.5), -126),
             tuple(T.infinity, T.infinity, int.max),
             tuple(-T.infinity, -T.infinity, int.min),
             tuple(T.nan, T.nan, int.min),
             tuple(-T.nan, -T.nan, int.min),

             // Phobos issue #16026:
             tuple(3 * (T.min_normal * T.epsilon), T( .75), (T.min_exp - T.mant_dig) + 2)
             ];

        foreach (elem; vals)
        {
            T x = elem[0];
            T e = elem[1];
            int exp = elem[2];
            int eptr;
            T v = frexp(x, eptr);
            assert(isIdentical(e, v));
            assert(exp == eptr);

        }

        static if (floatTraits!(T).realFormat == RealFormat.ieeeExtended)
        {
            static T[3][] extendedvals = [ // x,frexp,exp
                [0x1.a5f1c2eb3fe4efp+73L,    0x1.A5F1C2EB3FE4EFp-1L,     74],    // normal
                [0x1.fa01712e8f0471ap-1064L, 0x1.fa01712e8f0471ap-1L, -1063],
                [T.min_normal,      .5, -16381],
                [T.min_normal/2.0L, .5, -16382]    // subnormal
            ];
            foreach (elem; extendedvals)
            {
                T x = elem[0];
                T e = elem[1];
                int exp = cast(int) elem[2];
                int eptr;
                T v = frexp(x, eptr);
                assert(isIdentical(e, v));
                assert(exp == eptr);

            }
        }
    }}
}

@safe unittest
{
    import std.meta : AliasSeq;
    void foo() {
        static foreach (T; AliasSeq!(real, double, float))
        {{
            int exp;
            const T a = 1;
            immutable T b = 2;
            auto c = frexp(a, exp);
            auto d = frexp(b, exp);
        }}
    }
}

/******************************************
 * Extracts the exponent of x as a signed integral value.
 *
 * If x is not a special value, the result is the same as
 * $(D cast(int) logb(x)).
 *
 *      $(TABLE_SV
 *      $(TR $(TH x)                $(TH ilogb(x))     $(TH Range error?))
 *      $(TR $(TD 0)                 $(TD FP_ILOGB0)   $(TD yes))
 *      $(TR $(TD $(PLUSMN)$(INFIN)) $(TD int.max)     $(TD no))
 *      $(TR $(TD $(NAN))            $(TD FP_ILOGBNAN) $(TD no))
 *      )
 */
int ilogb(T)(const T x) @trusted pure nothrow @nogc
if (isFloatingPoint!T)
{
    import core.bitop : bsr;
    alias F = floatTraits!T;

    union floatBits
    {
        T rv;
        ushort[T.sizeof/2] vu;
        uint[T.sizeof/4] vui;
        static if (T.sizeof >= 8)
            ulong[T.sizeof/8] vul;
    }
    floatBits y = void;
    y.rv = x;

    int ex = y.vu[F.EXPPOS_SHORT] & F.EXPMASK;
    static if (F.realFormat == RealFormat.ieeeExtended)
    {
        if (ex)
        {
            // If exponent is non-zero
            if (ex == F.EXPMASK) // infinity or NaN
            {
                if (y.vul[0] &  0x7FFF_FFFF_FFFF_FFFF)  // NaN
                    return FP_ILOGBNAN;
                else // +-infinity
                    return int.max;
            }
            else
            {
                return ex - F.EXPBIAS - 1;
            }
        }
        else if (!y.vul[0])
        {
            // vf is +-0.0
            return FP_ILOGB0;
        }
        else
        {
            // subnormal
            return ex - F.EXPBIAS - T.mant_dig + 1 + bsr(y.vul[0]);
        }
    }
    else static if (F.realFormat == RealFormat.ieeeQuadruple)
    {
        if (ex)    // If exponent is non-zero
        {
            if (ex == F.EXPMASK)
            {
                // infinity or NaN
                if (y.vul[MANTISSA_LSB] | ( y.vul[MANTISSA_MSB] & 0x0000_FFFF_FFFF_FFFF))  // NaN
                    return FP_ILOGBNAN;
                else // +- infinity
                    return int.max;
            }
            else
            {
                return ex - F.EXPBIAS - 1;
            }
        }
        else if ((y.vul[MANTISSA_LSB] | (y.vul[MANTISSA_MSB] & 0x0000_FFFF_FFFF_FFFF)) == 0)
        {
            // vf is +-0.0
            return FP_ILOGB0;
        }
        else
        {
            // subnormal
            const ulong msb = y.vul[MANTISSA_MSB] & 0x0000_FFFF_FFFF_FFFF;
            const ulong lsb = y.vul[MANTISSA_LSB];
            if (msb)
                return ex - F.EXPBIAS - T.mant_dig + 1 + bsr(msb) + 64;
            else
                return ex - F.EXPBIAS - T.mant_dig + 1 + bsr(lsb);
        }
    }
    else static if (F.realFormat == RealFormat.ieeeDouble)
    {
        if (ex) // If exponent is non-zero
        {
            if (ex == F.EXPMASK)   // infinity or NaN
            {
                if ((y.vul[0] & 0x7FFF_FFFF_FFFF_FFFF) == 0x7FF0_0000_0000_0000)  // +- infinity
                    return int.max;
                else // NaN
                    return FP_ILOGBNAN;
            }
            else
            {
                return ((ex - F.EXPBIAS) >> 4) - 1;
            }
        }
        else if (!(y.vul[0] & 0x7FFF_FFFF_FFFF_FFFF))
        {
            // vf is +-0.0
            return FP_ILOGB0;
        }
        else
        {
            // subnormal
            enum MANTISSAMASK_64 = ((cast(ulong) F.MANTISSAMASK_INT) << 32) | 0xFFFF_FFFF;
            return ((ex - F.EXPBIAS) >> 4) - T.mant_dig + 1 + bsr(y.vul[0] & MANTISSAMASK_64);
        }
    }
    else static if (F.realFormat == RealFormat.ieeeSingle)
    {
        if (ex) // If exponent is non-zero
        {
            if (ex == F.EXPMASK)   // infinity or NaN
            {
                if ((y.vui[0] & 0x7FFF_FFFF) == 0x7F80_0000)  // +- infinity
                    return int.max;
                else // NaN
                    return FP_ILOGBNAN;
            }
            else
            {
                return ((ex - F.EXPBIAS) >> 7) - 1;
            }
        }
        else if (!(y.vui[0] & 0x7FFF_FFFF))
        {
            // vf is +-0.0
            return FP_ILOGB0;
        }
        else
        {
            // subnormal
            const uint mantissa = y.vui[0] & F.MANTISSAMASK_INT;
            return ((ex - F.EXPBIAS) >> 7) - T.mant_dig + 1 + bsr(mantissa);
        }
    }
    else // static if (F.realFormat == RealFormat.ibmExtended)
    {
        core.stdc.math.ilogbl(x);
    }
}
/// ditto
int ilogb(T)(const T x) @safe pure nothrow @nogc
if (isIntegral!T && isUnsigned!T)
{
    import core.bitop : bsr;
    if (x == 0)
        return FP_ILOGB0;
    else
    {
        static assert(T.sizeof <= ulong.sizeof, "integer size too large for the current ilogb implementation");
        return bsr(x);
    }
}
/// ditto
int ilogb(T)(const T x) @safe pure nothrow @nogc
if (isIntegral!T && isSigned!T)
{
    import std.traits : Unsigned;
    // Note: abs(x) can not be used because the return type is not Unsigned and
    //       the return value would be wrong for x == int.min
    Unsigned!T absx =  x >= 0 ? x : -x;
    return ilogb(absx);
}

alias FP_ILOGB0   = core.stdc.math.FP_ILOGB0;
alias FP_ILOGBNAN = core.stdc.math.FP_ILOGBNAN;

@safe nothrow @nogc unittest
{
    import std.meta : AliasSeq;
    import std.typecons : Tuple;
    static foreach (F; AliasSeq!(float, double, real))
    {{
        alias T = Tuple!(F, int);
        T[13] vals =   // x, ilogb(x)
        [
            T(  F.nan     , FP_ILOGBNAN ),
            T( -F.nan     , FP_ILOGBNAN ),
            T(  F.infinity, int.max     ),
            T( -F.infinity, int.max     ),
            T(  0.0       , FP_ILOGB0   ),
            T( -0.0       , FP_ILOGB0   ),
            T(  2.0       , 1           ),
            T(  2.0001    , 1           ),
            T(  1.9999    , 0           ),
            T(  0.5       , -1          ),
            T(  123.123   , 6           ),
            T( -123.123   , 6           ),
            T(  0.123     , -4          ),
        ];

        foreach (elem; vals)
        {
            assert(ilogb(elem[0]) == elem[1]);
        }
    }}

    // min_normal and subnormals
    assert(ilogb(-float.min_normal) == -126);
    assert(ilogb(nextUp(-float.min_normal)) == -127);
    assert(ilogb(nextUp(-float(0.0))) == -149);
    assert(ilogb(-double.min_normal) == -1022);
    assert(ilogb(nextUp(-double.min_normal)) == -1023);
    assert(ilogb(nextUp(-double(0.0))) == -1074);
    static if (floatTraits!(real).realFormat == RealFormat.ieeeExtended)
    {
        assert(ilogb(-real.min_normal) == -16382);
        assert(ilogb(nextUp(-real.min_normal)) == -16383);
        assert(ilogb(nextUp(-real(0.0))) == -16445);
    }
    else static if (floatTraits!(real).realFormat == RealFormat.ieeeDouble)
    {
        assert(ilogb(-real.min_normal) == -1022);
        assert(ilogb(nextUp(-real.min_normal)) == -1023);
        assert(ilogb(nextUp(-real(0.0))) == -1074);
    }

    // test integer types
    assert(ilogb(0) == FP_ILOGB0);
    assert(ilogb(int.max) == 30);
    assert(ilogb(int.min) == 31);
    assert(ilogb(uint.max) == 31);
    assert(ilogb(long.max) == 62);
    assert(ilogb(long.min) == 63);
    assert(ilogb(ulong.max) == 63);
}

/*******************************************
 * Compute n * 2$(SUPERSCRIPT exp)
 * References: frexp
 */

real ldexp(real n, int exp) @nogc @safe pure nothrow { pragma(inline, true); return core.math.ldexp(n, exp); }
//FIXME
///ditto
double ldexp(double n, int exp) @safe pure nothrow @nogc { return ldexp(cast(real) n, exp); }
//FIXME
///ditto
float ldexp(float n, int exp) @safe pure nothrow @nogc { return ldexp(cast(real) n, exp); }

///
@nogc @safe pure nothrow unittest
{
    import std.meta : AliasSeq;
    static foreach (T; AliasSeq!(float, double, real))
    {{
        T r;

        r = ldexp(3.0L, 3);
        assert(r == 24);

        r = ldexp(cast(T) 3.0, cast(int) 3);
        assert(r == 24);

        T n = 3.0;
        int exp = 3;
        r = ldexp(n, exp);
        assert(r == 24);
    }}
}

@safe pure nothrow @nogc unittest
{
    static if (floatTraits!(real).realFormat == RealFormat.ieeeExtended)
    {
        assert(ldexp(1.0L, -16384) == 0x1p-16384L);
        assert(ldexp(1.0L, -16382) == 0x1p-16382L);
        int x;
        real n = frexp(0x1p-16384L, x);
        assert(n == 0.5L);
        assert(x==-16383);
        assert(ldexp(n, x)==0x1p-16384L);
    }
    else static if (floatTraits!(real).realFormat == RealFormat.ieeeDouble)
    {
        assert(ldexp(1.0L, -1024) == 0x1p-1024L);
        assert(ldexp(1.0L, -1022) == 0x1p-1022L);
        int x;
        real n = frexp(0x1p-1024L, x);
        assert(n == 0.5L);
        assert(x==-1023);
        assert(ldexp(n, x)==0x1p-1024L);
    }
    else static assert(false, "Floating point type real not supported");
}

/* workaround Issue 14718, float parsing depends on platform strtold
@safe pure nothrow @nogc unittest
{
    assert(ldexp(1.0, -1024) == 0x1p-1024);
    assert(ldexp(1.0, -1022) == 0x1p-1022);
    int x;
    double n = frexp(0x1p-1024, x);
    assert(n == 0.5);
    assert(x==-1023);
    assert(ldexp(n, x)==0x1p-1024);
}

@safe pure nothrow @nogc unittest
{
    assert(ldexp(1.0f, -128) == 0x1p-128f);
    assert(ldexp(1.0f, -126) == 0x1p-126f);
    int x;
    float n = frexp(0x1p-128f, x);
    assert(n == 0.5f);
    assert(x==-127);
    assert(ldexp(n, x)==0x1p-128f);
}
*/

@system unittest
{
    static real[3][] vals =    // value,exp,ldexp
    [
    [    0,    0,    0],
    [    1,    0,    1],
    [    -1,    0,    -1],
    [    1,    1,    2],
    [    123,    10,    125952],
    [    real.max,    int.max,    real.infinity],
    [    real.max,    -int.max,    0],
    [    real.min_normal,    -int.max,    0],
    ];
    int i;

    for (i = 0; i < vals.length; i++)
    {
        real x = vals[i][0];
        int exp = cast(int) vals[i][1];
        real z = vals[i][2];
        real l = ldexp(x, exp);

        assert(equalsDigit(z, l, 7));
    }

    real function(real, int) pldexp = &ldexp;
    assert(pldexp != null);
}

private
{
    version (INLINE_YL2X) {} else
    {
        static if (floatTraits!real.realFormat == RealFormat.ieeeQuadruple)
        {
            // Coefficients for log(1 + x) = x - x**2/2 + x**3 P(x)/Q(x)
            static immutable real[13] logCoeffsP = [
                1.313572404063446165910279910527789794488E4L,
                7.771154681358524243729929227226708890930E4L,
                2.014652742082537582487669938141683759923E5L,
                3.007007295140399532324943111654767187848E5L,
                2.854829159639697837788887080758954924001E5L,
                1.797628303815655343403735250238293741397E5L,
                7.594356839258970405033155585486712125861E4L,
                2.128857716871515081352991964243375186031E4L,
                3.824952356185897735160588078446136783779E3L,
                4.114517881637811823002128927449878962058E2L,
                2.321125933898420063925789532045674660756E1L,
                4.998469661968096229986658302195402690910E-1L,
                1.538612243596254322971797716843006400388E-6L
            ];
            static immutable real[13] logCoeffsQ = [
                3.940717212190338497730839731583397586124E4L,
                2.626900195321832660448791748036714883242E5L,
                7.777690340007566932935753241556479363645E5L,
                1.347518538384329112529391120390701166528E6L,
                1.514882452993549494932585972882995548426E6L,
                1.158019977462989115839826904108208787040E6L,
                6.132189329546557743179177159925690841200E5L,
                2.248234257620569139969141618556349415120E5L,
                5.605842085972455027590989944010492125825E4L,
                9.147150349299596453976674231612674085381E3L,
                9.104928120962988414618126155557301584078E2L,
                4.839208193348159620282142911143429644326E1L,
                1.0
            ];

            // Coefficients for log(x) = z + z^3 P(z^2)/Q(z^2)
            // where z = 2(x-1)/(x+1)
            static immutable real[6] logCoeffsR = [
                -8.828896441624934385266096344596648080902E-1L,
                8.057002716646055371965756206836056074715E1L,
                -2.024301798136027039250415126250455056397E3L,
                2.048819892795278657810231591630928516206E4L,
                -8.977257995689735303686582344659576526998E4L,
                1.418134209872192732479751274970992665513E5L
            ];
            static immutable real[6] logCoeffsS = [
                1.701761051846631278975701529965589676574E6L
                -1.332535117259762928288745111081235577029E6L,
                4.001557694070773974936904547424676279307E5L,
                -5.748542087379434595104154610899551484314E4L,
                3.998526750980007367835804959888064681098E3L,
                -1.186359407982897997337150403816839480438E2L,
                1.0
            ];
        }
        else
        {
            // Coefficients for log(1 + x) = x - x**2/2 + x**3 P(x)/Q(x)
            static immutable real[7] logCoeffsP = [
                2.0039553499201281259648E1L,
                5.7112963590585538103336E1L,
                6.0949667980987787057556E1L,
                2.9911919328553073277375E1L,
                6.5787325942061044846969E0L,
                4.9854102823193375972212E-1L,
                4.5270000862445199635215E-5L,
            ];
            static immutable real[7] logCoeffsQ = [
                6.0118660497603843919306E1L,
                2.1642788614495947685003E2L,
                3.0909872225312059774938E2L,
                2.2176239823732856465394E2L,
                8.3047565967967209469434E1L,
                1.5062909083469192043167E1L,
                1.0000000000000000000000E0L,
            ];

            // Coefficients for log(x) = z + z^3 P(z^2)/Q(z^2)
            // where z = 2(x-1)/(x+1)
            static immutable real[4] logCoeffsR = [
               -3.5717684488096787370998E1L,
                1.0777257190312272158094E1L,
               -7.1990767473014147232598E-1L,
                1.9757429581415468984296E-3L,
            ];
            static immutable real[4] logCoeffsS = [
               -4.2861221385716144629696E2L,
                1.9361891836232102174846E2L,
               -2.6201045551331104417768E1L,
                1.0000000000000000000000E0L,
            ];
        }
    }
}

/**************************************
 * Calculate the natural logarithm of x.
 *
 *    $(TABLE_SV
 *    $(TR $(TH x)            $(TH log(x))    $(TH divide by 0?) $(TH invalid?))
 *    $(TR $(TD $(PLUSMN)0.0) $(TD -$(INFIN)) $(TD yes)          $(TD no))
 *    $(TR $(TD $(LT)0.0)     $(TD $(NAN))    $(TD no)           $(TD yes))
 *    $(TR $(TD +$(INFIN))    $(TD +$(INFIN)) $(TD no)           $(TD no))
 *    )
 */
version(LDC)
{
    real   log(real   x) @safe pure nothrow @nogc { return llvm_log(x); }
    //double log(double x) @safe pure nothrow @nogc { return llvm_log(x); }
    //float  log(float  x) @safe pure nothrow @nogc { return llvm_log(x); }
}
else
{

real log(real x) @safe pure nothrow @nogc
{
    version (INLINE_YL2X)
        return core.math.yl2x(x, LN2);
    else
    {
        // C1 + C2 = LN2.
        enum real C1 = 6.93145751953125E-1L;
        enum real C2 = 1.428606820309417232121458176568075500134E-6L;

        // Special cases.
        if (isNaN(x))
            return x;
        if (isInfinity(x) && !signbit(x))
            return x;
        if (x == 0.0)
            return -real.infinity;
        if (x < 0.0)
            return real.nan;

        // Separate mantissa from exponent.
        // Note, frexp is used so that denormal numbers will be handled properly.
        real y, z;
        int exp;

        x = frexp(x, exp);

        // Logarithm using log(x) = z + z^^3 R(z) / S(z),
        // where z = 2(x - 1)/(x + 1)
        if ((exp > 2) || (exp < -2))
        {
            if (x < SQRT1_2)
            {   // 2(2x - 1)/(2x + 1)
                exp -= 1;
                z = x - 0.5;
                y = 0.5 * z + 0.5;
            }
            else
            {   // 2(x - 1)/(x + 1)
                z = x - 0.5;
                z -= 0.5;
                y = 0.5 * x  + 0.5;
            }
            x = z / y;
            z = x * x;
            z = x * (z * poly(z, logCoeffsR) / poly(z, logCoeffsS));
            z += exp * C2;
            z += x;
            z += exp * C1;

            return z;
        }

        // Logarithm using log(1 + x) = x - .5x^^2 + x^^3 P(x) / Q(x)
        if (x < SQRT1_2)
        {   // 2x - 1
            exp -= 1;
            x = ldexp(x, 1) - 1.0;
        }
        else
        {
            x = x - 1.0;
        }
        z = x * x;
        y = x * (z * poly(x, logCoeffsP) / poly(x, logCoeffsQ));
        y += exp * C2;
        z = y - ldexp(z, -1);

        // Note, the sum of above terms does not exceed x/4,
        // so it contributes at most about 1/4 lsb to the error.
        z += x;
        z += exp * C1;

        return z;
    }
}

} // !LDC

///
@safe pure nothrow @nogc unittest
{
    assert(log(E) == 1);
}

/**************************************
 * Calculate the base-10 logarithm of x.
 *
 *      $(TABLE_SV
 *      $(TR $(TH x)            $(TH log10(x))  $(TH divide by 0?) $(TH invalid?))
 *      $(TR $(TD $(PLUSMN)0.0) $(TD -$(INFIN)) $(TD yes)          $(TD no))
 *      $(TR $(TD $(LT)0.0)     $(TD $(NAN))    $(TD no)           $(TD yes))
 *      $(TR $(TD +$(INFIN))    $(TD +$(INFIN)) $(TD no)           $(TD no))
 *      )
 */
version(LDC)
{
    real   log10(real   x) @safe pure nothrow @nogc { return llvm_log10(x); }
    //double log10(double x) @safe pure nothrow @nogc { return llvm_log10(x); }
    //float  log10(float  x) @safe pure nothrow @nogc { return llvm_log10(x); }
}
else
{

real log10(real x) @safe pure nothrow @nogc
{
    version (INLINE_YL2X)
        return core.math.yl2x(x, LOG2);
    else
    {
        // log10(2) split into two parts.
        enum real L102A =  0.3125L;
        enum real L102B = -1.14700043360188047862611052755069732318101185E-2L;

        // log10(e) split into two parts.
        enum real L10EA =  0.5L;
        enum real L10EB = -6.570551809674817234887108108339491770560299E-2L;

        // Special cases are the same as for log.
        if (isNaN(x))
            return x;
        if (isInfinity(x) && !signbit(x))
            return x;
        if (x == 0.0)
            return -real.infinity;
        if (x < 0.0)
            return real.nan;

        // Separate mantissa from exponent.
        // Note, frexp is used so that denormal numbers will be handled properly.
        real y, z;
        int exp;

        x = frexp(x, exp);

        // Logarithm using log(x) = z + z^^3 R(z) / S(z),
        // where z = 2(x - 1)/(x + 1)
        if ((exp > 2) || (exp < -2))
        {
            if (x < SQRT1_2)
            {   // 2(2x - 1)/(2x + 1)
                exp -= 1;
                z = x - 0.5;
                y = 0.5 * z + 0.5;
            }
            else
            {   // 2(x - 1)/(x + 1)
                z = x - 0.5;
                z -= 0.5;
                y = 0.5 * x  + 0.5;
            }
            x = z / y;
            z = x * x;
            y = x * (z * poly(z, logCoeffsR) / poly(z, logCoeffsS));
            goto Ldone;
        }

        // Logarithm using log(1 + x) = x - .5x^^2 + x^^3 P(x) / Q(x)
        if (x < SQRT1_2)
        {   // 2x - 1
            exp -= 1;
            x = ldexp(x, 1) - 1.0;
        }
        else
            x = x - 1.0;

        z = x * x;
        y = x * (z * poly(x, logCoeffsP) / poly(x, logCoeffsQ));
        y = y - ldexp(z, -1);

        // Multiply log of fraction by log10(e) and base 2 exponent by log10(2).
        // This sequence of operations is critical and it may be horribly
        // defeated by some compiler optimizers.
    Ldone:
        z = y * L10EB;
        z += x * L10EB;
        z += exp * L102B;
        z += y * L10EA;
        z += x * L10EA;
        z += exp * L102A;

        return z;
    }
}

} // !LDC

///
@safe pure nothrow @nogc unittest
{
    assert(fabs(log10(1000) - 3) < .000001);
}

/******************************************
 *      Calculates the natural logarithm of 1 + x.
 *
 *      For very small x, log1p(x) will be more accurate than
 *      log(1 + x).
 *
 *  $(TABLE_SV
 *  $(TR $(TH x)            $(TH log1p(x))     $(TH divide by 0?) $(TH invalid?))
 *  $(TR $(TD $(PLUSMN)0.0) $(TD $(PLUSMN)0.0) $(TD no)           $(TD no))
 *  $(TR $(TD -1.0)         $(TD -$(INFIN))    $(TD yes)          $(TD no))
 *  $(TR $(TD $(LT)-1.0)    $(TD $(NAN))       $(TD no)           $(TD yes))
 *  $(TR $(TD +$(INFIN))    $(TD -$(INFIN))    $(TD no)           $(TD no))
 *  )
 */
real log1p(real x) @safe pure nothrow @nogc
{
    version(INLINE_YL2X)
    {
        // On x87, yl2xp1 is valid if and only if -0.5 <= lg(x) <= 0.5,
        //    ie if -0.29 <= x <= 0.414
        return (fabs(x) <= 0.25)  ? core.math.yl2xp1(x, LN2) : core.math.yl2x(x+1, LN2);
    }
    else
    {
        // Special cases.
        if (isNaN(x) || x == 0.0)
            return x;
        if (isInfinity(x) && !signbit(x))
            return x;
        if (x == -1.0)
            return -real.infinity;
        if (x < -1.0)
            return real.nan;

        return log(x + 1.0);
    }
}

/***************************************
 * Calculates the base-2 logarithm of x:
 * $(SUB log, 2)x
 *
 *  $(TABLE_SV
 *  $(TR $(TH x)            $(TH log2(x))   $(TH divide by 0?) $(TH invalid?))
 *  $(TR $(TD $(PLUSMN)0.0) $(TD -$(INFIN)) $(TD yes)          $(TD no) )
 *  $(TR $(TD $(LT)0.0)     $(TD $(NAN))    $(TD no)           $(TD yes) )
 *  $(TR $(TD +$(INFIN))    $(TD +$(INFIN)) $(TD no)           $(TD no) )
 *  )
 */
version(LDC)
{
    real   log2(real   x) @safe pure nothrow @nogc { return llvm_log2(x); }
    //double log2(double x) @safe pure nothrow @nogc { return llvm_log2(x); }
    //float  log2(float  x) @safe pure nothrow @nogc { return llvm_log2(x); }
}
else
{

real log2(real x) @safe pure nothrow @nogc
{
    version (INLINE_YL2X)
        return core.math.yl2x(x, 1);
    else
    {
        // Special cases are the same as for log.
        if (isNaN(x))
            return x;
        if (isInfinity(x) && !signbit(x))
            return x;
        if (x == 0.0)
            return -real.infinity;
        if (x < 0.0)
            return real.nan;

        // Separate mantissa from exponent.
        // Note, frexp is used so that denormal numbers will be handled properly.
        real y, z;
        int exp;

        x = frexp(x, exp);

        // Logarithm using log(x) = z + z^^3 R(z) / S(z),
        // where z = 2(x - 1)/(x + 1)
        if ((exp > 2) || (exp < -2))
        {
            if (x < SQRT1_2)
            {   // 2(2x - 1)/(2x + 1)
                exp -= 1;
                z = x - 0.5;
                y = 0.5 * z + 0.5;
            }
            else
            {   // 2(x - 1)/(x + 1)
                z = x - 0.5;
                z -= 0.5;
                y = 0.5 * x  + 0.5;
            }
            x = z / y;
            z = x * x;
            y = x * (z * poly(z, logCoeffsR) / poly(z, logCoeffsS));
            goto Ldone;
        }

        // Logarithm using log(1 + x) = x - .5x^^2 + x^^3 P(x) / Q(x)
        if (x < SQRT1_2)
        {   // 2x - 1
            exp -= 1;
            x = ldexp(x, 1) - 1.0;
        }
        else
            x = x - 1.0;

        z = x * x;
        y = x * (z * poly(x, logCoeffsP) / poly(x, logCoeffsQ));
        y = y - ldexp(z, -1);

        // Multiply log of fraction by log10(e) and base 2 exponent by log10(2).
        // This sequence of operations is critical and it may be horribly
        // defeated by some compiler optimizers.
    Ldone:
        z = y * (LOG2E - 1.0);
        z += x * (LOG2E - 1.0);
        z += y;
        z += x;
        z += exp;

        return z;
    }
}

} // !LDC

///
@safe unittest
{
    assert(approxEqual(log2(1024.0L), 10));
}

@system unittest
{
    // check if values are equal to 19 decimal digits of precision
    assert(equalsDigit(log2(1024.0L), 10, 19));
}

/*****************************************
 * Extracts the exponent of x as a signed integral value.
 *
 * If x is subnormal, it is treated as if it were normalized.
 * For a positive, finite x:
 *
 * 1 $(LT)= $(I x) * FLT_RADIX$(SUPERSCRIPT -logb(x)) $(LT) FLT_RADIX
 *
 *      $(TABLE_SV
 *      $(TR $(TH x)                 $(TH logb(x))   $(TH divide by 0?) )
 *      $(TR $(TD $(PLUSMN)$(INFIN)) $(TD +$(INFIN)) $(TD no))
 *      $(TR $(TD $(PLUSMN)0.0)      $(TD -$(INFIN)) $(TD yes) )
 *      )
 */
real logb(real x) @trusted nothrow @nogc
{
    version (Win64_DMD_InlineAsm_X87)
    {
        asm pure nothrow @nogc
        {
            naked                       ;
            fld     real ptr [RCX]      ;
            fxtract                     ;
            fstp    ST(0)               ;
            ret                         ;
        }
    }
    else version (CRuntime_Microsoft)
    {
        asm pure nothrow @nogc
        {
            fld     x                   ;
            fxtract                     ;
            fstp    ST(0)               ;
        }
    }
    else
        return core.stdc.math.logbl(x);
}

/************************************
 * Calculates the remainder from the calculation x/y.
 * Returns:
 * The value of x - i * y, where i is the number of times that y can
 * be completely subtracted from x. The result has the same sign as x.
 *
 * $(TABLE_SV
 *  $(TR $(TH x)              $(TH y)             $(TH fmod(x, y))   $(TH invalid?))
 *  $(TR $(TD $(PLUSMN)0.0)   $(TD not 0.0)       $(TD $(PLUSMN)0.0) $(TD no))
 *  $(TR $(TD $(PLUSMNINF))   $(TD anything)      $(TD $(NAN))       $(TD yes))
 *  $(TR $(TD anything)       $(TD $(PLUSMN)0.0)  $(TD $(NAN))       $(TD yes))
 *  $(TR $(TD !=$(PLUSMNINF)) $(TD $(PLUSMNINF))  $(TD x)            $(TD no))
 * )
 */
real fmod(real x, real y) @trusted nothrow @nogc
{
    version (CRuntime_Microsoft)
    {
        return x % y;
    }
    else
        return core.stdc.math.fmodl(x, y);
}

/************************************
 * Breaks x into an integral part and a fractional part, each of which has
 * the same sign as x. The integral part is stored in i.
 * Returns:
 * The fractional part of x.
 *
 * $(TABLE_SV
 *  $(TR $(TH x)              $(TH i (on input))  $(TH modf(x, i))   $(TH i (on return)))
 *  $(TR $(TD $(PLUSMNINF))   $(TD anything)      $(TD $(PLUSMN)0.0) $(TD $(PLUSMNINF)))
 * )
 */
real modf(real x, ref real i) @trusted nothrow @nogc
{
    version (CRuntime_Microsoft)
    {
        i = trunc(x);
        return copysign(isInfinity(x) ? 0.0 : x - i, x);
    }
    else
        return core.stdc.math.modfl(x,&i);
}

/*************************************
 * Efficiently calculates x * 2$(SUPERSCRIPT n).
 *
 * scalbn handles underflow and overflow in
 * the same fashion as the basic arithmetic operators.
 *
 *      $(TABLE_SV
 *      $(TR $(TH x)                 $(TH scalb(x)))
 *      $(TR $(TD $(PLUSMNINF))      $(TD $(PLUSMNINF)) )
 *      $(TR $(TD $(PLUSMN)0.0)      $(TD $(PLUSMN)0.0) )
 *      )
 */
real scalbn(real x, int n) @trusted nothrow @nogc
{
    version(InlineAsm_X86_Any_X87)
    {
        // scalbnl is not supported on DMD-Windows, so use asm pure nothrow @nogc.
        version (Win64)
        {
            asm pure nothrow @nogc {
                naked                           ;
                mov     16[RSP],RCX             ;
                fild    word ptr 16[RSP]        ;
                fld     real ptr [RDX]          ;
                fscale                          ;
                fstp    ST(1)                   ;
                ret                             ;
            }
        }
        else
        {
            asm pure nothrow @nogc {
                fild n;
                fld x;
                fscale;
                fstp ST(1);
            }
        }
    }
    else
    {
        return core.stdc.math.scalbnl(x, n);
    }
}

///
@safe nothrow @nogc unittest
{
    assert(scalbn(-real.infinity, 5) == -real.infinity);
}

/***************
 * Calculates the cube root of x.
 *
 *      $(TABLE_SV
 *      $(TR $(TH $(I x))            $(TH cbrt(x))           $(TH invalid?))
 *      $(TR $(TD $(PLUSMN)0.0)      $(TD $(PLUSMN)0.0)      $(TD no) )
 *      $(TR $(TD $(NAN))            $(TD $(NAN))            $(TD yes) )
 *      $(TR $(TD $(PLUSMN)$(INFIN)) $(TD $(PLUSMN)$(INFIN)) $(TD no) )
 *      )
 */
real cbrt(real x) @trusted nothrow @nogc
{
    version (CRuntime_Microsoft)
    {
        version (INLINE_YL2X)
            return copysign(exp2(core.math.yl2x(fabs(x), 1.0L/3.0L)), x);
        else
            return core.stdc.math.cbrtl(x);
    }
    else
        return core.stdc.math.cbrtl(x);
}


/*******************************
 * Returns |x|
 *
 *      $(TABLE_SV
 *      $(TR $(TH x)                 $(TH fabs(x)))
 *      $(TR $(TD $(PLUSMN)0.0)      $(TD +0.0) )
 *      $(TR $(TD $(PLUSMN)$(INFIN)) $(TD +$(INFIN)) )
 *      )
 */
version(LDC)
{
    real   fabs(real   x) @safe pure nothrow @nogc { return llvm_fabs(x); }
    ///ditto
    double fabs(double x) @safe pure nothrow @nogc { return llvm_fabs(x); }
    ///ditto
    float  fabs(float  x) @safe pure nothrow @nogc { return llvm_fabs(x); }
}
else
{

real fabs(real x) @safe pure nothrow @nogc { pragma(inline, true); return core.math.fabs(x); }
//FIXME
///ditto
double fabs(double x) @safe pure nothrow @nogc { return fabs(cast(real) x); }
//FIXME
///ditto
float fabs(float x) @safe pure nothrow @nogc { return fabs(cast(real) x); }

} // !LDC

@safe unittest
{
    real function(real) pfabs = &fabs;
    assert(pfabs != null);
}

/***********************************************************************
 * Calculates the length of the
 * hypotenuse of a right-angled triangle with sides of length x and y.
 * The hypotenuse is the value of the square root of
 * the sums of the squares of x and y:
 *
 *      sqrt($(POWER x, 2) + $(POWER y, 2))
 *
 * Note that hypot(x, y), hypot(y, x) and
 * hypot(x, -y) are equivalent.
 *
 *  $(TABLE_SV
 *  $(TR $(TH x)            $(TH y)            $(TH hypot(x, y)) $(TH invalid?))
 *  $(TR $(TD x)            $(TD $(PLUSMN)0.0) $(TD |x|)         $(TD no))
 *  $(TR $(TD $(PLUSMNINF)) $(TD y)            $(TD +$(INFIN))   $(TD no))
 *  $(TR $(TD $(PLUSMNINF)) $(TD $(NAN))       $(TD +$(INFIN))   $(TD no))
 *  )
 */

real hypot(real x, real y) @safe pure nothrow @nogc
{
    // Scale x and y to avoid underflow and overflow.
    // If one is huge and the other tiny, return the larger.
    // If both are huge, avoid overflow by scaling by 1/sqrt(real.max/2).
    // If both are tiny, avoid underflow by scaling by sqrt(real.min_normal*real.epsilon).

    enum real SQRTMIN = 0.5 * sqrt(real.min_normal); // This is a power of 2.
    enum real SQRTMAX = 1.0L / SQRTMIN; // 2^^((max_exp)/2) = nextUp(sqrt(real.max))

    static assert(2*(SQRTMAX/2)*(SQRTMAX/2) <= real.max);

    // Proves that sqrt(real.max) ~~  0.5/sqrt(real.min_normal)
    static assert(real.min_normal*real.max > 2 && real.min_normal*real.max <= 4);

    real u = fabs(x);
    real v = fabs(y);
    if (!(u >= v))  // check for NaN as well.
    {
        v = u;
        u = fabs(y);
        if (u == real.infinity) return u; // hypot(inf, nan) == inf
        if (v == real.infinity) return v; // hypot(nan, inf) == inf
    }

    // Now u >= v, or else one is NaN.
    if (v >= SQRTMAX*0.5)
    {
            // hypot(huge, huge) -- avoid overflow
        u *= SQRTMIN*0.5;
        v *= SQRTMIN*0.5;
        return sqrt(u*u + v*v) * SQRTMAX * 2.0;
    }

    if (u <= SQRTMIN)
    {
        // hypot (tiny, tiny) -- avoid underflow
        // This is only necessary to avoid setting the underflow
        // flag.
        u *= SQRTMAX / real.epsilon;
        v *= SQRTMAX / real.epsilon;
        return sqrt(u*u + v*v) * SQRTMIN * real.epsilon;
    }

    if (u * real.epsilon > v)
    {
        // hypot (huge, tiny) = huge
        return u;
    }

    // both are in the normal range
    return sqrt(u*u + v*v);
}

@safe unittest
{
    static real[3][] vals =     // x,y,hypot
        [
            [ 0.0,     0.0,   0.0],
            [ 0.0,    -0.0,   0.0],
            [ -0.0,   -0.0,   0.0],
            [ 3.0,     4.0,   5.0],
            [ -300,   -400,   500],
            [0.0,      7.0,   7.0],
            [9.0,   9*real.epsilon,   9.0],
            [88/(64*sqrt(real.min_normal)), 105/(64*sqrt(real.min_normal)), 137/(64*sqrt(real.min_normal))],
            [88/(128*sqrt(real.min_normal)), 105/(128*sqrt(real.min_normal)), 137/(128*sqrt(real.min_normal))],
            [3*real.min_normal*real.epsilon, 4*real.min_normal*real.epsilon, 5*real.min_normal*real.epsilon],
            [ real.min_normal, real.min_normal, sqrt(2.0L)*real.min_normal],
            [ real.max/sqrt(2.0L), real.max/sqrt(2.0L), real.max],
            [ real.infinity, real.nan, real.infinity],
            [ real.nan, real.infinity, real.infinity],
            [ real.nan, real.nan, real.nan],
            [ real.nan, real.max, real.nan],
            [ real.max, real.nan, real.nan],
        ];
        for (int i = 0; i < vals.length; i++)
        {
            real x = vals[i][0];
            real y = vals[i][1];
            real z = vals[i][2];
            real h = hypot(x, y);
            assert(isIdentical(z,h) || feqrel(z, h) >= real.mant_dig - 1);
        }
}

/**************************************
 * Returns the value of x rounded upward to the next integer
 * (toward positive infinity).
 */
version (LDC)
    real ceil(real x) @safe pure nothrow @nogc { return llvm_ceil(x); }
else
real ceil(real x) @trusted pure nothrow @nogc
{
    version (Win64_DMD_InlineAsm_X87)
    {
        asm pure nothrow @nogc
        {
            naked                       ;
            fld     real ptr [RCX]      ;
            fstcw   8[RSP]              ;
            mov     AL,9[RSP]           ;
            mov     DL,AL               ;
            and     AL,0xC3             ;
            or      AL,0x08             ; // round to +infinity
            mov     9[RSP],AL           ;
            fldcw   8[RSP]              ;
            frndint                     ;
            mov     9[RSP],DL           ;
            fldcw   8[RSP]              ;
            ret                         ;
        }
    }
    else version(CRuntime_Microsoft)
    {
        short cw;
        asm pure nothrow @nogc
        {
            fld     x                   ;
            fstcw   cw                  ;
            mov     AL,byte ptr cw+1    ;
            mov     DL,AL               ;
            and     AL,0xC3             ;
            or      AL,0x08             ; // round to +infinity
            mov     byte ptr cw+1,AL    ;
            fldcw   cw                  ;
            frndint                     ;
            mov     byte ptr cw+1,DL    ;
            fldcw   cw                  ;
        }
    }
    else
    {
        // Special cases.
        if (isNaN(x) || isInfinity(x))
            return x;

        real y = floorImpl(x);
        if (y < x)
            y += 1.0;

        return y;
    }
}

///
@safe pure nothrow @nogc unittest
{
    assert(ceil(+123.456L) == +124);
    assert(ceil(-123.456L) == -123);
    assert(ceil(-1.234L) == -1);
    assert(ceil(-0.123L) == 0);
    assert(ceil(0.0L) == 0);
    assert(ceil(+0.123L) == 1);
    assert(ceil(+1.234L) == 2);
    assert(ceil(real.infinity) == real.infinity);
    assert(isNaN(ceil(real.nan)));
    assert(isNaN(ceil(real.init)));
}

// ditto
version(LDC)
    double ceil(double x) @safe pure nothrow @nogc { return llvm_ceil(x); }
else
double ceil(double x) @trusted pure nothrow @nogc
{
    // Special cases.
    if (isNaN(x) || isInfinity(x))
        return x;

    double y = floorImpl(x);
    if (y < x)
        y += 1.0;

    return y;
}

@safe pure nothrow @nogc unittest
{
    assert(ceil(+123.456) == +124);
    assert(ceil(-123.456) == -123);
    assert(ceil(-1.234) == -1);
    assert(ceil(-0.123) == 0);
    assert(ceil(0.0) == 0);
    assert(ceil(+0.123) == 1);
    assert(ceil(+1.234) == 2);
    assert(ceil(double.infinity) == double.infinity);
    assert(isNaN(ceil(double.nan)));
    assert(isNaN(ceil(double.init)));
}

// ditto
version(LDC)
    float ceil(float x) @safe pure nothrow @nogc { return llvm_ceil(x); }
else
float ceil(float x) @trusted pure nothrow @nogc
{
    // Special cases.
    if (isNaN(x) || isInfinity(x))
        return x;

    float y = floorImpl(x);
    if (y < x)
        y += 1.0;

    return y;
}

@safe pure nothrow @nogc unittest
{
    assert(ceil(+123.456f) == +124);
    assert(ceil(-123.456f) == -123);
    assert(ceil(-1.234f) == -1);
    assert(ceil(-0.123f) == 0);
    assert(ceil(0.0f) == 0);
    assert(ceil(+0.123f) == 1);
    assert(ceil(+1.234f) == 2);
    assert(ceil(float.infinity) == float.infinity);
    assert(isNaN(ceil(float.nan)));
    assert(isNaN(ceil(float.init)));
}

/**************************************
 * Returns the value of x rounded downward to the next integer
 * (toward negative infinity).
 */
version(LDC)
    real floor(real x) @safe pure nothrow @nogc { return llvm_floor(x); }
else
real floor(real x) @trusted pure nothrow @nogc
{
    version (Win64_DMD_InlineAsm_X87)
    {
        asm pure nothrow @nogc
        {
            naked                       ;
            fld     real ptr [RCX]      ;
            fstcw   8[RSP]              ;
            mov     AL,9[RSP]           ;
            mov     DL,AL               ;
            and     AL,0xC3             ;
            or      AL,0x04             ; // round to -infinity
            mov     9[RSP],AL           ;
            fldcw   8[RSP]              ;
            frndint                     ;
            mov     9[RSP],DL           ;
            fldcw   8[RSP]              ;
            ret                         ;
        }
    }
    else version(CRuntime_Microsoft)
    {
        short cw;
        asm pure nothrow @nogc
        {
            fld     x                   ;
            fstcw   cw                  ;
            mov     AL,byte ptr cw+1    ;
            mov     DL,AL               ;
            and     AL,0xC3             ;
            or      AL,0x04             ; // round to -infinity
            mov     byte ptr cw+1,AL    ;
            fldcw   cw                  ;
            frndint                     ;
            mov     byte ptr cw+1,DL    ;
            fldcw   cw                  ;
        }
    }
    else
    {
        // Special cases.
        if (isNaN(x) || isInfinity(x) || x == 0.0)
            return x;

        return floorImpl(x);
    }
}

///
@safe pure nothrow @nogc unittest
{
    assert(floor(+123.456L) == +123);
    assert(floor(-123.456L) == -124);
    assert(floor(-1.234L) == -2);
    assert(floor(-0.123L) == -1);
    assert(floor(0.0L) == 0);
    assert(floor(+0.123L) == 0);
    assert(floor(+1.234L) == 1);
    assert(floor(real.infinity) == real.infinity);
    assert(isNaN(floor(real.nan)));
    assert(isNaN(floor(real.init)));
}

// ditto
version(LDC)
    double floor(double x) @safe pure nothrow @nogc { return llvm_floor(x); }
else
double floor(double x) @trusted pure nothrow @nogc
{
    // Special cases.
    if (isNaN(x) || isInfinity(x) || x == 0.0)
        return x;

    return floorImpl(x);
}

@safe pure nothrow @nogc unittest
{
    assert(floor(+123.456) == +123);
    assert(floor(-123.456) == -124);
    assert(floor(-1.234) == -2);
    assert(floor(-0.123) == -1);
    assert(floor(0.0) == 0);
    assert(floor(+0.123) == 0);
    assert(floor(+1.234) == 1);
    assert(floor(double.infinity) == double.infinity);
    assert(isNaN(floor(double.nan)));
    assert(isNaN(floor(double.init)));
}

// ditto
version(LDC)
    float floor(float x) @safe pure nothrow @nogc { return llvm_floor(x); }
else
float floor(float x) @trusted pure nothrow @nogc
{
    // Special cases.
    if (isNaN(x) || isInfinity(x) || x == 0.0)
        return x;

    return floorImpl(x);
}

@safe pure nothrow @nogc unittest
{
    assert(floor(+123.456f) == +123);
    assert(floor(-123.456f) == -124);
    assert(floor(-1.234f) == -2);
    assert(floor(-0.123f) == -1);
    assert(floor(0.0f) == 0);
    assert(floor(+0.123f) == 0);
    assert(floor(+1.234f) == 1);
    assert(floor(float.infinity) == float.infinity);
    assert(isNaN(floor(float.nan)));
    assert(isNaN(floor(float.init)));
}

/**
 * Round `val` to a multiple of `unit`. `rfunc` specifies the rounding
 * function to use; by default this is `rint`, which uses the current
 * rounding mode.
 */
Unqual!F quantize(alias rfunc = rint, F)(const F val, const F unit)
if (is(typeof(rfunc(F.init)) : F) && isFloatingPoint!F)
{
    typeof(return) ret = val;
    if (unit != 0)
    {
        const scaled = val / unit;
        if (!scaled.isInfinity)
            ret = rfunc(scaled) * unit;
    }
    return ret;
}

///
@safe pure nothrow @nogc unittest
{
    assert(12345.6789L.quantize(0.01L) == 12345.68L);
    assert(12345.6789L.quantize!floor(0.01L) == 12345.67L);
    assert(12345.6789L.quantize(22.0L) == 12342.0L);
}

///
@safe pure nothrow @nogc unittest
{
    assert(12345.6789L.quantize(0) == 12345.6789L);
    assert(12345.6789L.quantize(real.infinity).isNaN);
    assert(12345.6789L.quantize(real.nan).isNaN);
    assert(real.infinity.quantize(0.01L) == real.infinity);
    assert(real.infinity.quantize(real.nan).isNaN);
    assert(real.nan.quantize(0.01L).isNaN);
    assert(real.nan.quantize(real.infinity).isNaN);
    assert(real.nan.quantize(real.nan).isNaN);
}

/**
 * Round `val` to a multiple of `pow(base, exp)`. `rfunc` specifies the
 * rounding function to use; by default this is `rint`, which uses the
 * current rounding mode.
 */
Unqual!F quantize(real base, alias rfunc = rint, F, E)(const F val, const E exp)
if (is(typeof(rfunc(F.init)) : F) && isFloatingPoint!F && isIntegral!E)
{
    // TODO: Compile-time optimization for power-of-two bases?
    return quantize!rfunc(val, pow(cast(F) base, exp));
}

/// ditto
Unqual!F quantize(real base, long exp = 1, alias rfunc = rint, F)(const F val)
if (is(typeof(rfunc(F.init)) : F) && isFloatingPoint!F)
{
    enum unit = cast(F) pow(base, exp);
    return quantize!rfunc(val, unit);
}

///
@safe pure nothrow @nogc unittest
{
    assert(12345.6789L.quantize!10(-2) == 12345.68L);
    assert(12345.6789L.quantize!(10, -2) == 12345.68L);
    assert(12345.6789L.quantize!(10, floor)(-2) == 12345.67L);
    assert(12345.6789L.quantize!(10, -2, floor) == 12345.67L);

    assert(12345.6789L.quantize!22(1) == 12342.0L);
    assert(12345.6789L.quantize!22 == 12342.0L);
}

@safe pure nothrow @nogc unittest
{
    import std.meta : AliasSeq;

    static foreach (F; AliasSeq!(real, double, float))
    {{
        const maxL10 = cast(int) F.max.log10.floor;
        const maxR10 = pow(cast(F) 10, maxL10);
        assert((cast(F) 0.9L * maxR10).quantize!10(maxL10) ==  maxR10);
        assert((cast(F)-0.9L * maxR10).quantize!10(maxL10) == -maxR10);

        assert(F.max.quantize(F.min_normal) == F.max);
        assert((-F.max).quantize(F.min_normal) == -F.max);
        assert(F.min_normal.quantize(F.max) == 0);
        assert((-F.min_normal).quantize(F.max) == 0);
        assert(F.min_normal.quantize(F.min_normal) == F.min_normal);
        assert((-F.min_normal).quantize(F.min_normal) == -F.min_normal);
    }}
}

/******************************************
 * Rounds x to the nearest integer value, using the current rounding
 * mode.
 *
 * Unlike the rint functions, nearbyint does not raise the
 * FE_INEXACT exception.
 */
version(LDC)
{
    real   nearbyint(real   x) @safe nothrow @nogc { return llvm_nearbyint(x); }
    //double nearbyint(double x) @safe nothrow @nogc { return llvm_nearbyint(x); }
    //float  nearbyint(float  x) @safe nothrow @nogc { return llvm_nearbyint(x); }
}
else
{

real nearbyint(real x) @trusted nothrow @nogc
{
    version (CRuntime_Microsoft)
    {
        assert(0);      // not implemented in C library
    }
    else
        return core.stdc.math.nearbyintl(x);
}

} // !LDC

/**********************************
 * Rounds x to the nearest integer value, using the current rounding
 * mode.
 * If the return value is not equal to x, the FE_INEXACT
 * exception is raised.
 * $(B nearbyint) performs
 * the same operation, but does not set the FE_INEXACT exception.
 */
version(LDC)
{
    real   rint(real   x) @safe pure nothrow @nogc { return llvm_rint(x); }
    ///ditto
    double rint(double x) @safe pure nothrow @nogc { return llvm_rint(x); }
    ///ditto
    float  rint(float  x) @safe pure nothrow @nogc { return llvm_rint(x); }
}
else
{

real rint(real x) @safe pure nothrow @nogc { pragma(inline, true); return core.math.rint(x); }
//FIXME
///ditto
double rint(double x) @safe pure nothrow @nogc { return rint(cast(real) x); }
//FIXME
///ditto
float rint(float x) @safe pure nothrow @nogc { return rint(cast(real) x); }

} // !LDC

@safe unittest
{
    real function(real) print = &rint;
    assert(print != null);
}

/***************************************
 * Rounds x to the nearest integer value, using the current rounding
 * mode.
 *
 * This is generally the fastest method to convert a floating-point number
 * to an integer. Note that the results from this function
 * depend on the rounding mode, if the fractional part of x is exactly 0.5.
 * If using the default rounding mode (ties round to even integers)
 * lrint(4.5) == 4, lrint(5.5)==6.
 */
long lrint(real x) @trusted pure nothrow @nogc
{
    version(InlineAsm_X86_Any_X87)
    {
        version (Win64)
        {
            asm pure nothrow @nogc
            {
                naked;
                fld     real ptr [RCX];
                fistp   qword ptr 8[RSP];
                mov     RAX,8[RSP];
                ret;
            }
        }
        else
        {
            long n;
            asm pure nothrow @nogc
            {
                fld x;
                fistp n;
            }
            return n;
        }
    }
    else
    {
        alias F = floatTraits!(real);
        static if (F.realFormat == RealFormat.ieeeDouble)
        {
            long result;

            // Rounding limit when casting from real(double) to ulong.
            enum real OF = 4.50359962737049600000E15L;

            uint* vi = cast(uint*)(&x);

            // Find the exponent and sign
            uint msb = vi[MANTISSA_MSB];
            uint lsb = vi[MANTISSA_LSB];
            int exp = ((msb >> 20) & 0x7ff) - 0x3ff;
            const int sign = msb >> 31;
            msb &= 0xfffff;
            msb |= 0x100000;

            if (exp < 63)
            {
                if (exp >= 52)
                    result = (cast(long) msb << (exp - 20)) | (lsb << (exp - 52));
                else
                {
                    // Adjust x and check result.
                    const real j = sign ? -OF : OF;
                    x = (j + x) - j;
                    msb = vi[MANTISSA_MSB];
                    lsb = vi[MANTISSA_LSB];
                    exp = ((msb >> 20) & 0x7ff) - 0x3ff;
                    msb &= 0xfffff;
                    msb |= 0x100000;

                    if (exp < 0)
                        result = 0;
                    else if (exp < 20)
                        result = cast(long) msb >> (20 - exp);
                    else if (exp == 20)
                        result = cast(long) msb;
                    else
                        result = (cast(long) msb << (exp - 20)) | (lsb >> (52 - exp));
                }
            }
            else
            {
                // It is left implementation defined when the number is too large.
                return cast(long) x;
            }

            return sign ? -result : result;
        }
        else static if (F.realFormat == RealFormat.ieeeExtended)
        {
            long result;

            // Rounding limit when casting from real(80-bit) to ulong.
            enum real OF = 9.22337203685477580800E18L;

            ushort* vu = cast(ushort*)(&x);
            uint* vi = cast(uint*)(&x);

            // Find the exponent and sign
            int exp = (vu[F.EXPPOS_SHORT] & 0x7fff) - 0x3fff;
            const int sign = (vu[F.EXPPOS_SHORT] >> 15) & 1;

            if (exp < 63)
            {
                // Adjust x and check result.
                const real j = sign ? -OF : OF;
                x = (j + x) - j;
                exp = (vu[F.EXPPOS_SHORT] & 0x7fff) - 0x3fff;

                version (LittleEndian)
                {
                    if (exp < 0)
                        result = 0;
                    else if (exp <= 31)
                        result = vi[1] >> (31 - exp);
                    else
                        result = (cast(long) vi[1] << (exp - 31)) | (vi[0] >> (63 - exp));
                }
                else
                {
                    if (exp < 0)
                        result = 0;
                    else if (exp <= 31)
                        result = vi[1] >> (31 - exp);
                    else
                        result = (cast(long) vi[1] << (exp - 31)) | (vi[2] >> (63 - exp));
                }
            }
            else
            {
                // It is left implementation defined when the number is too large
                // to fit in a 64bit long.
                return cast(long) x;
            }

            return sign ? -result : result;
        }
        else static if (F.realFormat == RealFormat.ieeeQuadruple)
        {
            const vu = cast(ushort*)(&x);

            // Find the exponent and sign
            const sign = (vu[F.EXPPOS_SHORT] >> 15) & 1;
            if ((vu[F.EXPPOS_SHORT] & F.EXPMASK) - (F.EXPBIAS + 1) > 63)
            {
                // The result is left implementation defined when the number is
                // too large to fit in a 64 bit long.
                return cast(long) x;
            }

            // Force rounding of lower bits according to current rounding
            // mode by adding ±2^-112 and subtracting it again.
            enum OF = 5.19229685853482762853049632922009600E33L;
            const j = sign ? -OF : OF;
            x = (j + x) - j;

            const implicitOne = 1UL << 48;
            auto vl = cast(ulong*)(&x);
            vl[MANTISSA_MSB] &= implicitOne - 1;
            vl[MANTISSA_MSB] |= implicitOne;

            long result;

            const exp = (vu[F.EXPPOS_SHORT] & F.EXPMASK) - (F.EXPBIAS + 1);
            if (exp < 0)
                result = 0;
            else if (exp <= 48)
                result = vl[MANTISSA_MSB] >> (48 - exp);
            else
                result = (vl[MANTISSA_MSB] << (exp - 48)) | (vl[MANTISSA_LSB] >> (112 - exp));

            return sign ? -result : result;
        }
        else
        {
            static assert(false, "real type not supported by lrint()");
        }
    }
}

///
@safe pure nothrow @nogc unittest
{
    assert(lrint(4.5) == 4);
    assert(lrint(5.5) == 6);
    assert(lrint(-4.5) == -4);
    assert(lrint(-5.5) == -6);

    assert(lrint(int.max - 0.5) == 2147483646L);
    assert(lrint(int.max + 0.5) == 2147483648L);
    assert(lrint(int.min - 0.5) == -2147483648L);
    assert(lrint(int.min + 0.5) == -2147483648L);
}

static if (real.mant_dig >= long.sizeof * 8)
{
    @safe pure nothrow @nogc unittest
    {
        assert(lrint(long.max - 1.5L) == long.max - 1);
        assert(lrint(long.max - 0.5L) == long.max - 1);
        assert(lrint(long.min + 0.5L) == long.min);
        assert(lrint(long.min + 1.5L) == long.min + 2);
    }
}

/*******************************************
 * Return the value of x rounded to the nearest integer.
 * If the fractional part of x is exactly 0.5, the return value is
 * rounded away from zero.
 */
version(LDC)
{
    real   round(real   x) @safe nothrow @nogc { return llvm_round(x); }
    //double round(double x) @safe nothrow @nogc { return llvm_round(x); }
    //float  round(float  x) @safe nothrow @nogc { return llvm_round(x); }
}
else
{

real round(real x) @trusted nothrow @nogc
{
    version (CRuntime_Microsoft)
    {
        auto old = FloatingPointControl.getControlState();
        FloatingPointControl.setControlState(
            (old & (-1 - FloatingPointControl.roundingMask)) | FloatingPointControl.roundToZero
        );
        x = rint((x >= 0) ? x + 0.5 : x - 0.5);
        FloatingPointControl.setControlState(old);
        return x;
    }
    else
        return core.stdc.math.roundl(x);
}

} // !LDC

/**********************************************
 * Return the value of x rounded to the nearest integer.
 *
 * If the fractional part of x is exactly 0.5, the return value is rounded
 * away from zero.
 *
 * $(BLUE This function is Posix-Only.)
 */
long lround(real x) @trusted nothrow @nogc
{
    version (Posix)
        return core.stdc.math.llroundl(x);
    else
        assert(0, "lround not implemented");
}

version(Posix)
{
    @safe nothrow @nogc unittest
    {
        assert(lround(0.49) == 0);
        assert(lround(0.5) == 1);
        assert(lround(1.5) == 2);
    }
}

/****************************************************
 * Returns the integer portion of x, dropping the fractional portion.
 *
 * This is also known as "chop" rounding.
 */
version(LDC)
{
    real   trunc(real   x) @safe pure nothrow @nogc { return llvm_trunc(x); }
    //double trunc(double x) @safe pure nothrow @nogc { return llvm_trunc(x); }
    //float  trunc(float  x) @safe pure nothrow @nogc { return llvm_trunc(x); }
}
else
{

real trunc(real x) @trusted nothrow @nogc
{
    version (Win64_DMD_InlineAsm_X87)
    {
        asm pure nothrow @nogc
        {
            naked                       ;
            fld     real ptr [RCX]      ;
            fstcw   8[RSP]              ;
            mov     AL,9[RSP]           ;
            mov     DL,AL               ;
            and     AL,0xC3             ;
            or      AL,0x0C             ; // round to 0
            mov     9[RSP],AL           ;
            fldcw   8[RSP]              ;
            frndint                     ;
            mov     9[RSP],DL           ;
            fldcw   8[RSP]              ;
            ret                         ;
        }
    }
    else version(CRuntime_Microsoft)
    {
        short cw;
        asm pure nothrow @nogc
        {
            fld     x                   ;
            fstcw   cw                  ;
            mov     AL,byte ptr cw+1    ;
            mov     DL,AL               ;
            and     AL,0xC3             ;
            or      AL,0x0C             ; // round to 0
            mov     byte ptr cw+1,AL    ;
            fldcw   cw                  ;
            frndint                     ;
            mov     byte ptr cw+1,DL    ;
            fldcw   cw                  ;
        }
    }
    else
        return core.stdc.math.truncl(x);
}

} // !LDC

/****************************************************
 * Calculate the remainder x REM y, following IEC 60559.
 *
 * REM is the value of x - y * n, where n is the integer nearest the exact
 * value of x / y.
 * If |n - x / y| == 0.5, n is even.
 * If the result is zero, it has the same sign as x.
 * Otherwise, the sign of the result is the sign of x / y.
 * Precision mode has no effect on the remainder functions.
 *
 * remquo returns n in the parameter n.
 *
 * $(TABLE_SV
 *  $(TR $(TH x)               $(TH y)            $(TH remainder(x, y)) $(TH n)   $(TH invalid?))
 *  $(TR $(TD $(PLUSMN)0.0)    $(TD not 0.0)      $(TD $(PLUSMN)0.0)    $(TD 0.0) $(TD no))
 *  $(TR $(TD $(PLUSMNINF))    $(TD anything)     $(TD $(NAN))          $(TD ?)   $(TD yes))
 *  $(TR $(TD anything)        $(TD $(PLUSMN)0.0) $(TD $(NAN))          $(TD ?)   $(TD yes))
 *  $(TR $(TD != $(PLUSMNINF)) $(TD $(PLUSMNINF)) $(TD x)               $(TD ?)   $(TD no))
 * )
 *
 * $(BLUE `remquo` and `remainder` not supported on Windows.)
 */
real remainder(real x, real y) @trusted nothrow @nogc
{
    version (CRuntime_Microsoft)
    {
        int n;
        return remquo(x, y, n);
    }
    else
        return core.stdc.math.remainderl(x, y);
}

real remquo(real x, real y, out int n) @trusted nothrow @nogc  /// ditto
{
    version (Posix)
        return core.stdc.math.remquol(x, y, &n);
    else
        assert(0, "remquo not implemented");
}

/** IEEE exception status flags ('sticky bits')

 These flags indicate that an exceptional floating-point condition has occurred.
 They indicate that a NaN or an infinity has been generated, that a result
 is inexact, or that a signalling NaN has been encountered. If floating-point
 exceptions are enabled (unmasked), a hardware exception will be generated
 instead of setting these flags.
 */
struct IeeeFlags
{
private:
    // The x87 FPU status register is 16 bits.
    // The Pentium SSE2 status register is 32 bits.
    // The ARM and PowerPC FPSCR is a 32-bit register.
    // The SPARC FSR is a 32bit register (64 bits for SPARC 7 & 8, but high bits are uninteresting).
    uint flags;

    version (CRuntime_Microsoft)
    {
        // Microsoft uses hardware-incompatible custom constants in fenv.h (core.stdc.fenv).
        // Applies to both x87 status word (16 bits) and SSE2 status word(32 bits).
        enum : int
        {
            INEXACT_MASK   = 0x20,
            UNDERFLOW_MASK = 0x10,
            OVERFLOW_MASK  = 0x08,
            DIVBYZERO_MASK = 0x04,
            INVALID_MASK   = 0x01,

            EXCEPTIONS_MASK = 0b11_1111
        }
        // Don't bother about subnormals, they are not supported on most CPUs.
        //  SUBNORMAL_MASK = 0x02;
    }
    else
    {
        enum : int
        {
            INEXACT_MASK    = core.stdc.fenv.FE_INEXACT,
            UNDERFLOW_MASK  = core.stdc.fenv.FE_UNDERFLOW,
            OVERFLOW_MASK   = core.stdc.fenv.FE_OVERFLOW,
            DIVBYZERO_MASK  = core.stdc.fenv.FE_DIVBYZERO,
            INVALID_MASK    = core.stdc.fenv.FE_INVALID,
            EXCEPTIONS_MASK = core.stdc.fenv.FE_ALL_EXCEPT,
        }
    }

private:
    static uint getIeeeFlags()
    {
        version(InlineAsm_X86_Any)
        {
          version (LDC)
          {
            const sw = __asm!ushort("fstsw %ax", "={ax}");
          }
          else
          {
            ushort sw;
            asm pure nothrow @nogc { fstsw sw; }
          }

            // OR the result with the SSE2 status register (MXCSR).
            if (haveSSE)
            {
                uint mxcsr;
              version (LDC)
              {
                __asm("stmxcsr $0", "=*m", &mxcsr);
              }
              else
              {
                asm pure nothrow @nogc { stmxcsr mxcsr; }
              }
                return (sw | mxcsr) & EXCEPTIONS_MASK;
            }
            else return sw & EXCEPTIONS_MASK;
        }
        else version (LDC)
        {
            version (PPC_Any)
            {
                double fspr = __asm!double("mffs $0", "=f");
                return cast(uint) *cast(ulong*) &fspr;
            }
            else version (MIPS_Any)
            {
                return __asm!uint("cfc1 $0, $$31", "=r");
            }
            else version (ARM_SoftFloat)
            {
                return 0;
            }
            else version (AArch64)
            {
                return __asm!uint("mrs $0, FPSR\n" ~
                                  "and $0, $0, #0x1F", "=r");
            }
            else version (ARM)
            {
                return __asm!uint("vmrs $0, FPSCR\n" ~
                                  "and $0, $0, #0x1F", "=r");
            }
            else
                assert(0, "Not yet supported");
        }
        else version (SPARC)
        {
           /*
               int retval;
               asm pure nothrow @nogc { st %fsr, retval; }
               return retval;
            */
           assert(0, "Not yet supported");
        }
        else version (ARM)
        {
            assert(false, "Not yet supported.");
        }
        else
            assert(0, "Not yet supported");
    }
    static void resetIeeeFlags() @nogc
    {
        version(InlineAsm_X86_Any)
        {
          version (LDC)
          {
            __asm("fnclex", "~{fpsw}");
          }
          else
          {
            asm pure nothrow @nogc
            {
                fnclex;
            }
          }

            // Also clear exception flags in MXCSR, SSE's control register.
            if (haveSSE)
            {
                uint mxcsr;
              version (LDC)
              {
                __asm("stmxcsr $0", "=*m", &mxcsr);
                mxcsr &= ~EXCEPTIONS_MASK;
                __asm("ldmxcsr $0", "*m,~{flags}", &mxcsr);
              }
              else
              {
                asm nothrow @nogc { stmxcsr mxcsr; }
                mxcsr &= ~EXCEPTIONS_MASK;
                asm nothrow @nogc { ldmxcsr mxcsr; }
              }
            }
        }
        else version (LDC)
        {
            version (PPC_Any)
            {
                __asm("mtfsb0 3\n" ~
                      "mtfsb0 4\n" ~
                      "mtfsb0 5\n" ~
                      "mtfsb0 6\n" ~
                      "mtfsb0 7\n" ~
                      "mtfsb0 8\n" ~
                      "mtfsb0 9\n" ~
                      "mtfsb0 10\n" ~
                      "mtfsb0 11\n" ~
                      "mtfsb0 12", "");
            }
            else version (MIPS_Any)
            {
                cast(void) __asm!uint("cfc1 $0, $$31\n" ~
                                      "andi $0, $0, 0xFFFFFF80\n" ~
                                      "ctc1 $0, $$31", "=r");
            }
            else version (AArch64)
            {
                // http://infocenter.arm.com/help/topic/com.arm.doc.ddi0502f/CIHHDCHB.html
                cast(void) __asm!uint("mrs $0, fpsr\n" ~
                                      "and $0, $0, #~0x1f\n" ~
                                      "msr fpsr, $0", "=r");
            }
            else version (ARM_SoftFloat)
            {
            }
            else version (ARM)
            {
                // http://infocenter.arm.com/help/topic/com.arm.doc.ddi0408i/Chdfifdc.html
                cast(void) __asm!uint("vmrs $0, fpscr\n" ~
                                      "bic $0, #0x1f\n" ~
                                      "vmsr fpscr, $0", "=r");
            }
            else
                assert(0, "Not yet supported");
        }
        else
        {
            /* SPARC:
              int tmpval;
              asm pure nothrow @nogc { st %fsr, tmpval; }
              tmpval &=0xFFFF_FC00;
              asm pure nothrow @nogc { ld tmpval, %fsr; }
            */
           assert(0, "Not yet supported");
        }
    }
public:
    version (IeeeFlagsSupport)
    {

     /**
      * The result cannot be represented exactly, so rounding occurred.
      * Example: `x = sin(0.1);`
      */
     @property bool inexact() const { return (flags & INEXACT_MASK) != 0; }

     /**
      * A zero was generated by underflow
      * Example: `x = real.min*real.epsilon/2;`
      */
     @property bool underflow() const { return (flags & UNDERFLOW_MASK) != 0; }

     /**
      * An infinity was generated by overflow
      * Example: `x = real.max*2;`
      */
     @property bool overflow() const { return (flags & OVERFLOW_MASK) != 0; }

     /**
      * An infinity was generated by division by zero
      * Example: `x = 3/0.0;`
      */
     @property bool divByZero() const { return (flags & DIVBYZERO_MASK) != 0; }

     /**
      * A machine NaN was generated.
      * Example: `x = real.infinity * 0.0;`
      */
     @property bool invalid() const { return (flags & INVALID_MASK) != 0; }

     }
}

///
version (LDC)
{
    unittest
    {
        pragma(msg, "ieeeFlags test disabled, see LDC Issue #888");
    }
}
else
{

@system unittest
{
    static void func() {
        int a = 10 * 10;
    }

    real a=3.5;
    // Set all the flags to zero
    resetIeeeFlags();
    assert(!ieeeFlags.divByZero);
    // Perform a division by zero.
    a/=0.0L;
    assert(a == real.infinity);
    assert(ieeeFlags.divByZero);
    // Create a NaN
    a*=0.0L;
    assert(ieeeFlags.invalid);
    assert(isNaN(a));

    // Check that calling func() has no effect on the
    // status flags.
    IeeeFlags f = ieeeFlags;
    func();
    assert(ieeeFlags == f);
}

version(D_HardFloat) @system unittest
{
    import std.meta : AliasSeq;

    static struct Test
    {
        void delegate() action;
        bool function() ieeeCheck;
    }

    static foreach (T; AliasSeq!(float, double, real))
    {{
        T x; /* Needs to be here to trick -O. It would optimize away the
            calculations if x were local to the function literals. */
        auto tests = [
            Test(
                () { x = 1; x += 0.1; },
                () => ieeeFlags.inexact
            ),
            Test(
                () { x = T.min_normal; x /= T.max; },
                () => ieeeFlags.underflow
            ),
            Test(
                () { x = T.max; x += T.max; },
                () => ieeeFlags.overflow
            ),
            Test(
                () { x = 1; x /= 0; },
                () => ieeeFlags.divByZero
            ),
            Test(
                () { x = 0; x /= 0; },
                () => ieeeFlags.invalid
            )
        ];
        foreach (test; tests)
        {
            resetIeeeFlags();
            assert(!test.ieeeCheck());
            test.action();
            assert(test.ieeeCheck());
        }
    }}
}

} // !LDC

version(X86_Any)
{
    version = IeeeFlagsSupport;
}
else version(PPC_Any)
{
    version = IeeeFlagsSupport;
}
else version(MIPS_Any)
{
    version = IeeeFlagsSupport;
}
else version(AArch64)
{
    version = IeeeFlagsSupport;
}
else version(ARM)
{
    version = IeeeFlagsSupport;
}

/// Set all of the floating-point status flags to false.
void resetIeeeFlags() @nogc { IeeeFlags.resetIeeeFlags(); }

/// Returns: snapshot of the current state of the floating-point status flags
@property IeeeFlags ieeeFlags()
{
   return IeeeFlags(IeeeFlags.getIeeeFlags());
}

/** Control the Floating point hardware

  Change the IEEE754 floating-point rounding mode and the floating-point
  hardware exceptions.

  By default, the rounding mode is roundToNearest and all hardware exceptions
  are disabled. For most applications, debugging is easier if the $(I division
  by zero), $(I overflow), and $(I invalid operation) exceptions are enabled.
  These three are combined into a $(I severeExceptions) value for convenience.
  Note in particular that if $(I invalidException) is enabled, a hardware trap
  will be generated whenever an uninitialized floating-point variable is used.

  All changes are temporary. The previous state is restored at the
  end of the scope.


Example:
----
{
    FloatingPointControl fpctrl;

    // Enable hardware exceptions for division by zero, overflow to infinity,
    // invalid operations, and uninitialized floating-point variables.
    fpctrl.enableExceptions(FloatingPointControl.severeExceptions);

    // This will generate a hardware exception, if x is a
    // default-initialized floating point variable:
    real x; // Add `= 0` or even `= real.nan` to not throw the exception.
    real y = x * 3.0;

    // The exception is only thrown for default-uninitialized NaN-s.
    // NaN-s with other payload are valid:
    real z = y * real.nan; // ok

    // Changing the rounding mode:
    fpctrl.rounding = FloatingPointControl.roundUp;
    assert(rint(1.1) == 2);

    // The set hardware exceptions will be disabled when leaving this scope.
    // The original rounding mode will also be restored.
}

// Ensure previous values are returned:
assert(!FloatingPointControl.enabledExceptions);
assert(FloatingPointControl.rounding == FloatingPointControl.roundToNearest);
assert(rint(1.1) == 1);
----

 */
struct FloatingPointControl
{
    alias RoundingMode = uint; ///

    version(StdDdoc)
    {
        enum : RoundingMode
        {
            /** IEEE rounding modes.
             * The default mode is roundToNearest.
             *
             *  roundingMask = A mask of all rounding modes.
             */
            roundToNearest,
            roundDown, /// ditto
            roundUp, /// ditto
            roundToZero, /// ditto
            roundingMask, /// ditto
        }
    }
    else version (CRuntime_Microsoft)
    {
        // Microsoft uses hardware-incompatible custom constants in fenv.h (core.stdc.fenv).
        enum : RoundingMode
        {
            roundToNearest = 0x0000,
            roundDown      = 0x0400,
            roundUp        = 0x0800,
            roundToZero    = 0x0C00,
            roundingMask   = roundToNearest | roundDown
                             | roundUp | roundToZero,
        }
    }
    else
    {
        enum : RoundingMode
        {
            roundToNearest = core.stdc.fenv.FE_TONEAREST,
            roundDown      = core.stdc.fenv.FE_DOWNWARD,
            roundUp        = core.stdc.fenv.FE_UPWARD,
            roundToZero    = core.stdc.fenv.FE_TOWARDZERO,
            roundingMask   = roundToNearest | roundDown
                             | roundUp | roundToZero,
        }
    }

    //// Change the floating-point hardware rounding mode
    @property void rounding(RoundingMode newMode) @nogc
    {
        initialize();
        setControlState((getControlState() & (-1 - roundingMask)) | (newMode & roundingMask));
    }

    /// Returns: the currently active rounding mode
    @property static RoundingMode rounding() @nogc
    {
        return cast(RoundingMode)(getControlState() & roundingMask);
    }

    alias ExceptionMask = uint; ///

    version(StdDdoc)
    {
        enum : ExceptionMask
        {
            /** IEEE hardware exceptions.
             *  By default, all exceptions are masked (disabled).
             *
             *  severeExceptions = The overflow, division by zero, and invalid
             *  exceptions.
             */
            subnormalException,
            inexactException, /// ditto
            underflowException, /// ditto
            overflowException, /// ditto
            divByZeroException, /// ditto
            invalidException, /// ditto
            severeExceptions, /// ditto
            allExceptions, /// ditto
        }
    }
    else version(AArch64)
    {
        enum : ExceptionMask
        {
            inexactException      = 0x1000,
            underflowException    = 0x0800,
            overflowException     = 0x0400,
            divByZeroException    = 0x0200,
            invalidException      = 0x0100,
            severeExceptions   = overflowException | divByZeroException
                                 | invalidException,
            allExceptions      = severeExceptions | underflowException
                                 | inexactException,
        }
    }
    else version(ARM)
    {
        enum : ExceptionMask
        {
            subnormalException    = 0x8000,
            inexactException      = 0x1000,
            underflowException    = 0x0800,
            overflowException     = 0x0400,
            divByZeroException    = 0x0200,
            invalidException      = 0x0100,
            severeExceptions   = overflowException | divByZeroException
                                 | invalidException,
            allExceptions      = severeExceptions | underflowException
                                 | inexactException | subnormalException,
        }
    }
    else version(PPC_Any)
    {
        enum : ExceptionMask
        {
            inexactException      = 0x0008,
            divByZeroException    = 0x0010,
            underflowException    = 0x0020,
            overflowException     = 0x0040,
            invalidException      = 0x0080,
            severeExceptions   = overflowException | divByZeroException
                                 | invalidException,
            allExceptions      = severeExceptions | underflowException
                                 | inexactException,
        }
    }
    else version(MIPS_Any)
    {
        enum : ExceptionMask
        {
            inexactException      = 0x0800,
            divByZeroException    = 0x0400,
            overflowException     = 0x0200,
            underflowException    = 0x0100,
            invalidException      = 0x0080,
            severeExceptions   = overflowException | divByZeroException
                                 | invalidException,
            allExceptions      = severeExceptions | underflowException
                                 | inexactException,
        }
    }
    else version (X86_Any)
    {
        enum : ExceptionMask
        {
            inexactException      = 0x20,
            underflowException    = 0x10,
            overflowException     = 0x08,
            divByZeroException    = 0x04,
            subnormalException    = 0x02,
            invalidException      = 0x01,
            severeExceptions   = overflowException | divByZeroException
                                 | invalidException,
            allExceptions      = severeExceptions | underflowException
                                 | inexactException | subnormalException,
        }
    }
    else
        static assert(false, "Not implemented for this architecture");

public:
    /// Returns: true if the current FPU supports exception trapping
    @property static bool hasExceptionTraps() @safe nothrow @nogc
    {
        version(X86_Any)
            return true;
        else version(PPC_Any)
            return true;
        else version(MIPS_Any)
            return true;
        else version(AArch64)
        {
            auto oldState = getControlState();
            // If exceptions are not supported, we set the bit but read it back as zero
            // https://sourceware.org/git/?p=glibc.git;a=blob;f=sysdeps/aarch64/fpu/feenablxcpth.c
<<<<<<< HEAD
            setControlState(oldState | (divByZeroException & EXCEPTION_MASK));
            bool result = (getControlState() & EXCEPTION_MASK) != 0;
=======
            setControlState(oldState | (divByZeroException & allExceptions));
            immutable result = (getControlState() & allExceptions) != 0;
>>>>>>> 30d06179
            setControlState(oldState);
            return result;
        }
        else version(ARM)
        {
            auto oldState = getControlState();
            // If exceptions are not supported, we set the bit but read it back as zero
            // https://sourceware.org/ml/libc-ports/2012-06/msg00091.html
            setControlState(oldState | (divByZeroException & allExceptions));
            immutable result = (getControlState() & allExceptions) != 0;
            setControlState(oldState);
            return result;
        }
        else
            assert(0, "Not yet supported");
    }

    /// Enable (unmask) specific hardware exceptions. Multiple exceptions may be ORed together.
    void enableExceptions(ExceptionMask exceptions) @nogc
    {
        assert(hasExceptionTraps);
        initialize();
        version(X86_Any)
            setControlState(getControlState() & ~(exceptions & allExceptions));
        else
            setControlState(getControlState() | (exceptions & allExceptions));
    }

    /// Disable (mask) specific hardware exceptions. Multiple exceptions may be ORed together.
    void disableExceptions(ExceptionMask exceptions) @nogc
    {
        assert(hasExceptionTraps);
        initialize();
        version(X86_Any)
            setControlState(getControlState() | (exceptions & allExceptions));
        else
            setControlState(getControlState() & ~(exceptions & allExceptions));
    }

    /// Returns: the exceptions which are currently enabled (unmasked)
    @property static ExceptionMask enabledExceptions() @nogc
    {
        assert(hasExceptionTraps);
        version(X86_Any)
            return (getControlState() & allExceptions) ^ allExceptions;
        else
            return (getControlState() & allExceptions);
    }

    ///  Clear all pending exceptions, then restore the original exception state and rounding mode.
    ~this() @nogc
    {
        clearExceptions();
        if (initialized)
            setControlState(savedState);
    }

private:
    ControlState savedState;

    bool initialized = false;

    version(AArch64)
    {
        alias ControlState = uint;
    }
    else version(ARM)
    {
        alias ControlState = uint;
    }
    else version(PPC_Any)
    {
        alias ControlState = uint;
    }
    else version(MIPS_Any)
    {
        alias ControlState = uint;
    }
    else version (X86_Any)
    {
        alias ControlState = ushort;
    }
    else
        static assert(false, "Not implemented for this architecture");

    void initialize() @nogc
    {
        // BUG: This works around the absence of this() constructors.
        if (initialized) return;
        clearExceptions();
        savedState = getControlState();
        initialized = true;
    }

    // Clear all pending exceptions
    static void clearExceptions() @nogc
    {
        version (LDC)
        {
            version (X86_Any)
            {
                resetIeeeFlags();
            }
            else version (PPC_Any)
            {
                __asm("mtfsb0 24\n" ~
                      "mtfsb0 25\n" ~
                      "mtfsb0 26\n" ~
                      "mtfsb0 27\n" ~
                      "mtfsb0 28", "");
            }
            else version (MIPS_Any)
            {
                cast(void) __asm!uint("cfc1 $0, $$31\n" ~
                                      "andi $0, $0, 0xFFFFF07F\n" ~
                                      "ctc1 $0, $$31", "=r");
            }
            else version (AArch64)
            {
                // http://infocenter.arm.com/help/topic/com.arm.doc.ddi0502f/CIHHDCHB.html
                cast(void) __asm!uint("mrs $0, fpsr\n" ~
                                      "and $0, $0, #~0x1f\n" ~
                                      "msr fpsr, $0", "=r");
            }
            else version (ARM_SoftFloat)
            {
            }
            else version (ARM)
            {
                ControlState old = getControlState();
                old &= ~0b11111; // http://infocenter.arm.com/help/topic/com.arm.doc.ddi0408i/Chdfifdc.html
                __asm("vmsr FPSCR, $0", "r", old);
            }
            else
                assert(0, "Not yet supported");
        }
        else
        {
            resetIeeeFlags();
        }
    }

    // Read from the control register
    static ControlState getControlState() @trusted nothrow @nogc
    {
        version (LDC)
        {
            ControlState cont;

            version (X86)
            {
                __asm("xor %eax, %eax\n" ~
                      "fstcw $0", "=*m,~{eax}", &cont);
            }
            else version (X86_64)
            {
                __asm("xor %rax, %rax\n" ~
                      "fstcw $0", "=*m,~{rax}", &cont);
            }
            else version (PPC_Any)
            {
                double fspr = __asm!double("mffs $0", "={f0}");
                cont = cast(ControlState) *cast(ulong*) &fspr;
            }
            else version (MIPS_Any)
            {
                cont = __asm!uint("cfc1 $0, $$31", "=r");
            }
            else version (AArch64)
            {
                cont = __asm!ControlState("mrs $0, FPCR", "=r");
            }
            else version (ARM_SoftFloat)
            {
                cont = 0;
            }
            else version (ARM)
            {
                cont = __asm!ControlState("vmrs $0, FPSCR", "=r");
            }
            else
                assert(0, "Not yet supported");

            return cont;
        }
        else version (D_InlineAsm_X86)
        {
            short cont;
            asm nothrow @nogc
            {
                xor EAX, EAX;
                fstcw cont;
            }
            return cont;
        }
        else
        version (D_InlineAsm_X86_64)
        {
            short cont;
            asm nothrow @nogc
            {
                xor RAX, RAX;
                fstcw cont;
            }
            return cont;
        }
        else
            assert(0, "Not yet supported");
    }

    // Set the control register
    static void setControlState(ControlState newState) @trusted nothrow @nogc
    {
        version (InlineAsm_X86_Any)
        {
          version (LDC)
          {
            __asm("fclex\n" ~
                  "fldcw $0", "*m,~{fpsw}", &newState);
          }
          else
          {
            asm nothrow @nogc
            {
                fclex;
                fldcw newState;
            }
          }

            // Also update MXCSR, SSE's control register.
            if (haveSSE)
            {
                uint mxcsr;
              version (LDC)
              {
                __asm("stmxcsr $0", "=*m", &mxcsr);
              }
              else
              {
                asm nothrow @nogc { stmxcsr mxcsr; }
              }

                /* In the FPU control register, rounding mode is in bits 10 and
                11. In MXCSR it's in bits 13 and 14. */
                mxcsr &= ~(roundingMask << 3);             // delete old rounding mode
                mxcsr |= (newState & roundingMask) << 3;   // write new rounding mode

                /* In the FPU control register, masks are bits 0 through 5.
                In MXCSR they're 7 through 12. */
                mxcsr &= ~(allExceptions << 7);            // delete old masks
                mxcsr |= (newState & allExceptions) << 7;  // write new exception masks

              version (LDC)
              {
                __asm("ldmxcsr $0", "*m,~{flags}", &mxcsr);
              }
              else
              {
                asm nothrow @nogc { ldmxcsr mxcsr; }
              }
            }
        }
        else version (LDC)
        {
            version (PPC_Any)
            {
                ulong tmpState = newState;
                double fspr = *cast(double*) &tmpState;
                __asm("mtfsf 0x0f, $0", "f", fspr);
            }
            else version (MIPS_Any)
            {
                __asm("ctc1 $0, $$31", "r", newState);
            }
            else version (AArch64)
            {
                __asm("msr FPCR, $0", "r", newState);
            }
            else version (ARM_SoftFloat)
            {
            }
            else version (ARM)
            {
                __asm("vmsr FPSCR, $0", "r", newState);
            }
            else
                assert(0, "Not yet supported");
        }
        else
            assert(0, "Not yet supported");
    }
}

@system unittest
{
    void ensureDefaults()
    {
        assert(FloatingPointControl.rounding
               == FloatingPointControl.roundToNearest);
        if (FloatingPointControl.hasExceptionTraps)
            assert(FloatingPointControl.enabledExceptions == 0);
    }

    {
        FloatingPointControl ctrl;
    }
    ensureDefaults();

    version(D_HardFloat)
    {
        {
            FloatingPointControl ctrl;
            ctrl.rounding = FloatingPointControl.roundDown;
            assert(FloatingPointControl.rounding == FloatingPointControl.roundDown);
        }
        ensureDefaults();
    }

    if (FloatingPointControl.hasExceptionTraps)
    {
        FloatingPointControl ctrl;
        ctrl.enableExceptions(FloatingPointControl.divByZeroException
                              | FloatingPointControl.overflowException);
        assert(ctrl.enabledExceptions ==
               (FloatingPointControl.divByZeroException
                | FloatingPointControl.overflowException));

        ctrl.rounding = FloatingPointControl.roundUp;
        assert(FloatingPointControl.rounding == FloatingPointControl.roundUp);
    }
    ensureDefaults();
}

<<<<<<< HEAD
version(LDC)
{
    // TODO: most likely issue #888 again, verify
    // Linux x86_64: debug works, release fails
    // Win64: debug and release fail
}
else
@system unittest // rounding
=======
version(D_HardFloat) @system unittest // rounding
>>>>>>> 30d06179
{
    import std.meta : AliasSeq;

    static foreach (T; AliasSeq!(float, double, real))
    {{
        FloatingPointControl fpctrl;

        fpctrl.rounding = FloatingPointControl.roundUp;
        T u = 1;
        u += 0.1;

        fpctrl.rounding = FloatingPointControl.roundDown;
        T d = 1;
        d += 0.1;

        fpctrl.rounding = FloatingPointControl.roundToZero;
        T z = 1;
        z += 0.1;

        assert(u > d);
        assert(z == d);

        fpctrl.rounding = FloatingPointControl.roundUp;
        u = -1;
        u -= 0.1;

        fpctrl.rounding = FloatingPointControl.roundDown;
        d = -1;
        d -= 0.1;

        fpctrl.rounding = FloatingPointControl.roundToZero;
        z = -1;
        z -= 0.1;

        assert(u > d);
        assert(z == u);
    }}
}


/*********************************
 * Determines if $(D_PARAM x) is NaN.
 * Params:
 *  x = a floating point number.
 * Returns:
 *  $(D true) if $(D_PARAM x) is Nan.
 */
bool isNaN(X)(X x) @nogc @trusted pure nothrow
if (isFloatingPoint!(X))
{
    alias F = floatTraits!(X);
    static if (F.realFormat == RealFormat.ieeeSingle)
    {
        const uint p = *cast(uint *)&x;
        return ((p & 0x7F80_0000) == 0x7F80_0000)
            && p & 0x007F_FFFF; // not infinity
    }
    else static if (F.realFormat == RealFormat.ieeeDouble)
    {
        const ulong  p = *cast(ulong *)&x;
        return ((p & 0x7FF0_0000_0000_0000) == 0x7FF0_0000_0000_0000)
            && p & 0x000F_FFFF_FFFF_FFFF; // not infinity
    }
    else static if (F.realFormat == RealFormat.ieeeExtended)
    {
        const ushort e = F.EXPMASK & (cast(ushort *)&x)[F.EXPPOS_SHORT];
        const ulong ps = *cast(ulong *)&x;
        return e == F.EXPMASK &&
            ps & 0x7FFF_FFFF_FFFF_FFFF; // not infinity
    }
    else static if (F.realFormat == RealFormat.ieeeQuadruple)
    {
        const ushort e = F.EXPMASK & (cast(ushort *)&x)[F.EXPPOS_SHORT];
        const ulong psLsb = (cast(ulong *)&x)[MANTISSA_LSB];
        const ulong psMsb = (cast(ulong *)&x)[MANTISSA_MSB];
        return e == F.EXPMASK &&
            (psLsb | (psMsb& 0x0000_FFFF_FFFF_FFFF)) != 0;
    }
    else
    {
        return x != x;
    }
}

///
@safe pure nothrow @nogc unittest
{
    assert( isNaN(float.init));
    assert( isNaN(-double.init));
    assert( isNaN(real.nan));
    assert( isNaN(-real.nan));
    assert(!isNaN(cast(float) 53.6));
    assert(!isNaN(cast(real)-53.6));
}

@safe pure nothrow @nogc unittest
{
    import std.meta : AliasSeq;

    static foreach (T; AliasSeq!(float, double, real))
    {{
        // CTFE-able tests
        assert(isNaN(T.init));
        assert(isNaN(-T.init));
        assert(isNaN(T.nan));
        assert(isNaN(-T.nan));
        assert(!isNaN(T.infinity));
        assert(!isNaN(-T.infinity));
        assert(!isNaN(cast(T) 53.6));
        assert(!isNaN(cast(T)-53.6));

        // Runtime tests
        shared T f;
        f = T.init;
        assert(isNaN(f));
        assert(isNaN(-f));
        f = T.nan;
        assert(isNaN(f));
        assert(isNaN(-f));
        f = T.infinity;
        assert(!isNaN(f));
        assert(!isNaN(-f));
        f = cast(T) 53.6;
        assert(!isNaN(f));
        assert(!isNaN(-f));
    }}
}

/*********************************
 * Determines if $(D_PARAM x) is finite.
 * Params:
 *  x = a floating point number.
 * Returns:
 *  $(D true) if $(D_PARAM x) is finite.
 */
bool isFinite(X)(X x) @trusted pure nothrow @nogc
if (isFloatingPoint!X)
{
    alias F = floatTraits!(X);
    ushort* pe = cast(ushort *)&x;
    return (pe[F.EXPPOS_SHORT] & F.EXPMASK) != F.EXPMASK;
}

///
@safe pure nothrow @nogc unittest
{
    assert( isFinite(1.23f));
    assert( isFinite(float.max));
    assert( isFinite(float.min_normal));
    assert(!isFinite(float.nan));
    assert(!isFinite(float.infinity));
}

@safe pure nothrow @nogc unittest
{
    assert(isFinite(1.23));
    assert(isFinite(double.max));
    assert(isFinite(double.min_normal));
    assert(!isFinite(double.nan));
    assert(!isFinite(double.infinity));

    assert(isFinite(1.23L));
    assert(isFinite(real.max));
    assert(isFinite(real.min_normal));
    assert(!isFinite(real.nan));
    assert(!isFinite(real.infinity));
}


/*********************************
 * Determines if $(D_PARAM x) is normalized.
 *
 * A normalized number must not be zero, subnormal, infinite nor $(NAN).
 *
 * Params:
 *  x = a floating point number.
 * Returns:
 *  $(D true) if $(D_PARAM x) is normalized.
 */

/* Need one for each format because subnormal floats might
 * be converted to normal reals.
 */
bool isNormal(X)(X x) @trusted pure nothrow @nogc
if (isFloatingPoint!X)
{
    alias F = floatTraits!(X);
    static if (F.realFormat == RealFormat.ibmExtended)
    {
        // doubledouble is normal if the least significant part is normal.
        return isNormal((cast(double*)&x)[MANTISSA_LSB]);
    }
    else
    {
        ushort e = F.EXPMASK & (cast(ushort *)&x)[F.EXPPOS_SHORT];
        return (e != F.EXPMASK && e != 0);
    }
}

///
@safe pure nothrow @nogc unittest
{
    float f = 3;
    double d = 500;
    real e = 10e+48;

    assert(isNormal(f));
    assert(isNormal(d));
    assert(isNormal(e));
    f = d = e = 0;
    assert(!isNormal(f));
    assert(!isNormal(d));
    assert(!isNormal(e));
    assert(!isNormal(real.infinity));
    assert(isNormal(-real.max));
    assert(!isNormal(real.min_normal/4));

}

/*********************************
 * Determines if $(D_PARAM x) is subnormal.
 *
 * Subnormals (also known as "denormal number"), have a 0 exponent
 * and a 0 most significant mantissa bit.
 *
 * Params:
 *  x = a floating point number.
 * Returns:
 *  $(D true) if $(D_PARAM x) is a denormal number.
 */
bool isSubnormal(X)(X x) @trusted pure nothrow @nogc
if (isFloatingPoint!X)
{
    /*
        Need one for each format because subnormal floats might
        be converted to normal reals.
    */
    alias F = floatTraits!(X);
    static if (F.realFormat == RealFormat.ieeeSingle)
    {
        uint *p = cast(uint *)&x;
        return (*p & F.EXPMASK_INT) == 0 && *p & F.MANTISSAMASK_INT;
    }
    else static if (F.realFormat == RealFormat.ieeeDouble)
    {
        uint *p = cast(uint *)&x;
        return (p[MANTISSA_MSB] & F.EXPMASK_INT) == 0
            && (p[MANTISSA_LSB] || p[MANTISSA_MSB] & F.MANTISSAMASK_INT);
    }
    else static if (F.realFormat == RealFormat.ieeeQuadruple)
    {
        ushort e = F.EXPMASK & (cast(ushort *)&x)[F.EXPPOS_SHORT];
        long*   ps = cast(long *)&x;
        return (e == 0 &&
          ((ps[MANTISSA_LSB]|(ps[MANTISSA_MSB]& 0x0000_FFFF_FFFF_FFFF)) != 0));
    }
    else static if (F.realFormat == RealFormat.ieeeExtended)
    {
        ushort* pe = cast(ushort *)&x;
        long*   ps = cast(long *)&x;

        return (pe[F.EXPPOS_SHORT] & F.EXPMASK) == 0 && *ps > 0;
    }
    else static if (F.realFormat == RealFormat.ibmExtended)
    {
        return isSubnormal((cast(double*)&x)[MANTISSA_MSB]);
    }
    else
    {
        static assert(false, "Not implemented for this architecture");
    }
}

///
@safe pure nothrow @nogc unittest
{
    import std.meta : AliasSeq;

    static foreach (T; AliasSeq!(float, double, real))
    {{
        T f;
        for (f = 1.0; !isSubnormal(f); f /= 2)
            assert(f != 0);
    }}
}

/*********************************
 * Determines if $(D_PARAM x) is $(PLUSMN)$(INFIN).
 * Params:
 *  x = a floating point number.
 * Returns:
 *  $(D true) if $(D_PARAM x) is $(PLUSMN)$(INFIN).
 */
bool isInfinity(X)(X x) @nogc @trusted pure nothrow
if (isFloatingPoint!(X))
{
    alias F = floatTraits!(X);
    static if (F.realFormat == RealFormat.ieeeSingle)
    {
        return ((*cast(uint *)&x) & 0x7FFF_FFFF) == 0x7F80_0000;
    }
    else static if (F.realFormat == RealFormat.ieeeDouble)
    {
        return ((*cast(ulong *)&x) & 0x7FFF_FFFF_FFFF_FFFF)
            == 0x7FF0_0000_0000_0000;
    }
    else static if (F.realFormat == RealFormat.ieeeExtended)
    {
        const ushort e = cast(ushort)(F.EXPMASK & (cast(ushort *)&x)[F.EXPPOS_SHORT]);
        const ulong ps = *cast(ulong *)&x;

        // On Motorola 68K, infinity can have hidden bit = 1 or 0. On x86, it is always 1.
        return e == F.EXPMASK && (ps & 0x7FFF_FFFF_FFFF_FFFF) == 0;
    }
    else static if (F.realFormat == RealFormat.ibmExtended)
    {
        return (((cast(ulong *)&x)[MANTISSA_MSB]) & 0x7FFF_FFFF_FFFF_FFFF)
            == 0x7FF8_0000_0000_0000;
    }
    else static if (F.realFormat == RealFormat.ieeeQuadruple)
    {
        const long psLsb = (cast(long *)&x)[MANTISSA_LSB];
        const long psMsb = (cast(long *)&x)[MANTISSA_MSB];
        return (psLsb == 0)
            && (psMsb & 0x7FFF_FFFF_FFFF_FFFF) == 0x7FFF_0000_0000_0000;
    }
    else
    {
        return (x < -X.max) || (X.max < x);
    }
}

///
@nogc @safe pure nothrow unittest
{
    assert(!isInfinity(float.init));
    assert(!isInfinity(-float.init));
    assert(!isInfinity(float.nan));
    assert(!isInfinity(-float.nan));
    assert(isInfinity(float.infinity));
    assert(isInfinity(-float.infinity));
    assert(isInfinity(-1.0f / 0.0f));
}

@safe pure nothrow @nogc unittest
{
    // CTFE-able tests
    assert(!isInfinity(double.init));
    assert(!isInfinity(-double.init));
    assert(!isInfinity(double.nan));
    assert(!isInfinity(-double.nan));
    assert(isInfinity(double.infinity));
    assert(isInfinity(-double.infinity));
    assert(isInfinity(-1.0 / 0.0));

    assert(!isInfinity(real.init));
    assert(!isInfinity(-real.init));
    assert(!isInfinity(real.nan));
    assert(!isInfinity(-real.nan));
    assert(isInfinity(real.infinity));
    assert(isInfinity(-real.infinity));
    assert(isInfinity(-1.0L / 0.0L));

    // Runtime tests
    shared float f;
    f = float.init;
    assert(!isInfinity(f));
    assert(!isInfinity(-f));
    f = float.nan;
    assert(!isInfinity(f));
    assert(!isInfinity(-f));
    f = float.infinity;
    assert(isInfinity(f));
    assert(isInfinity(-f));
    f = (-1.0f / 0.0f);
    assert(isInfinity(f));

    shared double d;
    d = double.init;
    assert(!isInfinity(d));
    assert(!isInfinity(-d));
    d = double.nan;
    assert(!isInfinity(d));
    assert(!isInfinity(-d));
    d = double.infinity;
    assert(isInfinity(d));
    assert(isInfinity(-d));
    d = (-1.0 / 0.0);
    assert(isInfinity(d));

    shared real e;
    e = real.init;
    assert(!isInfinity(e));
    assert(!isInfinity(-e));
    e = real.nan;
    assert(!isInfinity(e));
    assert(!isInfinity(-e));
    e = real.infinity;
    assert(isInfinity(e));
    assert(isInfinity(-e));
    e = (-1.0L / 0.0L);
    assert(isInfinity(e));
}

/*********************************
 * Is the binary representation of x identical to y?
 *
 * Same as ==, except that positive and negative zero are not identical,
 * and two $(NAN)s are identical if they have the same 'payload'.
 */
bool isIdentical(real x, real y) @trusted pure nothrow @nogc
{
    // We're doing a bitwise comparison so the endianness is irrelevant.
    long*   pxs = cast(long *)&x;
    long*   pys = cast(long *)&y;
    alias F = floatTraits!(real);
    static if (F.realFormat == RealFormat.ieeeDouble)
    {
        return pxs[0] == pys[0];
    }
    else static if (F.realFormat == RealFormat.ieeeQuadruple
                 || F.realFormat == RealFormat.ibmExtended)
    {
        return pxs[0] == pys[0] && pxs[1] == pys[1];
    }
    else
    {
        ushort* pxe = cast(ushort *)&x;
        ushort* pye = cast(ushort *)&y;
        return pxe[4] == pye[4] && pxs[0] == pys[0];
    }
}

/*********************************
 * Return 1 if sign bit of e is set, 0 if not.
 */
int signbit(X)(X x) @nogc @trusted pure nothrow
if (isFloatingPoint!X)
{
    alias F = floatTraits!(X);
    return ((cast(ubyte *)&x)[F.SIGNPOS_BYTE] & 0x80) != 0;
}

///
@nogc @safe pure nothrow unittest
{
    assert(!signbit(float.nan));
    assert(signbit(-float.nan));
    assert(!signbit(168.1234f));
    assert(signbit(-168.1234f));
    assert(!signbit(0.0f));
    assert(signbit(-0.0f));
    assert(signbit(-float.max));
    assert(!signbit(float.max));

    assert(!signbit(double.nan));
    assert(signbit(-double.nan));
    assert(!signbit(168.1234));
    assert(signbit(-168.1234));
    assert(!signbit(0.0));
    assert(signbit(-0.0));
    assert(signbit(-double.max));
    assert(!signbit(double.max));

    assert(!signbit(real.nan));
    assert(signbit(-real.nan));
    assert(!signbit(168.1234L));
    assert(signbit(-168.1234L));
    assert(!signbit(0.0L));
    assert(signbit(-0.0L));
    assert(signbit(-real.max));
    assert(!signbit(real.max));
}


/*********************************
 * Return a value composed of to with from's sign bit.
 */
R copysign(R, X)(R to, X from) @trusted pure nothrow @nogc
if (isFloatingPoint!(R) && isFloatingPoint!(X))
{
  version(LDC)
  {
    return llvm_copysign(to, cast(R) from);
  }
  else
  {
    ubyte* pto   = cast(ubyte *)&to;
    const ubyte* pfrom = cast(ubyte *)&from;

    alias T = floatTraits!(R);
    alias F = floatTraits!(X);
    pto[T.SIGNPOS_BYTE] &= 0x7F;
    pto[T.SIGNPOS_BYTE] |= pfrom[F.SIGNPOS_BYTE] & 0x80;
    return to;
  }
}

// ditto
R copysign(R, X)(X to, R from) @trusted pure nothrow @nogc
if (isIntegral!(X) && isFloatingPoint!(R))
{
    return copysign(cast(R) to, from);
}

@safe pure nothrow @nogc unittest
{
    import std.meta : AliasSeq;

    static foreach (X; AliasSeq!(float, double, real, int, long))
    {
        static foreach (Y; AliasSeq!(float, double, real))
        {{
            X x = 21;
            Y y = 23.8;
            Y e = void;

            e = copysign(x, y);
            assert(e == 21.0);

            e = copysign(-x, y);
            assert(e == 21.0);

            e = copysign(x, -y);
            assert(e == -21.0);

            e = copysign(-x, -y);
            assert(e == -21.0);

            static if (isFloatingPoint!X)
            {
                e = copysign(X.nan, y);
                assert(isNaN(e) && !signbit(e));

                e = copysign(X.nan, -y);
                assert(isNaN(e) && signbit(e));
            }
        }}
    }
}

/*********************************
Returns $(D -1) if $(D x < 0), $(D x) if $(D x == 0), $(D 1) if
$(D x > 0), and $(NAN) if x==$(NAN).
 */
F sgn(F)(F x) @safe pure nothrow @nogc
if (isNumeric!F)
{
    // @@@TODO@@@: make this faster
    return x > 0 ? 1 : x < 0 ? -1 : x;
}

///
@safe pure nothrow @nogc unittest
{
    assert(sgn(168.1234) == 1);
    assert(sgn(-168.1234) == -1);
    assert(sgn(0.0) == 0);
    assert(sgn(-0.0) == 0);
}

// Functions for NaN payloads
/*
 * A 'payload' can be stored in the significand of a $(NAN). One bit is required
 * to distinguish between a quiet and a signalling $(NAN). This leaves 22 bits
 * of payload for a float; 51 bits for a double; 62 bits for an 80-bit real;
 * and 111 bits for a 128-bit quad.
*/
/**
 * Create a quiet $(NAN), storing an integer inside the payload.
 *
 * For floats, the largest possible payload is 0x3F_FFFF.
 * For doubles, it is 0x3_FFFF_FFFF_FFFF.
 * For 80-bit or 128-bit reals, it is 0x3FFF_FFFF_FFFF_FFFF.
 */
real NaN(ulong payload) @trusted pure nothrow @nogc
{
    alias F = floatTraits!(real);
    static if (F.realFormat == RealFormat.ieeeExtended)
    {
        // real80 (in x86 real format, the implied bit is actually
        // not implied but a real bit which is stored in the real)
        ulong v = 3; // implied bit = 1, quiet bit = 1
    }
    else
    {
        ulong v = 1; // no implied bit. quiet bit = 1
    }

    ulong a = payload;

    // 22 Float bits
    ulong w = a & 0x3F_FFFF;
    a -= w;

    v <<=22;
    v |= w;
    a >>=22;

    // 29 Double bits
    v <<=29;
    w = a & 0xFFF_FFFF;
    v |= w;
    a -= w;
    a >>=29;

    static if (F.realFormat == RealFormat.ieeeDouble)
    {
        v |= 0x7FF0_0000_0000_0000;
        real x;
        * cast(ulong *)(&x) = v;
        return x;
    }
    else
    {
        v <<=11;
        a &= 0x7FF;
        v |= a;
        real x = real.nan;

        // Extended real bits
        static if (F.realFormat == RealFormat.ieeeQuadruple)
        {
            v <<= 1; // there's no implicit bit

            version(LittleEndian)
            {
                *cast(ulong*)(6+cast(ubyte*)(&x)) = v;
            }
            else
            {
                *cast(ulong*)(2+cast(ubyte*)(&x)) = v;
            }
        }
        else
        {
            *cast(ulong *)(&x) = v;
        }
        return x;
    }
}

@system pure nothrow @nogc unittest // not @safe because taking address of local.
{
    static if (floatTraits!(real).realFormat == RealFormat.ieeeDouble)
    {
        auto x = NaN(1);
        auto xl = *cast(ulong*)&x;
        assert(xl & 0x8_0000_0000_0000UL); //non-signaling bit, bit 52
        assert((xl & 0x7FF0_0000_0000_0000UL) == 0x7FF0_0000_0000_0000UL); //all exp bits set
    }
}

/**
 * Extract an integral payload from a $(NAN).
 *
 * Returns:
 * the integer payload as a ulong.
 *
 * For floats, the largest possible payload is 0x3F_FFFF.
 * For doubles, it is 0x3_FFFF_FFFF_FFFF.
 * For 80-bit or 128-bit reals, it is 0x3FFF_FFFF_FFFF_FFFF.
 */
ulong getNaNPayload(real x) @trusted pure nothrow @nogc
{
    //  assert(isNaN(x));
    alias F = floatTraits!(real);
    static if (F.realFormat == RealFormat.ieeeDouble)
    {
        ulong m = *cast(ulong *)(&x);
        // Make it look like an 80-bit significand.
        // Skip exponent, and quiet bit
        m &= 0x0007_FFFF_FFFF_FFFF;
        m <<= 11;
    }
    else static if (F.realFormat == RealFormat.ieeeQuadruple)
    {
        version(LittleEndian)
        {
            ulong m = *cast(ulong*)(6+cast(ubyte*)(&x));
        }
        else
        {
            ulong m = *cast(ulong*)(2+cast(ubyte*)(&x));
        }

        m >>= 1; // there's no implicit bit
    }
    else
    {
        ulong m = *cast(ulong *)(&x);
    }

    // ignore implicit bit and quiet bit

    const ulong f = m & 0x3FFF_FF00_0000_0000L;

    ulong w = f >>> 40;
            w |= (m & 0x00FF_FFFF_F800L) << (22 - 11);
            w |= (m & 0x7FF) << 51;
            return w;
}

debug(UnitTest)
{
    @safe pure nothrow @nogc unittest
    {
        real nan4 = NaN(0x789_ABCD_EF12_3456);
        static if (floatTraits!(real).realFormat == RealFormat.ieeeExtended
                || floatTraits!(real).realFormat == RealFormat.ieeeQuadruple)
        {
            assert(getNaNPayload(nan4) == 0x789_ABCD_EF12_3456);
        }
        else
        {
            assert(getNaNPayload(nan4) == 0x1_ABCD_EF12_3456);
        }
        double nan5 = nan4;
        assert(getNaNPayload(nan5) == 0x1_ABCD_EF12_3456);
        float nan6 = nan4;
        assert(getNaNPayload(nan6) == 0x12_3456);
        nan4 = NaN(0xFABCD);
        assert(getNaNPayload(nan4) == 0xFABCD);
        nan6 = nan4;
        assert(getNaNPayload(nan6) == 0xFABCD);
        nan5 = NaN(0x100_0000_0000_3456);
        assert(getNaNPayload(nan5) == 0x0000_0000_3456);
    }
}

/**
 * Calculate the next largest floating point value after x.
 *
 * Return the least number greater than x that is representable as a real;
 * thus, it gives the next point on the IEEE number line.
 *
 *  $(TABLE_SV
 *    $(SVH x,            nextUp(x)   )
 *    $(SV  -$(INFIN),    -real.max   )
 *    $(SV  $(PLUSMN)0.0, real.min_normal*real.epsilon )
 *    $(SV  real.max,     $(INFIN) )
 *    $(SV  $(INFIN),     $(INFIN) )
 *    $(SV  $(NAN),       $(NAN)   )
 * )
 */
real nextUp(real x) @trusted pure nothrow @nogc
{
    alias F = floatTraits!(real);
    static if (F.realFormat == RealFormat.ieeeDouble)
    {
        return nextUp(cast(double) x);
    }
    else static if (F.realFormat == RealFormat.ieeeQuadruple)
    {
        ushort e = F.EXPMASK & (cast(ushort *)&x)[F.EXPPOS_SHORT];
        if (e == F.EXPMASK)
        {
            // NaN or Infinity
            if (x == -real.infinity) return -real.max;
            return x; // +Inf and NaN are unchanged.
        }

        auto ps = cast(ulong *)&x;
        if (ps[MANTISSA_MSB] & 0x8000_0000_0000_0000)
        {
            // Negative number
            if (ps[MANTISSA_LSB] == 0 && ps[MANTISSA_MSB] == 0x8000_0000_0000_0000)
            {
                // it was negative zero, change to smallest subnormal
                ps[MANTISSA_LSB] = 1;
                ps[MANTISSA_MSB] = 0;
                return x;
            }
            if (ps[MANTISSA_LSB] == 0) --ps[MANTISSA_MSB];
            --ps[MANTISSA_LSB];
        }
        else
        {
            // Positive number
            ++ps[MANTISSA_LSB];
            if (ps[MANTISSA_LSB] == 0) ++ps[MANTISSA_MSB];
        }
        return x;
    }
    else static if (F.realFormat == RealFormat.ieeeExtended)
    {
        // For 80-bit reals, the "implied bit" is a nuisance...
        ushort *pe = cast(ushort *)&x;
        ulong  *ps = cast(ulong  *)&x;

        if ((pe[F.EXPPOS_SHORT] & F.EXPMASK) == F.EXPMASK)
        {
            // First, deal with NANs and infinity
            if (x == -real.infinity) return -real.max;
            return x; // +Inf and NaN are unchanged.
        }
        if (pe[F.EXPPOS_SHORT] & 0x8000)
        {
            // Negative number -- need to decrease the significand
            --*ps;
            // Need to mask with 0x7FFF... so subnormals are treated correctly.
            if ((*ps & 0x7FFF_FFFF_FFFF_FFFF) == 0x7FFF_FFFF_FFFF_FFFF)
            {
                if (pe[F.EXPPOS_SHORT] == 0x8000)   // it was negative zero
                {
                    *ps = 1;
                    pe[F.EXPPOS_SHORT] = 0; // smallest subnormal.
                    return x;
                }

                --pe[F.EXPPOS_SHORT];

                if (pe[F.EXPPOS_SHORT] == 0x8000)
                    return x; // it's become a subnormal, implied bit stays low.

                *ps = 0xFFFF_FFFF_FFFF_FFFF; // set the implied bit
                return x;
            }
            return x;
        }
        else
        {
            // Positive number -- need to increase the significand.
            // Works automatically for positive zero.
            ++*ps;
            if ((*ps & 0x7FFF_FFFF_FFFF_FFFF) == 0)
            {
                // change in exponent
                ++pe[F.EXPPOS_SHORT];
                *ps = 0x8000_0000_0000_0000; // set the high bit
            }
        }
        return x;
    }
    else // static if (F.realFormat == RealFormat.ibmExtended)
    {
        assert(0, "nextUp not implemented");
    }
}

/** ditto */
double nextUp(double x) @trusted pure nothrow @nogc
{
    ulong *ps = cast(ulong *)&x;

    if ((*ps & 0x7FF0_0000_0000_0000) == 0x7FF0_0000_0000_0000)
    {
        // First, deal with NANs and infinity
        if (x == -x.infinity) return -x.max;
        return x; // +INF and NAN are unchanged.
    }
    if (*ps & 0x8000_0000_0000_0000)    // Negative number
    {
        if (*ps == 0x8000_0000_0000_0000) // it was negative zero
        {
            *ps = 0x0000_0000_0000_0001; // change to smallest subnormal
            return x;
        }
        --*ps;
    }
    else
    {   // Positive number
        ++*ps;
    }
    return x;
}

/** ditto */
float nextUp(float x) @trusted pure nothrow @nogc
{
    uint *ps = cast(uint *)&x;

    if ((*ps & 0x7F80_0000) == 0x7F80_0000)
    {
        // First, deal with NANs and infinity
        if (x == -x.infinity) return -x.max;

        return x; // +INF and NAN are unchanged.
    }
    if (*ps & 0x8000_0000)   // Negative number
    {
        if (*ps == 0x8000_0000) // it was negative zero
        {
            *ps = 0x0000_0001; // change to smallest subnormal
            return x;
        }

        --*ps;
    }
    else
    {
        // Positive number
        ++*ps;
    }
    return x;
}

/**
 * Calculate the next smallest floating point value before x.
 *
 * Return the greatest number less than x that is representable as a real;
 * thus, it gives the previous point on the IEEE number line.
 *
 *  $(TABLE_SV
 *    $(SVH x,            nextDown(x)   )
 *    $(SV  $(INFIN),     real.max  )
 *    $(SV  $(PLUSMN)0.0, -real.min_normal*real.epsilon )
 *    $(SV  -real.max,    -$(INFIN) )
 *    $(SV  -$(INFIN),    -$(INFIN) )
 *    $(SV  $(NAN),       $(NAN)    )
 * )
 */
real nextDown(real x) @safe pure nothrow @nogc
{
    return -nextUp(-x);
}

/** ditto */
double nextDown(double x) @safe pure nothrow @nogc
{
    return -nextUp(-x);
}

/** ditto */
float nextDown(float x) @safe pure nothrow @nogc
{
    return -nextUp(-x);
}

///
@safe pure nothrow @nogc unittest
{
    assert( nextDown(1.0 + real.epsilon) == 1.0);
}

@safe pure nothrow @nogc unittest
{
    static if (floatTraits!(real).realFormat == RealFormat.ieeeExtended)
    {

        // Tests for 80-bit reals
        assert(isIdentical(nextUp(NaN(0xABC)), NaN(0xABC)));
        // negative numbers
        assert( nextUp(-real.infinity) == -real.max );
        assert( nextUp(-1.0L-real.epsilon) == -1.0 );
        assert( nextUp(-2.0L) == -2.0 + real.epsilon);
        // subnormals and zero
        assert( nextUp(-real.min_normal) == -real.min_normal*(1-real.epsilon) );
        assert( nextUp(-real.min_normal*(1-real.epsilon)) == -real.min_normal*(1-2*real.epsilon) );
        assert( isIdentical(-0.0L, nextUp(-real.min_normal*real.epsilon)) );
        assert( nextUp(-0.0L) == real.min_normal*real.epsilon );
        assert( nextUp(0.0L) == real.min_normal*real.epsilon );
        assert( nextUp(real.min_normal*(1-real.epsilon)) == real.min_normal );
        assert( nextUp(real.min_normal) == real.min_normal*(1+real.epsilon) );
        // positive numbers
        assert( nextUp(1.0L) == 1.0 + real.epsilon );
        assert( nextUp(2.0L-real.epsilon) == 2.0 );
        assert( nextUp(real.max) == real.infinity );
        assert( nextUp(real.infinity)==real.infinity );
    }

    double n = NaN(0xABC);
    assert(isIdentical(nextUp(n), n));
    // negative numbers
    assert( nextUp(-double.infinity) == -double.max );
    assert( nextUp(-1-double.epsilon) == -1.0 );
    assert( nextUp(-2.0) == -2.0 + double.epsilon);
    // subnormals and zero

    assert( nextUp(-double.min_normal) == -double.min_normal*(1-double.epsilon) );
    assert( nextUp(-double.min_normal*(1-double.epsilon)) == -double.min_normal*(1-2*double.epsilon) );
    assert( isIdentical(-0.0, nextUp(-double.min_normal*double.epsilon)) );
    assert( nextUp(0.0) == double.min_normal*double.epsilon );
    assert( nextUp(-0.0) == double.min_normal*double.epsilon );
    assert( nextUp(double.min_normal*(1-double.epsilon)) == double.min_normal );
    assert( nextUp(double.min_normal) == double.min_normal*(1+double.epsilon) );
    // positive numbers
    assert( nextUp(1.0) == 1.0 + double.epsilon );
    assert( nextUp(2.0-double.epsilon) == 2.0 );
    assert( nextUp(double.max) == double.infinity );

    float fn = NaN(0xABC);
    assert(isIdentical(nextUp(fn), fn));
    float f = -float.min_normal*(1-float.epsilon);
    float f1 = -float.min_normal;
    assert( nextUp(f1) ==  f);
    f = 1.0f+float.epsilon;
    f1 = 1.0f;
    assert( nextUp(f1) == f );
    f1 = -0.0f;
    assert( nextUp(f1) == float.min_normal*float.epsilon);
    assert( nextUp(float.infinity)==float.infinity );

    assert(nextDown(1.0L+real.epsilon)==1.0);
    assert(nextDown(1.0+double.epsilon)==1.0);
    f = 1.0f+float.epsilon;
    assert(nextDown(f)==1.0);
    assert(nextafter(1.0+real.epsilon, -real.infinity)==1.0);
}



/******************************************
 * Calculates the next representable value after x in the direction of y.
 *
 * If y > x, the result will be the next largest floating-point value;
 * if y < x, the result will be the next smallest value.
 * If x == y, the result is y.
 *
 * Remarks:
 * This function is not generally very useful; it's almost always better to use
 * the faster functions nextUp() or nextDown() instead.
 *
 * The FE_INEXACT and FE_OVERFLOW exceptions will be raised if x is finite and
 * the function result is infinite. The FE_INEXACT and FE_UNDERFLOW
 * exceptions will be raised if the function value is subnormal, and x is
 * not equal to y.
 */
T nextafter(T)(const T x, const T y) @safe pure nothrow @nogc
if (isFloatingPoint!T)
{
    if (x == y) return y;
    return ((y>x) ? nextUp(x) :  nextDown(x));
}

///
@safe pure nothrow @nogc unittest
{
    float a = 1;
    assert(is(typeof(nextafter(a, a)) == float));
    assert(nextafter(a, a.infinity) > a);

    double b = 2;
    assert(is(typeof(nextafter(b, b)) == double));
    assert(nextafter(b, b.infinity) > b);

    real c = 3;
    assert(is(typeof(nextafter(c, c)) == real));
    assert(nextafter(c, c.infinity) > c);
}

//real nexttoward(real x, real y) { return core.stdc.math.nexttowardl(x, y); }

/*******************************************
 * Returns the positive difference between x and y.
 * Returns:
 *      $(TABLE_SV
 *      $(TR $(TH x, y)       $(TH fdim(x, y)))
 *      $(TR $(TD x $(GT) y)  $(TD x - y))
 *      $(TR $(TD x $(LT)= y) $(TD +0.0))
 *      )
 */
real fdim(real x, real y) @safe pure nothrow @nogc { return (x > y) ? x - y : +0.0; }

/****************************************
 * Returns the larger of x and y.
 */
version(LDC)
{
    real   fmax(real   x, real   y) @safe pure nothrow @nogc { return llvm_maxnum(x, y); }
    //double fmax(double x, double y) @safe pure nothrow @nogc { return llvm_maxnum(x, y); }
    //float  fmax(float  x, float  y) @safe pure nothrow @nogc { return llvm_maxnum(x, y); }
}
else
real fmax(real x, real y) @safe pure nothrow @nogc { return x > y ? x : y; }

/****************************************
 * Returns the smaller of x and y.
 */
version(LDC)
{
    real   fmin(real   x, real   y) @safe pure nothrow @nogc { return llvm_minnum(x, y); }
    //double fmin(double x, double y) @safe pure nothrow @nogc { return llvm_minnum(x, y); }
    //float  fmin(float  x, float  y) @safe pure nothrow @nogc { return llvm_minnum(x, y); }
}
else
real fmin(real x, real y) @safe pure nothrow @nogc { return x < y ? x : y; }

/**************************************
 * Returns (x * y) + z, rounding only once according to the
 * current rounding mode.
 *
 * BUGS: Not currently implemented - rounds twice.
 */
version(LDC)
{
    real   fma(real   x, real   y, real   z) @safe pure nothrow @nogc { return llvm_fma(x, y, z); }
    //double fma(double x, double y, double z) @safe pure nothrow @nogc { return llvm_fma(x, y, z); }
    //float  fma(float  x, float  y, float  z) @safe pure nothrow @nogc { return llvm_fma(x, y, z); }
}
else
real fma(real x, real y, real z) @safe pure nothrow @nogc { return (x * y) + z; }

/*******************************************************************
 * Compute the value of x $(SUPERSCRIPT n), where n is an integer
 */
Unqual!F pow(F, G)(F x, G n) @nogc @trusted pure nothrow
if (isFloatingPoint!(F) && isIntegral!(G))
{
  version(none)
  {
    // LDC: Leads to linking error on MSVC x64 as the intrinsic maps to
    // MSVC++ function `pow(double/float, int)` (a C++ template for
    // Visual Studio 2015).
    // Most likely not worth the effort anyway (and hindering CTFE).
    return llvm_powi!(Unqual!F)(x, cast(int) n);
  }
  else
  {
    import std.traits : Unsigned;
    real p = 1.0, v = void;
    Unsigned!(Unqual!G) m = n;
    if (n < 0)
    {
        switch (n)
        {
        case -1:
            return 1 / x;
        case -2:
            return 1 / (x * x);
        default:
        }

        m = cast(typeof(m))(0 - n);
        v = p / x;
    }
    else
    {
        switch (n)
        {
        case 0:
            return 1.0;
        case 1:
            return x;
        case 2:
            return x * x;
        default:
        }

        v = x;
    }

    while (1)
    {
        if (m & 1)
            p *= v;
        m >>= 1;
        if (!m)
            break;
        v *= v;
    }
    return p;
  } // !none
}

@safe pure nothrow @nogc unittest
{
    // Make sure it instantiates and works properly on immutable values and
    // with various integer and float types.
    immutable real x = 46;
    immutable float xf = x;
    immutable double xd = x;
    immutable uint one = 1;
    immutable ushort two = 2;
    immutable ubyte three = 3;
    immutable ulong eight = 8;

    immutable int neg1 = -1;
    immutable short neg2 = -2;
    immutable byte neg3 = -3;
    immutable long neg8 = -8;


    assert(pow(x,0) == 1.0);
    assert(pow(xd,one) == x);
    assert(pow(xf,two) == x * x);
    assert(pow(x,three) == x * x * x);
    assert(pow(x,eight) == (x * x) * (x * x) * (x * x) * (x * x));

    assert(pow(x, neg1) == 1 / x);

    version(X86_64)
    {
        pragma(msg, "test disabled on x86_64, see bug 5628");
    }
    else version(ARM)
    {
        pragma(msg, "test disabled on ARM, see bug 5628");
    }
    else version(LDC)
    {
        pragma(msg, "test disabled on LDC, see bug 5628");
    }
    else
    {
        assert(pow(xd, neg2) == 1 / (x * x));
        assert(pow(xf, neg8) == 1 / ((x * x) * (x * x) * (x * x) * (x * x)));
    }

    assert(feqrel(pow(x, neg3),  1 / (x * x * x)) >= real.mant_dig - 1);
}

@system unittest
{
    assert(equalsDigit(pow(2.0L, 10.0L), 1024, 19));
}

/** Compute the value of an integer x, raised to the power of a positive
 * integer n.
 *
 *  If both x and n are 0, the result is 1.
 *  If n is negative, an integer divide error will occur at runtime,
 * regardless of the value of x.
 */
typeof(Unqual!(F).init * Unqual!(G).init) pow(F, G)(F x, G n) @nogc @trusted pure nothrow
if (isIntegral!(F) && isIntegral!(G))
{
    if (n<0) return x/0; // Only support positive powers
    typeof(return) p, v = void;
    Unqual!G m = n;

    switch (m)
    {
    case 0:
        p = 1;
        break;

    case 1:
        p = x;
        break;

    case 2:
        p = x * x;
        break;

    default:
        v = x;
        p = 1;
        while (1)
        {
            if (m & 1)
                p *= v;
            m >>= 1;
            if (!m)
                break;
            v *= v;
        }
        break;
    }
    return p;
}

///
@safe pure nothrow @nogc unittest
{
    immutable int one = 1;
    immutable byte two = 2;
    immutable ubyte three = 3;
    immutable short four = 4;
    immutable long ten = 10;

    assert(pow(two, three) == 8);
    assert(pow(two, ten) == 1024);
    assert(pow(one, ten) == 1);
    assert(pow(ten, four) == 10_000);
    assert(pow(four, 10) == 1_048_576);
    assert(pow(three, four) == 81);

}

/**Computes integer to floating point powers.*/
real pow(I, F)(I x, F y) @nogc @trusted pure nothrow
if (isIntegral!I && isFloatingPoint!F)
{
    return pow(cast(real) x, cast(Unqual!F) y);
}

/*********************************************
 * Calculates x$(SUPERSCRIPT y).
 *
 * $(TABLE_SV
 * $(TR $(TH x) $(TH y) $(TH pow(x, y))
 *      $(TH div 0) $(TH invalid?))
 * $(TR $(TD anything)      $(TD $(PLUSMN)0.0)                $(TD 1.0)
 *      $(TD no)        $(TD no) )
 * $(TR $(TD |x| $(GT) 1)    $(TD +$(INFIN))                  $(TD +$(INFIN))
 *      $(TD no)        $(TD no) )
 * $(TR $(TD |x| $(LT) 1)    $(TD +$(INFIN))                  $(TD +0.0)
 *      $(TD no)        $(TD no) )
 * $(TR $(TD |x| $(GT) 1)    $(TD -$(INFIN))                  $(TD +0.0)
 *      $(TD no)        $(TD no) )
 * $(TR $(TD |x| $(LT) 1)    $(TD -$(INFIN))                  $(TD +$(INFIN))
 *      $(TD no)        $(TD no) )
 * $(TR $(TD +$(INFIN))      $(TD $(GT) 0.0)                  $(TD +$(INFIN))
 *      $(TD no)        $(TD no) )
 * $(TR $(TD +$(INFIN))      $(TD $(LT) 0.0)                  $(TD +0.0)
 *      $(TD no)        $(TD no) )
 * $(TR $(TD -$(INFIN))      $(TD odd integer $(GT) 0.0)      $(TD -$(INFIN))
 *      $(TD no)        $(TD no) )
 * $(TR $(TD -$(INFIN))      $(TD $(GT) 0.0, not odd integer) $(TD +$(INFIN))
 *      $(TD no)        $(TD no))
 * $(TR $(TD -$(INFIN))      $(TD odd integer $(LT) 0.0)      $(TD -0.0)
 *      $(TD no)        $(TD no) )
 * $(TR $(TD -$(INFIN))      $(TD $(LT) 0.0, not odd integer) $(TD +0.0)
 *      $(TD no)        $(TD no) )
 * $(TR $(TD $(PLUSMN)1.0)   $(TD $(PLUSMN)$(INFIN))          $(TD $(NAN))
 *      $(TD no)        $(TD yes) )
 * $(TR $(TD $(LT) 0.0)      $(TD finite, nonintegral)        $(TD $(NAN))
 *      $(TD no)        $(TD yes))
 * $(TR $(TD $(PLUSMN)0.0)   $(TD odd integer $(LT) 0.0)      $(TD $(PLUSMNINF))
 *      $(TD yes)       $(TD no) )
 * $(TR $(TD $(PLUSMN)0.0)   $(TD $(LT) 0.0, not odd integer) $(TD +$(INFIN))
 *      $(TD yes)       $(TD no))
 * $(TR $(TD $(PLUSMN)0.0)   $(TD odd integer $(GT) 0.0)      $(TD $(PLUSMN)0.0)
 *      $(TD no)        $(TD no) )
 * $(TR $(TD $(PLUSMN)0.0)   $(TD $(GT) 0.0, not odd integer) $(TD +0.0)
 *      $(TD no)        $(TD no) )
 * )
 */
Unqual!(Largest!(F, G)) pow(F, G)(F x, G y) @nogc @trusted pure nothrow
if (isFloatingPoint!(F) && isFloatingPoint!(G))
{
    alias Float = typeof(return);

  version(none) // LDC FIXME: Use of this LLVM intrinsic causes a unit test failure
  {
    return llvm_pow!(Float)(x, y);
  }
  else
  {
    static real impl(real x, real y) @nogc pure nothrow
    {
        // Special cases.
        if (isNaN(y))
            return y;
        if (isNaN(x) && y != 0.0)
            return x;

        // Even if x is NaN.
        if (y == 0.0)
            return 1.0;
        if (y == 1.0)
            return x;

        if (isInfinity(y))
        {
            if (fabs(x) > 1)
            {
                if (signbit(y))
                    return +0.0;
                else
                    return F.infinity;
            }
            else if (fabs(x) == 1)
            {
                return y * 0; // generate NaN.
            }
            else // < 1
            {
                if (signbit(y))
                    return F.infinity;
                else
                    return +0.0;
            }
        }
        if (isInfinity(x))
        {
            if (signbit(x))
            {
                long i = cast(long) y;
                if (y > 0.0)
                {
                    if (i == y && i & 1)
                        return -F.infinity;
                    else
                        return F.infinity;
                }
                else if (y < 0.0)
                {
                    if (i == y && i & 1)
                        return -0.0;
                    else
                        return +0.0;
                }
            }
            else
            {
                if (y > 0.0)
                    return F.infinity;
                else if (y < 0.0)
                    return +0.0;
            }
        }

        if (x == 0.0)
        {
            if (signbit(x))
            {
                long i = cast(long) y;
                if (y > 0.0)
                {
                    if (i == y && i & 1)
                        return -0.0;
                    else
                        return +0.0;
                }
                else if (y < 0.0)
                {
                    if (i == y && i & 1)
                        return -F.infinity;
                    else
                        return F.infinity;
                }
            }
            else
            {
                if (y > 0.0)
                    return +0.0;
                else if (y < 0.0)
                    return F.infinity;
            }
        }
        if (x == 1.0)
            return 1.0;

        if (y >= F.max)
        {
            if ((x > 0.0 && x < 1.0) || (x > -1.0 && x < 0.0))
                return 0.0;
            if (x > 1.0 || x < -1.0)
                return F.infinity;
        }
        if (y <= -F.max)
        {
            if ((x > 0.0 && x < 1.0) || (x > -1.0 && x < 0.0))
                return F.infinity;
            if (x > 1.0 || x < -1.0)
                return 0.0;
        }

        if (x >= F.max)
        {
            if (y > 0.0)
                return F.infinity;
            else
                return 0.0;
        }
        if (x <= -F.max)
        {
            long i = cast(long) y;
            if (y > 0.0)
            {
                if (i == y && i & 1)
                    return -F.infinity;
                else
                    return F.infinity;
            }
            else if (y < 0.0)
            {
                if (i == y && i & 1)
                    return -0.0;
                else
                    return +0.0;
            }
        }

        // Integer power of x.
        long iy = cast(long) y;
        if (iy == y && fabs(y) < 32_768.0)
            return pow(x, iy);

        real sign = 1.0;
        if (x < 0)
        {
            // Result is real only if y is an integer
            // Check for a non-zero fractional part
            enum maxOdd = pow(2.0L, real.mant_dig) - 1.0L;
            static if (maxOdd > ulong.max)
            {
                // Generic method, for any FP type
                if (floor(y) != y)
                    return sqrt(x); // Complex result -- create a NaN

                const hy = ldexp(y, -1);
                if (floor(hy) != hy)
                    sign = -1.0;
            }
            else
            {
                // Much faster, if ulong has enough precision
                const absY = fabs(y);
                if (absY <= maxOdd)
                {
                    const uy = cast(ulong) absY;
                    if (uy != absY)
                        return sqrt(x); // Complex result -- create a NaN

                    if (uy & 1)
                        sign = -1.0;
                }
            }
            x = -x;
        }
        version(INLINE_YL2X)
        {
            // If x > 0, x ^^ y == 2 ^^ ( y * log2(x) )
            // TODO: This is not accurate in practice. A fast and accurate
            // (though complicated) method is described in:
            // "An efficient rounding boundary test for pow(x, y)
            // in double precision", C.Q. Lauter and V. Lefèvre, INRIA (2007).
            return sign * exp2( core.math.yl2x(x, y) );
        }
        else
        {
            // If x > 0, x ^^ y == 2 ^^ ( y * log2(x) )
            // TODO: This is not accurate in practice. A fast and accurate
            // (though complicated) method is described in:
            // "An efficient rounding boundary test for pow(x, y)
            // in double precision", C.Q. Lauter and V. Lefèvre, INRIA (2007).
            Float w = exp2(y * log2(x));
            return sign * w;
        }
    }
    return impl(x, y);
  } // !none
}

@safe pure nothrow @nogc unittest
{
    // Test all the special values.  These unittests can be run on Windows
    // by temporarily changing the version(linux) to version(all).
    immutable float zero = 0;
    immutable real one = 1;
    immutable double two = 2;
    immutable float three = 3;
    immutable float fnan = float.nan;
    immutable double dnan = double.nan;
    immutable real rnan = real.nan;
    immutable dinf = double.infinity;
    immutable rninf = -real.infinity;

    assert(pow(fnan, zero) == 1);
    assert(pow(dnan, zero) == 1);
    assert(pow(rnan, zero) == 1);

    assert(pow(two, dinf) == double.infinity);
    assert(isIdentical(pow(0.2f, dinf), +0.0));
    assert(pow(0.99999999L, rninf) == real.infinity);
    assert(isIdentical(pow(1.000000001, rninf), +0.0));
    assert(pow(dinf, 0.001) == dinf);
    assert(isIdentical(pow(dinf, -0.001), +0.0));
    assert(pow(rninf, 3.0L) == rninf);
    assert(pow(rninf, 2.0L) == real.infinity);
    assert(isIdentical(pow(rninf, -3.0), -0.0));
    assert(isIdentical(pow(rninf, -2.0), +0.0));

    // @@@BUG@@@ somewhere
    version(OSX) {} else assert(isNaN(pow(one, dinf)));
    version(OSX) {} else assert(isNaN(pow(-one, dinf)));
    assert(isNaN(pow(-0.2, PI)));
    // boundary cases. Note that epsilon == 2^^-n for some n,
    // so 1/epsilon == 2^^n is always even.
    assert(pow(-1.0L, 1/real.epsilon - 1.0L) == -1.0L);
    assert(pow(-1.0L, 1/real.epsilon) == 1.0L);
    assert(isNaN(pow(-1.0L, 1/real.epsilon-0.5L)));
    assert(isNaN(pow(-1.0L, -1/real.epsilon+0.5L)));

    assert(pow(0.0, -3.0) == double.infinity);
    assert(pow(-0.0, -3.0) == -double.infinity);
    assert(pow(0.0, -PI) == double.infinity);
    assert(pow(-0.0, -PI) == double.infinity);
    assert(isIdentical(pow(0.0, 5.0), 0.0));
    assert(isIdentical(pow(-0.0, 5.0), -0.0));
    assert(isIdentical(pow(0.0, 6.0), 0.0));
    assert(isIdentical(pow(-0.0, 6.0), 0.0));

    // Issue #14786 fixed
    immutable real maxOdd = pow(2.0L, real.mant_dig) - 1.0L;
    assert(pow(-1.0L,  maxOdd) == -1.0L);
    assert(pow(-1.0L, -maxOdd) == -1.0L);
    assert(pow(-1.0L, maxOdd + 1.0L) == 1.0L);
    assert(pow(-1.0L, -maxOdd + 1.0L) == 1.0L);
    assert(pow(-1.0L, maxOdd - 1.0L) == 1.0L);
    assert(pow(-1.0L, -maxOdd - 1.0L) == 1.0L);

    // Now, actual numbers.
    assert(approxEqual(pow(two, three), 8.0));
    assert(approxEqual(pow(two, -2.5), 0.1767767));

    // Test integer to float power.
    immutable uint twoI = 2;
    assert(approxEqual(pow(twoI, three), 8.0));
}

/** Computes the value of a positive integer `x`, raised to the power `n`, modulo `m`.
 *
 *  Params:
 *      x = base
 *      n = exponent
 *      m = modulus
 *
 *  Returns:
 *      `x` to the power `n`, modulo `m`.
 *      The return type is the largest of `x`'s and `m`'s type.
 *
 * The function requires that all values have unsigned types.
 */
Unqual!(Largest!(F, H)) powmod(F, G, H)(F x, G n, H m)
if (isUnsigned!F && isUnsigned!G && isUnsigned!H)
{
    import std.meta : AliasSeq;

    alias T = Unqual!(Largest!(F, H));
    static if (T.sizeof <= 4)
    {
        alias DoubleT = AliasSeq!(void, ushort, uint, void, ulong)[T.sizeof];
    }

    static T mulmod(T a, T b, T c)
    {
        static if (T.sizeof == 8)
        {
            static T addmod(T a, T b, T c)
            {
                b = c - b;
                if (a >= b)
                    return a - b;
                else
                    return c - b + a;
            }

            T result = 0, tmp;

            b %= c;
            while (a > 0)
            {
                if (a & 1)
                    result = addmod(result, b, c);

                a >>= 1;
                b = addmod(b, b, c);
            }

            return result;
        }
        else
        {
            DoubleT result = cast(DoubleT) (cast(DoubleT) a * cast(DoubleT) b);
            return result % c;
        }
    }

    T base = x, result = 1, modulus = m;
    Unqual!G exponent = n;

    while (exponent > 0)
    {
        if (exponent & 1)
            result = mulmod(result, base, modulus);

        base = mulmod(base, base, modulus);
        exponent >>= 1;
    }

    return result;
}

@safe pure nothrow @nogc unittest
{
    ulong a = 18446744073709551615u, b = 20u, c = 18446744073709551610u;
    assert(powmod(a, b, c) == 95367431640625u);
    a = 100; b = 7919; c = 18446744073709551557u;
    assert(powmod(a, b, c) == 18223853583554725198u);
    a = 117; b = 7919; c = 18446744073709551557u;
    assert(powmod(a, b, c) == 11493139548346411394u);
    a = 134; b = 7919; c = 18446744073709551557u;
    assert(powmod(a, b, c) == 10979163786734356774u);
    a = 151; b = 7919; c = 18446744073709551557u;
    assert(powmod(a, b, c) == 7023018419737782840u);
    a = 168; b = 7919; c = 18446744073709551557u;
    assert(powmod(a, b, c) == 58082701842386811u);
    a = 185; b = 7919; c = 18446744073709551557u;
    assert(powmod(a, b, c) == 17423478386299876798u);
    a = 202; b = 7919; c = 18446744073709551557u;
    assert(powmod(a, b, c) == 5522733478579799075u);
    a = 219; b = 7919; c = 18446744073709551557u;
    assert(powmod(a, b, c) == 15230218982491623487u);
    a = 236; b = 7919; c = 18446744073709551557u;
    assert(powmod(a, b, c) == 5198328724976436000u);

    a = 0; b = 7919; c = 18446744073709551557u;
    assert(powmod(a, b, c) == 0);
    a = 123; b = 0; c = 18446744073709551557u;
    assert(powmod(a, b, c) == 1);

    immutable ulong a1 = 253, b1 = 7919, c1 = 18446744073709551557u;
    assert(powmod(a1, b1, c1) == 3883707345459248860u);

    uint x = 100 ,y = 7919, z = 1844674407u;
    assert(powmod(x, y, z) == 1613100340u);
    x = 134; y = 7919; z = 1844674407u;
    assert(powmod(x, y, z) == 734956622u);
    x = 151; y = 7919; z = 1844674407u;
    assert(powmod(x, y, z) == 1738696945u);
    x = 168; y = 7919; z = 1844674407u;
    assert(powmod(x, y, z) == 1247580927u);
    x = 185; y = 7919; z = 1844674407u;
    assert(powmod(x, y, z) == 1293855176u);
    x = 202; y = 7919; z = 1844674407u;
    assert(powmod(x, y, z) == 1566963682u);
    x = 219; y = 7919; z = 1844674407u;
    assert(powmod(x, y, z) == 181227807u);
    x = 236; y = 7919; z = 1844674407u;
    assert(powmod(x, y, z) == 217988321u);
    x = 253; y = 7919; z = 1844674407u;
    assert(powmod(x, y, z) == 1588843243u);

    x = 0; y = 7919; z = 184467u;
    assert(powmod(x, y, z) == 0);
    x = 123; y = 0; z = 1844674u;
    assert(powmod(x, y, z) == 1);

    immutable ubyte x1 = 117;
    immutable uint y1 = 7919;
    immutable uint z1 = 1844674407u;
    auto res = powmod(x1, y1, z1);
    assert(is(typeof(res) == uint));
    assert(res == 9479781u);

    immutable ushort x2 = 123;
    immutable uint y2 = 203;
    immutable ubyte z2 = 113;
    auto res2 = powmod(x2, y2, z2);
    assert(is(typeof(res2) == ushort));
    assert(res2 == 42u);
}

/**************************************
 * To what precision is x equal to y?
 *
 * Returns: the number of mantissa bits which are equal in x and y.
 * eg, 0x1.F8p+60 and 0x1.F1p+60 are equal to 5 bits of precision.
 *
 *      $(TABLE_SV
 *      $(TR $(TH x)      $(TH y)          $(TH feqrel(x, y)))
 *      $(TR $(TD x)      $(TD x)          $(TD real.mant_dig))
 *      $(TR $(TD x)      $(TD $(GT)= 2*x) $(TD 0))
 *      $(TR $(TD x)      $(TD $(LT)= x/2) $(TD 0))
 *      $(TR $(TD $(NAN)) $(TD any)        $(TD 0))
 *      $(TR $(TD any)    $(TD $(NAN))     $(TD 0))
 *      )
 */
int feqrel(X)(const X x, const X y) @trusted pure nothrow @nogc
if (isFloatingPoint!(X))
{
    /* Public Domain. Author: Don Clugston, 18 Aug 2005.
     */
    alias F = floatTraits!(X);
    static if (F.realFormat == RealFormat.ibmExtended)
    {
        if (cast(double*)(&x)[MANTISSA_MSB] == cast(double*)(&y)[MANTISSA_MSB])
        {
            return double.mant_dig
            + feqrel(cast(double*)(&x)[MANTISSA_LSB],
                    cast(double*)(&y)[MANTISSA_LSB]);
        }
        else
        {
            return feqrel(cast(double*)(&x)[MANTISSA_MSB],
                    cast(double*)(&y)[MANTISSA_MSB]);
        }
    }
    else
    {
        static assert(F.realFormat == RealFormat.ieeeSingle
                    || F.realFormat == RealFormat.ieeeDouble
                    || F.realFormat == RealFormat.ieeeExtended
                    || F.realFormat == RealFormat.ieeeQuadruple);

        if (x == y)
            return X.mant_dig; // ensure diff != 0, cope with INF.

        Unqual!X diff = fabs(x - y);

        ushort *pa = cast(ushort *)(&x);
        ushort *pb = cast(ushort *)(&y);
        ushort *pd = cast(ushort *)(&diff);


        // The difference in abs(exponent) between x or y and abs(x-y)
        // is equal to the number of significand bits of x which are
        // equal to y. If negative, x and y have different exponents.
        // If positive, x and y are equal to 'bitsdiff' bits.
        // AND with 0x7FFF to form the absolute value.
        // To avoid out-by-1 errors, we subtract 1 so it rounds down
        // if the exponents were different. This means 'bitsdiff' is
        // always 1 lower than we want, except that if bitsdiff == 0,
        // they could have 0 or 1 bits in common.

        int bitsdiff = (((  (pa[F.EXPPOS_SHORT] & F.EXPMASK)
                          + (pb[F.EXPPOS_SHORT] & F.EXPMASK)
                          - (1 << F.EXPSHIFT)) >> 1)
                        - (pd[F.EXPPOS_SHORT] & F.EXPMASK)) >> F.EXPSHIFT;
        if ( (pd[F.EXPPOS_SHORT] & F.EXPMASK) == 0)
        {   // Difference is subnormal
            // For subnormals, we need to add the number of zeros that
            // lie at the start of diff's significand.
            // We do this by multiplying by 2^^real.mant_dig
            diff *= F.RECIP_EPSILON;
            return bitsdiff + X.mant_dig - ((pd[F.EXPPOS_SHORT] & F.EXPMASK) >> F.EXPSHIFT);
        }

        if (bitsdiff > 0)
            return bitsdiff + 1; // add the 1 we subtracted before

        // Avoid out-by-1 errors when factor is almost 2.
        if (bitsdiff == 0
            && ((pa[F.EXPPOS_SHORT] ^ pb[F.EXPPOS_SHORT]) & F.EXPMASK) == 0)
        {
            return 1;
        } else return 0;
    }
}

@safe pure nothrow @nogc unittest
{
    void testFeqrel(F)()
    {
       // Exact equality
       assert(feqrel(F.max, F.max) == F.mant_dig);
       assert(feqrel!(F)(0.0, 0.0) == F.mant_dig);
       assert(feqrel(F.infinity, F.infinity) == F.mant_dig);

       // a few bits away from exact equality
       F w=1;
       for (int i = 1; i < F.mant_dig - 1; ++i)
       {
          assert(feqrel!(F)(1.0 + w * F.epsilon, 1.0) == F.mant_dig-i);
          assert(feqrel!(F)(1.0 - w * F.epsilon, 1.0) == F.mant_dig-i);
          assert(feqrel!(F)(1.0, 1 + (w-1) * F.epsilon) == F.mant_dig - i + 1);
          w*=2;
       }

       assert(feqrel!(F)(1.5+F.epsilon, 1.5) == F.mant_dig-1);
       assert(feqrel!(F)(1.5-F.epsilon, 1.5) == F.mant_dig-1);
       assert(feqrel!(F)(1.5-F.epsilon, 1.5+F.epsilon) == F.mant_dig-2);


       // Numbers that are close
       assert(feqrel!(F)(0x1.Bp+84, 0x1.B8p+84) == 5);
       assert(feqrel!(F)(0x1.8p+10, 0x1.Cp+10) == 2);
       assert(feqrel!(F)(1.5 * (1 - F.epsilon), 1.0L) == 2);
       assert(feqrel!(F)(1.5, 1.0) == 1);
       assert(feqrel!(F)(2 * (1 - F.epsilon), 1.0L) == 1);

       // Factors of 2
       assert(feqrel(F.max, F.infinity) == 0);
       assert(feqrel!(F)(2 * (1 - F.epsilon), 1.0L) == 1);
       assert(feqrel!(F)(1.0, 2.0) == 0);
       assert(feqrel!(F)(4.0, 1.0) == 0);

       // Extreme inequality
       assert(feqrel(F.nan, F.nan) == 0);
       assert(feqrel!(F)(0.0L, -F.nan) == 0);
       assert(feqrel(F.nan, F.infinity) == 0);
       assert(feqrel(F.infinity, -F.infinity) == 0);
       assert(feqrel(F.max, -F.max) == 0);

       assert(feqrel(F.min_normal / 8, F.min_normal / 17) == 3);

       const F Const = 2;
       immutable F Immutable = 2;
       auto Compiles = feqrel(Const, Immutable);
    }

    assert(feqrel(7.1824L, 7.1824L) == real.mant_dig);

    testFeqrel!(real)();
    testFeqrel!(double)();
    testFeqrel!(float)();
}

package: // Not public yet
/* Return the value that lies halfway between x and y on the IEEE number line.
 *
 * Formally, the result is the arithmetic mean of the binary significands of x
 * and y, multiplied by the geometric mean of the binary exponents of x and y.
 * x and y must have the same sign, and must not be NaN.
 * Note: this function is useful for ensuring O(log n) behaviour in algorithms
 * involving a 'binary chop'.
 *
 * Special cases:
 * If x and y are within a factor of 2, (ie, feqrel(x, y) > 0), the return value
 * is the arithmetic mean (x + y) / 2.
 * If x and y are even powers of 2, the return value is the geometric mean,
 *   ieeeMean(x, y) = sqrt(x * y).
 *
 */
T ieeeMean(T)(const T x, const T y)  @trusted pure nothrow @nogc
in
{
    // both x and y must have the same sign, and must not be NaN.
    assert(signbit(x) == signbit(y));
    assert(x == x && y == y);
}
do
{
    // Runtime behaviour for contract violation:
    // If signs are opposite, or one is a NaN, return 0.
    if (!((x >= 0 && y >= 0) || (x <= 0 && y <= 0))) return 0.0;

    // The implementation is simple: cast x and y to integers,
    // average them (avoiding overflow), and cast the result back to a floating-point number.

    alias F = floatTraits!(T);
    T u;
    static if (F.realFormat == RealFormat.ieeeExtended)
    {
        // There's slight additional complexity because they are actually
        // 79-bit reals...
        ushort *ue = cast(ushort *)&u;
        ulong *ul = cast(ulong *)&u;
        ushort *xe = cast(ushort *)&x;
        ulong *xl = cast(ulong *)&x;
        ushort *ye = cast(ushort *)&y;
        ulong *yl = cast(ulong *)&y;

        // Ignore the useless implicit bit. (Bonus: this prevents overflows)
        ulong m = ((*xl) & 0x7FFF_FFFF_FFFF_FFFFL) + ((*yl) & 0x7FFF_FFFF_FFFF_FFFFL);

        // @@@ BUG? @@@
        // Cast shouldn't be here
        ushort e = cast(ushort) ((xe[F.EXPPOS_SHORT] & F.EXPMASK)
                                 + (ye[F.EXPPOS_SHORT] & F.EXPMASK));
        if (m & 0x8000_0000_0000_0000L)
        {
            ++e;
            m &= 0x7FFF_FFFF_FFFF_FFFFL;
        }
        // Now do a multi-byte right shift
        const uint c = e & 1; // carry
        e >>= 1;
        m >>>= 1;
        if (c)
            m |= 0x4000_0000_0000_0000L; // shift carry into significand
        if (e)
            *ul = m | 0x8000_0000_0000_0000L; // set implicit bit...
        else
            *ul = m; // ... unless exponent is 0 (subnormal or zero).

        ue[4]= e | (xe[F.EXPPOS_SHORT]& 0x8000); // restore sign bit
    }
    else static if (F.realFormat == RealFormat.ieeeQuadruple)
    {
        // This would be trivial if 'ucent' were implemented...
        ulong *ul = cast(ulong *)&u;
        ulong *xl = cast(ulong *)&x;
        ulong *yl = cast(ulong *)&y;

        // Multi-byte add, then multi-byte right shift.
        import core.checkedint : addu;
        bool carry;
        ulong ml = addu(xl[MANTISSA_LSB], yl[MANTISSA_LSB], carry);

        ulong mh = carry + (xl[MANTISSA_MSB] & 0x7FFF_FFFF_FFFF_FFFFL) +
            (yl[MANTISSA_MSB] & 0x7FFF_FFFF_FFFF_FFFFL);

        ul[MANTISSA_MSB] = (mh >>> 1) | (xl[MANTISSA_MSB] & 0x8000_0000_0000_0000);
        ul[MANTISSA_LSB] = (ml >>> 1) | (mh & 1) << 63;
    }
    else static if (F.realFormat == RealFormat.ieeeDouble)
    {
        ulong *ul = cast(ulong *)&u;
        ulong *xl = cast(ulong *)&x;
        ulong *yl = cast(ulong *)&y;
        ulong m = (((*xl) & 0x7FFF_FFFF_FFFF_FFFFL)
                   + ((*yl) & 0x7FFF_FFFF_FFFF_FFFFL)) >>> 1;
        m |= ((*xl) & 0x8000_0000_0000_0000L);
        *ul = m;
    }
    else static if (F.realFormat == RealFormat.ieeeSingle)
    {
        uint *ul = cast(uint *)&u;
        uint *xl = cast(uint *)&x;
        uint *yl = cast(uint *)&y;
        uint m = (((*xl) & 0x7FFF_FFFF) + ((*yl) & 0x7FFF_FFFF)) >>> 1;
        m |= ((*xl) & 0x8000_0000);
        *ul = m;
    }
    else
    {
        assert(0, "Not implemented");
    }
    return u;
}

@safe pure nothrow @nogc unittest
{
    assert(ieeeMean(-0.0,-1e-20)<0);
    assert(ieeeMean(0.0,1e-20)>0);

    assert(ieeeMean(1.0L,4.0L)==2L);
    assert(ieeeMean(2.0*1.013,8.0*1.013)==4*1.013);
    assert(ieeeMean(-1.0L,-4.0L)==-2L);
    assert(ieeeMean(-1.0,-4.0)==-2);
    assert(ieeeMean(-1.0f,-4.0f)==-2f);
    assert(ieeeMean(-1.0,-2.0)==-1.5);
    assert(ieeeMean(-1*(1+8*real.epsilon),-2*(1+8*real.epsilon))
                 ==-1.5*(1+5*real.epsilon));
    assert(ieeeMean(0x1p60,0x1p-10)==0x1p25);

    static if (floatTraits!(real).realFormat == RealFormat.ieeeExtended)
    {
      assert(ieeeMean(1.0L,real.infinity)==0x1p8192L);
      assert(ieeeMean(0.0L,real.infinity)==1.5);
    }
    assert(ieeeMean(0.5*real.min_normal*(1-4*real.epsilon),0.5*real.min_normal)
           == 0.5*real.min_normal*(1-2*real.epsilon));
}

public:


/***********************************
 * Evaluate polynomial A(x) = $(SUB a, 0) + $(SUB a, 1)x + $(SUB a, 2)$(POWER x,2)
 *                          + $(SUB a,3)$(POWER x,3); ...
 *
 * Uses Horner's rule A(x) = $(SUB a, 0) + x($(SUB a, 1) + x($(SUB a, 2)
 *                         + x($(SUB a, 3) + ...)))
 * Params:
 *      x =     the value to evaluate.
 *      A =     array of coefficients $(SUB a, 0), $(SUB a, 1), etc.
 */
Unqual!(CommonType!(T1, T2)) poly(T1, T2)(T1 x, in T2[] A) @trusted pure nothrow @nogc
if (isFloatingPoint!T1 && isFloatingPoint!T2)
in
{
    assert(A.length > 0);
}
do
{
    static if (is(Unqual!T2 == real))
    {
        return polyImpl(x, A);
    }
    else
    {
        return polyImplBase(x, A);
    }
}

///
@safe nothrow @nogc unittest
{
    real x = 3.1;
    static real[] pp = [56.1, 32.7, 6];

    assert(poly(x, pp) == (56.1L + (32.7L + 6.0L * x) * x));
}

@safe nothrow @nogc unittest
{
    double x = 3.1;
    static double[] pp = [56.1, 32.7, 6];
    double y = x;
    y *= 6.0;
    y += 32.7;
    y *= x;
    y += 56.1;
    assert(poly(x, pp) == y);
}

@safe unittest
{
    static assert(poly(3.0, [1.0, 2.0, 3.0]) == 34);
}

private Unqual!(CommonType!(T1, T2)) polyImplBase(T1, T2)(T1 x, in T2[] A) @trusted pure nothrow @nogc
if (isFloatingPoint!T1 && isFloatingPoint!T2)
{
    ptrdiff_t i = A.length - 1;
    typeof(return) r = A[i];
    while (--i >= 0)
    {
        r *= x;
        r += A[i];
    }
    return r;
}

private real polyImpl(real x, in real[] A) @trusted pure nothrow @nogc
{
    version (LDC)
    {
        pragma(inline, true);
        return polyImplBase(x, A);
    }
    else version (D_InlineAsm_X86_X87)
    {
        if (__ctfe)
        {
            return polyImplBase(x, A);
        }
        version (Windows)
        {
        // BUG: This code assumes a frame pointer in EBP.
            asm pure nothrow @nogc // assembler by W. Bright
            {
                // EDX = (A.length - 1) * real.sizeof
                mov     ECX,A[EBP]              ; // ECX = A.length
                dec     ECX                     ;
                lea     EDX,[ECX][ECX*8]        ;
                add     EDX,ECX                 ;
                add     EDX,A+4[EBP]            ;
                fld     real ptr [EDX]          ; // ST0 = coeff[ECX]
                jecxz   return_ST               ;
                fld     x[EBP]                  ; // ST0 = x
                fxch    ST(1)                   ; // ST1 = x, ST0 = r
                align   4                       ;
        L2:     fmul    ST,ST(1)                ; // r *= x
                fld     real ptr -10[EDX]       ;
                sub     EDX,10                  ; // deg--
                faddp   ST(1),ST                ;
                dec     ECX                     ;
                jne     L2                      ;
                fxch    ST(1)                   ; // ST1 = r, ST0 = x
                fstp    ST(0)                   ; // dump x
                align   4                       ;
        return_ST:                              ;
                ;
            }
        }
        else version (linux)
        {
            asm pure nothrow @nogc // assembler by W. Bright
            {
                // EDX = (A.length - 1) * real.sizeof
                mov     ECX,A[EBP]              ; // ECX = A.length
                dec     ECX                     ;
                lea     EDX,[ECX*8]             ;
                lea     EDX,[EDX][ECX*4]        ;
                add     EDX,A+4[EBP]            ;
                fld     real ptr [EDX]          ; // ST0 = coeff[ECX]
                jecxz   return_ST               ;
                fld     x[EBP]                  ; // ST0 = x
                fxch    ST(1)                   ; // ST1 = x, ST0 = r
                align   4                       ;
        L2:     fmul    ST,ST(1)                ; // r *= x
                fld     real ptr -12[EDX]       ;
                sub     EDX,12                  ; // deg--
                faddp   ST(1),ST                ;
                dec     ECX                     ;
                jne     L2                      ;
                fxch    ST(1)                   ; // ST1 = r, ST0 = x
                fstp    ST(0)                   ; // dump x
                align   4                       ;
        return_ST:                              ;
                ;
            }
        }
        else version (OSX)
        {
            asm pure nothrow @nogc // assembler by W. Bright
            {
                // EDX = (A.length - 1) * real.sizeof
                mov     ECX,A[EBP]              ; // ECX = A.length
                dec     ECX                     ;
                lea     EDX,[ECX*8]             ;
                add     EDX,EDX                 ;
                add     EDX,A+4[EBP]            ;
                fld     real ptr [EDX]          ; // ST0 = coeff[ECX]
                jecxz   return_ST               ;
                fld     x[EBP]                  ; // ST0 = x
                fxch    ST(1)                   ; // ST1 = x, ST0 = r
                align   4                       ;
        L2:     fmul    ST,ST(1)                ; // r *= x
                fld     real ptr -16[EDX]       ;
                sub     EDX,16                  ; // deg--
                faddp   ST(1),ST                ;
                dec     ECX                     ;
                jne     L2                      ;
                fxch    ST(1)                   ; // ST1 = r, ST0 = x
                fstp    ST(0)                   ; // dump x
                align   4                       ;
        return_ST:                              ;
                ;
            }
        }
        else version (FreeBSD)
        {
            asm pure nothrow @nogc // assembler by W. Bright
            {
                // EDX = (A.length - 1) * real.sizeof
                mov     ECX,A[EBP]              ; // ECX = A.length
                dec     ECX                     ;
                lea     EDX,[ECX*8]             ;
                lea     EDX,[EDX][ECX*4]        ;
                add     EDX,A+4[EBP]            ;
                fld     real ptr [EDX]          ; // ST0 = coeff[ECX]
                jecxz   return_ST               ;
                fld     x[EBP]                  ; // ST0 = x
                fxch    ST(1)                   ; // ST1 = x, ST0 = r
                align   4                       ;
        L2:     fmul    ST,ST(1)                ; // r *= x
                fld     real ptr -12[EDX]       ;
                sub     EDX,12                  ; // deg--
                faddp   ST(1),ST                ;
                dec     ECX                     ;
                jne     L2                      ;
                fxch    ST(1)                   ; // ST1 = r, ST0 = x
                fstp    ST(0)                   ; // dump x
                align   4                       ;
        return_ST:                              ;
                ;
            }
        }
        else version (Solaris)
        {
            asm pure nothrow @nogc // assembler by W. Bright
            {
                // EDX = (A.length - 1) * real.sizeof
                mov     ECX,A[EBP]              ; // ECX = A.length
                dec     ECX                     ;
                lea     EDX,[ECX*8]             ;
                lea     EDX,[EDX][ECX*4]        ;
                add     EDX,A+4[EBP]            ;
                fld     real ptr [EDX]          ; // ST0 = coeff[ECX]
                jecxz   return_ST               ;
                fld     x[EBP]                  ; // ST0 = x
                fxch    ST(1)                   ; // ST1 = x, ST0 = r
                align   4                       ;
        L2:     fmul    ST,ST(1)                ; // r *= x
                fld     real ptr -12[EDX]       ;
                sub     EDX,12                  ; // deg--
                faddp   ST(1),ST                ;
                dec     ECX                     ;
                jne     L2                      ;
                fxch    ST(1)                   ; // ST1 = r, ST0 = x
                fstp    ST(0)                   ; // dump x
                align   4                       ;
        return_ST:                              ;
                ;
            }
        }
        else version (DragonFlyBSD)
        {
            asm pure nothrow @nogc // assembler by W. Bright
            {
                // EDX = (A.length - 1) * real.sizeof
                mov     ECX,A[EBP]              ; // ECX = A.length
                dec     ECX                     ;
                lea     EDX,[ECX*8]             ;
                lea     EDX,[EDX][ECX*4]        ;
                add     EDX,A+4[EBP]            ;
                fld     real ptr [EDX]          ; // ST0 = coeff[ECX]
                jecxz   return_ST               ;
                fld     x[EBP]                  ; // ST0 = x
                fxch    ST(1)                   ; // ST1 = x, ST0 = r
                align   4                       ;
        L2:     fmul    ST,ST(1)                ; // r *= x
                fld     real ptr -12[EDX]       ;
                sub     EDX,12                  ; // deg--
                faddp   ST(1),ST                ;
                dec     ECX                     ;
                jne     L2                      ;
                fxch    ST(1)                   ; // ST1 = r, ST0 = x
                fstp    ST(0)                   ; // dump x
                align   4                       ;
        return_ST:                              ;
                ;
            }
        }
        else
        {
            static assert(0);
        }
    }
    else
    {
        return polyImplBase(x, A);
    }
}


/**
   Computes whether two values are approximately equal, admitting a maximum
   relative difference, and a maximum absolute difference.

   Params:
        lhs = First item to compare.
        rhs = Second item to compare.
        maxRelDiff = Maximum allowable difference relative to `rhs`.
        maxAbsDiff = Maximum absolute difference.

   Returns:
       `true` if the two items are approximately equal under either criterium.
       If one item is a range, and the other is a single value, then the result
       is the logical and-ing of calling `approxEqual` on each element of the
       ranged item against the single item. If both items are ranges, then
       `approxEqual` returns `true` if and only if the ranges have the same
       number of elements and if `approxEqual` evaluates to `true` for each
       pair of elements.
 */
bool approxEqual(T, U, V)(T lhs, U rhs, V maxRelDiff, V maxAbsDiff = 1e-5)
if ((isNumeric!T || (isInputRange!T && isNumeric!(ElementType!T))) &&
    (isNumeric!U || (isInputRange!U && isNumeric!(ElementType!U))) &&
    isNumeric!V)
{
    import std.range.primitives : empty, front, isInputRange, popFront;
    static if (isInputRange!T)
    {
        static if (isInputRange!U)
        {
            // Two ranges
            for (;; lhs.popFront(), rhs.popFront())
            {
                if (lhs.empty) return rhs.empty;
                if (rhs.empty) return lhs.empty;
                if (!approxEqual(lhs.front, rhs.front, maxRelDiff, maxAbsDiff))
                    return false;
            }
        }
        else static if (isIntegral!U)
        {
            // convert rhs to real
            return approxEqual(lhs, real(rhs), maxRelDiff, maxAbsDiff);
        }
        else
        {
            // lhs is range, rhs is number
            for (; !lhs.empty; lhs.popFront())
            {
                if (!approxEqual(lhs.front, rhs, maxRelDiff, maxAbsDiff))
                    return false;
            }
            return true;
        }
    }
    else
    {
        static if (isInputRange!U)
        {
            // lhs is number, rhs is range
            for (; !rhs.empty; rhs.popFront())
            {
                if (!approxEqual(lhs, rhs.front, maxRelDiff, maxAbsDiff))
                    return false;
            }
            return true;
        }
        else static if (isIntegral!T || isIntegral!U)
        {
            // convert both lhs and rhs to real
            return approxEqual(real(lhs), real(rhs), maxRelDiff, maxAbsDiff);
        }
        else
        {
            // two numbers
            //static assert(is(T : real) && is(U : real));
            if (rhs == 0)
            {
                return fabs(lhs) <= maxAbsDiff;
            }
            static if (is(typeof(lhs.infinity)) && is(typeof(rhs.infinity)))
            {
                if (lhs == lhs.infinity && rhs == rhs.infinity ||
                    lhs == -lhs.infinity && rhs == -rhs.infinity) return true;
            }
            return fabs((lhs - rhs) / rhs) <= maxRelDiff
                || maxAbsDiff != 0 && fabs(lhs - rhs) <= maxAbsDiff;
        }
    }
}

/**
   Returns $(D approxEqual(lhs, rhs, 1e-2, 1e-5)).
 */
bool approxEqual(T, U)(T lhs, U rhs)
{
    return approxEqual(lhs, rhs, 1e-2, 1e-5);
}

///
@safe pure nothrow unittest
{
    assert(approxEqual(1.0, 1.0099));
    assert(!approxEqual(1.0, 1.011));
    float[] arr1 = [ 1.0, 2.0, 3.0 ];
    double[] arr2 = [ 1.001, 1.999, 3 ];
    assert(approxEqual(arr1, arr2));

    real num = real.infinity;
    assert(num == real.infinity);  // Passes.
    assert(approxEqual(num, real.infinity));  // Fails.
    num = -real.infinity;
    assert(num == -real.infinity);  // Passes.
    assert(approxEqual(num, -real.infinity));  // Fails.

    assert(!approxEqual(3, 0));
    assert(approxEqual(3, 3));
    assert(approxEqual(3.0, 3));
    assert(approxEqual([3, 3, 3], 3.0));
    assert(approxEqual([3.0, 3.0, 3.0], 3));
    int a = 10;
    assert(approxEqual(10, a));
}

@safe pure nothrow @nogc unittest
{
    real num = real.infinity;
    assert(num == real.infinity);  // Passes.
    assert(approxEqual(num, real.infinity));  // Fails.
}


@safe pure nothrow @nogc unittest
{
    float f = sqrt(2.0f);
    assert(fabs(f * f - 2.0f) < .00001);

    double d = sqrt(2.0);
    assert(fabs(d * d - 2.0) < .00001);

    real r = sqrt(2.0L);
    assert(fabs(r * r - 2.0) < .00001);
}

@safe pure nothrow @nogc unittest
{
    float f = fabs(-2.0f);
    assert(f == 2);

    double d = fabs(-2.0);
    assert(d == 2);

    real r = fabs(-2.0L);
    assert(r == 2);
}

@safe pure nothrow @nogc unittest
{
    float f = sin(-2.0f);
    assert(fabs(f - -0.909297f) < .00001);

    double d = sin(-2.0);
    assert(fabs(d - -0.909297f) < .00001);

    real r = sin(-2.0L);
    assert(fabs(r - -0.909297f) < .00001);
}

@safe pure nothrow @nogc unittest
{
    float f = cos(-2.0f);
    assert(fabs(f - -0.416147f) < .00001);

    double d = cos(-2.0);
    assert(fabs(d - -0.416147f) < .00001);

    real r = cos(-2.0L);
    assert(fabs(r - -0.416147f) < .00001);
}

@safe pure nothrow @nogc unittest
{
    float f = tan(-2.0f);
    assert(fabs(f - 2.18504f) < .00001);

    double d = tan(-2.0);
    assert(fabs(d - 2.18504f) < .00001);

    real r = tan(-2.0L);
    assert(fabs(r - 2.18504f) < .00001);

    // Verify correct behavior for large inputs
    assert(!isNaN(tan(0x1p63)));
    assert(!isNaN(tan(-0x1p63)));
    static if (real.mant_dig >= 64)
    {
        assert(!isNaN(tan(0x1p300L)));
        assert(!isNaN(tan(-0x1p300L)));
    }
}

@safe pure nothrow unittest
{
    // issue 6381: floor/ceil should be usable in pure function.
    auto x = floor(1.2);
    auto y = ceil(1.2);
}

@safe pure nothrow unittest
{
    // relative comparison depends on rhs, make sure proper side is used when
    // comparing range to single value. Based on bugzilla issue 15763
    auto a = [2e-3 - 1e-5];
    auto b = 2e-3 + 1e-5;
    assert(a[0].approxEqual(b));
    assert(!b.approxEqual(a[0]));
    assert(a.approxEqual(b));
    assert(!b.approxEqual(a));
}

/***********************************
 * Defines a total order on all floating-point numbers.
 *
 * The order is defined as follows:
 * $(UL
 *      $(LI All numbers in [-$(INFIN), +$(INFIN)] are ordered
 *          the same way as by built-in comparison, with the exception of
 *          -0.0, which is less than +0.0;)
 *      $(LI If the sign bit is set (that is, it's 'negative'), $(NAN) is less
 *          than any number; if the sign bit is not set (it is 'positive'),
 *          $(NAN) is greater than any number;)
 *      $(LI $(NAN)s of the same sign are ordered by the payload ('negative'
 *          ones - in reverse order).)
 * )
 *
 * Returns:
 *      negative value if $(D x) precedes $(D y) in the order specified above;
 *      0 if $(D x) and $(D y) are identical, and positive value otherwise.
 *
 * See_Also:
 *      $(MYREF isIdentical)
 * Standards: Conforms to IEEE 754-2008
 */
int cmp(T)(const(T) x, const(T) y) @nogc @trusted pure nothrow
if (isFloatingPoint!T)
{
    alias F = floatTraits!T;

    static if (F.realFormat == RealFormat.ieeeSingle
               || F.realFormat == RealFormat.ieeeDouble)
    {
        static if (T.sizeof == 4)
            alias UInt = uint;
        else
            alias UInt = ulong;

        union Repainter
        {
            T number;
            UInt bits;
        }

        enum msb = ~(UInt.max >>> 1);

        import std.typecons : Tuple;
        Tuple!(Repainter, Repainter) vars = void;
        vars[0].number = x;
        vars[1].number = y;

        foreach (ref var; vars)
            if (var.bits & msb)
                var.bits = ~var.bits;
            else
                var.bits |= msb;

        if (vars[0].bits < vars[1].bits)
            return -1;
        else if (vars[0].bits > vars[1].bits)
            return 1;
        else
            return 0;
    }
    else static if (F.realFormat == RealFormat.ieeeExtended53
                    || F.realFormat == RealFormat.ieeeExtended
                    || F.realFormat == RealFormat.ieeeQuadruple)
    {
        static if (F.realFormat == RealFormat.ieeeQuadruple)
            alias RemT = ulong;
        else
            alias RemT = ushort;

        struct Bits
        {
            ulong bulk;
            RemT rem;
        }

        union Repainter
        {
            T number;
            Bits bits;
            ubyte[T.sizeof] bytes;
        }

        import std.typecons : Tuple;
        Tuple!(Repainter, Repainter) vars = void;
        vars[0].number = x;
        vars[1].number = y;

        foreach (ref var; vars)
            if (var.bytes[F.SIGNPOS_BYTE] & 0x80)
            {
                var.bits.bulk = ~var.bits.bulk;
                var.bits.rem = cast(typeof(var.bits.rem))(-1 - var.bits.rem); // ~var.bits.rem
            }
            else
            {
                var.bytes[F.SIGNPOS_BYTE] |= 0x80;
            }

        version(LittleEndian)
        {
            if (vars[0].bits.rem < vars[1].bits.rem)
                return -1;
            else if (vars[0].bits.rem > vars[1].bits.rem)
                return 1;
            else if (vars[0].bits.bulk < vars[1].bits.bulk)
                return -1;
            else if (vars[0].bits.bulk > vars[1].bits.bulk)
                return 1;
            else
                return 0;
        }
        else
        {
            if (vars[0].bits.bulk < vars[1].bits.bulk)
                return -1;
            else if (vars[0].bits.bulk > vars[1].bits.bulk)
                return 1;
            else if (vars[0].bits.rem < vars[1].bits.rem)
                return -1;
            else if (vars[0].bits.rem > vars[1].bits.rem)
                return 1;
            else
                return 0;
        }
    }
    else
    {
        // IBM Extended doubledouble does not follow the general
        // sign-exponent-significand layout, so has to be handled generically

        const int xSign = signbit(x),
            ySign = signbit(y);

        if (xSign == 1 && ySign == 1)
            return cmp(-y, -x);
        else if (xSign == 1)
            return -1;
        else if (ySign == 1)
            return 1;
        else if (x < y)
            return -1;
        else if (x == y)
            return 0;
        else if (x > y)
            return 1;
        else if (isNaN(x) && !isNaN(y))
            return 1;
        else if (isNaN(y) && !isNaN(x))
            return -1;
        else if (getNaNPayload(x) < getNaNPayload(y))
            return -1;
        else if (getNaNPayload(x) > getNaNPayload(y))
            return 1;
        else
            return 0;
    }
}

/// Most numbers are ordered naturally.
@safe unittest
{
    assert(cmp(-double.infinity, -double.max) < 0);
    assert(cmp(-double.max, -100.0) < 0);
    assert(cmp(-100.0, -0.5) < 0);
    assert(cmp(-0.5, 0.0) < 0);
    assert(cmp(0.0, 0.5) < 0);
    assert(cmp(0.5, 100.0) < 0);
    assert(cmp(100.0, double.max) < 0);
    assert(cmp(double.max, double.infinity) < 0);

    assert(cmp(1.0, 1.0) == 0);
}

/// Positive and negative zeroes are distinct.
@safe unittest
{
    assert(cmp(-0.0, +0.0) < 0);
    assert(cmp(+0.0, -0.0) > 0);
}

/// Depending on the sign, $(NAN)s go to either end of the spectrum.
@safe unittest
{
    assert(cmp(-double.nan, -double.infinity) < 0);
    assert(cmp(double.infinity, double.nan) < 0);
    assert(cmp(-double.nan, double.nan) < 0);
}

/// $(NAN)s of the same sign are ordered by the payload.
@safe unittest
{
    assert(cmp(NaN(10), NaN(20)) < 0);
    assert(cmp(-NaN(20), -NaN(10)) < 0);
}

@safe unittest
{
    import std.meta : AliasSeq;
    static foreach (T; AliasSeq!(float, double, real))
    {{
        T[] values = [-cast(T) NaN(20), -cast(T) NaN(10), -T.nan, -T.infinity,
                      -T.max, -T.max / 2, T(-16.0), T(-1.0).nextDown,
                      T(-1.0), T(-1.0).nextUp,
                      T(-0.5), -T.min_normal, (-T.min_normal).nextUp,
                      -2 * T.min_normal * T.epsilon,
                      -T.min_normal * T.epsilon,
                      T(-0.0), T(0.0),
                      T.min_normal * T.epsilon,
                      2 * T.min_normal * T.epsilon,
                      T.min_normal.nextDown, T.min_normal, T(0.5),
                      T(1.0).nextDown, T(1.0),
                      T(1.0).nextUp, T(16.0), T.max / 2, T.max,
                      T.infinity, T.nan, cast(T) NaN(10), cast(T) NaN(20)];

        foreach (i, x; values)
        {
            foreach (y; values[i + 1 .. $])
            {
                assert(cmp(x, y) < 0);
                assert(cmp(y, x) > 0);
            }
            assert(cmp(x, x) == 0);
        }
    }}
}

private enum PowType
{
    floor,
    ceil
}

pragma(inline, true)
private T powIntegralImpl(PowType type, T)(T val)
{
    import core.bitop : bsr;

    if (val == 0 || (type == PowType.ceil && (val > T.max / 2 || val == T.min)))
        return 0;
    else
    {
        static if (isSigned!T)
            return cast(Unqual!T) (val < 0 ? -(T(1) << bsr(0 - val) + type) : T(1) << bsr(val) + type);
        else
            return cast(Unqual!T) (T(1) << bsr(val) + type);
    }
}

private T powFloatingPointImpl(PowType type, T)(T x)
{
    if (!x.isFinite)
        return x;

    if (!x)
        return x;

    int exp;
    auto y = frexp(x, exp);

    static if (type == PowType.ceil)
        y = ldexp(cast(T) 0.5, exp + 1);
    else
        y = ldexp(cast(T) 0.5, exp);

    if (!y.isFinite)
        return cast(T) 0.0;

    y = copysign(y, x);

    return y;
}

/**
 * Gives the next power of two after $(D val). `T` can be any built-in
 * numerical type.
 *
 * If the operation would lead to an over/underflow, this function will
 * return `0`.
 *
 * Params:
 *     val = any number
 *
 * Returns:
 *     the next power of two after $(D val)
 */
T nextPow2(T)(const T val)
if (isIntegral!T)
{
    return powIntegralImpl!(PowType.ceil)(val);
}

/// ditto
T nextPow2(T)(const T val)
if (isFloatingPoint!T)
{
    return powFloatingPointImpl!(PowType.ceil)(val);
}

///
@safe @nogc pure nothrow unittest
{
    assert(nextPow2(2) == 4);
    assert(nextPow2(10) == 16);
    assert(nextPow2(4000) == 4096);

    assert(nextPow2(-2) == -4);
    assert(nextPow2(-10) == -16);

    assert(nextPow2(uint.max) == 0);
    assert(nextPow2(uint.min) == 0);
    assert(nextPow2(size_t.max) == 0);
    assert(nextPow2(size_t.min) == 0);

    assert(nextPow2(int.max) == 0);
    assert(nextPow2(int.min) == 0);
    assert(nextPow2(long.max) == 0);
    assert(nextPow2(long.min) == 0);
}

///
@safe @nogc pure nothrow unittest
{
    assert(nextPow2(2.1) == 4.0);
    assert(nextPow2(-2.0) == -4.0);
    assert(nextPow2(0.25) == 0.5);
    assert(nextPow2(-4.0) == -8.0);

    assert(nextPow2(double.max) == 0.0);
    assert(nextPow2(double.infinity) == double.infinity);
}

@safe @nogc pure nothrow unittest
{
    assert(nextPow2(ubyte(2)) == 4);
    assert(nextPow2(ubyte(10)) == 16);

    assert(nextPow2(byte(2)) == 4);
    assert(nextPow2(byte(10)) == 16);

    assert(nextPow2(short(2)) == 4);
    assert(nextPow2(short(10)) == 16);
    assert(nextPow2(short(4000)) == 4096);

    assert(nextPow2(ushort(2)) == 4);
    assert(nextPow2(ushort(10)) == 16);
    assert(nextPow2(ushort(4000)) == 4096);
}

@safe @nogc pure nothrow unittest
{
    foreach (ulong i; 1 .. 62)
    {
        assert(nextPow2(1UL << i) == 2UL << i);
        assert(nextPow2((1UL << i) - 1) == 1UL << i);
        assert(nextPow2((1UL << i) + 1) == 2UL << i);
        assert(nextPow2((1UL << i) + (1UL<<(i-1))) == 2UL << i);
    }
}

@safe @nogc pure nothrow unittest
{
    import std.meta : AliasSeq;

    static foreach (T; AliasSeq!(float, double, real))
    {{
        enum T subNormal = T.min_normal / 2;

        static if (subNormal) assert(nextPow2(subNormal) == T.min_normal);

        assert(nextPow2(T(0.0)) == 0.0);

        assert(nextPow2(T(2.0)) == 4.0);
        assert(nextPow2(T(2.1)) == 4.0);
        assert(nextPow2(T(3.1)) == 4.0);
        assert(nextPow2(T(4.0)) == 8.0);
        assert(nextPow2(T(0.25)) == 0.5);

        assert(nextPow2(T(-2.0)) == -4.0);
        assert(nextPow2(T(-2.1)) == -4.0);
        assert(nextPow2(T(-3.1)) == -4.0);
        assert(nextPow2(T(-4.0)) == -8.0);
        assert(nextPow2(T(-0.25)) == -0.5);

        assert(nextPow2(T.max) == 0);
        assert(nextPow2(-T.max) == 0);

        assert(nextPow2(T.infinity) == T.infinity);
        assert(nextPow2(T.init).isNaN);
    }}
}

@safe @nogc pure nothrow unittest // Issue 15973
{
    assert(nextPow2(uint.max / 2) == uint.max / 2 + 1);
    assert(nextPow2(uint.max / 2 + 2) == 0);
    assert(nextPow2(int.max / 2) == int.max / 2 + 1);
    assert(nextPow2(int.max / 2 + 2) == 0);
    assert(nextPow2(int.min + 1) == int.min);
}

/**
 * Gives the last power of two before $(D val). $(T) can be any built-in
 * numerical type.
 *
 * Params:
 *     val = any number
 *
 * Returns:
 *     the last power of two before $(D val)
 */
T truncPow2(T)(const T val)
if (isIntegral!T)
{
    return powIntegralImpl!(PowType.floor)(val);
}

/// ditto
T truncPow2(T)(const T val)
if (isFloatingPoint!T)
{
    return powFloatingPointImpl!(PowType.floor)(val);
}

///
@safe @nogc pure nothrow unittest
{
    assert(truncPow2(3) == 2);
    assert(truncPow2(4) == 4);
    assert(truncPow2(10) == 8);
    assert(truncPow2(4000) == 2048);

    assert(truncPow2(-5) == -4);
    assert(truncPow2(-20) == -16);

    assert(truncPow2(uint.max) == int.max + 1);
    assert(truncPow2(uint.min) == 0);
    assert(truncPow2(ulong.max) == long.max + 1);
    assert(truncPow2(ulong.min) == 0);

    assert(truncPow2(int.max) == (int.max / 2) + 1);
  version(LDC)
  {
    // this test relies on undefined behaviour, i.e. (1 << 63) == int.min
    // that fails for LDC with optimizations enabled
  }
  else
  {
    assert(truncPow2(int.min) == int.min);
  }
    assert(truncPow2(long.max) == (long.max / 2) + 1);
    assert(truncPow2(long.min) == long.min);
}

///
@safe @nogc pure nothrow unittest
{
    assert(truncPow2(2.1) == 2.0);
    assert(truncPow2(7.0) == 4.0);
    assert(truncPow2(-1.9) == -1.0);
    assert(truncPow2(0.24) == 0.125);
    assert(truncPow2(-7.0) == -4.0);

    assert(truncPow2(double.infinity) == double.infinity);
}

@safe @nogc pure nothrow unittest
{
    assert(truncPow2(ubyte(3)) == 2);
    assert(truncPow2(ubyte(4)) == 4);
    assert(truncPow2(ubyte(10)) == 8);

    assert(truncPow2(byte(3)) == 2);
    assert(truncPow2(byte(4)) == 4);
    assert(truncPow2(byte(10)) == 8);

    assert(truncPow2(ushort(3)) == 2);
    assert(truncPow2(ushort(4)) == 4);
    assert(truncPow2(ushort(10)) == 8);
    assert(truncPow2(ushort(4000)) == 2048);

    assert(truncPow2(short(3)) == 2);
    assert(truncPow2(short(4)) == 4);
    assert(truncPow2(short(10)) == 8);
    assert(truncPow2(short(4000)) == 2048);
}

@safe @nogc pure nothrow unittest
{
    foreach (ulong i; 1 .. 62)
    {
        assert(truncPow2(2UL << i) == 2UL << i);
        assert(truncPow2((2UL << i) + 1) == 2UL << i);
        assert(truncPow2((2UL << i) - 1) == 1UL << i);
        assert(truncPow2((2UL << i) - (2UL<<(i-1))) == 1UL << i);
    }
}

@safe @nogc pure nothrow unittest
{
    import std.meta : AliasSeq;

    static foreach (T; AliasSeq!(float, double, real))
    {
        assert(truncPow2(T(0.0)) == 0.0);

        assert(truncPow2(T(4.0)) == 4.0);
        assert(truncPow2(T(2.1)) == 2.0);
        assert(truncPow2(T(3.5)) == 2.0);
        assert(truncPow2(T(7.0)) == 4.0);
        assert(truncPow2(T(0.24)) == 0.125);

        assert(truncPow2(T(-2.0)) == -2.0);
        assert(truncPow2(T(-2.1)) == -2.0);
        assert(truncPow2(T(-3.1)) == -2.0);
        assert(truncPow2(T(-7.0)) == -4.0);
        assert(truncPow2(T(-0.24)) == -0.125);

        assert(truncPow2(T.infinity) == T.infinity);
        assert(truncPow2(T.init).isNaN);
    }
}

/**
Check whether a number is an integer power of two.

Note that only positive numbers can be integer powers of two. This
function always return `false` if `x` is negative or zero.

Params:
    x = the number to test

Returns:
    `true` if `x` is an integer power of two.
*/
bool isPowerOf2(X)(const X x) pure @safe nothrow @nogc
if (isNumeric!X)
{
    static if (isFloatingPoint!X)
    {
        int exp;
        const X sig = frexp(x, exp);

        return (exp != int.min) && (sig is cast(X) 0.5L);
    }
    else
    {
        static if (isSigned!X)
        {
            auto y = cast(typeof(x + 0))x;
            return y > 0 && !(y & (y - 1));
        }
        else
        {
            auto y = cast(typeof(x + 0u))x;
            return (y & -y) > (y - 1);
        }
    }
}
///
@safe unittest
{
    assert( isPowerOf2(1.0L));
    assert( isPowerOf2(2.0L));
    assert( isPowerOf2(0.5L));
    assert( isPowerOf2(pow(2.0L, 96)));
    assert( isPowerOf2(pow(2.0L, -77)));

    assert(!isPowerOf2(-2.0L));
    assert(!isPowerOf2(-0.5L));
    assert(!isPowerOf2(0.0L));
    assert(!isPowerOf2(4.315));
    assert(!isPowerOf2(1.0L / 3.0L));

    assert(!isPowerOf2(real.nan));
    assert(!isPowerOf2(real.infinity));
}
///
@safe unittest
{
    assert( isPowerOf2(1));
    assert( isPowerOf2(2));
    assert( isPowerOf2(1uL << 63));

    assert(!isPowerOf2(-4));
    assert(!isPowerOf2(0));
    assert(!isPowerOf2(1337u));
}

@safe unittest
{
    import std.meta : AliasSeq;

    immutable smallP2 = pow(2.0L, -62);
    immutable bigP2 = pow(2.0L, 50);
    immutable smallP7 = pow(7.0L, -35);
    immutable bigP7 = pow(7.0L, 30);

    static foreach (X; AliasSeq!(float, double, real))
    {{
        immutable min_sub = X.min_normal * X.epsilon;

        foreach (x; [smallP2, min_sub, X.min_normal, .25L, 0.5L, 1.0L,
                              2.0L, 8.0L, pow(2.0L, X.max_exp - 1), bigP2])
        {
            assert( isPowerOf2(cast(X) x));
            assert(!isPowerOf2(cast(X)-x));
        }

        foreach (x; [0.0L, 3 * min_sub, smallP7, 0.1L, 1337.0L, bigP7, X.max, real.nan, real.infinity])
        {
            assert(!isPowerOf2(cast(X) x));
            assert(!isPowerOf2(cast(X)-x));
        }
    }}

    static foreach (X; AliasSeq!(byte, ubyte, short, ushort, int, uint, long, ulong))
    {{
        foreach (x; [1, 2, 4, 8, (X.max >>> 1) + 1])
        {
            assert( isPowerOf2(cast(X) x));
            static if (isSigned!X)
                assert(!isPowerOf2(cast(X)-x));
        }

        foreach (x; [0, 3, 5, 13, 77, X.min, X.max])
            assert(!isPowerOf2(cast(X) x));
    }}
}<|MERGE_RESOLUTION|>--- conflicted
+++ resolved
@@ -1039,11 +1039,7 @@
         // Compute x mod PI/4.
         real y = floor(x / PI_4);
         // Strip high bits of integer part.
-<<<<<<< HEAD
-        enum numHighBits = (floatTraits!real.realFormat == RealFormat.ieeeDouble ? 3 : 4);
-=======
         enum numHighBits = (realFormat == RealFormat.ieeeDouble ? 3 : 4);
->>>>>>> 30d06179
         real z = ldexp(y, -numHighBits);
         // Compute y - 2^numHighBits * (y / 2^numHighBits).
         z = y - ldexp(floor(z), numHighBits);
@@ -1061,11 +1057,7 @@
         z = ((x - y * P1) - y * P2) - y * P3;
         const real zz = z * z;
 
-<<<<<<< HEAD
-        enum zzThreshold = (floatTraits!real.realFormat == RealFormat.ieeeDouble ? 1.0e-14L : 1.0e-20L);
-=======
         enum zzThreshold = (realFormat == RealFormat.ieeeDouble ? 1.0e-14L : 1.0e-20L);
->>>>>>> 30d06179
         if (zz > zzThreshold)
             y = z + z * (zz * poly(zz, P) / poly(zz, Q));
         else
@@ -5503,13 +5495,8 @@
             auto oldState = getControlState();
             // If exceptions are not supported, we set the bit but read it back as zero
             // https://sourceware.org/git/?p=glibc.git;a=blob;f=sysdeps/aarch64/fpu/feenablxcpth.c
-<<<<<<< HEAD
-            setControlState(oldState | (divByZeroException & EXCEPTION_MASK));
-            bool result = (getControlState() & EXCEPTION_MASK) != 0;
-=======
             setControlState(oldState | (divByZeroException & allExceptions));
             immutable result = (getControlState() & allExceptions) != 0;
->>>>>>> 30d06179
             setControlState(oldState);
             return result;
         }
@@ -5843,7 +5830,6 @@
     ensureDefaults();
 }
 
-<<<<<<< HEAD
 version(LDC)
 {
     // TODO: most likely issue #888 again, verify
@@ -5851,10 +5837,7 @@
     // Win64: debug and release fail
 }
 else
-@system unittest // rounding
-=======
 version(D_HardFloat) @system unittest // rounding
->>>>>>> 30d06179
 {
     import std.meta : AliasSeq;
 
