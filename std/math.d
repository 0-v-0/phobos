--- conflicted
+++ resolved
@@ -8122,29 +8122,14 @@
 
     assert(pow(x, neg1) == 1 / x);
 
-<<<<<<< HEAD
-    version (X86_64)
-    {
-        pragma(msg, "test disabled on x86_64, see bug 5628");
-    }
-    else version (ARM)
-    {
-        pragma(msg, "test disabled on ARM, see bug 5628");
-    }
-    else version (LDC)
-    {
-        pragma(msg, "test disabled on LDC, see bug 5628");
-    }
-    else
-=======
     // Test disabled on most targets.
     // See https://issues.dlang.org/show_bug.cgi?id=5628
     version (X86_64)   enum BUG5628 = false;
     else version (ARM) enum BUG5628 = false;
+    else version (LDC) enum BUG5628 = false;
     else               enum BUG5628 = true;
 
     static if (BUG5628)
->>>>>>> 85dd756b
     {
         assert(pow(xd, neg2) == 1 / (x * x));
         assert(pow(xf, neg8) == 1 / ((x * x) * (x * x) * (x * x) * (x * x)));
