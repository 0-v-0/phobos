--- conflicted
+++ resolved
@@ -6111,6 +6111,16 @@
               }
             }
         }
+        else version (RISCV_Any)
+        {
+            mixin(`
+            uint newValues = 0x0;
+            asm pure nothrow @nogc
+            {
+                "fsflags %0" : : "r" (newValues);
+            }
+            `);
+        }
         else version (LDC)
         {
             version (PPC_Any)
@@ -6153,16 +6163,6 @@
             }
             else
                 assert(0, "Not yet supported");
-        }
-        else version (RISCV_Any)
-        {
-            mixin(`
-            uint newValues = 0x0;
-            asm pure nothrow @nogc
-            {
-                "fsflags %0" : : "r" (newValues);
-            }
-            `);
         }
         else
         {
@@ -6935,7 +6935,15 @@
               }
             }
         }
-<<<<<<< HEAD
+        else version (RISCV_Any)
+        {
+            mixin(`
+            asm pure nothrow @nogc
+            {
+                "fscsr %0" : : "r" (newState);
+            }
+            `);
+        }
         else version (LDC)
         {
             version (PPC_Any)
@@ -6960,16 +6968,6 @@
             }
             else
                 assert(0, "Not yet supported");
-=======
-        else version (RISCV_Any)
-        {
-            mixin(`
-            asm pure nothrow @nogc
-            {
-                "fscsr %0" : : "r" (newState);
-            }
-            `);
->>>>>>> 0127083e
         }
         else
             assert(0, "Not yet supported");
