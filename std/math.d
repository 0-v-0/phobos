--- conflicted
+++ resolved
@@ -914,7 +914,6 @@
  *      $(TR $(TD +$(INFIN)) $(TD +$(INFIN)) $(TD no))
  *      )
  */
-<<<<<<< HEAD
 
 version(LDC) 
 {
@@ -930,17 +929,9 @@
 else
 {
 
-@safe pure nothrow
-{
-    float sqrt(float x);    /* intrinsic */
-    double sqrt(double x);  /* intrinsic */ /// ditto
-    real sqrt(real x);      /* intrinsic */ /// ditto
-}
-=======
 float sqrt(float x) @safe pure nothrow;    /* intrinsic */
 double sqrt(double x) @safe pure nothrow;  /* intrinsic */ /// ditto
 real sqrt(real x) @safe pure nothrow;      /* intrinsic */ /// ditto
->>>>>>> 97140435
 
 }
 
