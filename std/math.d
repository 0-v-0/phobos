--- conflicted
+++ resolved
@@ -8451,7 +8451,6 @@
 Unqual!F pow(F, G)(F x, G n) @nogc @trusted pure nothrow
 if (isFloatingPoint!(F) && isIntegral!(G))
 {
-<<<<<<< HEAD
   version (none)
   {
     // LDC: Leads to linking error on MSVC x64 as the intrinsic maps to
@@ -8463,10 +8462,7 @@
   }
   else
   {
-    import std.traits : Unsigned;
-=======
     import std.traits : Unsigned, isSigned;
->>>>>>> 5eddbcba
     real p = 1.0, v = void;
     Unsigned!(Unqual!G) m = n;
 
