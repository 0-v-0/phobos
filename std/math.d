--- conflicted
+++ resolved
@@ -2156,7 +2156,8 @@
  */
 real scalbn(real x, int n) @trusted nothrow
 {
-    version(InlineAsm_X86_Any) {
+    // FIXME: LDC fild not really supported
+    /*version(InlineAsm_X86_Any) {
         // scalbnl is not supported on DMD-Windows, so use asm.
         version (Win64)
         {
@@ -2179,9 +2180,9 @@
                 fstp ST(1);
             }
         }
-    } else {
+    } else {*/
         return core.stdc.math.scalbnl(x, n);
-    }
+    /*}*/
 }
 
 unittest {
@@ -2453,6 +2454,7 @@
  */
 long lrint(real x) @trusted pure nothrow
 {
+    // FIXME: LDC fistp not really supported
     /*version(InlineAsm_X86_Any)
     {
         version (Win64)
@@ -2476,14 +2478,9 @@
             }
             return n;
         }
-<<<<<<< HEAD
-        return n;
     } else {*/
-=======
-    } else {
->>>>>>> d0df1bc0
         return core.stdc.math.llrintl(x);
-    //}
+    /*}*/
 }
 
 /*******************************************
