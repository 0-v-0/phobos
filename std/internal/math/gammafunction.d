/**
 * Implementation of the gamma and beta functions, and their integrals.
 *
 * License: $(HTTP boost.org/LICENSE_1_0.txt, Boost License 1.0).
 * Copyright: Based on the CEPHES math library, which is
 *            Copyright (C) 1994 Stephen L. Moshier (moshier@world.std.com).
 * Authors:   Stephen L. Moshier (original C code). Conversion to D by Don Clugston
 *
 *
Macros:
 *  TABLE_SV = <table border="1" cellpadding="4" cellspacing="0">
 *      <caption>Special Values</caption>
 *      $0</table>
 *  SVH = $(TR $(TH $1) $(TH $2))
 *  SV  = $(TR $(TD $1) $(TD $2))
 *  GAMMA =  &#915;
 *  INTEGRATE = $(BIG &#8747;<sub>$(SMALL $1)</sub><sup>$2</sup>)
 *  POWER = $1<sup>$2</sup>
 *  NAN = $(RED NAN)
 */
module std.internal.math.gammafunction;
import std.internal.math.errorfunction;
import std.math;

pure:
nothrow:
@safe:
@nogc:

private {

enum real SQRT2PI = 2.50662827463100050242E0L; // sqrt(2pi)
immutable real EULERGAMMA = 0.57721_56649_01532_86060_65120_90082_40243_10421_59335_93992L; /** Euler-Mascheroni constant 0.57721566.. */

// Polynomial approximations for gamma and loggamma.

immutable real[8] GammaNumeratorCoeffs = [ 1.0L,
    0x1.acf42d903366539ep-1L, 0x1.73a991c8475f1aeap-2L, 0x1.c7e918751d6b2a92p-4L,
    0x1.86d162cca32cfe86p-6L, 0x1.0c378e2e6eaf7cd8p-8L, 0x1.dc5c66b7d05feb54p-12L,
    0x1.616457b47e448694p-15L
];

immutable real[9] GammaDenominatorCoeffs = [ 1.0L,
  0x1.a8f9faae5d8fc8bp-2L,  -0x1.cb7895a6756eebdep-3L,  -0x1.7b9bab006d30652ap-5L,
  0x1.c671af78f312082ep-6L, -0x1.a11ebbfaf96252dcp-11L, -0x1.447b4d2230a77ddap-10L,
  0x1.ec1d45bb85e06696p-13L,-0x1.d4ce24d05bd0a8e6p-17L
];

immutable real[9] GammaSmallCoeffs = [ 1.0L,
    0x1.2788cfc6fb618f52p-1L, -0x1.4fcf4026afa2f7ecp-1L, -0x1.5815e8fa24d7e306p-5L,
    0x1.5512320aea2ad71ap-3L, -0x1.59af0fb9d82e216p-5L,  -0x1.3b4b61d3bfdf244ap-7L,
    0x1.d9358e9d9d69fd34p-8L, -0x1.38fc4bcbada775d6p-10L
];

immutable real[9] GammaSmallNegCoeffs = [ -1.0L,
    0x1.2788cfc6fb618f54p-1L, 0x1.4fcf4026afa2bc4cp-1L, -0x1.5815e8fa2468fec8p-5L,
    -0x1.5512320baedaf4b6p-3L, -0x1.59af0fa283baf07ep-5L, 0x1.3b4a70de31e05942p-7L,
    0x1.d9398be3bad13136p-8L, 0x1.291b73ee05bcbba2p-10L
];

immutable real[7] logGammaStirlingCoeffs = [
    0x1.5555555555553f98p-4L, -0x1.6c16c16c07509b1p-9L, 0x1.a01a012461cbf1e4p-11L,
    -0x1.3813089d3f9d164p-11L, 0x1.b911a92555a277b8p-11L, -0x1.ed0a7b4206087b22p-10L,
    0x1.402523859811b308p-8L
];

immutable real[7] logGammaNumerator = [
    -0x1.0edd25913aaa40a2p+23L, -0x1.31c6ce2e58842d1ep+24L, -0x1.f015814039477c3p+23L,
    -0x1.74ffe40c4b184b34p+22L, -0x1.0d9c6d08f9eab55p+20L,  -0x1.54c6b71935f1fc88p+16L,
    -0x1.0e761b42932b2aaep+11L
];

immutable real[8] logGammaDenominator = [
    -0x1.4055572d75d08c56p+24L, -0x1.deeb6013998e4d76p+24L, -0x1.106f7cded5dcc79ep+24L,
    -0x1.25e17184848c66d2p+22L, -0x1.301303b99a614a0ap+19L, -0x1.09e76ab41ae965p+15L,
    -0x1.00f95ced9e5f54eep+9L, 1.0L
];

/*
 * Helper function: Gamma function computed by Stirling's formula.
 *
 * Stirling's formula for the gamma function is:
 *
 * $(GAMMA)(x) = sqrt(2 &pi;) x<sup>x-0.5</sup> exp(-x) (1 + 1/x P(1/x))
 *
 */
real gammaStirling(real x)
{
    // CEPHES code Copyright 1994 by Stephen L. Moshier

    static immutable real[9] SmallStirlingCoeffs = [
        0x1.55555555555543aap-4L, 0x1.c71c71c720dd8792p-9L, -0x1.5f7268f0b5907438p-9L,
        -0x1.e13cd410e0477de6p-13L, 0x1.9b0f31643442616ep-11L, 0x1.2527623a3472ae08p-14L,
        -0x1.37f6bc8ef8b374dep-11L,-0x1.8c968886052b872ap-16L, 0x1.76baa9c6d3eeddbcp-11L
    ];

    static immutable real[7] LargeStirlingCoeffs = [ 1.0L,
        8.33333333333333333333E-2L, 3.47222222222222222222E-3L,
        -2.68132716049382716049E-3L, -2.29472093621399176955E-4L,
        7.84039221720066627474E-4L, 6.97281375836585777429E-5L
    ];

    real w = 1.0L/x;
    real y = exp(x);
    if ( x > 1024.0L )
    {
        // For large x, use rational coefficients from the analytical expansion.
        w = poly(w, LargeStirlingCoeffs);
        // Avoid overflow in pow()
        real v = pow( x, 0.5L * x - 0.25L );
        y = v * (v / y);
    }
    else
    {
        w = 1.0L + w * poly( w, SmallStirlingCoeffs);
        static if (floatTraits!(real).realFormat == RealFormat.ieeeDouble)
        {
            // Avoid overflow in pow() for 64-bit reals
            if (x > 143.0)
            {
                real v = pow( x, 0.5 * x - 0.25 );
                y = v * (v / y);
            }
            else
            {
                y = pow( x, x - 0.5 ) / y;
            }
        }
        else
        {
            y = pow( x, x - 0.5L ) / y;
        }
    }
    y = SQRT2PI * y * w;
    return  y;
}

/*
 * Helper function: Incomplete gamma function computed by Temme's expansion.
 *
 * This is a port of igamma_temme_large from Boost.
 *
 */
real igammaTemmeLarge(real a, real x)
{
    static immutable real[][13] coef = [
        [ -0.333333333333333333333L, 0.0833333333333333333333L,
          -0.0148148148148148148148L, 0.00115740740740740740741L,
          0.000352733686067019400353L, -0.0001787551440329218107L,
          0.39192631785224377817e-4L, -0.218544851067999216147e-5L,
          -0.18540622107151599607e-5L, 0.829671134095308600502e-6L,
          -0.176659527368260793044e-6L, 0.670785354340149858037e-8L,
          0.102618097842403080426e-7L, -0.438203601845335318655e-8L,
          0.914769958223679023418e-9L, -0.255141939949462497669e-10L,
          -0.583077213255042506746e-10L, 0.243619480206674162437e-10L,
          -0.502766928011417558909e-11L ],
        [ -0.00185185185185185185185L, -0.00347222222222222222222L,
          0.00264550264550264550265L, -0.000990226337448559670782L,
          0.000205761316872427983539L, -0.40187757201646090535e-6L,
          -0.18098550334489977837e-4L, 0.764916091608111008464e-5L,
          -0.161209008945634460038e-5L, 0.464712780280743434226e-8L,
          0.137863344691572095931e-6L, -0.575254560351770496402e-7L,
          0.119516285997781473243e-7L, -0.175432417197476476238e-10L,
          -0.100915437106004126275e-8L, 0.416279299184258263623e-9L,
          -0.856390702649298063807e-10L ],
        [ 0.00413359788359788359788L, -0.00268132716049382716049L,
          0.000771604938271604938272L, 0.200938786008230452675e-5L,
          -0.000107366532263651605215L, 0.529234488291201254164e-4L,
          -0.127606351886187277134e-4L, 0.342357873409613807419e-7L,
          0.137219573090629332056e-5L, -0.629899213838005502291e-6L,
          0.142806142060642417916e-6L, -0.204770984219908660149e-9L,
          -0.140925299108675210533e-7L, 0.622897408492202203356e-8L,
          -0.136704883966171134993e-8L ],
        [ 0.000649434156378600823045L, 0.000229472093621399176955L,
          -0.000469189494395255712128L, 0.000267720632062838852962L,
          -0.756180167188397641073e-4L, -0.239650511386729665193e-6L,
          0.110826541153473023615e-4L, -0.56749528269915965675e-5L,
          0.142309007324358839146e-5L, -0.278610802915281422406e-10L,
          -0.169584040919302772899e-6L, 0.809946490538808236335e-7L,
          -0.191111684859736540607e-7L ],
        [ -0.000861888290916711698605L, 0.000784039221720066627474L,
          -0.000299072480303190179733L, -0.146384525788434181781e-5L,
          0.664149821546512218666e-4L, -0.396836504717943466443e-4L,
          0.113757269706784190981e-4L, 0.250749722623753280165e-9L,
          -0.169541495365583060147e-5L, 0.890750753220530968883e-6L,
          -0.229293483400080487057e-6L ],
        [ -0.000336798553366358150309L, -0.697281375836585777429e-4L,
          0.000277275324495939207873L, -0.000199325705161888477003L,
          0.679778047793720783882e-4L, 0.141906292064396701483e-6L,
          -0.135940481897686932785e-4L, 0.801847025633420153972e-5L,
          -0.229148117650809517038e-5L ],
        [ 0.000531307936463992223166L, -0.000592166437353693882865L,
          0.000270878209671804482771L, 0.790235323266032787212e-6L,
          -0.815396936756196875093e-4L, 0.561168275310624965004e-4L,
          -0.183291165828433755673e-4L, -0.307961345060330478256e-8L,
          0.346515536880360908674e-5L, -0.20291327396058603727e-5L,
          0.57887928631490037089e-6L ],
        [ 0.000344367606892377671254L, 0.517179090826059219337e-4L,
          -0.000334931610811422363117L, 0.000281269515476323702274L,
          -0.000109765822446847310235L, -0.127410090954844853795e-6L,
          0.277444515115636441571e-4L, -0.182634888057113326614e-4L,
          0.578769494973505239894e-5L ],
        [ -0.000652623918595309418922L, 0.000839498720672087279993L,
          -0.000438297098541721005061L, -0.696909145842055197137e-6L,
          0.000166448466420675478374L, -0.000127835176797692185853L,
          0.462995326369130429061e-4L ],
        [ -0.000596761290192746250124L, -0.720489541602001055909e-4L,
          0.000678230883766732836162L, -0.0006401475260262758451L,
          0.000277501076343287044992L ],
        [ 0.00133244544948006563713L, -0.0019144384985654775265L,
          0.00110893691345966373396L ],
        [ 0.00157972766073083495909L, 0.000162516262783915816899L,
          -0.00206334210355432762645L, 0.00213896861856890981541L,
          -0.00101085593912630031708L ],
        [ -0.00407251211951401664727L, 0.00640336283380806979482L,
          -0.00404101610816766177474L ]
    ];

    // avoid nans when one of the arguments is inf:
    if (x == real.infinity && a != real.infinity)
        return 0;

    if (x != real.infinity && a == real.infinity)
        return 1;

    real sigma = (x - a) / a;
    real phi = sigma - log(sigma + 1);

    real y = a * phi;
    real z = sqrt(2 * phi);
    if (x < a)
        z = -z;

    real[13] workspace;
    foreach (i; 0 .. coef.length)
        workspace[i] = poly(z, coef[i]);

    real result = poly(1 / a, workspace);
    result *= exp(-y) / sqrt(2 * PI * a);
    if (x < a)
        result = -result;

    result += erfc(sqrt(y)) / 2;

    return result;
}

} // private

public:
/// The maximum value of x for which gamma(x) < real.infinity.
static if (floatTraits!(real).realFormat == RealFormat.ieeeQuadruple)
    enum real MAXGAMMA = 1755.5483429L;
else static if (floatTraits!(real).realFormat == RealFormat.ieeeExtended)
    enum real MAXGAMMA = 1755.5483429L;
else static if (floatTraits!(real).realFormat == RealFormat.ieeeDouble)
    enum real MAXGAMMA = 171.6243769L;
else
    static assert(0, "missing MAXGAMMA for other real types");


/*****************************************************
 *  The Gamma function, $(GAMMA)(x)
 *
 *  $(GAMMA)(x) is a generalisation of the factorial function
 *  to real and complex numbers.
 *  Like x!, $(GAMMA)(x+1) = x*$(GAMMA)(x).
 *
 *  Mathematically, if z.re > 0 then
 *   $(GAMMA)(z) = $(INTEGRATE 0, &infin;) $(POWER t, z-1)$(POWER e, -t) dt
 *
 *  $(TABLE_SV
 *    $(SVH  x,          $(GAMMA)(x) )
 *    $(SV  $(NAN),      $(NAN)      )
 *    $(SV  &plusmn;0.0, &plusmn;&infin;)
 *    $(SV integer > 0,  (x-1)!      )
 *    $(SV integer < 0,  $(NAN)      )
 *    $(SV +&infin;,     +&infin;    )
 *    $(SV -&infin;,     $(NAN)      )
 *  )
 */
real gamma(real x)
{
/* Based on code from the CEPHES library.
 * CEPHES code Copyright 1994 by Stephen L. Moshier
 *
 * Arguments |x| <= 13 are reduced by recurrence and the function
 * approximated by a rational function of degree 7/8 in the
 * interval (2,3).  Large arguments are handled by Stirling's
 * formula. Large negative arguments are made positive using
 * a reflection formula.
 */

    real q, z;
    if (isNaN(x)) return x;
    if (x == -x.infinity) return real.nan;
    if ( fabs(x) > MAXGAMMA ) return real.infinity;
    if (x == 0) return 1.0 / x; // +- infinity depending on sign of x, create an exception.

    q = fabs(x);

    if ( q > 13.0L )
    {
        // Large arguments are handled by Stirling's
        // formula. Large negative arguments are made positive using
        // the reflection formula.

        if ( x < 0.0L )
        {
            if (x < -1/real.epsilon)
            {
                // Large negatives lose all precision
                return real.nan;
            }
            int sgngam = 1; // sign of gamma.
            long intpart = cast(long)(q);
            if (q == intpart)
                  return real.nan; // poles for all integers <0.
            real p = intpart;
            if ( (intpart & 1) == 0 )
                sgngam = -1;
            z = q - p;
            if ( z > 0.5L )
            {
                p += 1.0L;
                z = q - p;
            }
            z = q * sin( PI * z );
            z = fabs(z) * gammaStirling(q);
            if ( z <= PI/real.max ) return sgngam * real.infinity;
            return sgngam * PI/z;
        }
        else
        {
            return gammaStirling(x);
        }
    }

    // Arguments |x| <= 13 are reduced by recurrence and the function
    // approximated by a rational function of degree 7/8 in the
    // interval (2,3).

    z = 1.0L;
    while ( x >= 3.0L )
    {
        x -= 1.0L;
        z *= x;
    }

    while ( x < -0.03125L )
    {
        z /= x;
        x += 1.0L;
    }

    if ( x <= 0.03125L )
    {
        if ( x == 0.0L )
            return real.nan;
        else
        {
            if ( x < 0.0L )
            {
                x = -x;
                return z / (x * poly( x, GammaSmallNegCoeffs ));
            }
            else
            {
                return z / (x * poly( x, GammaSmallCoeffs ));
            }
        }
    }

    while ( x < 2.0L )
    {
        z /= x;
        x += 1.0L;
    }
    if ( x == 2.0L ) return z;

    x -= 2.0L;
    return z * poly( x, GammaNumeratorCoeffs ) / poly( x, GammaDenominatorCoeffs );
}

@safe unittest
{
    // gamma(n) = factorial(n-1) if n is an integer.
    real fact = 1.0L;
    for (int i=1; fact<real.max; ++i)
    {
        // Require exact equality for small factorials
        if (i<14) assert(gamma(i*1.0L) == fact);
        assert(feqrel(gamma(i*1.0L), fact) >= real.mant_dig-15);
        fact *= (i*1.0L);
    }
    assert(gamma(0.0) == real.infinity);
    assert(gamma(-0.0) == -real.infinity);
    assert(isNaN(gamma(-1.0)));
    assert(isNaN(gamma(-15.0)));
    assert(isIdentical(gamma(NaN(0xABC)), NaN(0xABC)));
    assert(gamma(real.infinity) == real.infinity);
    assert(gamma(real.max) == real.infinity);
    assert(isNaN(gamma(-real.infinity)));
    assert(gamma(real.min_normal*real.epsilon) == real.infinity);
    assert(gamma(MAXGAMMA)< real.infinity);
    assert(gamma(MAXGAMMA*2) == real.infinity);

    // Test some high-precision values (50 decimal digits)
    real SQRT_PI = 1.77245385090551602729816748334114518279754945612238L;


    assert(feqrel(gamma(0.5L), SQRT_PI) >= real.mant_dig-1);
    assert(feqrel(gamma(17.25L), 4.224986665692703551570937158682064589938e13L) >= real.mant_dig-4);

    assert(feqrel(gamma(1.0 / 3.0L),  2.67893853470774763365569294097467764412868937795730L) >= real.mant_dig-2);
    assert(feqrel(gamma(0.25L),
        3.62560990822190831193068515586767200299516768288006L) >= real.mant_dig-1);
    assert(feqrel(gamma(1.0 / 5.0L),
        4.59084371199880305320475827592915200343410999829340L) >= real.mant_dig-1);
}

/*****************************************************
 * Natural logarithm of gamma function.
 *
 * Returns the base e (2.718...) logarithm of the absolute
 * value of the gamma function of the argument.
 *
 * For reals, logGamma is equivalent to log(fabs(gamma(x))).
 *
 *  $(TABLE_SV
 *    $(SVH  x,             logGamma(x)   )
 *    $(SV  $(NAN),         $(NAN)      )
 *    $(SV integer <= 0,    +&infin;    )
 *    $(SV &plusmn;&infin;, +&infin;    )
 *  )
 */
real logGamma(real x)
{
    /* Based on code from the CEPHES library.
     * CEPHES code Copyright 1994 by Stephen L. Moshier
     *
     * For arguments greater than 33, the logarithm of the gamma
     * function is approximated by the logarithmic version of
     * Stirling's formula using a polynomial approximation of
     * degree 4. Arguments between -33 and +33 are reduced by
     * recurrence to the interval [2,3] of a rational approximation.
     * The cosecant reflection formula is employed for arguments
     * less than -33.
     */
    real q, w, z, f, nx;

    if (isNaN(x)) return x;
    if (fabs(x) == x.infinity) return x.infinity;

    if ( x < -34.0L )
    {
        q = -x;
        w = logGamma(q);
        real p = floor(q);
        if ( p == q )
            return real.infinity;
        int intpart = cast(int)(p);
        real sgngam = 1;
        if ( (intpart & 1) == 0 )
            sgngam = -1;
        z = q - p;
        if ( z > 0.5L )
        {
            p += 1.0L;
            z = p - q;
        }
        z = q * sin( PI * z );
        if ( z == 0.0L )
            return sgngam * real.infinity;
    /*  z = LOGPI - logl( z ) - w; */
        z = log( PI/z ) - w;
        return z;
    }

    if ( x < 13.0L )
    {
        z = 1.0L;
        nx = floor( x +  0.5L );
        f = x - nx;
        while ( x >= 3.0L )
        {
            nx -= 1.0L;
            x = nx + f;
            z *= x;
        }
        while ( x < 2.0L )
        {
            if ( fabs(x) <= 0.03125L )
            {
                if ( x == 0.0L )
                    return real.infinity;
                if ( x < 0.0L )
                {
                    x = -x;
                    q = z / (x * poly( x, GammaSmallNegCoeffs));
                } else
                    q = z / (x * poly( x, GammaSmallCoeffs));
                return log( fabs(q) );
            }
            z /= nx +  f;
            nx += 1.0L;
            x = nx + f;
        }
        z = fabs(z);
        if ( x == 2.0L )
            return log(z);
        x = (nx - 2.0L) + f;
        real p = x * rationalPoly( x, logGammaNumerator, logGammaDenominator);
        return log(z) + p;
    }

    // const real MAXLGM = 1.04848146839019521116e+4928L;
    //  if ( x > MAXLGM ) return sgngaml * real.infinity;

    const real LOGSQRT2PI  =  0.91893853320467274178L; // log( sqrt( 2*pi ) )

    q = ( x - 0.5L ) * log(x) - x + LOGSQRT2PI;
    if (x > 1.0e10L) return q;
    real p = 1.0L / (x*x);
    q += poly( p, logGammaStirlingCoeffs ) / x;
    return q ;
}

@safe unittest
{
    assert(isIdentical(logGamma(NaN(0xDEF)), NaN(0xDEF)));
    assert(logGamma(real.infinity) == real.infinity);
    assert(logGamma(-1.0) == real.infinity);
    assert(logGamma(0.0) == real.infinity);
    assert(logGamma(-50.0) == real.infinity);
    assert(isIdentical(0.0L, logGamma(1.0L)));
    assert(isIdentical(0.0L, logGamma(2.0L)));
    assert(logGamma(real.min_normal*real.epsilon) == real.infinity);
    assert(logGamma(-real.min_normal*real.epsilon) == real.infinity);

    // x, correct loggamma(x), correct d/dx loggamma(x).
    immutable static real[] testpoints = [
    8.0L,                    8.525146484375L      + 1.48766904143001655310E-5,   2.01564147795560999654E0L,
    8.99993896484375e-1L,    6.6375732421875e-2L  + 5.11505711292524166220E-6L, -7.54938684259372234258E-1,
    7.31597900390625e-1L,    2.2369384765625e-1   + 5.21506341809849792422E-6L, -1.13355566660398608343E0L,
    2.31639862060546875e-1L, 1.3686676025390625L  + 1.12609441752996145670E-5L, -4.56670961813812679012E0,
    1.73162841796875L,      -8.88214111328125e-2L + 3.36207740803753034508E-6L, 2.33339034686200586920E-1L,
    1.23162841796875L,      -9.3902587890625e-2L  + 1.28765089229009648104E-5L, -2.49677345775751390414E-1L,
    7.3786976294838206464e19L,   3.301798506038663053312e21L - 1.656137564136932662487046269677E5L,
                          4.57477139169563904215E1L,
    1.08420217248550443401E-19L, 4.36682586669921875e1L + 1.37082843669932230418E-5L,
                         -9.22337203685477580858E18L,
    1.0L, 0.0L, -5.77215664901532860607E-1L,
    2.0L, 0.0L, 4.22784335098467139393E-1L,
    -0.5L,  1.2655029296875L    + 9.19379714539648894580E-6L, 3.64899739785765205590E-2L,
    -1.5L,  8.6004638671875e-1L + 6.28657731014510932682E-7L, 7.03156640645243187226E-1L,
    -2.5L, -5.6243896484375E-2L + 1.79986700949327405470E-7,  1.10315664064524318723E0L,
    -3.5L,  -1.30902099609375L  + 1.43111007079536392848E-5L, 1.38887092635952890151E0L
    ];
   // TODO: test derivatives as well.
    for (int i=0; i<testpoints.length; i+=3)
    {
        assert( feqrel(logGamma(testpoints[i]), testpoints[i+1]) > real.mant_dig-5);
        if (testpoints[i]<MAXGAMMA)
        {
            assert( feqrel(log(fabs(gamma(testpoints[i]))), testpoints[i+1]) > real.mant_dig-5);
        }
    }
<<<<<<< HEAD
    assert(feqrel(logGamma(-50.2),log(fabs(gamma(-50.2)))) > real.mant_dig-2);
    assert(feqrel(logGamma(-0.008),log(fabs(gamma(-0.008)))) > real.mant_dig-2);
    assert(feqrel(logGamma(-38.8),log(fabs(gamma(-38.8)))) > real.mant_dig-4);
=======
    assert(logGamma(-50.2L) == log(fabs(gamma(-50.2L))));
    assert(logGamma(-0.008L) == log(fabs(gamma(-0.008L))));
    assert(feqrel(logGamma(-38.8L),log(fabs(gamma(-38.8L)))) > real.mant_dig-4);
>>>>>>> 498b4b97
    static if (real.mant_dig >= 64) // incl. 80-bit reals
        assert(feqrel(logGamma(1500.0L),log(gamma(1500.0L))) > real.mant_dig-2);
    else static if (real.mant_dig >= 53) // incl. 64-bit reals
        assert(feqrel(logGamma(150.0L),log(gamma(150.0L))) > real.mant_dig-2);
}


private {
/*
 * These value can be calculated like this:
 * 1) Get exact real.max/min_normal/epsilon from compiler:
 *    writefln!"%a"(real.max/min_normal_epsilon)
 * 2) Convert for Wolfram Alpha
 *    0xf.fffffffffffffffp+16380 ==> (f.fffffffffffffff base 16) * 2^16380
 * 3) Calculate result on wofram alpha:
 *    http://www.wolframalpha.com/input/?i=ln((1.ffffffffffffffffffffffffffff+base+16)+*+2%5E16383)+in+base+2
 * 4) Convert to proper format:
 *    string mantissa = "1.011...";
 *    write(mantissa[0 .. 2]); mantissa = mantissa[2 .. $];
 *    for (size_t i = 0; i < mantissa.length/4; i++)
 *    {
 *        writef!"%x"(to!ubyte(mantissa[0 .. 4], 2)); mantissa = mantissa[4 .. $];
 *    }
 */
static if (floatTraits!(real).realFormat == RealFormat.ieeeQuadruple)
{
    enum real MAXLOG = 0x1.62e42fefa39ef35793c7673007e6p+13L;  // log(real.max)
    enum real MINLOG = -0x1.6546282207802c89d24d65e96274p+13L; // log(real.min_normal*real.epsilon) = log(smallest denormal)
}
else static if (floatTraits!(real).realFormat == RealFormat.ieeeExtended)
{
    enum real MAXLOG = 0x1.62e42fefa39ef358p+13L;  // log(real.max)
    enum real MINLOG = -0x1.6436716d5406e6d8p+13L; // log(real.min_normal*real.epsilon) = log(smallest denormal)
}
else static if (floatTraits!(real).realFormat == RealFormat.ieeeDouble)
{
    enum real MAXLOG = 0x1.62e42fefa39efp+9L;  // log(real.max)
    enum real MINLOG = -0x1.74385446d71c3p+9L; // log(real.min_normal*real.epsilon) = log(smallest denormal)
}
else
    static assert(0, "missing MAXLOG and MINLOG for other real types");

enum real BETA_BIG = 9.223372036854775808e18L;
enum real BETA_BIGINV = 1.084202172485504434007e-19L;
}

/** Incomplete beta integral
 *
 * Returns incomplete beta integral of the arguments, evaluated
 * from zero to x. The regularized incomplete beta function is defined as
 *
 * betaIncomplete(a, b, x) = &Gamma;(a+b)/(&Gamma;(a) &Gamma;(b)) *
 * $(INTEGRATE 0, x) $(POWER t, a-1)$(POWER (1-t),b-1) dt
 *
 * and is the same as the the cumulative distribution function.
 *
 * The domain of definition is 0 <= x <= 1.  In this
 * implementation a and b are restricted to positive values.
 * The integral from x to 1 may be obtained by the symmetry
 * relation
 *
 *    betaIncompleteCompl(a, b, x )  =  betaIncomplete( b, a, 1-x )
 *
 * The integral is evaluated by a continued fraction expansion
 * or, when b*x is small, by a power series.
 */
real betaIncomplete(real aa, real bb, real xx )
{
    if ( !(aa>0 && bb>0) )
    {
         if ( isNaN(aa) ) return aa;
         if ( isNaN(bb) ) return bb;
         return real.nan; // domain error
    }
    if (!(xx>0 && xx<1.0))
    {
        if (isNaN(xx)) return xx;
        if ( xx == 0.0L ) return 0.0;
        if ( xx == 1.0L )  return 1.0;
        return real.nan; // domain error
    }
    if ( (bb * xx) <= 1.0L && xx <= 0.95L)
    {
        return betaDistPowerSeries(aa, bb, xx);
    }
    real x;
    real xc; // = 1 - x

    real a, b;
    int flag = 0;

    /* Reverse a and b if x is greater than the mean. */
    if ( xx > (aa/(aa+bb)) )
    {
        // here x > aa/(aa+bb) and (bb*x>1 or x>0.95)
        flag = 1;
        a = bb;
        b = aa;
        xc = xx;
        x = 1.0L - xx;
    }
    else
    {
        a = aa;
        b = bb;
        xc = 1.0L - xx;
        x = xx;
    }

    if ( flag == 1 && (b * x) <= 1.0L && x <= 0.95L)
    {
        // here xx > aa/(aa+bb) and  ((bb*xx>1) or xx>0.95) and (aa*(1-xx)<=1) and xx > 0.05
        return 1.0 - betaDistPowerSeries(a, b, x); // note loss of precision
    }

    real w;
    // Choose expansion for optimal convergence
    // One is for x * (a+b+2) < (a+1),
    // the other is for x * (a+b+2) > (a+1).
    real y = x * (a+b-2.0L) - (a-1.0L);
    if ( y < 0.0L )
    {
        w = betaDistExpansion1( a, b, x );
    }
    else
    {
        w = betaDistExpansion2( a, b, x ) / xc;
    }

    /* Multiply w by the factor
         a      b
        x  (1-x)   Gamma(a+b) / ( a Gamma(a) Gamma(b) ) .   */

    y = a * log(x);
    real t = b * log(xc);
    if ( (a+b) < MAXGAMMA && fabs(y) < MAXLOG && fabs(t) < MAXLOG )
    {
        t = pow(xc,b);
        t *= pow(x,a);
        t /= a;
        t *= w;
        t *= gamma(a+b) / (gamma(a) * gamma(b));
    }
    else
    {
        /* Resort to logarithms.  */
        y += t + logGamma(a+b) - logGamma(a) - logGamma(b);
        y += log(w/a);

        t = exp(y);
/+
        // There seems to be a bug in Cephes at this point.
        // Problems occur for y > MAXLOG, not y < MINLOG.
        if ( y < MINLOG )
        {
            t = 0.0L;
        }
        else
        {
            t = exp(y);
        }
+/
    }
    if ( flag == 1 )
    {
/+   // CEPHES includes this code, but I think it is erroneous.
        if ( t <= real.epsilon )
        {
            t = 1.0L - real.epsilon;
        } else
+/
        t = 1.0L - t;
    }
    return t;
}

/** Inverse of incomplete beta integral
 *
 * Given y, the function finds x such that
 *
 *  betaIncomplete(a, b, x) == y
 *
 *  Newton iterations or interval halving is used.
 */
real betaIncompleteInv(real aa, real bb, real yy0 )
{
    real a, b, y0, d, y, x, x0, x1, lgm, yp, di, dithresh, yl, yh, xt;
    int i, rflg, dir, nflg;

    if (isNaN(yy0)) return yy0;
    if (isNaN(aa)) return aa;
    if (isNaN(bb)) return bb;
    if ( yy0 <= 0.0L )
        return 0.0L;
    if ( yy0 >= 1.0L )
        return 1.0L;
    x0 = 0.0L;
    yl = 0.0L;
    x1 = 1.0L;
    yh = 1.0L;
    if ( aa <= 1.0L || bb <= 1.0L )
    {
        dithresh = 1.0e-7L;
        rflg = 0;
        a = aa;
        b = bb;
        y0 = yy0;
        x = a/(a+b);
        y = betaIncomplete( a, b, x );
        nflg = 0;
        goto ihalve;
    }
    else
    {
        nflg = 0;
        dithresh = 1.0e-4L;
    }

    // approximation to inverse function

    yp = -normalDistributionInvImpl( yy0 );

    if ( yy0 > 0.5L )
    {
        rflg = 1;
        a = bb;
        b = aa;
        y0 = 1.0L - yy0;
        yp = -yp;
    }
    else
    {
        rflg = 0;
        a = aa;
        b = bb;
        y0 = yy0;
    }

    lgm = (yp * yp - 3.0L)/6.0L;
    x = 2.0L/( 1.0L/(2.0L * a-1.0L)  +  1.0L/(2.0L * b - 1.0L) );
    d = yp * sqrt( x + lgm ) / x
        - ( 1.0L/(2.0L * b - 1.0L) - 1.0L/(2.0L * a - 1.0L) )
        * (lgm + (5.0L/6.0L) - 2.0L/(3.0L * x));
    d = 2.0L * d;
    if ( d < MINLOG )
    {
        x = 1.0L;
        goto under;
    }
    x = a/( a + b * exp(d) );
    y = betaIncomplete( a, b, x );
    yp = (y - y0)/y0;
    if ( fabs(yp) < 0.2 )
        goto newt;

    /* Resort to interval halving if not close enough. */
ihalve:

    dir = 0;
    di = 0.5L;
    for ( i=0; i<400; i++ )
    {
        if ( i != 0 )
        {
            x = x0  +  di * (x1 - x0);
            if ( x == 1.0L )
            {
                x = 1.0L - real.epsilon;
            }
            if ( x == 0.0L )
            {
                di = 0.5;
                x = x0  +  di * (x1 - x0);
                if ( x == 0.0 )
                    goto under;
            }
            y = betaIncomplete( a, b, x );
            yp = (x1 - x0)/(x1 + x0);
            if ( fabs(yp) < dithresh )
                goto newt;
            yp = (y-y0)/y0;
            if ( fabs(yp) < dithresh )
                goto newt;
        }
        if ( y < y0 )
        {
            x0 = x;
            yl = y;
            if ( dir < 0 )
            {
                dir = 0;
                di = 0.5L;
            } else if ( dir > 3 )
                di = 1.0L - (1.0L - di) * (1.0L - di);
            else if ( dir > 1 )
                di = 0.5L * di + 0.5L;
            else
                di = (y0 - y)/(yh - yl);
            dir += 1;
            if ( x0 > 0.95L )
            {
                if ( rflg == 1 )
                {
                    rflg = 0;
                    a = aa;
                    b = bb;
                    y0 = yy0;
                }
                else
                {
                    rflg = 1;
                    a = bb;
                    b = aa;
                    y0 = 1.0 - yy0;
                }
                x = 1.0L - x;
                y = betaIncomplete( a, b, x );
                x0 = 0.0;
                yl = 0.0;
                x1 = 1.0;
                yh = 1.0;
                goto ihalve;
            }
        }
        else
        {
            x1 = x;
            if ( rflg == 1 && x1 < real.epsilon )
            {
                x = 0.0L;
                goto done;
            }
            yh = y;
            if ( dir > 0 )
            {
                dir = 0;
                di = 0.5L;
            }
            else if ( dir < -3 )
                di = di * di;
            else if ( dir < -1 )
                di = 0.5L * di;
            else
                di = (y - y0)/(yh - yl);
            dir -= 1;
            }
        }
    if ( x0 >= 1.0L )
    {
        // partial loss of precision
        x = 1.0L - real.epsilon;
        goto done;
    }
    if ( x <= 0.0L )
    {
under:
        // underflow has occurred
        x = real.min_normal * real.min_normal;
        goto done;
    }

newt:

    if ( nflg )
    {
        goto done;
    }
    nflg = 1;
    lgm = logGamma(a+b) - logGamma(a) - logGamma(b);

    for ( i=0; i<15; i++ )
    {
        /* Compute the function at this point. */
        if ( i != 0 )
            y = betaIncomplete(a,b,x);
        if ( y < yl )
        {
            x = x0;
            y = yl;
        }
        else if ( y > yh )
        {
            x = x1;
            y = yh;
        }
        else if ( y < y0 )
        {
            x0 = x;
            yl = y;
        }
        else
        {
            x1 = x;
            yh = y;
        }
        if ( x == 1.0L || x == 0.0L )
            break;
        /* Compute the derivative of the function at this point. */
        d = (a - 1.0L) * log(x) + (b - 1.0L) * log(1.0L - x) + lgm;
        if ( d < MINLOG )
        {
            goto done;
        }
        if ( d > MAXLOG )
        {
            break;
        }
        d = exp(d);
        /* Compute the step to the next approximation of x. */
        d = (y - y0)/d;
        xt = x - d;
        if ( xt <= x0 )
        {
            y = (x - x0) / (x1 - x0);
            xt = x0 + 0.5L * y * (x - x0);
            if ( xt <= 0.0L )
                break;
        }
        if ( xt >= x1 )
        {
            y = (x1 - x) / (x1 - x0);
            xt = x1 - 0.5L * y * (x1 - x);
            if ( xt >= 1.0L )
                break;
        }
        x = xt;
        if ( fabs(d/x) < (128.0L * real.epsilon) )
            goto done;
    }
    /* Did not converge.  */
    dithresh = 256.0L * real.epsilon;
    goto ihalve;

done:
    if ( rflg )
    {
        if ( x <= real.epsilon )
            x = 1.0L - real.epsilon;
        else
            x = 1.0L - x;
    }
    return x;
}

@safe unittest { // also tested by the normal distribution
    // check NaN propagation
    assert(isIdentical(betaIncomplete(NaN(0xABC),2,3), NaN(0xABC)));
    assert(isIdentical(betaIncomplete(7,NaN(0xABC),3), NaN(0xABC)));
    assert(isIdentical(betaIncomplete(7,15,NaN(0xABC)), NaN(0xABC)));
    assert(isIdentical(betaIncompleteInv(NaN(0xABC),1,17), NaN(0xABC)));
    assert(isIdentical(betaIncompleteInv(2,NaN(0xABC),8), NaN(0xABC)));
    assert(isIdentical(betaIncompleteInv(2,3, NaN(0xABC)), NaN(0xABC)));

    assert(isNaN(betaIncomplete(-1, 2, 3)));

    assert(betaIncomplete(1, 2, 0)==0);
    assert(betaIncomplete(1, 2, 1)==1);
    assert(isNaN(betaIncomplete(1, 2, 3)));
    assert(betaIncompleteInv(1, 1, 0)==0);
    assert(betaIncompleteInv(1, 1, 1)==1);

    // Test against Mathematica   betaRegularized[z,a,b]
    // These arbitrary points are chosen to give good code coverage.
    assert(feqrel(betaIncomplete(8, 10, 0.2L), 0.010_934_315_234_099_2L) >=  real.mant_dig - 5);
    assert(feqrel(betaIncomplete(2, 2.5L, 0.9L), 0.989_722_597_604_452_767_171_003_59L) >= real.mant_dig - 1);
    static if (real.mant_dig >= 64) // incl. 80-bit reals
        assert(feqrel(betaIncomplete(1000, 800, 0.5L), 1.179140859734704555102808541457164E-06L) >= real.mant_dig - 13);
    else
        assert(feqrel(betaIncomplete(1000, 800, 0.5L), 1.179140859734704555102808541457164E-06L) >= real.mant_dig - 14);
    assert(feqrel(betaIncomplete(0.0001, 10000, 0.0001L), 0.999978059362107134278786L) >= real.mant_dig - 18);
    assert(betaIncomplete(0.01L, 327726.7L, 0.545113L) == 1.0);
    assert(feqrel(betaIncompleteInv(8, 10, 0.010_934_315_234_099_2L), 0.2L) >= real.mant_dig - 2);
    assert(feqrel(betaIncomplete(0.01L, 498.437L, 0.0121433L), 0.99999664562033077636065L) >= real.mant_dig - 1);
    assert(feqrel(betaIncompleteInv(5, 10, 0.2000002972865658842L), 0.229121208190918L) >= real.mant_dig - 3);
    assert(feqrel(betaIncompleteInv(4, 7, 0.8000002209179505L), 0.483657360076904L) >= real.mant_dig - 3);

    // Coverage tests. I don't have correct values for these tests, but
    // these values cover most of the code, so they are useful for
    // regression testing.
    // Extensive testing failed to increase the coverage. It seems likely that about
    // half the code in this function is unnecessary; there is potential for
    // significant improvement over the original CEPHES code.
    static if (real.mant_dig == 64) // 80-bit reals
    {
        assert(betaIncompleteInv(0.01L, 8e-48L, 5.45464e-20L) == 1-real.epsilon);
        assert(betaIncompleteInv(0.01L, 8e-48L, 9e-26L) == 1-real.epsilon);

        // Beware: a one-bit change in pow() changes almost all digits in the result!
        assert(feqrel(
            betaIncompleteInv(0x1.b3d151fbba0eb18p+1L, 1.2265e-19L, 2.44859e-18L),
            0x1.c0110c8531d0952cp-1L
        ) > 10);
        // This next case uncovered a one-bit difference in the FYL2X instruction
        // between Intel and AMD processors. This difference gets magnified by 2^^38.
        // WolframAlpha crashes attempting to calculate this.
        assert(feqrel(betaIncompleteInv(0x1.ff1275ae5b939bcap-41L, 4.6713e18L, 0.0813601L),
            0x1.f97749d90c7adba8p-63L) >= real.mant_dig - 39);
        real a1 = 3.40483L;
        assert(betaIncompleteInv(a1, 4.0640301659679627772e19L, 0.545113L) == 0x1.ba8c08108aaf5d14p-109L);
        real b1 = 2.82847e-25L;
        assert(feqrel(betaIncompleteInv(0.01L, b1, 9e-26L), 0x1.549696104490aa9p-830L) >= real.mant_dig-10);

        // --- Problematic cases ---
        // This is a situation where the series expansion fails to converge
        assert( isNaN(betaIncompleteInv(0.12167L, 4.0640301659679627772e19L, 0.0813601L)));
        // This next result is almost certainly erroneous.
        // Mathematica states: "(cannot be determined by current methods)"
        assert(betaIncomplete(1.16251e20L, 2.18e39L, 5.45e-20L) == -real.infinity);
        // WolframAlpha gives no result for this, though indicates that it approximately 1.0 - 1.3e-9
        assert(1 - betaIncomplete(0.01L, 328222, 4.0375e-5L) == 0x1.5f62926b4p-30L);
    }
}


private {
// Implementation functions

// Continued fraction expansion #1 for incomplete beta integral
// Use when x < (a+1)/(a+b+2)
real betaDistExpansion1(real a, real b, real x )
{
    real xk, pk, pkm1, pkm2, qk, qkm1, qkm2;
    real k1, k2, k3, k4, k5, k6, k7, k8;
    real r, t, ans;
    int n;

    k1 = a;
    k2 = a + b;
    k3 = a;
    k4 = a + 1.0L;
    k5 = 1.0L;
    k6 = b - 1.0L;
    k7 = k4;
    k8 = a + 2.0L;

    pkm2 = 0.0L;
    qkm2 = 1.0L;
    pkm1 = 1.0L;
    qkm1 = 1.0L;
    ans = 1.0L;
    r = 1.0L;
    n = 0;
    const real thresh = 3.0L * real.epsilon;
    do
    {
        xk = -( x * k1 * k2 )/( k3 * k4 );
        pk = pkm1 +  pkm2 * xk;
        qk = qkm1 +  qkm2 * xk;
        pkm2 = pkm1;
        pkm1 = pk;
        qkm2 = qkm1;
        qkm1 = qk;

        xk = ( x * k5 * k6 )/( k7 * k8 );
        pk = pkm1 +  pkm2 * xk;
        qk = qkm1 +  qkm2 * xk;
        pkm2 = pkm1;
        pkm1 = pk;
        qkm2 = qkm1;
        qkm1 = qk;

        if ( qk != 0.0L )
            r = pk/qk;
        if ( r != 0.0L )
        {
            t = fabs( (ans - r)/r );
            ans = r;
        }
        else
        {
           t = 1.0L;
        }

        if ( t < thresh )
            return ans;

        k1 += 1.0L;
        k2 += 1.0L;
        k3 += 2.0L;
        k4 += 2.0L;
        k5 += 1.0L;
        k6 -= 1.0L;
        k7 += 2.0L;
        k8 += 2.0L;

        if ( (fabs(qk) + fabs(pk)) > BETA_BIG )
        {
            pkm2 *= BETA_BIGINV;
            pkm1 *= BETA_BIGINV;
            qkm2 *= BETA_BIGINV;
            qkm1 *= BETA_BIGINV;
            }
        if ( (fabs(qk) < BETA_BIGINV) || (fabs(pk) < BETA_BIGINV) )
        {
            pkm2 *= BETA_BIG;
            pkm1 *= BETA_BIG;
            qkm2 *= BETA_BIG;
            qkm1 *= BETA_BIG;
            }
        }
    while ( ++n < 400 );
// loss of precision has occurred
// mtherr( "incbetl", PLOSS );
    return ans;
}

// Continued fraction expansion #2 for incomplete beta integral
// Use when x > (a+1)/(a+b+2)
real betaDistExpansion2(real a, real b, real x )
{
    real  xk, pk, pkm1, pkm2, qk, qkm1, qkm2;
    real k1, k2, k3, k4, k5, k6, k7, k8;
    real r, t, ans, z;

    k1 = a;
    k2 = b - 1.0L;
    k3 = a;
    k4 = a + 1.0L;
    k5 = 1.0L;
    k6 = a + b;
    k7 = a + 1.0L;
    k8 = a + 2.0L;

    pkm2 = 0.0L;
    qkm2 = 1.0L;
    pkm1 = 1.0L;
    qkm1 = 1.0L;
    z = x / (1.0L-x);
    ans = 1.0L;
    r = 1.0L;
    int n = 0;
    const real thresh = 3.0L * real.epsilon;
    do
    {
        xk = -( z * k1 * k2 )/( k3 * k4 );
        pk = pkm1 +  pkm2 * xk;
        qk = qkm1 +  qkm2 * xk;
        pkm2 = pkm1;
        pkm1 = pk;
        qkm2 = qkm1;
        qkm1 = qk;

        xk = ( z * k5 * k6 )/( k7 * k8 );
        pk = pkm1 +  pkm2 * xk;
        qk = qkm1 +  qkm2 * xk;
        pkm2 = pkm1;
        pkm1 = pk;
        qkm2 = qkm1;
        qkm1 = qk;

        if ( qk != 0.0L )
            r = pk/qk;
        if ( r != 0.0L )
        {
            t = fabs( (ans - r)/r );
            ans = r;
        } else
            t = 1.0L;

        if ( t < thresh )
            return ans;
        k1 += 1.0L;
        k2 -= 1.0L;
        k3 += 2.0L;
        k4 += 2.0L;
        k5 += 1.0L;
        k6 += 1.0L;
        k7 += 2.0L;
        k8 += 2.0L;

        if ( (fabs(qk) + fabs(pk)) > BETA_BIG )
        {
            pkm2 *= BETA_BIGINV;
            pkm1 *= BETA_BIGINV;
            qkm2 *= BETA_BIGINV;
            qkm1 *= BETA_BIGINV;
        }
        if ( (fabs(qk) < BETA_BIGINV) || (fabs(pk) < BETA_BIGINV) )
        {
            pkm2 *= BETA_BIG;
            pkm1 *= BETA_BIG;
            qkm2 *= BETA_BIG;
            qkm1 *= BETA_BIG;
        }
    } while ( ++n < 400 );
// loss of precision has occurred
//mtherr( "incbetl", PLOSS );
    return ans;
}

/* Power series for incomplete gamma integral.
   Use when b*x is small.  */
real betaDistPowerSeries(real a, real b, real x )
{
    real ai = 1.0L / a;
    real u = (1.0L - b) * x;
    real v = u / (a + 1.0L);
    real t1 = v;
    real t = u;
    real n = 2.0L;
    real s = 0.0L;
    real z = real.epsilon * ai;
    while ( fabs(v) > z )
    {
        u = (n - b) * x / n;
        t *= u;
        v = t / (a + n);
        s += v;
        n += 1.0L;
    }
    s += t1;
    s += ai;

    u = a * log(x);
    if ( (a+b) < MAXGAMMA && fabs(u) < MAXLOG )
    {
        t = gamma(a+b)/(gamma(a)*gamma(b));
        s = s * t * pow(x,a);
    }
    else
    {
        t = logGamma(a+b) - logGamma(a) - logGamma(b) + u + log(s);

        if ( t < MINLOG )
        {
            s = 0.0L;
        } else
            s = exp(t);
    }
    return s;
}

}

/***************************************
 *  Incomplete gamma integral and its complement
 *
 * These functions are defined by
 *
 *   gammaIncomplete = ( $(INTEGRATE 0, x) $(POWER e, -t) $(POWER t, a-1) dt )/ $(GAMMA)(a)
 *
 *  gammaIncompleteCompl(a,x)   =   1 - gammaIncomplete(a,x)
 * = ($(INTEGRATE x, &infin;) $(POWER e, -t) $(POWER t, a-1) dt )/ $(GAMMA)(a)
 *
 * In this implementation both arguments must be positive.
 * The integral is evaluated by either a power series or
 * continued fraction expansion, depending on the relative
 * values of a and x.
 */
real gammaIncomplete(real a, real x )
in
{
   assert(x >= 0);
   assert(a > 0);
}
do
{
    /* left tail of incomplete gamma function:
     *
     *          inf.      k
     *   a  -x   -       x
     *  x  e     >   ----------
     *           -     -
     *          k=0   | (a+k+1)
     *
     */
    if (x == 0)
       return 0.0L;

    if ( (x > 1.0L) && (x > a ) )
        return 1.0L - gammaIncompleteCompl(a,x);

    real ax = a * log(x) - x - logGamma(a);
/+
    if ( ax < MINLOGL ) return 0; // underflow
    //  { mtherr( "igaml", UNDERFLOW ); return( 0.0L ); }
+/
    ax = exp(ax);

    /* power series */
    real r = a;
    real c = 1.0L;
    real ans = 1.0L;

    do
    {
        r += 1.0L;
        c *= x/r;
        ans += c;
    } while ( c/ans > real.epsilon );

    return ans * ax/a;
}

/** ditto */
real gammaIncompleteCompl(real a, real x )
in
{
   assert(x >= 0);
   assert(a > 0);
}
do
{
    if (x == 0)
        return 1.0L;
    if ( (x < 1.0L) || (x < a) )
        return 1.0L - gammaIncomplete(a,x);

    // DAC (Cephes bug fix): This is necessary to avoid
    // spurious nans, eg
    // log(x)-x = NaN when x = real.infinity
    const real MAXLOGL =  1.1356523406294143949492E4L;
    if (x > MAXLOGL)
        return igammaTemmeLarge(a, x);

    real ax = a * log(x) - x - logGamma(a);
//const real MINLOGL = -1.1355137111933024058873E4L;
//  if ( ax < MINLOGL ) return 0; // underflow;
    ax = exp(ax);


    /* continued fraction */
    real y = 1.0L - a;
    real z = x + y + 1.0L;
    real c = 0.0L;

    real pk, qk, t;

    real pkm2 = 1.0L;
    real qkm2 = x;
    real pkm1 = x + 1.0L;
    real qkm1 = z * x;
    real ans = pkm1/qkm1;

    do
    {
        c += 1.0L;
        y += 1.0L;
        z += 2.0L;
        real yc = y * c;
        pk = pkm1 * z  -  pkm2 * yc;
        qk = qkm1 * z  -  qkm2 * yc;
        if ( qk != 0.0L )
        {
            real r = pk/qk;
            t = fabs( (ans - r)/r );
            ans = r;
        }
        else
        {
            t = 1.0L;
        }
    pkm2 = pkm1;
        pkm1 = pk;
        qkm2 = qkm1;
        qkm1 = qk;

        const real BIG = 9.223372036854775808e18L;

        if ( fabs(pk) > BIG )
        {
            pkm2 /= BIG;
            pkm1 /= BIG;
            qkm2 /= BIG;
            qkm1 /= BIG;
        }
    } while ( t > real.epsilon );

    return ans * ax;
}

/** Inverse of complemented incomplete gamma integral
 *
 * Given a and p, the function finds x such that
 *
 *  gammaIncompleteCompl( a, x ) = p.
 *
 * Starting with the approximate value x = a $(POWER t, 3), where
 * t = 1 - d - normalDistributionInv(p) sqrt(d),
 * and d = 1/9a,
 * the routine performs up to 10 Newton iterations to find the
 * root of incompleteGammaCompl(a,x) - p = 0.
 */
real gammaIncompleteComplInv(real a, real p)
in
{
  assert(p >= 0 && p <= 1);
  assert(a>0);
}
do
{
    if (p == 0) return real.infinity;

    real y0 = p;
    const real MAXLOGL =  1.1356523406294143949492E4L;
    real x0, x1, x, yl, yh, y, d, lgm, dithresh;
    int i, dir;

    /* bound the solution */
    x0 = real.max;
    yl = 0.0L;
    x1 = 0.0L;
    yh = 1.0L;
    dithresh = 4.0 * real.epsilon;

    /* approximation to inverse function */
    d = 1.0L/(9.0L*a);
    y = 1.0L - d - normalDistributionInvImpl(y0) * sqrt(d);
    x = a * y * y * y;

    lgm = logGamma(a);

    for ( i=0; i<10; i++ )
    {
        if ( x > x0 || x < x1 )
            goto ihalve;
        y = gammaIncompleteCompl(a,x);
        if ( y < yl || y > yh )
            goto ihalve;
        if ( y < y0 )
        {
            x0 = x;
            yl = y;
        }
        else
        {
            x1 = x;
            yh = y;
        }
    /* compute the derivative of the function at this point */
        d = (a - 1.0L) * log(x0) - x0 - lgm;
        if ( d < -MAXLOGL )
            goto ihalve;
        d = -exp(d);
    /* compute the step to the next approximation of x */
        d = (y - y0)/d;
        x = x - d;
        if ( i < 3 ) continue;
        if ( fabs(d/x) < dithresh ) return x;
    }

    /* Resort to interval halving if Newton iteration did not converge. */
ihalve:
    d = 0.0625L;
    if ( x0 == real.max )
    {
        if ( x <= 0.0L )
            x = 1.0L;
        while ( x0 == real.max )
        {
            x = (1.0L + d) * x;
            y = gammaIncompleteCompl( a, x );
            if ( y < y0 )
            {
                x0 = x;
                yl = y;
                break;
            }
            d = d + d;
        }
    }
    d = 0.5L;
    dir = 0;

    for ( i=0; i<400; i++ )
    {
        x = x1  +  d * (x0 - x1);
        y = gammaIncompleteCompl( a, x );
        lgm = (x0 - x1)/(x1 + x0);
        if ( fabs(lgm) < dithresh )
            break;
        lgm = (y - y0)/y0;
        if ( fabs(lgm) < dithresh )
            break;
        if ( x <= 0.0L )
            break;
        if ( y > y0 )
        {
            x1 = x;
            yh = y;
            if ( dir < 0 )
            {
                dir = 0;
                d = 0.5L;
            } else if ( dir > 1 )
                d = 0.5L * d + 0.5L;
            else
                d = (y0 - yl)/(yh - yl);
            dir += 1;
        }
        else
        {
            x0 = x;
            yl = y;
            if ( dir > 0 )
            {
                dir = 0;
                d = 0.5L;
            } else if ( dir < -1 )
                d = 0.5L * d;
            else
                d = (y0 - yl)/(yh - yl);
            dir -= 1;
        }
    }
    /+
    if ( x == 0.0L )
        mtherr( "igamil", UNDERFLOW );
    +/
    return x;
}

@safe unittest
{
//Values from Excel's GammaInv(1-p, x, 1)
assert(fabs(gammaIncompleteComplInv(1, 0.5L) - 0.693147188044814L) < 0.00000005L);
assert(fabs(gammaIncompleteComplInv(12, 0.99L) - 5.42818075054289L) < 0.00000005L);
assert(fabs(gammaIncompleteComplInv(100, 0.8L) - 91.5013985848288L) < 0.000005L);
assert(gammaIncomplete(1, 0)==0);
assert(gammaIncompleteCompl(1, 0)==1);
assert(gammaIncomplete(4545, real.infinity)==1);

// Values from Excel's (1-GammaDist(x, alpha, 1, TRUE))

assert(fabs(1.0L-gammaIncompleteCompl(0.5L, 2) - 0.954499729507309L) < 0.00000005L);
assert(fabs(gammaIncomplete(0.5L, 2) - 0.954499729507309L) < 0.00000005L);
// Fixed Cephes bug:
assert(gammaIncompleteCompl(384, real.infinity)==0);
assert(gammaIncompleteComplInv(3, 0)==real.infinity);
// Fixed a bug that caused gammaIncompleteCompl to return a wrong value when
// x was larger than a, but not by much, and both were large:
// The value is from WolframAlpha (Gamma[100000, 100001, inf] / Gamma[100000])
static if (real.mant_dig >= 64) // incl. 80-bit reals
    assert(fabs(gammaIncompleteCompl(100000, 100001) - 0.49831792109L) < 0.000000000005L);
else
    assert(fabs(gammaIncompleteCompl(100000, 100001) - 0.49831792109L) < 0.00000005L);
}


// DAC: These values are Bn / n for n=2,4,6,8,10,12,14.
immutable real [7] Bn_n  = [
    1.0L/(6*2), -1.0L/(30*4), 1.0L/(42*6), -1.0L/(30*8),
    5.0L/(66*10), -691.0L/(2730*12), 7.0L/(6*14) ];

/** Digamma function
*
*  The digamma function is the logarithmic derivative of the gamma function.
*
*  digamma(x) = d/dx logGamma(x)
*
* References:
*   1. Abramowitz, M., and Stegun, I. A. (1970).
*      Handbook of mathematical functions. Dover, New York,
*      pages 258-259, equations 6.3.6 and 6.3.18.
*/
real digamma(real x)
{
   // Based on CEPHES, Stephen L. Moshier.

    real p, q, nz, s, w, y, z;
    long i, n;
    int negative;

    negative = 0;
    nz = 0.0;

    if ( x <= 0.0 )
    {
        negative = 1;
        q = x;
        p = floor(q);
        if ( p == q )
        {
            return real.nan; // singularity.
        }
    /* Remove the zeros of tan(PI x)
     * by subtracting the nearest integer from x
     */
        nz = q - p;
        if ( nz != 0.5 )
        {
            if ( nz > 0.5 )
            {
                p += 1.0;
                nz = q - p;
            }
            nz = PI/tan(PI*nz);
        }
        else
        {
            nz = 0.0;
        }
        x = 1.0 - x;
    }

    // check for small positive integer
    if ((x <= 13.0) && (x == floor(x)) )
    {
        y = 0.0;
        n = lrint(x);
        // DAC: CEPHES bugfix. Cephes did this in reverse order, which
        // created a larger roundoff error.
        for (i=n-1; i>0; --i)
        {
            y+=1.0L/i;
        }
        y -= EULERGAMMA;
        goto done;
    }

    s = x;
    w = 0.0;
    while ( s < 10.0 )
    {
        w += 1.0/s;
        s += 1.0;
    }

    if ( s < 1.0e17L )
    {
        z = 1.0/(s * s);
        y = z * poly(z, Bn_n);
    } else
        y = 0.0;

    y = log(s)  -  0.5L/s  -  y  -  w;

done:
    if ( negative )
    {
        y -= nz;
    }
    return y;
}

@safe unittest
{
    // Exact values
    assert(digamma(1.0)== -EULERGAMMA);
    assert(feqrel(digamma(0.25), -PI/2 - 3* LN2 - EULERGAMMA) >= real.mant_dig-7);
    assert(feqrel(digamma(1.0L/6), -PI/2 *sqrt(3.0L) - 2* LN2 -1.5*log(3.0L) - EULERGAMMA) >= real.mant_dig-7);
    assert(digamma(-5.0).isNaN());
    assert(feqrel(digamma(2.5), -EULERGAMMA - 2*LN2 + 2.0 + 2.0L/3) >= real.mant_dig-9);
    assert(isIdentical(digamma(NaN(0xABC)), NaN(0xABC)));

    for (int k=1; k<40; ++k)
    {
        real y=0;
        for (int u=k; u >= 1; --u)
        {
            y += 1.0L/u;
        }
        assert(feqrel(digamma(k+1.0), -EULERGAMMA + y) >= real.mant_dig-2);
    }
}

/** Log Minus Digamma function
*
*  logmdigamma(x) = log(x) - digamma(x)
*
* References:
*   1. Abramowitz, M., and Stegun, I. A. (1970).
*      Handbook of mathematical functions. Dover, New York,
*      pages 258-259, equations 6.3.6 and 6.3.18.
*/
real logmdigamma(real x)
{
    if (x <= 0.0)
    {
        if (x == 0.0)
        {
            return real.infinity;
        }
        return real.nan;
    }

    real s = x;
    real w = 0.0;
    while ( s < 10.0 )
    {
        w += 1.0/s;
        s += 1.0;
    }

    real y;
    if ( s < 1.0e17L )
    {
        immutable real z = 1.0/(s * s);
        y = z * poly(z, Bn_n);
    } else
        y = 0.0;

    return x == s ? y + 0.5L/s : (log(x/s) + 0.5L/s + y + w);
}

@safe unittest
{
    assert(logmdigamma(-5.0).isNaN());
    assert(isIdentical(logmdigamma(NaN(0xABC)), NaN(0xABC)));
    assert(logmdigamma(0.0) == real.infinity);
    for (auto x = 0.01; x < 1.0; x += 0.1)
        assert(approxEqual(digamma(x), log(x) - logmdigamma(x)));
    for (auto x = 1.0; x < 15.0; x += 1.0)
        assert(approxEqual(digamma(x), log(x) - logmdigamma(x)));
}

/** Inverse of the Log Minus Digamma function
 *
 *   Returns x such $(D log(x) - digamma(x) == y).
 *
 * References:
 *   1. Abramowitz, M., and Stegun, I. A. (1970).
 *      Handbook of mathematical functions. Dover, New York,
 *      pages 258-259, equation 6.3.18.
 *
 * Authors: Ilya Yaroshenko
 */
real logmdigammaInverse(real y)
{
    import std.numeric : findRoot;
    // FIXME: should be returned back to enum.
    // Fix requires CTFEable `log` on non-x86 targets (check both LDC and GDC).
    immutable maxY = logmdigamma(real.min_normal);
    assert(maxY > 0 && maxY <= real.max);

    if (y >= maxY)
    {
        //lim x->0 (log(x)-digamma(x))*x == 1
        return 1 / y;
    }
    if (y < 0)
    {
        return real.nan;
    }
    if (y < real.min_normal)
    {
        //6.3.18
        return 0.5 / y;
    }
    if (y > 0)
    {
        // x/2 <= logmdigamma(1 / x) <= x, x > 0
        // calls logmdigamma ~6 times
        return 1 / findRoot((real x) => logmdigamma(1 / x) - y, y,  2*y);
    }
    return y; //NaN
}

@safe unittest
{
    import std.typecons;
    //WolframAlpha, 22.02.2015
    immutable Tuple!(real, real)[5] testData = [
        tuple(1.0L, 0.615556766479594378978099158335549201923L),
        tuple(1.0L/8, 4.15937801516894947161054974029150730555L),
        tuple(1.0L/1024, 512.166612384991507850643277924243523243L),
        tuple(0.000500083333325000003968249801594877323784632117L, 1000.0L),
        tuple(1017.644138623741168814449776695062817947092468536L, 1.0L/1024),
    ];
    foreach (test; testData)
        assert(approxEqual(logmdigammaInverse(test[0]), test[1], 2e-15L, 0));

    assert(approxEqual(logmdigamma(logmdigammaInverse(1)), 1, 1e-15L, 0));
    assert(approxEqual(logmdigamma(logmdigammaInverse(real.min_normal)), real.min_normal, 1e-15L, 0));
    assert(approxEqual(logmdigamma(logmdigammaInverse(real.max/2)), real.max/2, 1e-15L, 0));
    assert(approxEqual(logmdigammaInverse(logmdigamma(1)), 1, 1e-15L, 0));
    assert(approxEqual(logmdigammaInverse(logmdigamma(real.min_normal)), real.min_normal, 1e-15L, 0));
    assert(approxEqual(logmdigammaInverse(logmdigamma(real.max/2)), real.max/2, 1e-15L, 0));
}<|MERGE_RESOLUTION|>--- conflicted
+++ resolved
@@ -566,15 +566,9 @@
             assert( feqrel(log(fabs(gamma(testpoints[i]))), testpoints[i+1]) > real.mant_dig-5);
         }
     }
-<<<<<<< HEAD
-    assert(feqrel(logGamma(-50.2),log(fabs(gamma(-50.2)))) > real.mant_dig-2);
-    assert(feqrel(logGamma(-0.008),log(fabs(gamma(-0.008)))) > real.mant_dig-2);
-    assert(feqrel(logGamma(-38.8),log(fabs(gamma(-38.8)))) > real.mant_dig-4);
-=======
-    assert(logGamma(-50.2L) == log(fabs(gamma(-50.2L))));
-    assert(logGamma(-0.008L) == log(fabs(gamma(-0.008L))));
+    assert(feqrel(logGamma(-50.2L),log(fabs(gamma(-50.2L)))) > real.mant_dig-2);
+    assert(feqrel(logGamma(-0.008L),log(fabs(gamma(-0.008L)))) > real.mant_dig-2);
     assert(feqrel(logGamma(-38.8L),log(fabs(gamma(-38.8L)))) > real.mant_dig-4);
->>>>>>> 498b4b97
     static if (real.mant_dig >= 64) // incl. 80-bit reals
         assert(feqrel(logGamma(1500.0L),log(gamma(1500.0L))) > real.mant_dig-2);
     else static if (real.mant_dig >= 53) // incl. 64-bit reals
