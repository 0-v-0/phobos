--- conflicted
+++ resolved
@@ -345,14 +345,7 @@
     for (int i=1; fact<real.max; ++i) {
         // Require exact equality for small factorials
         if (i<14) assert(gamma(i*1.0L) == fact);
-<<<<<<< HEAD
-        version (LDC)
-            assert(feqrel(gamma(i*1.0L), fact) > real.mant_dig-16);
-        else
-            assert(feqrel(gamma(i*1.0L), fact) > real.mant_dig-15);
-=======
         assert(feqrel(gamma(i*1.0L), fact) >= real.mant_dig-15);
->>>>>>> b30e301e
         fact *= (i*1.0L);
     }
     assert(gamma(0.0) == real.infinity);
@@ -370,12 +363,8 @@
     // Test some high-precision values (50 decimal digits)
     real SQRT_PI = 1.77245385090551602729816748334114518279754945612238L;
 
-<<<<<<< HEAD
-    assert(feqrel(gamma(0.5L), SQRT_PI) >= real.mant_dig - 1);
-=======
 
     assert(feqrel(gamma(0.5L), SQRT_PI) >= real.mant_dig-1);
->>>>>>> b30e301e
     assert(feqrel(gamma(17.25L), 4.224986665692703551570937158682064589938e13L) >= real.mant_dig-4);
 
     assert(feqrel(gamma(1.0 / 3.0L),  2.67893853470774763365569294097467764412868937795730L) >= real.mant_dig-2);
@@ -903,11 +892,7 @@
 
     // Test against Mathematica   betaRegularized[z,a,b]
     // These arbitrary points are chosen to give good code coverage.
-<<<<<<< HEAD
-    assert(feqrel(betaIncomplete(8, 10, 0.2), 0.010_934_315_234_099_2L) >= real.mant_dig - 5);
-=======
     assert(feqrel(betaIncomplete(8, 10, 0.2), 0.010_934_315_234_099_2L) >=  real.mant_dig - 5);
->>>>>>> b30e301e
     assert(feqrel(betaIncomplete(2, 2.5, 0.9),0.989_722_597_604_452_767_171_003_59L) >= real.mant_dig - 1 );
     assert(feqrel(betaIncomplete(1000, 800, 0.5), 1.179140859734704555102808541457164E-06L) >= real.mant_dig - 13 );
     assert(feqrel(betaIncomplete(0.0001, 10000, 0.0001),0.999978059362107134278786L) >= real.mant_dig - 18 );
