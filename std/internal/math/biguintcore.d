/** Fundamental operations for arbitrary-precision arithmetic
 *
 * These functions are for internal use only.
 */
/*          Copyright Don Clugston 2008 - 2010.
 * Distributed under the Boost Software License, Version 1.0.
 *    (See accompanying file LICENSE_1_0.txt or copy at
 *          http://www.boost.org/LICENSE_1_0.txt)
 */
/* References:
   "Modern Computer Arithmetic" (MCA) is the primary reference for all
    algorithms used in this library.
  - R.P. Brent and P. Zimmermann, "Modern Computer Arithmetic",
    Version 0.5.9, (Oct 2010).
  - C. Burkinel and J. Ziegler, "Fast Recursive Division", MPI-I-98-1-022,
    Max-Planck Institute fuer Informatik, (Oct 1998).
  - G. Hanrot, M. Quercia, and P. Zimmermann, "The Middle Product Algorithm, I.",
    INRIA 4664, (Dec 2002).
  - M. Bodrato and A. Zanoni, "What about Toom-Cook Matrices Optimality?",
    http://bodrato.it/papers (2006).
  - A. Fog, "Optimizing subroutines in assembly language",
    www.agner.org/optimize (2008).
  - A. Fog, "The microarchitecture of Intel and AMD CPU's",
    www.agner.org/optimize (2008).
  - A. Fog, "Instruction tables: Lists of instruction latencies, throughputs
    and micro-operation breakdowns for Intel and AMD CPU's.", www.agner.org/optimize (2008).

Idioms:
  Many functions in this module use
  'func(Tulong)(Tulong x) if (is(Tulong == ulong))' rather than 'func(ulong x)'
  in order to disable implicit conversion.

*/
module std.internal.math.biguintcore;

version(D_InlineAsm_X86)
{
<<<<<<< HEAD
    import std.internal.math.biguintx86;
}
else version(LDC)
{
    version(ARM_Thumb)
        import std.internal.math.biguintnoasm;
    else version(ARM)
        import std.internal.math.biguintarm;
    else
        import std.internal.math.biguintnoasm;
}
else
{
    import std.internal.math.biguintnoasm;
=======
    static import std.internal.math.biguintx86;
>>>>>>> 30d06179
}
static import std.internal.math.biguintnoasm;

import std.internal.math.biguintnoasm : BigDigit, KARATSUBALIMIT,
    KARATSUBASQUARELIMIT;

alias multibyteAdd = multibyteAddSub!('+');
alias multibyteSub = multibyteAddSub!('-');

private import std.traits;
private import std.range.primitives;
public import std.ascii : LetterCase;
import std.range.primitives;
import std.traits;

private:

// dipatchers to the right low-level primitives. Added to allow BigInt CTFE for
// 32 bit systems (issue 14767) although it's used by the other architectures too.
// See comments below in case it has to be refactored.
version(X86)
uint multibyteAddSub(char op)(uint[] dest, const(uint)[] src1, const (uint)[] src2, uint carry)
{
    // must be checked before, otherwise D_InlineAsm_X86 is true.
    if (__ctfe)
        return std.internal.math.biguintnoasm.multibyteAddSub!op(dest, src1, src2, carry);
    // Runtime.
    else version(D_InlineAsm_X86)
        return std.internal.math.biguintx86.multibyteAddSub!op(dest, src1, src2, carry);
    // Runtime if no asm available.
    else
        return std.internal.math.biguintnoasm.multibyteAddSub!op(dest, src1, src2, carry);
}
// Any other architecture
else alias multibyteAddSub = std.internal.math.biguintnoasm.multibyteAddSub;

version(X86)
uint multibyteIncrementAssign(char op)(uint[] dest, uint carry)
{
    if (__ctfe)
        return std.internal.math.biguintnoasm.multibyteIncrementAssign!op(dest, carry);
    else version(D_InlineAsm_X86)
        return std.internal.math.biguintx86.multibyteIncrementAssign!op(dest, carry);
    else
        return std.internal.math.biguintnoasm.multibyteIncrementAssign!op(dest, carry);
}
else alias multibyteIncrementAssign = std.internal.math.biguintnoasm.multibyteIncrementAssign;

version(X86)
uint multibyteShl()(uint[] dest, const(uint)[] src, uint numbits)
{
    if (__ctfe)
        return std.internal.math.biguintnoasm.multibyteShl(dest, src, numbits);
    else version(D_InlineAsm_X86)
        return std.internal.math.biguintx86.multibyteShl(dest, src, numbits);
    else
        return std.internal.math.biguintnoasm.multibyteShl(dest, src, numbits);
}
else alias multibyteShl = std.internal.math.biguintnoasm.multibyteShl;

version(X86)
void multibyteShr()(uint[] dest, const(uint)[] src, uint numbits)
{
    if (__ctfe)
        std.internal.math.biguintnoasm.multibyteShr(dest, src, numbits);
    else version(D_InlineAsm_X86)
        std.internal.math.biguintx86.multibyteShr(dest, src, numbits);
    else
        std.internal.math.biguintnoasm.multibyteShr(dest, src, numbits);
}
else alias multibyteShr = std.internal.math.biguintnoasm.multibyteShr;

version(X86)
uint multibyteMul()(uint[] dest, const(uint)[] src, uint multiplier, uint carry)
{
    if (__ctfe)
        return std.internal.math.biguintnoasm.multibyteMul(dest, src, multiplier, carry);
    else version(D_InlineAsm_X86)
        return std.internal.math.biguintx86.multibyteMul(dest, src, multiplier, carry);
    else
        return std.internal.math.biguintnoasm.multibyteMul(dest, src, multiplier, carry);
}
else alias multibyteMul = std.internal.math.biguintnoasm.multibyteMul;

version(X86)
uint multibyteMulAdd(char op)(uint[] dest, const(uint)[] src, uint multiplier, uint carry)
{
    if (__ctfe)
        return std.internal.math.biguintnoasm.multibyteMulAdd!op(dest, src, multiplier, carry);
    else version(D_InlineAsm_X86)
        return std.internal.math.biguintx86.multibyteMulAdd!op(dest, src, multiplier, carry);
    else
        return std.internal.math.biguintnoasm.multibyteMulAdd!op(dest, src, multiplier, carry);
}
else alias multibyteMulAdd = std.internal.math.biguintnoasm.multibyteMulAdd;

version(X86)
void multibyteMultiplyAccumulate()(uint[] dest, const(uint)[] left, const(uint)[] right)
{
    if (__ctfe)
        std.internal.math.biguintnoasm.multibyteMultiplyAccumulate(dest, left, right);
    else version(D_InlineAsm_X86)
        std.internal.math.biguintx86.multibyteMultiplyAccumulate(dest, left, right);
    else
        std.internal.math.biguintnoasm.multibyteMultiplyAccumulate(dest, left, right);
}
else alias multibyteMultiplyAccumulate = std.internal.math.biguintnoasm.multibyteMultiplyAccumulate;

version(X86)
uint multibyteDivAssign()(uint[] dest, uint divisor, uint overflow)
{
    if (__ctfe)
        return std.internal.math.biguintnoasm.multibyteDivAssign(dest, divisor, overflow);
    else version(D_InlineAsm_X86)
        return std.internal.math.biguintx86.multibyteDivAssign(dest, divisor, overflow);
    else
        return std.internal.math.biguintnoasm.multibyteDivAssign(dest, divisor, overflow);
}
else alias multibyteDivAssign = std.internal.math.biguintnoasm.multibyteDivAssign;

version(X86)
void multibyteAddDiagonalSquares()(uint[] dest, const(uint)[] src)
{
    if (__ctfe)
        std.internal.math.biguintnoasm.multibyteAddDiagonalSquares(dest, src);
    else version(D_InlineAsm_X86)
        std.internal.math.biguintx86.multibyteAddDiagonalSquares(dest, src);
    else
        std.internal.math.biguintnoasm.multibyteAddDiagonalSquares(dest, src);
}
else alias multibyteAddDiagonalSquares = std.internal.math.biguintnoasm.multibyteAddDiagonalSquares;

version(X86)
void multibyteTriangleAccumulate()(uint[] dest, const(uint)[] x)
{
    if (__ctfe)
        std.internal.math.biguintnoasm.multibyteTriangleAccumulate(dest, x);
    else version(D_InlineAsm_X86)
        std.internal.math.biguintx86.multibyteTriangleAccumulate(dest, x);
    else
        std.internal.math.biguintnoasm.multibyteTriangleAccumulate(dest, x);
}
else alias multibyteTriangleAccumulate = std.internal.math.biguintnoasm.multibyteTriangleAccumulate;

version(X86)
void multibyteSquare()(BigDigit[] result, const(BigDigit)[] x)
{
    if (__ctfe)
        std.internal.math.biguintnoasm.multibyteSquare(result, x);
    else version(D_InlineAsm_X86)
        std.internal.math.biguintx86.multibyteSquare(result, x);
    else
        std.internal.math.biguintnoasm.multibyteSquare(result, x);
}
else alias multibyteSquare = std.internal.math.biguintnoasm.multibyteSquare;

// Limits for when to switch between algorithms.
// Half the size of the data cache.
@nogc nothrow pure size_t getCacheLimit()
{
    import core.cpuid : dataCaches;
    return (cast(size_t function() @nogc nothrow pure)
        (() => dataCaches[0].size * 1024 / 2))();
}
enum size_t FASTDIVLIMIT = 100; // crossover to recursive division


// These constants are used by shift operations
static if (BigDigit.sizeof == int.sizeof)
{
    enum { LG2BIGDIGITBITS = 5, BIGDIGITSHIFTMASK = 31 };
    alias BIGHALFDIGIT = ushort;
}
else static if (BigDigit.sizeof == long.sizeof)
{
    alias BIGHALFDIGIT = uint;
    enum { LG2BIGDIGITBITS = 6, BIGDIGITSHIFTMASK = 63 };
}
else static assert(0, "Unsupported BigDigit size");

import std.exception : assumeUnique;
import std.traits : isIntegral;
enum BigDigitBits = BigDigit.sizeof*8;
template maxBigDigits(T)
if (isIntegral!T)
{
    enum maxBigDigits = (T.sizeof+BigDigit.sizeof-1)/BigDigit.sizeof;
}

static immutable BigDigit[] ZERO = [0];
static immutable BigDigit[] ONE = [1];
static immutable BigDigit[] TWO = [2];
static immutable BigDigit[] TEN = [10];


public:

/// BigUint performs memory management and wraps the low-level calls.
struct BigUint
{
private:
    pure invariant()
    {
        assert( data.length >= 1 && (data.length == 1 || data[$-1] != 0 ));
    }

    immutable(BigDigit) [] data = ZERO;

    this(immutable(BigDigit) [] x) pure nothrow @nogc @safe
    {
       data = x;
    }
  package(std)  // used from: std.bigint
    this(T)(T x) pure nothrow @safe if (isIntegral!T)
    {
        opAssign(x);
    }

    enum trustedAssumeUnique = function(BigDigit[] input) pure @trusted @nogc {
        return assumeUnique(input);
    };
public:
    // Length in uints
    @property size_t uintLength() pure nothrow const @safe @nogc
    {
        static if (BigDigit.sizeof == uint.sizeof)
        {
            return data.length;
        }
        else static if (BigDigit.sizeof == ulong.sizeof)
        {
            return data.length * 2 -
            ((data[$-1] & 0xFFFF_FFFF_0000_0000L) ? 1 : 0);
        }
    }
    @property size_t ulongLength() pure nothrow const @safe @nogc
    {
        static if (BigDigit.sizeof == uint.sizeof)
        {
            return (data.length + 1) >> 1;
        }
        else static if (BigDigit.sizeof == ulong.sizeof)
        {
            return data.length;
        }
    }

    // The value at (cast(ulong[]) data)[n]
    ulong peekUlong(size_t n) pure nothrow const @safe @nogc
    {
        static if (BigDigit.sizeof == int.sizeof)
        {
            if (data.length == n*2 + 1) return data[n*2];
            return data[n*2] + ((cast(ulong) data[n*2 + 1]) << 32 );
        }
        else static if (BigDigit.sizeof == long.sizeof)
        {
            return data[n];
        }
    }

    uint peekUint(size_t n) pure nothrow const @safe @nogc
    {
        static if (BigDigit.sizeof == int.sizeof)
        {
            return data[n];
        }
        else
        {
            immutable x = data[n >> 1];
            return (n & 1) ? cast(uint)(x >> 32) : cast(uint) x;
        }
    }

    ///
    void opAssign(Tulong)(Tulong u) pure nothrow @safe if (is (Tulong == ulong))
    {
        if (u == 0) data = ZERO;
        else if (u == 1) data = ONE;
        else if (u == 2) data = TWO;
        else if (u == 10) data = TEN;
        else
        {
            static if (BigDigit.sizeof == int.sizeof)
            {
                uint ulo = cast(uint)(u & 0xFFFF_FFFF);
                uint uhi = cast(uint)(u >> 32);
                if (uhi == 0)
                {
                    data = [ulo];
                }
                else
                {
                    data = [ulo, uhi];
                }
            }
            else static if (BigDigit.sizeof == long.sizeof)
            {
                data = [u];
            }
        }
    }
    void opAssign(Tdummy = void)(BigUint y) pure nothrow @nogc @safe
    {
        this.data = y.data;
    }

    ///
    int opCmp(Tdummy = void)(const BigUint y) pure nothrow @nogc const @safe
    {
        if (data.length != y.data.length)
            return (data.length > y.data.length) ?  1 : -1;
        size_t k = highestDifferentDigit(data, y.data);
        if (data[k] == y.data[k])
            return 0;
        return data[k] > y.data[k] ? 1 : -1;
    }

    ///
    int opCmp(Tulong)(Tulong y) pure nothrow @nogc const @safe if (is (Tulong == ulong))
    {
        if (data.length > maxBigDigits!Tulong)
            return 1;

        foreach_reverse (i; 0 .. maxBigDigits!Tulong)
        {
            BigDigit tmp = cast(BigDigit)(y>>(i*BigDigitBits));
            if (tmp == 0)
                if (data.length >= i+1)
                {
                    // Since ZERO is [0], so we cannot simply return 1 here, as
                    // data[i] would be 0 for i == 0 in that case.
                    return (data[i] > 0) ? 1 : 0;
                }
                else
                    continue;
            else
                if (i+1 > data.length)
                    return -1;
                else if (tmp != data[i])
                    return data[i] > tmp ? 1 : -1;
        }
        return 0;
    }

    bool opEquals(Tdummy = void)(ref const BigUint y) pure nothrow @nogc const @safe
    {
           return y.data[] == data[];
    }

    bool opEquals(Tdummy = void)(ulong y) pure nothrow @nogc const @safe
    {
        if (data.length > 2)
            return false;
        uint ylo = cast(uint)(y & 0xFFFF_FFFF);
        uint yhi = cast(uint)(y >> 32);
        if (data.length == 2 && data[1]!=yhi)
            return false;
        if (data.length == 1 && yhi != 0)
            return false;
        return (data[0] == ylo);
    }

    bool isZero() pure const nothrow @safe @nogc
    {
        return data.length == 1 && data[0] == 0;
    }

    size_t numBytes() pure nothrow const @safe @nogc
    {
        return data.length * BigDigit.sizeof;
    }

    // the extra bytes are added to the start of the string
    char [] toDecimalString(int frontExtraBytes) const pure nothrow
    {
        immutable predictlength = 20+20*(data.length/2); // just over 19
        char [] buff = new char[frontExtraBytes + predictlength];
        ptrdiff_t sofar = biguintToDecimal(buff, data.dup);
        return buff[sofar-frontExtraBytes..$];
    }

    /** Convert to a hex string, printing a minimum number of digits 'minPadding',
     *  allocating an additional 'frontExtraBytes' at the start of the string.
     *  Padding is done with padChar, which may be '0' or ' '.
     *  'separator' is a digit separation character. If non-zero, it is inserted
     *  between every 8 digits.
     *  Separator characters do not contribute to the minPadding.
     */
    char [] toHexString(int frontExtraBytes, char separator = 0,
            int minPadding=0, char padChar = '0',
            LetterCase letterCase = LetterCase.upper) const pure nothrow @safe
    {
        // Calculate number of extra padding bytes
        size_t extraPad = (minPadding > data.length * 2 * BigDigit.sizeof)
            ? minPadding - data.length * 2 * BigDigit.sizeof : 0;

        // Length not including separator bytes
        size_t lenBytes = data.length * 2 * BigDigit.sizeof;

        // Calculate number of separator bytes
        size_t mainSeparatorBytes = separator ? (lenBytes  / 8) - 1 : 0;
        immutable totalSeparatorBytes = separator ? ((extraPad + lenBytes + 7) / 8) - 1: 0;

        char [] buff = new char[lenBytes + extraPad + totalSeparatorBytes + frontExtraBytes];
        biguintToHex(buff[$ - lenBytes - mainSeparatorBytes .. $], data, separator, letterCase);
        if (extraPad > 0)
        {
            if (separator)
            {
                size_t start = frontExtraBytes; // first index to pad
                if (extraPad &7)
                {
                    // Do 1 to 7 extra zeros.
                    buff[frontExtraBytes .. frontExtraBytes + (extraPad & 7)] = padChar;
                    buff[frontExtraBytes + (extraPad & 7)] = (padChar == ' ' ? ' ' : separator);
                    start += (extraPad & 7) + 1;
                }
                for (int i=0; i< (extraPad >> 3); ++i)
                {
                    buff[start .. start + 8] = padChar;
                    buff[start + 8] = (padChar == ' ' ? ' ' : separator);
                    start += 9;
                }
            }
            else
            {
                buff[frontExtraBytes .. frontExtraBytes + extraPad]=padChar;
            }
        }
        int z = frontExtraBytes;
        if (lenBytes > minPadding)
        {
            // Strip leading zeros.
            ptrdiff_t maxStrip = lenBytes - minPadding;
            while (z< buff.length-1 && (buff[z]=='0' || buff[z]==padChar) && maxStrip>0)
            {
                ++z;
                --maxStrip;
            }
        }
        if (padChar!='0')
        {
            // Convert leading zeros into padChars.
            for (size_t k= z; k< buff.length-1 && (buff[k]=='0' || buff[k]==padChar); ++k)
            {
                if (buff[k]=='0') buff[k]=padChar;
            }
        }
        return buff[z-frontExtraBytes..$];
    }

    /**
     * Convert to an octal string.
     */
    char[] toOctalString() const
    {
        auto predictLength = 1 + data.length*BigDigitBits / 3;
        char[] buff = new char[predictLength];
        size_t firstNonZero = biguintToOctal(buff, data);
        return buff[firstNonZero .. $];
    }

    // return false if invalid character found
    bool fromHexString(Range)(Range s) if (
        isBidirectionalRange!Range && isSomeChar!(ElementType!Range))
    {
        import std.range : walkLength;

        //Strip leading zeros
        while (!s.empty && s.front == '0')
            s.popFront;

        if (s.empty)
        {
            data = ZERO;
            return true;
        }

        immutable len = (s.save.walkLength + 15) / 4;
        auto tmp = new BigDigit[len + 1];
        uint part, sofar, partcount;

        foreach_reverse (character; s)
        {
            if (character == '_')
                continue;

            uint x;
            if (character >= '0' && character <= '9')
            {
                x = character - '0';
            }
            else if (character >= 'A' && character <= 'F')
            {
                x = character - 'A' + 10;
            }
            else if (character >= 'a' && character <= 'f')
            {
                x = character - 'a' + 10;
            }
            else
            {
                return false;
            }

            part >>= 4;
            part |= (x << (32 - 4));
            ++partcount;

            if (partcount == 8)
            {
                tmp[sofar] = part;
                ++sofar;
                partcount = 0;
                part = 0;
            }
        }
        if (part)
        {
            for ( ; partcount != 8; ++partcount) part >>= 4;
            tmp[sofar] = part;
            ++sofar;
        }
        if (sofar == 0)
            data = ZERO;
        else
            data = trustedAssumeUnique(tmp[0 .. sofar]);

        return true;
    }

    // return true if OK; false if erroneous characters found
    bool fromDecimalString(Range)(Range s) if (
        isForwardRange!Range && isSomeChar!(ElementType!Range))
    {
        import std.range : walkLength;

        while (!s.empty && s.front == '0')
        {
            s.popFront;
        }

        if (s.empty)
        {
            data = ZERO;
            return true;
        }

        auto predict_length = (18 * 2 + 2 * s.save.walkLength) / 19;
        auto tmp = new BigDigit[predict_length];

        tmp.length = biguintFromDecimal(tmp, s);

        data = trustedAssumeUnique(tmp);
        return true;
    }

    ////////////////////////
    //
    // All of these member functions create a new BigUint.

    // return x >> y
    BigUint opShr(Tulong)(Tulong y) pure nothrow const if (is (Tulong == ulong))
    {
        assert(y>0);
        uint bits = cast(uint) y & BIGDIGITSHIFTMASK;
        if ((y >> LG2BIGDIGITBITS) >= data.length) return BigUint(ZERO);
        uint words = cast(uint)(y >> LG2BIGDIGITBITS);
        if (bits == 0)
        {
            return BigUint(data[words..$]);
        }
        else
        {
            uint [] result = new BigDigit[data.length - words];
            multibyteShr(result, data[words..$], bits);

            if (result.length > 1 && result[$-1] == 0)
                return BigUint(trustedAssumeUnique(result[0 .. $-1]));
            else
                return BigUint(trustedAssumeUnique(result));
        }
    }

    // return x << y
    BigUint opShl(Tulong)(Tulong y) pure nothrow const if (is (Tulong == ulong))
    {
        assert(y>0);
        if (isZero()) return this;
        uint bits = cast(uint) y & BIGDIGITSHIFTMASK;
        assert((y >> LG2BIGDIGITBITS) < cast(ulong)(uint.max));
        uint words = cast(uint)(y >> LG2BIGDIGITBITS);
        BigDigit [] result = new BigDigit[data.length + words+1];
        result[0 .. words] = 0;
        if (bits == 0)
        {
            result[words .. words+data.length] = data[];
            return BigUint(trustedAssumeUnique(result[0 .. words+data.length]));
        }
        else
        {
            immutable c = multibyteShl(result[words .. words+data.length], data, bits);
            if (c == 0) return BigUint(trustedAssumeUnique(result[0 .. words+data.length]));
            result[$-1] = c;
            return BigUint(trustedAssumeUnique(result));
        }
    }

    // If wantSub is false, return x + y, leaving sign unchanged
    // If wantSub is true, return abs(x - y), negating sign if x < y
    static BigUint addOrSubInt(Tulong)(const BigUint x, Tulong y,
            bool wantSub, ref bool sign) pure nothrow if (is(Tulong == ulong))
    {
        BigUint r;
        if (wantSub)
        {   // perform a subtraction
            if (x.data.length > 2)
            {
                r.data = subInt(x.data, y);
            }
            else
            {   // could change sign!
                ulong xx = x.data[0];
                if (x.data.length > 1)
                    xx += (cast(ulong) x.data[1]) << 32;
                ulong d;
                if (xx <= y)
                {
                    d = y - xx;
                    sign = !sign;
                }
                else
                {
                    d = xx - y;
                }
                if (d == 0)
                {
                    r = 0UL;
                    sign = false;
                    return r;
                }
                if (d > uint.max)
                {
                    r.data = [cast(uint)(d & 0xFFFF_FFFF), cast(uint)(d >> 32)];
                }
                else
                {
                    r.data = [cast(uint)(d & 0xFFFF_FFFF)];
                }
            }
        }
        else
        {
            r.data = addInt(x.data, y);
        }
        return r;
    }

    // If wantSub is false, return x + y, leaving sign unchanged.
    // If wantSub is true, return abs(x - y), negating sign if x<y
    static BigUint addOrSub(BigUint x, BigUint y, bool wantSub, bool *sign)
        pure nothrow
    {
        BigUint r;
        if (wantSub)
        {   // perform a subtraction
            bool negative;
            r.data = sub(x.data, y.data, &negative);
            *sign ^= negative;
            if (r.isZero())
            {
                *sign = false;
            }
        }
        else
        {
            r.data = add(x.data, y.data);
        }
        return r;
    }


    //  return x*y.
    //  y must not be zero.
    static BigUint mulInt(T = ulong)(BigUint x, T y) pure nothrow
    {
        if (y == 0 || x == 0) return BigUint(ZERO);
        uint hi = cast(uint)(y >>> 32);
        uint lo = cast(uint)(y & 0xFFFF_FFFF);
        uint [] result = new BigDigit[x.data.length+1+(hi != 0)];
        result[x.data.length] = multibyteMul(result[0 .. x.data.length], x.data, lo, 0);
        if (hi != 0)
        {
            result[x.data.length+1] = multibyteMulAdd!('+')(result[1 .. x.data.length+1],
                x.data, hi, 0);
        }
        return BigUint(removeLeadingZeros(trustedAssumeUnique(result)));
    }

    /*  return x * y.
     */
    static BigUint mul(BigUint x, BigUint y) pure nothrow
    {
        if (y == 0 || x == 0)
            return BigUint(ZERO);
        auto len = x.data.length + y.data.length;
        BigDigit [] result = new BigDigit[len];
        if (y.data.length > x.data.length)
        {
            mulInternal(result, y.data, x.data);
        }
        else
        {
            if (x.data[]==y.data[]) squareInternal(result, x.data);
            else mulInternal(result, x.data, y.data);
        }
        // the highest element could be zero,
        // in which case we need to reduce the length
        return BigUint(removeLeadingZeros(trustedAssumeUnique(result)));
    }

    // return x / y
    static BigUint divInt(T)(BigUint x, T y_) pure nothrow
    if ( is(Unqual!T == uint) )
    {
        uint y = y_;
        if (y == 1)
            return x;
        uint [] result = new BigDigit[x.data.length];
        if ((y&(-y))==y)
        {
            assert(y != 0, "BigUint division by zero");
            // perfect power of 2
            uint b = 0;
            for (;y != 1; y>>=1)
            {
                ++b;
            }
            multibyteShr(result, x.data, b);
        }
        else
        {
            result[] = x.data[];
            cast(void) multibyteDivAssign(result, y, 0);
        }
        return BigUint(removeLeadingZeros(trustedAssumeUnique(result)));
    }

    static BigUint divInt(T)(BigUint x, T y) pure nothrow
    if ( is(Unqual!T == ulong) )
    {
        if (y <= uint.max)
            return divInt!uint(x, cast(uint) y);
        if (x.data.length < 2)
            return BigUint(ZERO);
        uint hi = cast(uint)(y >>> 32);
        uint lo = cast(uint)(y & 0xFFFF_FFFF);
        immutable uint[2] z = [lo, hi];
        BigDigit[] result = new BigDigit[x.data.length - z.length + 1];
        divModInternal(result, null, x.data, z[]);
        return BigUint(removeLeadingZeros(trustedAssumeUnique(result)));
    }

    // return x % y
    static uint modInt(T)(BigUint x, T y_) pure if ( is(Unqual!T == uint) )
    {
        import core.memory : GC;
        uint y = y_;
        assert(y != 0);
        if ((y&(-y)) == y)
        {   // perfect power of 2
            return x.data[0] & (y-1);
        }
        else
        {
            // horribly inefficient - malloc, copy, & store are unnecessary.
            uint [] wasteful = new BigDigit[x.data.length];
            wasteful[] = x.data[];
            immutable rem = multibyteDivAssign(wasteful, y, 0);
            () @trusted { GC.free(wasteful.ptr); } ();
            return rem;
        }
    }

    // return x / y
    static BigUint div(BigUint x, BigUint y) pure nothrow
    {
        if (y.data.length > x.data.length)
            return BigUint(ZERO);
        if (y.data.length == 1)
            return divInt(x, y.data[0]);
        BigDigit [] result = new BigDigit[x.data.length - y.data.length + 1];
           divModInternal(result, null, x.data, y.data);
        return BigUint(removeLeadingZeros(trustedAssumeUnique(result)));
    }

    // return x % y
    static BigUint mod(BigUint x, BigUint y) pure nothrow
    {
        if (y.data.length > x.data.length) return x;
        if (y.data.length == 1)
        {
            return BigUint([modInt(x, y.data[0])]);
        }
        BigDigit [] result = new BigDigit[x.data.length - y.data.length + 1];
        BigDigit [] rem = new BigDigit[y.data.length];
        divModInternal(result, rem, x.data, y.data);
        return BigUint(removeLeadingZeros(trustedAssumeUnique(rem)));
    }

    // Return x / y in quotient, x % y in remainder
    static void divMod(BigUint x, BigUint y, out BigUint quotient, out BigUint remainder) pure nothrow
    {
        if (y.data.length > x.data.length)
        {
            quotient = 0uL;
            remainder = x;
        }
        else if (y.data.length == 1)
        {
            quotient = divInt(x, y.data[0]);
            remainder = BigUint([modInt(x, y.data[0])]);
        }
        else
        {
            BigDigit[] quot = new BigDigit[x.data.length - y.data.length + 1];
            BigDigit[] rem = new BigDigit[y.data.length];
            divModInternal(quot, rem, x.data, y.data);
            quotient = BigUint(removeLeadingZeros(trustedAssumeUnique(quot)));
            remainder = BigUint(removeLeadingZeros(trustedAssumeUnique(rem)));
        }
    }

    // return x op y
    static BigUint bitwiseOp(string op)(BigUint x, BigUint y, bool xSign, bool ySign, ref bool resultSign)
    pure nothrow @safe if (op == "|" || op == "^" || op == "&")
    {
        auto d1 = includeSign(x.data, y.uintLength, xSign);
        auto d2 = includeSign(y.data, x.uintLength, ySign);

        foreach (i; 0 .. d1.length)
        {
            mixin("d1[i] " ~ op ~ "= d2[i];");
        }

        mixin("resultSign = xSign " ~ op ~ " ySign;");

        if (resultSign)
        {
            twosComplement(d1, d1);
        }

        return BigUint(removeLeadingZeros(trustedAssumeUnique(d1)));
    }

    /**
     * Return a BigUint which is x raised to the power of y.
     * Method: Powers of 2 are removed from x, then left-to-right binary
     * exponentiation is used.
     * Memory allocation is minimized: at most one temporary BigUint is used.
     */
    static BigUint pow(BigUint x, ulong y) pure nothrow
    {
        // Deal with the degenerate cases first.
        if (y == 0) return BigUint(ONE);
        if (y == 1) return x;
        if (x == 0 || x == 1) return x;

        BigUint result;

        // Simplify, step 1: Remove all powers of 2.
        uint firstnonzero = firstNonZeroDigit(x.data);
        // Now we know x = x[firstnonzero..$] * (2^^(firstnonzero*BigDigitBits))
        // where BigDigitBits = BigDigit.sizeof * 8

        // See if x[firstnonzero..$] can now fit into a single digit.
        bool singledigit = ((x.data.length - firstnonzero) == 1);
        // If true, then x0 is that digit
        // and the result will be (x0 ^^ y) * (2^^(firstnonzero*y*BigDigitBits))
        BigDigit x0 = x.data[firstnonzero];
        assert(x0 != 0);
        // Length of the non-zero portion
        size_t nonzerolength = x.data.length - firstnonzero;
        ulong y0;
        uint evenbits = 0; // number of even bits in the bottom of x
        while (!(x0 & 1))
        {
            x0 >>= 1;
            ++evenbits;
        }

        if (x.data.length- firstnonzero == 2)
        {
            // Check for a single digit straddling a digit boundary
            const BigDigit x1 = x.data[firstnonzero+1];
            if ((x1 >> evenbits) == 0)
            {
                x0 |= (x1 << (BigDigit.sizeof * 8 - evenbits));
                singledigit = true;
            }
        }
        // Now if (singledigit), x^^y  = (x0 ^^ y) * 2^^(evenbits * y) * 2^^(firstnonzero*y*BigDigitBits))

        uint evenshiftbits = 0; // Total powers of 2 to shift by, at the end

        // Simplify, step 2: For singledigits, see if we can trivially reduce y

        BigDigit finalMultiplier = 1UL;

        if (singledigit)
        {
            // x fits into a single digit. Raise it to the highest power we can
            // that still fits into a single digit, then reduce the exponent accordingly.
            // We're quite likely to have a residual multiply at the end.
            // For example, 10^^100 = (((5^^13)^^7) * 5^^9) * 2^^100.
            // and 5^^13 still fits into a uint.
            evenshiftbits  = cast(uint)( (evenbits * y) & BIGDIGITSHIFTMASK);
            if (x0 == 1)
            {   // Perfect power of 2
                result = 1UL;
                return result << (evenbits + firstnonzero * 8 * BigDigit.sizeof) * y;
            }
            immutable p = highestPowerBelowUintMax(x0);
            if (y <= p)
            {   // Just do it with pow
                result = cast(ulong) intpow(x0, y);
                if (evenbits + firstnonzero == 0)
                    return result;
                return result << (evenbits + firstnonzero * 8 * BigDigit.sizeof) * y;
            }
            y0 = y / p;
            finalMultiplier = intpow(x0, y - y0*p);
            x0 = intpow(x0, p);
            // Result is x0
            nonzerolength = 1;
        }
        // Now if (singledigit), x^^y  = finalMultiplier * (x0 ^^ y0) * 2^^(evenbits * y) * 2^^(firstnonzero*y*BigDigitBits))

        // Perform a crude check for overflow and allocate result buffer.
        // The length required is y * lg2(x) bits.
        // which will always fit into y*x.length digits. But this is
        // a gross overestimate if x is small (length 1 or 2) and the highest
        // digit is nearly empty.
        // A better estimate is:
        //   y * lg2(x[$-1]/BigDigit.max) + y * (x.length - 1) digits,
        //  and the first term is always between
        //  y * (bsr(x.data[$-1]) + 1) / BIGDIGITBITS and
        //  y * (bsr(x.data[$-1]) + 2) / BIGDIGITBITS
        // For single digit payloads, we already have
        //   x^^y  = finalMultiplier * (x0 ^^ y0) * 2^^(evenbits * y) * 2^^(firstnonzero*y*BigDigitBits))
        // and x0 is almost a full digit, so it's a tight estimate.
        // Number of digits is therefore 1 + x0.length*y0 + (evenbits*y)/BIGDIGIT + firstnonzero*y
        // Note that the divisions must be rounded up.

        // Estimated length in BigDigits
        immutable estimatelength = singledigit
            ? 1 + y0 + ((evenbits*y  + BigDigit.sizeof * 8 - 1) / (BigDigit.sizeof *8)) + firstnonzero*y
            :  x.data.length * y;
        // Imprecise check for overflow. Makes the extreme cases easier to debug
        // (less extreme overflow will result in an out of memory error).
        if (estimatelength > uint.max/(4*BigDigit.sizeof))
            assert(0, "Overflow in BigInt.pow");

        // The result buffer includes space for all the trailing zeros
        BigDigit [] resultBuffer = new BigDigit[cast(size_t) estimatelength];

        // Do all the powers of 2!
        size_t result_start = cast(size_t)( firstnonzero * y
            + (singledigit ? ((evenbits * y) >> LG2BIGDIGITBITS) : 0));

        resultBuffer[0 .. result_start] = 0;
        BigDigit [] t1 = resultBuffer[result_start..$];
        BigDigit [] r1;

        if (singledigit)
        {
            r1 = t1[0 .. 1];
            r1[0] = x0;
            y = y0;
        }
        else
        {
            // It's not worth right shifting by evenbits unless we also shrink the length after each
            // multiply or squaring operation. That might still be worthwhile for large y.
            r1 = t1[0 .. x.data.length - firstnonzero];
            r1[0..$] = x.data[firstnonzero..$];
        }

        if (y>1)
        {   // Set r1 = r1 ^^ y.
            // The secondary buffer only needs space for the multiplication results
            BigDigit [] t2 = new BigDigit[resultBuffer.length - result_start];
            BigDigit [] r2;

            int shifts = 63; // num bits in a long
            while (!(y & 0x8000_0000_0000_0000L))
            {
                y <<= 1;
                --shifts;
            }
            y <<=1;

            while (y != 0)
            {
                // For each bit of y: Set r1 =  r1 * r1
                // If the bit is 1, set r1 = r1 * x
                // Eg, if y is 0b101, result = ((x^^2)^^2)*x == x^^5.
                // Optimization opportunity: if more than 2 bits in y are set,
                // it's usually possible to reduce the number of multiplies
                // by caching odd powers of x. eg for y = 54,
                // (0b110110), set u = x^^3, and result is ((u^^8)*u)^^2
                r2 = t2[0 .. r1.length*2];
                squareInternal(r2, r1);
                if (y & 0x8000_0000_0000_0000L)
                {
                    r1 = t1[0 .. r2.length + nonzerolength];
                    if (singledigit)
                    {
                        r1[$-1] = multibyteMul(r1[0 .. $-1], r2, x0, 0);
                    }
                    else
                    {
                        mulInternal(r1, r2, x.data[firstnonzero..$]);
                    }
                }
                else
                {
                    r1 = t1[0 .. r2.length];
                    r1[] = r2[];
                }
                y <<=1;
                shifts--;
            }
            while (shifts>0)
            {
                r2 = t2[0 .. r1.length * 2];
                squareInternal(r2, r1);
                r1 = t1[0 .. r2.length];
                r1[] = r2[];
                --shifts;
            }
        }

        if (finalMultiplier != 1)
        {
            const BigDigit carry = multibyteMul(r1, r1, finalMultiplier, 0);
            if (carry)
            {
                r1 = t1[0 .. r1.length + 1];
                r1[$-1] = carry;
            }
        }
        if (evenshiftbits)
        {
            const BigDigit carry = multibyteShl(r1, r1, evenshiftbits);
            if (carry != 0)
            {
                r1 = t1[0 .. r1.length + 1];
                r1[$ - 1] = carry;
            }
        }
        while (r1[$ - 1]==0)
        {
            r1=r1[0 .. $ - 1];
        }
        return BigUint(trustedAssumeUnique(resultBuffer[0 .. result_start + r1.length]));
    }

    // Implement toHash so that BigUint works properly as an AA key.
    size_t toHash() const @trusted nothrow
    {
        return typeid(data).getHash(&data);
    }

} // end BigUint

@safe pure nothrow unittest
{
    // ulong comparison test
    BigUint a = [1];
    assert(a == 1);
    assert(a < 0x8000_0000_0000_0000UL); // bug 9548

    // bug 12234
    BigUint z = [0];
    assert(z == 0UL);
    assert(!(z > 0UL));
    assert(!(z < 0UL));
}

// Remove leading zeros from x, to restore the BigUint invariant
inout(BigDigit) [] removeLeadingZeros(inout(BigDigit) [] x) pure nothrow @safe
{
    size_t k = x.length;
    while (k>1 && x[k - 1]==0) --k;
    return x[0 .. k];
}

pure @system unittest
{
   BigUint r = BigUint([5]);
   BigUint t = BigUint([7]);
   BigUint s = BigUint.mod(r, t);
   assert(s == 5);
}


@safe pure unittest
{
    BigUint r;
    r = 5UL;
    assert(r.peekUlong(0) == 5UL);
    assert(r.peekUint(0) == 5U);
    r = 0x1234_5678_9ABC_DEF0UL;
    assert(r.peekUlong(0) == 0x1234_5678_9ABC_DEF0UL);
    assert(r.peekUint(0) == 0x9ABC_DEF0U);
}


// Pow tests
pure @system unittest
{
    BigUint r, s;
    r.fromHexString("80000000_00000001");
    s = BigUint.pow(r, 5);
    r.fromHexString("08000000_00000000_50000000_00000001_40000000_00000002_80000000"
      ~ "_00000002_80000000_00000001");
    assert(s == r);
    s = 10UL;
    s = BigUint.pow(s, 39);
    r.fromDecimalString("1000000000000000000000000000000000000000");
    assert(s == r);
    r.fromHexString("1_E1178E81_00000000");
    s = BigUint.pow(r, 15); // Regression test: this used to overflow array bounds

    r.fromDecimalString("000_000_00");
    assert(r == 0);
    r.fromDecimalString("0007");
    assert(r == 7);
    r.fromDecimalString("0");
    assert(r == 0);
}

// Radix conversion tests
@safe pure unittest
{
    BigUint r;
    r.fromHexString("1_E1178E81_00000000");
    assert(r.toHexString(0, '_', 0) == "1_E1178E81_00000000");
    assert(r.toHexString(0, '_', 20) == "0001_E1178E81_00000000");
    assert(r.toHexString(0, '_', 16+8) == "00000001_E1178E81_00000000");
    assert(r.toHexString(0, '_', 16+9) == "0_00000001_E1178E81_00000000");
    assert(r.toHexString(0, '_', 16+8+8) ==   "00000000_00000001_E1178E81_00000000");
    assert(r.toHexString(0, '_', 16+8+8+1) ==      "0_00000000_00000001_E1178E81_00000000");
    assert(r.toHexString(0, '_', 16+8+8+1, ' ') == "                  1_E1178E81_00000000");
    assert(r.toHexString(0, 0, 16+8+8+1) == "00000000000000001E1178E8100000000");
    r = 0UL;
    assert(r.toHexString(0, '_', 0) == "0");
    assert(r.toHexString(0, '_', 7) == "0000000");
    assert(r.toHexString(0, '_', 7, ' ') == "      0");
    assert(r.toHexString(0, '#', 9) == "0#00000000");
    assert(r.toHexString(0, 0, 9) == "000000000");
}

//
@safe pure unittest
{
    BigUint r;
    r.fromHexString("1_E1178E81_00000000");
    assert(r.toHexString(0, '_', 0, '0', LetterCase.lower) == "1_e1178e81_00000000");
    assert(r.toHexString(0, '_', 20, '0', LetterCase.lower) == "0001_e1178e81_00000000");
    assert(r.toHexString(0, '_', 16+8, '0', LetterCase.lower) == "00000001_e1178e81_00000000");
    assert(r.toHexString(0, '_', 16+9, '0', LetterCase.lower) == "0_00000001_e1178e81_00000000");
    assert(r.toHexString(0, '_', 16+8+8, '0', LetterCase.lower) ==   "00000000_00000001_e1178e81_00000000");
    assert(r.toHexString(0, '_', 16+8+8+1, '0', LetterCase.lower) == "0_00000000_00000001_e1178e81_00000000");
    assert(r.toHexString(0, '_', 16+8+8+1, ' ', LetterCase.lower) == "                  1_e1178e81_00000000");
    assert(r.toHexString(0, 0, 16+8+8+1, '0', LetterCase.lower) == "00000000000000001e1178e8100000000");
    r = 0UL;
    assert(r.toHexString(0, '_', 0, '0', LetterCase.lower) == "0");
    assert(r.toHexString(0, '_', 7, '0', LetterCase.lower) == "0000000");
    assert(r.toHexString(0, '_', 7, ' ', LetterCase.lower) == "      0");
    assert(r.toHexString(0, '#', 9, '0', LetterCase.lower) == "0#00000000");
    assert(r.toHexString(0, 'Z', 9, '0', LetterCase.lower) == "0Z00000000");
    assert(r.toHexString(0, 0, 9, '0', LetterCase.lower) == "000000000");
}


private:
void twosComplement(const(BigDigit) [] x, BigDigit[] result)
pure nothrow @safe
{
    foreach (i; 0 .. x.length)
    {
        result[i] = ~x[i];
    }
    result[x.length..$] = BigDigit.max;

    foreach (i; 0 .. result.length)
    {
        if (result[i] == BigDigit.max)
        {
            result[i] = 0;
        }
        else
        {
            result[i] += 1;
            break;
        }
    }
}

// Encode BigInt as BigDigit array (sign and 2's complement)
BigDigit[] includeSign(const(BigDigit) [] x, size_t minSize, bool sign)
pure nothrow @safe
{
    size_t length = (x.length > minSize) ? x.length : minSize;
    BigDigit [] result = new BigDigit[length];
    if (sign)
    {
        twosComplement(x, result);
    }
    else
    {
        result[0 .. x.length] = x;
    }
    return result;
}

// works for any type
T intpow(T)(T x, ulong n) pure nothrow @safe
{
    T p;

    switch (n)
    {
    case 0:
        p = 1;
        break;

    case 1:
        p = x;
        break;

    case 2:
        p = x * x;
        break;

    default:
        p = 1;
        while (1)
        {
            if (n & 1)
                p *= x;
            n >>= 1;
            if (!n)
                break;
            x *= x;
        }
        break;
    }
    return p;
}


//  returns the maximum power of x that will fit in a uint.
int highestPowerBelowUintMax(uint x) pure nothrow @safe
{
     assert(x>1);
     static immutable ubyte [22] maxpwr = [ 31, 20, 15, 13, 12, 11, 10, 10, 9, 9,
                                          8, 8, 8, 8, 7, 7, 7, 7, 7, 7, 7, 7];
     if (x<24) return maxpwr[x-2];
     if (x<41) return 6;
     if (x<85) return 5;
     if (x<256) return 4;
     if (x<1626) return 3;
     if (x<65_536) return 2;
     return 1;
}

//  returns the maximum power of x that will fit in a ulong.
int highestPowerBelowUlongMax(uint x) pure nothrow @safe
{
     assert(x>1);
     static immutable ubyte [39] maxpwr = [ 63, 40, 31, 27, 24, 22, 21, 20, 19, 18,
                                         17, 17, 16, 16, 15, 15, 15, 15, 14, 14,
                                         14, 14, 13, 13, 13, 13, 13, 13, 13, 12,
                                         12, 12, 12, 12, 12, 12, 12, 12, 12];
     if (x<41) return maxpwr[x-2];
     if (x<57) return 11;
     if (x<85) return 10;
     if (x<139) return 9;
     if (x<256) return 8;
     if (x<566) return 7;
     if (x<1626) return 6;
     if (x<7132) return 5;
     if (x<65_536) return 4;
     if (x<2_642_246) return 3;
     return 2;
}

version(unittest)
{

int slowHighestPowerBelowUintMax(uint x) pure nothrow @safe
{
     int pwr = 1;
     for (ulong q = x;x*q < cast(ulong) uint.max; )
     {
         q*=x; ++pwr;
     }
     return pwr;
}

@safe pure unittest
{
    assert(highestPowerBelowUintMax(10)==9);
    for (int k=82; k<88; ++k)
    {
        assert(highestPowerBelowUintMax(k)== slowHighestPowerBelowUintMax(k));
    }
}

}


/*  General unsigned subtraction routine for bigints.
 *  Sets result = x - y. If the result is negative, negative will be true.
 */
BigDigit [] sub(const BigDigit [] x, const BigDigit [] y, bool *negative)
pure nothrow
{
    if (x.length == y.length)
    {
        // There's a possibility of cancellation, if x and y are almost equal.
        ptrdiff_t last = highestDifferentDigit(x, y);
        BigDigit [] result = new BigDigit[last+1];
        if (x[last] < y[last])
        {   // we know result is negative
            multibyteSub(result[0 .. last+1], y[0 .. last+1], x[0 .. last+1], 0);
            *negative = true;
        }
        else
        {   // positive or zero result
            multibyteSub(result[0 .. last+1], x[0 .. last+1], y[0 .. last+1], 0);
            *negative = false;
        }
        while (result.length > 1 && result[$-1] == 0)
        {
            result = result[0..$-1];
        }
//        if (result.length >1 && result[$-1]==0) return result[0..$-1];
        return result;
    }
    // Lengths are different
    const(BigDigit) [] large, small;
    if (x.length < y.length)
    {
        *negative = true;
        large = y; small = x;
    }
    else
    {
        *negative = false;
        large = x; small = y;
    }
    // result.length will be equal to larger length, or could decrease by 1.


    BigDigit [] result = new BigDigit[large.length];
    BigDigit carry = multibyteSub(result[0 .. small.length], large[0 .. small.length], small, 0);
    result[small.length..$] = large[small.length..$];
    if (carry)
    {
        multibyteIncrementAssign!('-')(result[small.length..$], carry);
    }
    while (result.length > 1 && result[$-1] == 0)
    {
        result = result[0..$-1];
    }
    return result;
}


// return a + b
BigDigit [] add(const BigDigit [] a, const BigDigit [] b) pure nothrow
{
    const(BigDigit) [] x, y;
    if (a.length < b.length)
    {
        x = b; y = a;
    }
    else
    {
        x = a; y = b;
    }
    // now we know x.length > y.length
    // create result. add 1 in case it overflows
    BigDigit [] result = new BigDigit[x.length + 1];

    BigDigit carry = multibyteAdd(result[0 .. y.length], x[0 .. y.length], y, 0);
    if (x.length != y.length)
    {
        result[y.length..$-1]= x[y.length..$];
        carry  = multibyteIncrementAssign!('+')(result[y.length..$-1], carry);
    }
    if (carry)
    {
        result[$-1] = carry;
        return result;
    }
    else
        return result[0..$-1];
}

/**  return x + y
 */
BigDigit [] addInt(const BigDigit[] x, ulong y) pure nothrow
{
    uint hi = cast(uint)(y >>> 32);
    uint lo = cast(uint)(y& 0xFFFF_FFFF);
    auto len = x.length;
    if (x.length < 2 && hi != 0) ++len;
    BigDigit [] result = new BigDigit[len+1];
    result[0 .. x.length] = x[];
    if (x.length < 2 && hi != 0)
    {
        result[1]=hi;
        hi=0;
    }
    uint carry = multibyteIncrementAssign!('+')(result[0..$-1], lo);
    if (hi != 0) carry += multibyteIncrementAssign!('+')(result[1..$-1], hi);
    if (carry)
    {
        result[$-1] = carry;
        return result;
    }
    else
        return result[0..$-1];
}

/** Return x - y.
 *  x must be greater than y.
 */
BigDigit [] subInt(const BigDigit[] x, ulong y) pure nothrow
{
    uint hi = cast(uint)(y >>> 32);
    uint lo = cast(uint)(y & 0xFFFF_FFFF);
    BigDigit [] result = new BigDigit[x.length];
    result[] = x[];
    multibyteIncrementAssign!('-')(result[], lo);
    if (hi)
        multibyteIncrementAssign!('-')(result[1..$], hi);
    if (result[$-1] == 0)
        return result[0..$-1];
    else
        return result;
}

/**  General unsigned multiply routine for bigints.
 *  Sets result = x * y.
 *
 *  The length of y must not be larger than the length of x.
 *  Different algorithms are used, depending on the lengths of x and y.
 *  TODO: "Modern Computer Arithmetic" suggests the OddEvenKaratsuba algorithm for the
 *  unbalanced case. (But I doubt it would be faster in practice).
 *
 */
void mulInternal(BigDigit[] result, const(BigDigit)[] x, const(BigDigit)[] y)
    pure nothrow
{
    import core.memory : GC;
    assert( result.length == x.length + y.length );
    assert( y.length > 0 );
    assert( x.length >= y.length);
    if (y.length <= KARATSUBALIMIT)
    {
        // Small multiplier, we'll just use the asm classic multiply.
        if (y.length == 1)
        {   // Trivial case, no cache effects to worry about
            result[x.length] = multibyteMul(result[0 .. x.length], x, y[0], 0);
            return;
        }

        immutable CACHELIMIT = getCacheLimit;
        if (x.length + y.length < CACHELIMIT)
            return mulSimple(result, x, y);

        // If x is so big that it won't fit into the cache, we divide it into chunks
        // Every chunk must be greater than y.length.
        // We make the first chunk shorter, if necessary, to ensure this.

        auto chunksize = CACHELIMIT / y.length;
        immutable residual  =  x.length % chunksize;
        if (residual < y.length)
        {
            chunksize -= y.length;
        }

        // Use schoolbook multiply.
        mulSimple(result[0 .. chunksize + y.length], x[0 .. chunksize], y);
        auto done = chunksize;

        while (done < x.length)
        {
            // result[done .. done+ylength] already has a value.
            chunksize = (done + (CACHELIMIT / y.length) < x.length) ? (CACHELIMIT / y.length) :  x.length - done;
            BigDigit [KARATSUBALIMIT] partial;
            partial[0 .. y.length] = result[done .. done+y.length];
            mulSimple(result[done .. done+chunksize+y.length], x[done .. done+chunksize], y);
            addAssignSimple(result[done .. done+chunksize + y.length], partial[0 .. y.length]);
            done += chunksize;
        }
        return;
    }

    immutable half = (x.length >> 1) + (x.length & 1);
    if (2*y.length*y.length <= x.length*x.length)
    {
        // UNBALANCED MULTIPLY
        // Use school multiply to cut into quasi-squares of Karatsuba-size
        // or larger. The ratio of the two sides of the 'square' must be
        // between 1.414:1 and 1:1. Use Karatsuba on each chunk.
        //
        // For maximum performance, we want the ratio to be as close to
        // 1:1 as possible. To achieve this, we can either pad x or y.
        // The best choice depends on the modulus x%y.
        auto numchunks = x.length / y.length;
        auto chunksize = y.length;
        auto extra =  x.length % y.length;
        auto maxchunk = chunksize + extra;
        bool paddingY; // true = we're padding Y, false = we're padding X.
        bool isExtraSmall = extra * extra * 2 < y.length * y.length;
        if (numchunks == 1 && isExtraSmall)
        {
            // We divide (x_first_half * y) and (x_last_half * y)
            // between 1.414:1 and 1.707:1 (1.707 = 1+1/sqrt(2)).
            // (1.414 ~ 1.707)/2:1 is balanced.
            BigDigit [] scratchbuff = new BigDigit[karatsubaRequiredBuffSize(y.length) + y.length];
            BigDigit [] partial = scratchbuff[$ - y.length .. $];
            mulKaratsuba(result[0 .. half + y.length], y, x[0 .. half], scratchbuff);
            partial[] = result[half .. half + y.length];
            mulKaratsuba(result[half .. $], y, x[half .. $], scratchbuff);
            addAssignSimple(result[half .. half + y.length], partial);
            () @trusted { GC.free(scratchbuff.ptr); } ();
        }
        else
        {
            if (isExtraSmall)
            {
                // The leftover bit is small enough that it should be incorporated
                // in the existing chunks.
                // Make all the chunks a tiny bit bigger
                // (We're padding y with zeros)
                chunksize += extra / numchunks;
                extra = x.length - chunksize*numchunks;
                // there will probably be a few left over.
                // Every chunk will either have size chunksize, or chunksize+1.
                maxchunk = chunksize + 1;
                paddingY = true;
                assert(chunksize + extra + chunksize *(numchunks-1) == x.length );
            }
            else
            {
                // the extra bit is large enough that it's worth making a new chunk.
                // (This means we're padding x with zeros, when doing the first one).
                maxchunk = chunksize;
                ++numchunks;
                paddingY = false;
                assert(extra + chunksize *(numchunks-1) == x.length );
            }
            // We make the buffer a bit bigger so we have space for the partial sums.
            BigDigit [] scratchbuff = new BigDigit[karatsubaRequiredBuffSize(maxchunk) + y.length];
            BigDigit [] partial = scratchbuff[$ - y.length .. $];
            size_t done; // how much of X have we done so far?
            if (paddingY)
            {
                // If the first chunk is bigger, do it first. We're padding y.
                mulKaratsuba(result[0 .. y.length + chunksize + (extra > 0 ? 1 : 0 )],
                    x[0 .. chunksize + (extra>0?1:0)], y, scratchbuff);
                done = chunksize + (extra > 0 ? 1 : 0);
                if (extra) --extra;
            }
            else
            {   // We're padding X. Begin with the extra bit.
                mulKaratsuba(result[0 .. y.length + extra], y, x[0 .. extra], scratchbuff);
                done = extra;
                extra = 0;
            }
            immutable basechunksize = chunksize;
            while (done < x.length)
            {
                chunksize = basechunksize + (extra > 0 ? 1 : 0);
                if (extra) --extra;
                partial[] = result[done .. done+y.length];
                mulKaratsuba(result[done .. done + y.length + chunksize],
                        x[done .. done+chunksize], y, scratchbuff);
                addAssignSimple(result[done .. done + y.length + chunksize], partial);
                done += chunksize;
            }
            () @trusted { GC.free(scratchbuff.ptr); } ();
        }
    }
    else
    {
        // Balanced. Use Karatsuba directly.
        BigDigit [] scratchbuff = new BigDigit[karatsubaRequiredBuffSize(x.length)];
        mulKaratsuba(result, x, y, scratchbuff);
        () @trusted { GC.free(scratchbuff.ptr); } ();
    }
}

/**  General unsigned squaring routine for BigInts.
 *   Sets result = x*x.
 *   NOTE: If the highest half-digit of x is zero, the highest digit of result will
 *   also be zero.
 */
void squareInternal(BigDigit[] result, const BigDigit[] x) pure nothrow
{
  import core.memory : GC;
  // Squaring is potentially half a multiply, plus add the squares of
  // the diagonal elements.
  assert(result.length == 2*x.length);
  if (x.length <= KARATSUBASQUARELIMIT)
  {
      if (x.length == 1)
      {
         result[1] = multibyteMul(result[0 .. 1], x, x[0], 0);
         return;
      }
      return squareSimple(result, x);
  }
  // The nice thing about squaring is that it always stays balanced
  BigDigit [] scratchbuff = new BigDigit[karatsubaRequiredBuffSize(x.length)];
  squareKaratsuba(result, x, scratchbuff);
  () @trusted { GC.free(scratchbuff.ptr); } ();
}


import core.bitop : bsr;

/// if remainder is null, only calculate quotient.
void divModInternal(BigDigit [] quotient, BigDigit[] remainder, const BigDigit [] u,
        const BigDigit [] v) pure nothrow
{
    import core.memory : GC;
    assert(quotient.length == u.length - v.length + 1);
    assert(remainder == null || remainder.length == v.length);
    assert(v.length > 1);
    assert(u.length >= v.length);

    // Normalize by shifting v left just enough so that
    // its high-order bit is on, and shift u left the
    // same amount. The highest bit of u will never be set.

    BigDigit [] vn = new BigDigit[v.length];
    BigDigit [] un = new BigDigit[u.length + 1];
    // How much to left shift v, so that its MSB is set.
    uint s = BIGDIGITSHIFTMASK - bsr(v[$-1]);
    if (s != 0)
    {
        multibyteShl(vn, v, s);
        un[$-1] = multibyteShl(un[0..$-1], u, s);
    }
    else
    {
        vn[] = v[];
        un[0..$-1] = u[];
        un[$-1] = 0;
    }
    if (quotient.length<FASTDIVLIMIT)
    {
        schoolbookDivMod(quotient, un, vn);
    }
    else
    {
        blockDivMod(quotient, un, vn);
    }

    // Unnormalize remainder, if required.
    if (remainder != null)
    {
        if (s == 0) remainder[] = un[0 .. vn.length];
        else multibyteShr(remainder, un[0 .. vn.length+1], s);
    }
    () @trusted { GC.free(un.ptr); GC.free(vn.ptr); } ();
}

pure @system unittest
{
    immutable(uint) [] u = [0, 0xFFFF_FFFE, 0x8000_0000];
    immutable(uint) [] v = [0xFFFF_FFFF, 0x8000_0000];
    uint [] q = new uint[u.length - v.length + 1];
    uint [] r = new uint[2];
    divModInternal(q, r, u, v);
    assert(q[]==[0xFFFF_FFFFu, 0]);
    assert(r[]==[0xFFFF_FFFFu, 0x7FFF_FFFF]);
    u = [0, 0xFFFF_FFFE, 0x8000_0001];
    v = [0xFFFF_FFFF, 0x8000_0000];
    divModInternal(q, r, u, v);
}


private:
// Converts a big uint to a hexadecimal string.
//
// Optionally, a separator character (eg, an underscore) may be added between
// every 8 digits.
// buff.length must be data.length*8 if separator is zero,
// or data.length*9 if separator is non-zero. It will be completely filled.
char [] biguintToHex(char [] buff, const BigDigit [] data, char separator=0,
        LetterCase letterCase = LetterCase.upper) pure nothrow @safe
{
    int x=0;
    for (ptrdiff_t i=data.length - 1; i >= 0; --i)
    {
        toHexZeroPadded(buff[x .. x+8], data[i], letterCase);
        x+=8;
        if (separator)
        {
            if (i>0) buff[x] = separator;
            ++x;
        }
    }
    return buff;
}

/**
 * Convert a big uint into an octal string.
 *
 * Params:
 *  buff = The destination buffer for the octal string. Must be large enough to
 *      store the result, including leading zeroes, which is
 *      ceil(data.length * BigDigitBits / 3) characters.
 *      The buffer is filled from back to front, starting from `buff[$-1]`.
 *  data = The biguint to be converted.
 *
 * Returns: The index of the leading non-zero digit in `buff`. Will be
 * `buff.length - 1` if the entire big uint is zero.
 */
size_t biguintToOctal(char[] buff, const(BigDigit)[] data)
    pure nothrow @safe @nogc
{
    ubyte carry = 0;
    int shift = 0;
    size_t penPos = buff.length - 1;
    size_t lastNonZero = buff.length - 1;

    pragma(inline) void output(uint digit) @nogc nothrow
    {
        if (digit != 0)
            lastNonZero = penPos;
        buff[penPos--] = cast(char)('0' + digit);
    }

    foreach (bigdigit; data)
    {
        if (shift < 0)
        {
            // Some bits were carried over from previous word.
            assert(shift > -3);
            output(((bigdigit << -shift) | carry) & 0b111);
            shift += 3;
            assert(shift > 0);
        }

        while (shift <= BigDigitBits - 3)
        {
            output((bigdigit >>> shift) & 0b111);
            shift += 3;
        }

        if (shift < BigDigitBits)
        {
            // Some bits need to be carried forward.
            carry = (bigdigit >>> shift) & 0b11;
        }
        shift -= BigDigitBits;
        assert(shift >= -2 && shift <= 0);
    }

    if (shift < 0)
    {
        // Last word had bits that haven't been output yet.
        assert(shift > -3);
        output(carry);
    }

    return lastNonZero;
}

/** Convert a big uint into a decimal string.
 *
 * Params:
 *  data    The biguint to be converted. Will be destroyed.
 *  buff    The destination buffer for the decimal string. Must be
 *          large enough to store the result, including leading zeros.
 *          Will be filled backwards, starting from buff[$-1].
 *
 * buff.length must be >= (data.length*32)/log2(10) = 9.63296 * data.length.
 * Returns:
 *    the lowest index of buff which was used.
 */
size_t biguintToDecimal(char [] buff, BigDigit [] data) pure nothrow
{
    ptrdiff_t sofar = buff.length;
    // Might be better to divide by (10^38/2^32) since that gives 38 digits for
    // the price of 3 divisions and a shr; this version only gives 27 digits
    // for 3 divisions.
    while (data.length>1)
    {
        uint rem = multibyteDivAssign(data, 10_0000_0000, 0);
        itoaZeroPadded(buff[sofar-9 .. sofar], rem);
        sofar -= 9;
        if (data[$-1] == 0 && data.length > 1)
        {
            data.length = data.length - 1;
        }
    }
    itoaZeroPadded(buff[sofar-10 .. sofar], data[0]);
    sofar -= 10;
    // and strip off the leading zeros
    while (sofar != buff.length-1 && buff[sofar] == '0')
        sofar++;
    return sofar;
}

/** Convert a decimal string into a big uint.
 *
 * Params:
 *  data    The biguint to be receive the result. Must be large enough to
 *          store the result.
 *  s       The decimal string. May contain _ or 0 .. 9
 *
 * The required length for the destination buffer is slightly less than
 *  1 + s.length/log2(10) = 1 + s.length/3.3219.
 *
 * Returns:
 *    the highest index of data which was used.
 */
int biguintFromDecimal(Range)(BigDigit[] data, Range s)
if (
    isInputRange!Range &&
    isSomeChar!(ElementType!Range) &&
    !isInfinite!Range)
in
{
    static if (hasLength!Range)
        assert((data.length >= 2) || (data.length == 1 && s.length == 1));
}
do
{
    import std.conv : ConvException;

    // Convert to base 1e19 = 10_000_000_000_000_000_000.
    // (this is the largest power of 10 that will fit into a long).
    // The length will be less than 1 + s.length/log2(10) = 1 + s.length/3.3219.
    // 485 bits will only just fit into 146 decimal digits.
    // As we convert the string, we record the number of digits we've seen in base 19:
    // hi is the number of digits/19, lo is the extra digits (0 to 18).
    // TODO: This is inefficient for very large strings (it is O(n^^2)).
    // We should take advantage of fast multiplication once the numbers exceed
    // Karatsuba size.
    uint lo = 0; // number of powers of digits, 0 .. 18
    uint x = 0;
    ulong y = 0;
    uint hi = 0; // number of base 1e19 digits
    data[0] = 0; // initially number is 0.
    if (data.length > 1)
        data[1] = 0;

    foreach (character; s)
    {
        if (character == '_')
            continue;

        if (character < '0' || character > '9')
            throw new ConvException("invalid digit");
        x *= 10;
        x += character - '0';
        ++lo;
        if (lo == 9)
        {
            y = x;
            x = 0;
        }
        if (lo == 18)
        {
            y *= 10_0000_0000;
            y += x;
            x = 0;
        }
        if (lo == 19)
        {
            y *= 10;
            y += x;
            x = 0;
            // Multiply existing number by 10^19, then add y1.
            if (hi>0)
            {
                data[hi] = multibyteMul(data[0 .. hi], data[0 .. hi], 1_220_703_125*2u, 0); // 5^13*2 = 0x9184_E72A
                ++hi;
                data[hi] = multibyteMul(data[0 .. hi], data[0 .. hi], 15_625*262_144u, 0); // 5^6*2^18 = 0xF424_0000
                ++hi;
            }
            else
                hi = 2;
            uint c = multibyteIncrementAssign!('+')(data[0 .. hi], cast(uint)(y&0xFFFF_FFFF));
            c += multibyteIncrementAssign!('+')(data[1 .. hi], cast(uint)(y >> 32));
            if (c != 0)
            {
                data[hi]=c;
                ++hi;
            }
            y = 0;
            lo = 0;
        }
    }
    // Now set y = all remaining digits.
    if (lo >= 18)
    {
    }
    else if (lo >= 9)
    {
        for (int k=9; k<lo; ++k) y*=10;
        y+=x;
    }
    else
    {
        for (int k=0; k<lo; ++k) y*=10;
        y+=x;
    }
    if (lo != 0)
    {
        if (hi == 0)
        {
            data[0] = cast(uint) y;
            if (data.length == 1)
            {
                hi = 1;
            }
            else
            {
                data[1] = cast(uint)(y >>> 32);
                hi=2;
            }
        }
        else
        {
            while (lo>0)
            {
                immutable c = multibyteMul(data[0 .. hi], data[0 .. hi], 10, 0);
                if (c != 0)
                {
                    data[hi]=c;
                    ++hi;
                }
                --lo;
            }
            uint c = multibyteIncrementAssign!('+')(data[0 .. hi], cast(uint)(y&0xFFFF_FFFF));
            if (y > 0xFFFF_FFFFL)
            {
                c += multibyteIncrementAssign!('+')(data[1 .. hi], cast(uint)(y >> 32));
            }
            if (c != 0)
            {
                data[hi]=c;
                ++hi;
            }
        }
    }
    while (hi>1 && data[hi-1]==0)
        --hi;
    return hi;
}


private:
// ------------------------
// These in-place functions are only for internal use; they are incompatible
// with COW.

// Classic 'schoolbook' multiplication.
void mulSimple(BigDigit[] result, const(BigDigit) [] left,
        const(BigDigit)[] right) pure nothrow
in
{
    assert(result.length == left.length + right.length);
    assert(right.length>1);
}
do
{
    result[left.length] = multibyteMul(result[0 .. left.length], left, right[0], 0);
    multibyteMultiplyAccumulate(result[1..$], left, right[1..$]);
}

// Classic 'schoolbook' squaring
void squareSimple(BigDigit[] result, const(BigDigit) [] x) pure nothrow
in
{
    assert(result.length == 2*x.length);
    assert(x.length>1);
}
do
{
    multibyteSquare(result, x);
}


// add two uints of possibly different lengths. Result must be as long
// as the larger length.
// Returns carry (0 or 1).
uint addSimple(BigDigit[] result, const BigDigit [] left, const BigDigit [] right)
pure nothrow
in
{
    assert(result.length == left.length);
    assert(left.length >= right.length);
    assert(right.length>0);
}
do
{
    uint carry = multibyteAdd(result[0 .. right.length],
            left[0 .. right.length], right, 0);
    if (right.length < left.length)
    {
        result[right.length .. left.length] = left[right.length .. $];
        carry = multibyteIncrementAssign!('+')(result[right.length..$], carry);
    }
    return carry;
}

//  result = left - right
// returns carry (0 or 1)
BigDigit subSimple(BigDigit [] result,const(BigDigit) [] left,
        const(BigDigit) [] right) pure nothrow
in
{
    assert(result.length == left.length);
    assert(left.length >= right.length);
    assert(right.length>0);
}
do
{
    BigDigit carry = multibyteSub(result[0 .. right.length],
            left[0 .. right.length], right, 0);
    if (right.length < left.length)
    {
        result[right.length .. left.length] = left[right.length .. $];
        carry = multibyteIncrementAssign!('-')(result[right.length..$], carry);
    } //else if (result.length == left.length+1) { result[$-1] = carry; carry=0; }
    return carry;
}


/* result = result - right
 * Returns carry = 1 if result was less than right.
*/
BigDigit subAssignSimple(BigDigit [] result, const(BigDigit) [] right)
pure nothrow
{
    assert(result.length >= right.length);
    uint c = multibyteSub(result[0 .. right.length], result[0 .. right.length], right, 0);
    if (c && result.length > right.length)
        c = multibyteIncrementAssign!('-')(result[right.length .. $], c);
    return c;
}

/* result = result + right
*/
BigDigit addAssignSimple(BigDigit [] result, const(BigDigit) [] right)
pure nothrow
{
    assert(result.length >= right.length);
    uint c = multibyteAdd(result[0 .. right.length], result[0 .. right.length], right, 0);
    if (c && result.length > right.length)
       c = multibyteIncrementAssign!('+')(result[right.length .. $], c);
    return c;
}

/* performs result += wantSub? - right : right;
*/
BigDigit addOrSubAssignSimple(BigDigit [] result, const(BigDigit) [] right,
        bool wantSub) pure nothrow
{
    if (wantSub)
        return subAssignSimple(result, right);
    else
        return addAssignSimple(result, right);
}


// return true if x<y, considering leading zeros
bool less(const(BigDigit)[] x, const(BigDigit)[] y) pure nothrow
{
    assert(x.length >= y.length);
    auto k = x.length-1;
    while (x[k]==0 && k >= y.length)
        --k;
    if (k >= y.length)
        return false;
    while (k>0 && x[k]==y[k])
        --k;
    return x[k] < y[k];
}

// Set result = abs(x-y), return true if result is negative(x<y), false if x <= y.
bool inplaceSub(BigDigit[] result, const(BigDigit)[] x, const(BigDigit)[] y)
    pure nothrow
{
    assert(result.length == ((x.length >= y.length) ? x.length : y.length));

    size_t minlen;
    bool negative;
    if (x.length >= y.length)
    {
        minlen = y.length;
        negative = less(x, y);
    }
    else
    {
       minlen = x.length;
       negative = !less(y, x);
    }
    const (BigDigit)[] large, small;
    if (negative)
    {
        large = y; small = x;
    }
    else
    {
        large = x; small = y;
    }

    BigDigit carry = multibyteSub(result[0 .. minlen], large[0 .. minlen], small[0 .. minlen], 0);
    if (x.length != y.length)
    {
        result[minlen .. large.length]= large[minlen..$];
        result[large.length..$] = 0;
        if (carry)
            multibyteIncrementAssign!('-')(result[minlen..$], carry);
    }
    return negative;
}

/* Determine how much space is required for the temporaries
 * when performing a Karatsuba multiplication.
 */
size_t karatsubaRequiredBuffSize(size_t xlen) pure nothrow @safe
{
    return xlen <= KARATSUBALIMIT ? 0 : 2*xlen; // - KARATSUBALIMIT+2;
}

/* Sets result = x*y, using Karatsuba multiplication.
* x must be longer or equal to y.
* Valid only for balanced multiplies, where x is not shorter than y.
* It is superior to schoolbook multiplication if and only if
*    sqrt(2)*y.length > x.length > y.length.
* Karatsuba multiplication is O(n^1.59), whereas schoolbook is O(n^2)
* The maximum allowable length of x and y is uint.max; but better algorithms
* should be used far before that length is reached.
* Params:
* scratchbuff      An array long enough to store all the temporaries. Will be destroyed.
*/
void mulKaratsuba(BigDigit [] result, const(BigDigit) [] x,
        const(BigDigit)[] y, BigDigit [] scratchbuff) pure nothrow
{
    assert(x.length >= y.length);
    assert(result.length < uint.max, "Operands too large");
    assert(result.length == x.length + y.length);
    if (x.length <= KARATSUBALIMIT)
    {
        return mulSimple(result, x, y);
    }
    // Must be almost square (otherwise, a schoolbook iteration is better)
    assert(2L * y.length * y.length > (x.length-1) * (x.length-1),
        "Bigint Internal Error: Asymmetric Karatsuba");

    // The subtractive version of Karatsuba multiply uses the following result:
    // (Nx1 + x0)*(Ny1 + y0) = (N*N)*x1y1 + x0y0 + N * (x0y0 + x1y1 - mid)
    // where mid = (x0-x1)*(y0-y1)
    // requiring 3 multiplies of length N, instead of 4.
    // The advantage of the subtractive over the additive version is that
    // the mid multiply cannot exceed length N. But there are subtleties:
    // (x0-x1),(y0-y1) may be negative or zero. To keep it simple, we
    // retain all of the leading zeros in the subtractions

    // half length, round up.
    auto half = (x.length >> 1) + (x.length & 1);

    const(BigDigit) [] x0 = x[0 .. half];
    const(BigDigit) [] x1 = x[half .. $];
    const(BigDigit) [] y0 = y[0 .. half];
    const(BigDigit) [] y1 = y[half .. $];
    BigDigit [] mid = scratchbuff[0 .. half*2];
    BigDigit [] newscratchbuff = scratchbuff[half*2 .. $];
    BigDigit [] resultLow = result[0 .. 2*half];
    BigDigit [] resultHigh = result[2*half .. $];
     // initially use result to store temporaries
    BigDigit [] xdiff= result[0 .. half];
    BigDigit [] ydiff = result[half .. half*2];

    // First, we calculate mid, and sign of mid
    immutable bool midNegative = inplaceSub(xdiff, x0, x1)
                      ^ inplaceSub(ydiff, y0, y1);
    mulKaratsuba(mid, xdiff, ydiff, newscratchbuff);

    // Low half of result gets x0 * y0. High half gets x1 * y1

    mulKaratsuba(resultLow, x0, y0, newscratchbuff);

    if (2L * y1.length * y1.length < x1.length * x1.length)
    {
        // an asymmetric situation has been created.
        // Worst case is if x:y = 1.414 : 1, then x1:y1 = 2.41 : 1.
        // Applying one schoolbook multiply gives us two pieces each 1.2:1
        if (y1.length <= KARATSUBALIMIT)
            mulSimple(resultHigh, x1, y1);
        else
        {
            // divide x1 in two, then use schoolbook multiply on the two pieces.
            auto quarter = (x1.length >> 1) + (x1.length & 1);
            immutable ysmaller = (quarter >= y1.length);
            mulKaratsuba(resultHigh[0 .. quarter+y1.length], ysmaller ? x1[0 .. quarter] : y1,
                ysmaller ? y1 : x1[0 .. quarter], newscratchbuff);
            // Save the part which will be overwritten.
            immutable ysmaller2 = ((x1.length - quarter) >= y1.length);
            newscratchbuff[0 .. y1.length] = resultHigh[quarter .. quarter + y1.length];
            mulKaratsuba(resultHigh[quarter..$], ysmaller2 ? x1[quarter..$] : y1,
                ysmaller2 ? y1 : x1[quarter..$], newscratchbuff[y1.length..$]);

            resultHigh[quarter..$].addAssignSimple(newscratchbuff[0 .. y1.length]);
        }
    }
    else
        mulKaratsuba(resultHigh, x1, y1, newscratchbuff);

    /* We now have result = x0y0 + (N*N)*x1y1
       Before adding or subtracting mid, we must calculate
       result += N * (x0y0 + x1y1)
       We can do this with three half-length additions. With a = x0y0, b = x1y1:
                      aHI aLO
        +       aHI   aLO
        +       bHI   bLO
        +  bHI  bLO
        =  R3   R2    R1   R0
        R1 = aHI + bLO + aLO
        R2 = aHI + bLO + aHI + carry_from_R1
        R3 = bHi + carry_from_R2

     It might actually be quicker to do it in two full-length additions:
     newscratchbuff[2*half] = addSimple(newscratchbuff[0 .. 2*half], result[0 .. 2*half], result[2*half..$]);
     addAssignSimple(result[half..$], newscratchbuff[0 .. 2*half+1]);
   */
    BigDigit[] R1 = result[half .. half*2];
    BigDigit[] R2 = result[half*2 .. half*3];
    BigDigit[] R3 = result[half*3..$];
    BigDigit c1 = multibyteAdd(R2, R2, R1, 0); // c1:R2 = R2 + R1
    BigDigit c2 = multibyteAdd(R1, R2, result[0 .. half], 0); // c2:R1 = R2 + R1 + R0
    BigDigit c3 = addAssignSimple(R2, R3); // R2 = R2 + R1 + R3
    if (c1+c2)
        multibyteIncrementAssign!('+')(result[half*2..$], c1+c2);
    if (c1+c3)
        multibyteIncrementAssign!('+')(R3, c1+c3);

    // And finally we subtract mid
    addOrSubAssignSimple(result[half..$], mid, !midNegative);
}

void squareKaratsuba(BigDigit [] result, const BigDigit [] x,
        BigDigit [] scratchbuff) pure nothrow
{
    // See mulKaratsuba for implementation comments.
    // Squaring is simpler, since it never gets asymmetric.
    assert(result.length < uint.max, "Operands too large");
    assert(result.length == 2*x.length);
    if (x.length <= KARATSUBASQUARELIMIT)
    {
        return squareSimple(result, x);
    }
    // half length, round up.
    auto half = (x.length >> 1) + (x.length & 1);

    const(BigDigit)[] x0 = x[0 .. half];
    const(BigDigit)[] x1 = x[half .. $];
    BigDigit [] mid = scratchbuff[0 .. half*2];
    BigDigit [] newscratchbuff = scratchbuff[half*2 .. $];
     // initially use result to store temporaries
    BigDigit [] xdiff= result[0 .. half];
    const BigDigit [] ydiff = result[half .. half*2];

    // First, we calculate mid. We don't need its sign
    inplaceSub(xdiff, x0, x1);
    squareKaratsuba(mid, xdiff, newscratchbuff);

    // Set result = x0x0 + (N*N)*x1x1
    squareKaratsuba(result[0 .. 2*half], x0, newscratchbuff);
    squareKaratsuba(result[2*half .. $], x1, newscratchbuff);

    /* result += N * (x0x0 + x1x1)
       Do this with three half-length additions. With a = x0x0, b = x1x1:
        R1 = aHI + bLO + aLO
        R2 = aHI + bLO + aHI + carry_from_R1
        R3 = bHi + carry_from_R2
    */
    BigDigit[] R1 = result[half .. half*2];
    BigDigit[] R2 = result[half*2 .. half*3];
    BigDigit[] R3 = result[half*3..$];
    BigDigit c1 = multibyteAdd(R2, R2, R1, 0); // c1:R2 = R2 + R1
    BigDigit c2 = multibyteAdd(R1, R2, result[0 .. half], 0); // c2:R1 = R2 + R1 + R0
    BigDigit c3 = addAssignSimple(R2, R3); // R2 = R2 + R1 + R3
    if (c1+c2) multibyteIncrementAssign!('+')(result[half*2..$], c1+c2);
    if (c1+c3) multibyteIncrementAssign!('+')(R3, c1+c3);

    // And finally we subtract mid, which is always positive
    subAssignSimple(result[half..$], mid);
}

/* Knuth's Algorithm D, as presented in
 * H.S. Warren, "Hacker's Delight", Addison-Wesley Professional (2002).
 * Also described in "Modern Computer Arithmetic" 0.2, Exercise 1.8.18.
 * Given u and v, calculates  quotient  = u / v, u = u % v.
 * v must be normalized (ie, the MSB of v must be 1).
 * The most significant words of quotient and u may be zero.
 * u[0 .. v.length] holds the remainder.
 */
void schoolbookDivMod(BigDigit [] quotient, BigDigit [] u, in BigDigit [] v)
    pure nothrow
{
    assert(quotient.length == u.length - v.length);
    assert(v.length > 1);
    assert(u.length >= v.length);
    assert((v[$-1]&0x8000_0000)!=0);
    assert(u[$-1] < v[$-1]);
    // BUG: This code only works if BigDigit is uint.
    uint vhi = v[$-1];
    uint vlo = v[$-2];

    for (ptrdiff_t j = u.length - v.length - 1; j >= 0; j--)
    {
        // Compute estimate of quotient[j],
        // qhat = (three most significant words of u)/(two most sig words of v).
        uint qhat;
        if (u[j + v.length] == vhi)
        {
            // uu/vhi could exceed uint.max (it will be 0x8000_0000 or 0x8000_0001)
            qhat = uint.max;
        }
        else
        {
            uint ulo = u[j + v.length - 2];
            version(D_InlineAsm_X86)
            {
                // Note: On DMD, this is only ~10% faster than the non-asm code.
                uint *p = &u[j + v.length - 1];
                asm pure nothrow
                {
                    mov EAX, p;
                    mov EDX, [EAX+4];
                    mov EAX, [EAX];
                    div dword ptr [vhi];
                    mov qhat, EAX;
                    mov ECX, EDX;
div3by2correction:
                    mul dword ptr [vlo]; // EDX:EAX = qhat * vlo
                    sub EAX, ulo;
                    sbb EDX, ECX;
                    jbe div3by2done;
                    mov EAX, qhat;
                    dec EAX;
                    mov qhat, EAX;
                    add ECX, dword ptr [vhi];
                    jnc div3by2correction;
div3by2done:    ;
                }
            }
            else
            { // version(InlineAsm)
                ulong uu = (cast(ulong)(u[j + v.length]) << 32) | u[j + v.length - 1];
                immutable bigqhat = uu / vhi;
                ulong rhat =  uu - bigqhat * vhi;
                qhat = cast(uint) bigqhat;
again:
                if (cast(ulong) qhat * vlo > ((rhat << 32) + ulo))
                {
                    --qhat;
                    rhat += vhi;
                    if (!(rhat & 0xFFFF_FFFF_0000_0000L))
                        goto again;
                }
            } // version(InlineAsm)
        }
        // Multiply and subtract.
        uint carry = multibyteMulAdd!('-')(u[j .. j + v.length], v, qhat, 0);

        if (u[j+v.length] < carry)
        {
            // If we subtracted too much, add back
            --qhat;
            carry -= multibyteAdd(u[j .. j + v.length],u[j .. j + v.length], v, 0);
        }
        quotient[j] = qhat;
        u[j + v.length] = u[j + v.length] - carry;
    }
}

private:

// TODO: Replace with a library call
void itoaZeroPadded(char[] output, uint value)
    pure nothrow @safe @nogc
{
    for (auto i = output.length; i--;)
    {
        if (value < 10)
        {
            output[i] = cast(char)(value + '0');
            value = 0;
        }
        else
        {
            output[i] = cast(char)(value % 10 + '0');
            value /= 10;
        }
    }
}

void toHexZeroPadded(char[] output, uint value,
        LetterCase letterCase = LetterCase.upper) pure nothrow @safe
{
    ptrdiff_t x = output.length - 1;
    static immutable string upperHexDigits = "0123456789ABCDEF";
    static immutable string lowerHexDigits = "0123456789abcdef";
    for ( ; x >= 0; --x)
    {
        if (letterCase == LetterCase.upper)
        {
            output[x] = upperHexDigits[value & 0xF];
        }
        else
        {
            output[x] = lowerHexDigits[value & 0xF];
        }
        value >>= 4;
    }
}

private:

// Returns the highest value of i for which left[i]!=right[i],
// or 0 if left[] == right[]
size_t highestDifferentDigit(const BigDigit [] left, const BigDigit [] right)
pure nothrow @nogc @safe
{
    assert(left.length == right.length);
    for (ptrdiff_t i = left.length - 1; i>0; --i)
    {
        if (left[i] != right[i])
            return i;
    }
    return 0;
}

// Returns the lowest value of i for which x[i]!=0.
int firstNonZeroDigit(const BigDigit [] x) pure nothrow @nogc @safe
{
    int k = 0;
    while (x[k]==0)
    {
        ++k;
        assert(k<x.length);
    }
    return k;
}

/*
    Calculate quotient and remainder of u / v using fast recursive division.
    v must be normalised, and must be at least half as long as u.
    Given u and v, v normalised, calculates  quotient  = u/v, u = u%v.
    scratch is temporary storage space, length must be >= quotient + 1.

Returns:
    u[0 .. v.length] is the remainder. u[v.length..$] is corrupted.

    Implements algorithm 1.8 from MCA.
    This algorithm has an annoying special case. After the first recursion, the
    highest bit of the quotient may be set. This means that in the second
    recursive call, the 'in' contract would be violated. (This happens only
    when the top quarter of u is equal to the top half of v. A base 10
    equivalent example of this situation is 5517/56; the first step gives
    55/5 = 11). To maintain the in contract, we pad a zero to the top of both
    u and the quotient. 'mayOverflow' indicates that that the special case
    has occurred.
    (In MCA, a different strategy is used: the in contract is weakened, and
    schoolbookDivMod is more general: it allows the high bit of u to be set).
    See also:
    - C. Burkinel and J. Ziegler, "Fast Recursive Division", MPI-I-98-1-022,
      Max-Planck Institute fuer Informatik, (Oct 1998).
*/
void recursiveDivMod(BigDigit[] quotient, BigDigit[] u, const(BigDigit)[] v,
                     BigDigit[] scratch, bool mayOverflow = false)
                     pure nothrow
in
{
    // v must be normalized
    assert(v.length > 1);
    assert((v[$ - 1] & 0x8000_0000) != 0);
    assert(!(u[$ - 1] & 0x8000_0000));
    assert(quotient.length == u.length - v.length);
    if (mayOverflow)
    {
        assert(u[$-1] == 0);
        assert(u[$-2] & 0x8000_0000);
    }

    // Must be symmetric. Use block schoolbook division if not.
    assert((mayOverflow ? u.length-1 : u.length) <= 2 * v.length);
    assert((mayOverflow ? u.length-1 : u.length) >= v.length);
    assert(scratch.length >= quotient.length + (mayOverflow ? 0 : 1));
}
do
{
    if (quotient.length < FASTDIVLIMIT)
    {
        return schoolbookDivMod(quotient, u, v);
    }

    // Split quotient into two halves, but keep padding in the top half
    auto k = (mayOverflow ?  quotient.length - 1 : quotient.length) >> 1;

    // RECURSION 1: Calculate the high half of the quotient

    // Note that if u and quotient were padded, they remain padded during
    // this call, so in contract is satisfied.
    recursiveDivMod(quotient[k .. $], u[2 * k .. $], v[k .. $],
        scratch, mayOverflow);

    // quotient[k..$] is our guess at the high quotient.
    // u[2*k .. 2.*k + v.length - k = k + v.length] is the high part of the
    // first remainder. u[0 .. 2*k] is the low part.

    // Calculate the full first remainder to be
    //    remainder - highQuotient * lowDivisor
    // reducing highQuotient until the remainder is positive.
    // The low part of the remainder, u[0 .. k], cannot be altered by this.

    adjustRemainder(quotient[k .. $], u[k .. k + v.length], v, k,
            scratch[0 .. quotient.length], mayOverflow);

    // RECURSION 2: Calculate the low half of the quotient
    // The full first remainder is now in u[0 .. k + v.length].

    if (u[k + v.length - 1] & 0x8000_0000)
    {
        // Special case. The high quotient is 0x1_00...000 or 0x1_00...001.
        // This means we need an extra quotient word for the next recursion.
        // We need to restore the invariant for the recursive calls.
        // We do this by padding both u and quotient. Extending u is trivial,
        // because the higher words will not be used again. But for the
        // quotient, we're clobbering the low word of the high quotient,
        // so we need save it, and add it back in after the recursive call.

        auto clobberedQuotient = quotient[k];
        u[k+v.length] = 0;

        recursiveDivMod(quotient[0 .. k+1], u[k .. k + v.length+1],
            v[k .. $], scratch, true);
        adjustRemainder(quotient[0 .. k+1], u[0 .. v.length], v, k,
            scratch[0 .. 2 * k+1], true);

        // Now add the quotient word that got clobbered earlier.
        multibyteIncrementAssign!('+')(quotient[k..$], clobberedQuotient);
    }
    else
    {
        // The special case has NOT happened.
        recursiveDivMod(quotient[0 .. k], u[k .. k + v.length], v[k .. $],
            scratch, false);

        // high remainder is in u[k .. k+(v.length-k)] == u[k .. v.length]

        adjustRemainder(quotient[0 .. k], u[0 .. v.length], v, k,
            scratch[0 .. 2 * k]);
    }
}

// rem -= quot * v[0 .. k].
// If would make rem negative, decrease quot until rem is >= 0.
// Needs (quot.length * k) scratch space to store the result of the multiply.
void adjustRemainder(BigDigit[] quot, BigDigit[] rem, const(BigDigit)[] v,
        ptrdiff_t k,
        BigDigit[] scratch, bool mayOverflow = false) pure nothrow
{
    assert(rem.length == v.length);
    mulInternal(scratch, quot, v[0 .. k]);
    uint carry = 0;
    if (mayOverflow)
        carry = scratch[$-1] + subAssignSimple(rem, scratch[0..$-1]);
    else
        carry = subAssignSimple(rem, scratch);
    while (carry)
    {
        multibyteIncrementAssign!('-')(quot, 1); // quot--
        carry -= multibyteAdd(rem, rem, v, 0);
    }
}

// Cope with unbalanced division by performing block schoolbook division.
void blockDivMod(BigDigit [] quotient, BigDigit [] u, in BigDigit [] v)
pure nothrow
{
    import core.memory : GC;
    assert(quotient.length == u.length - v.length);
    assert(v.length > 1);
    assert(u.length >= v.length);
    assert((v[$-1] & 0x8000_0000)!=0);
    assert((u[$-1] & 0x8000_0000)==0);
    BigDigit [] scratch = new BigDigit[v.length + 1];

    // Perform block schoolbook division, with 'v.length' blocks.
    auto m = u.length - v.length;
    while (m > v.length)
    {
        immutable mayOverflow = (u[m + v.length -1 ] & 0x8000_0000)!=0;
        BigDigit saveq;
        if (mayOverflow)
        {
            u[m + v.length] = 0;
            saveq = quotient[m];
        }
        recursiveDivMod(quotient[m-v.length .. m + (mayOverflow? 1: 0)],
            u[m - v.length .. m + v.length + (mayOverflow? 1: 0)], v, scratch, mayOverflow);
        if (mayOverflow)
        {
            assert(quotient[m] == 0);
            quotient[m] = saveq;
        }
        m -= v.length;
    }
    recursiveDivMod(quotient[0 .. m], u[0 .. m + v.length], v, scratch);
    () @trusted { GC.free(scratch.ptr); } ();
}

@system unittest
{
    import core.stdc.stdio;

    void printBiguint(const uint [] data)
    {
        char [] buff = biguintToHex(new char[data.length*9], data, '_');
        printf("%.*s\n", buff.length, buff.ptr);
    }

    void printDecimalBigUint(BigUint data)
    {
        auto str = data.toDecimalString(0);
        printf("%.*s\n", str.length, str.ptr);
    }

    uint [] a, b;
    a = new uint[43];
    b = new uint[179];
    for (int i=0; i<a.length; ++i) a[i] = 0x1234_B6E9 + i;
    for (int i=0; i<b.length; ++i) b[i] = 0x1BCD_8763 - i*546;

    a[$-1] |= 0x8000_0000;
    uint [] r = new uint[a.length];
    uint [] q = new uint[b.length-a.length+1];

    divModInternal(q, r, b, a);
    q = q[0..$-1];
    uint [] r1 = r.dup;
    uint [] q1 = q.dup;
    blockDivMod(q, b, a);
    r = b[0 .. a.length];
    assert(r[] == r1[]);
    assert(q[] == q1[]);
}

// biguintToOctal
@safe unittest
{
    enum bufSize = 5 * BigDigitBits / 3 + 1;
    auto buf = new char[bufSize];
    size_t i;
    BigDigit[] data = [ 342391 ];

    // Basic functionality with single word
    i = biguintToOctal(buf, data);
    assert(i == bufSize - 7 && buf[i .. $] == "1234567");

    // Test carrying bits between words
    data = [ 0x77053977, 0x39770539, 0x00000005 ];
    i = biguintToOctal(buf, data);
    assert(i == bufSize - 23 && buf[i .. $] == "12345670123456701234567");

    // Test carried bits in the last word
    data = [ 0x80000000 ];
    i = biguintToOctal(buf, data);
    assert(buf[i .. $] == "20000000000");

    // Test boundary between 3rd and 4th word where the number of bits is
    // divisible by 3 and no bits should be carried.
    //
    // The 0xC0000000's are for "poisoning" the carry to be non-zero when the
    // rollover happens, so that if any bugs happen in wrongly adding the carry
    // to the next word, non-zero bits will show up in the output.
    data = [ 0xC0000000, 0xC0000000, 0xC0000000, 0x00000010 ];
    i = biguintToOctal(buf, data);
    assert(buf[i .. $] == "2060000000001400000000030000000000");

    // Boundary case: 0
    data = [ 0 ];
    i = biguintToOctal(buf, data);
    assert(buf[i .. $] == "0");
}<|MERGE_RESOLUTION|>--- conflicted
+++ resolved
@@ -35,24 +35,23 @@
 
 version(D_InlineAsm_X86)
 {
-<<<<<<< HEAD
-    import std.internal.math.biguintx86;
-}
-else version(LDC)
-{
-    version(ARM_Thumb)
-        import std.internal.math.biguintnoasm;
-    else version(ARM)
-        import std.internal.math.biguintarm;
-    else
-        import std.internal.math.biguintnoasm;
-}
-else
-{
-    import std.internal.math.biguintnoasm;
-=======
     static import std.internal.math.biguintx86;
->>>>>>> 30d06179
+}
+version(LDC)
+{
+    version(D_InlineAsm_X86)
+        version = HaveAsmVersion;
+
+    version(ARM)
+    {
+        version(ARM_Thumb) {}
+        else
+        {
+            static import std.internal.math.biguintarm;
+            version = LDC_ARM_asm;
+            version = HaveAsmVersion;
+        }
+    }
 }
 static import std.internal.math.biguintnoasm;
 
@@ -73,7 +72,7 @@
 // dipatchers to the right low-level primitives. Added to allow BigInt CTFE for
 // 32 bit systems (issue 14767) although it's used by the other architectures too.
 // See comments below in case it has to be refactored.
-version(X86)
+version(HaveAsmVersion)
 uint multibyteAddSub(char op)(uint[] dest, const(uint)[] src1, const (uint)[] src2, uint carry)
 {
     // must be checked before, otherwise D_InlineAsm_X86 is true.
@@ -82,6 +81,8 @@
     // Runtime.
     else version(D_InlineAsm_X86)
         return std.internal.math.biguintx86.multibyteAddSub!op(dest, src1, src2, carry);
+    else version(LDC_ARM_asm)
+        return std.internal.math.biguintarm.multibyteAddSub!op(dest, src1, src2, carry);
     // Runtime if no asm available.
     else
         return std.internal.math.biguintnoasm.multibyteAddSub!op(dest, src1, src2, carry);
@@ -89,121 +90,141 @@
 // Any other architecture
 else alias multibyteAddSub = std.internal.math.biguintnoasm.multibyteAddSub;
 
-version(X86)
+version(HaveAsmVersion)
 uint multibyteIncrementAssign(char op)(uint[] dest, uint carry)
 {
     if (__ctfe)
         return std.internal.math.biguintnoasm.multibyteIncrementAssign!op(dest, carry);
     else version(D_InlineAsm_X86)
         return std.internal.math.biguintx86.multibyteIncrementAssign!op(dest, carry);
+    else version(LDC_ARM_asm)
+        return std.internal.math.biguintarm.multibyteIncrementAssign!op(dest, carry);
     else
         return std.internal.math.biguintnoasm.multibyteIncrementAssign!op(dest, carry);
 }
 else alias multibyteIncrementAssign = std.internal.math.biguintnoasm.multibyteIncrementAssign;
 
-version(X86)
+version(HaveAsmVersion)
 uint multibyteShl()(uint[] dest, const(uint)[] src, uint numbits)
 {
     if (__ctfe)
         return std.internal.math.biguintnoasm.multibyteShl(dest, src, numbits);
     else version(D_InlineAsm_X86)
         return std.internal.math.biguintx86.multibyteShl(dest, src, numbits);
+    else version(LDC_ARM_asm)
+        return std.internal.math.biguintarm.multibyteShl(dest, src, numbits);
     else
         return std.internal.math.biguintnoasm.multibyteShl(dest, src, numbits);
 }
 else alias multibyteShl = std.internal.math.biguintnoasm.multibyteShl;
 
-version(X86)
+version(HaveAsmVersion)
 void multibyteShr()(uint[] dest, const(uint)[] src, uint numbits)
 {
     if (__ctfe)
         std.internal.math.biguintnoasm.multibyteShr(dest, src, numbits);
     else version(D_InlineAsm_X86)
         std.internal.math.biguintx86.multibyteShr(dest, src, numbits);
+    else version(LDC_ARM_asm)
+        std.internal.math.biguintarm.multibyteShr(dest, src, numbits);
     else
         std.internal.math.biguintnoasm.multibyteShr(dest, src, numbits);
 }
 else alias multibyteShr = std.internal.math.biguintnoasm.multibyteShr;
 
-version(X86)
+version(HaveAsmVersion)
 uint multibyteMul()(uint[] dest, const(uint)[] src, uint multiplier, uint carry)
 {
     if (__ctfe)
         return std.internal.math.biguintnoasm.multibyteMul(dest, src, multiplier, carry);
     else version(D_InlineAsm_X86)
         return std.internal.math.biguintx86.multibyteMul(dest, src, multiplier, carry);
+    else version(LDC_ARM_asm)
+        return std.internal.math.biguintarm.multibyteMul(dest, src, multiplier, carry);
     else
         return std.internal.math.biguintnoasm.multibyteMul(dest, src, multiplier, carry);
 }
 else alias multibyteMul = std.internal.math.biguintnoasm.multibyteMul;
 
-version(X86)
+version(HaveAsmVersion)
 uint multibyteMulAdd(char op)(uint[] dest, const(uint)[] src, uint multiplier, uint carry)
 {
     if (__ctfe)
         return std.internal.math.biguintnoasm.multibyteMulAdd!op(dest, src, multiplier, carry);
     else version(D_InlineAsm_X86)
         return std.internal.math.biguintx86.multibyteMulAdd!op(dest, src, multiplier, carry);
+    else version(LDC_ARM_asm)
+        return std.internal.math.biguintarm.multibyteMulAdd!op(dest, src, multiplier, carry);
     else
         return std.internal.math.biguintnoasm.multibyteMulAdd!op(dest, src, multiplier, carry);
 }
 else alias multibyteMulAdd = std.internal.math.biguintnoasm.multibyteMulAdd;
 
-version(X86)
+version(HaveAsmVersion)
 void multibyteMultiplyAccumulate()(uint[] dest, const(uint)[] left, const(uint)[] right)
 {
     if (__ctfe)
         std.internal.math.biguintnoasm.multibyteMultiplyAccumulate(dest, left, right);
     else version(D_InlineAsm_X86)
         std.internal.math.biguintx86.multibyteMultiplyAccumulate(dest, left, right);
+    else version(LDC_ARM_asm)
+        std.internal.math.biguintarm.multibyteMultiplyAccumulate(dest, left, right);
     else
         std.internal.math.biguintnoasm.multibyteMultiplyAccumulate(dest, left, right);
 }
 else alias multibyteMultiplyAccumulate = std.internal.math.biguintnoasm.multibyteMultiplyAccumulate;
 
-version(X86)
+version(HaveAsmVersion)
 uint multibyteDivAssign()(uint[] dest, uint divisor, uint overflow)
 {
     if (__ctfe)
         return std.internal.math.biguintnoasm.multibyteDivAssign(dest, divisor, overflow);
     else version(D_InlineAsm_X86)
         return std.internal.math.biguintx86.multibyteDivAssign(dest, divisor, overflow);
+    else version(LDC_ARM_asm)
+        return std.internal.math.biguintarm.multibyteDivAssign(dest, divisor, overflow);
     else
         return std.internal.math.biguintnoasm.multibyteDivAssign(dest, divisor, overflow);
 }
 else alias multibyteDivAssign = std.internal.math.biguintnoasm.multibyteDivAssign;
 
-version(X86)
+version(HaveAsmVersion)
 void multibyteAddDiagonalSquares()(uint[] dest, const(uint)[] src)
 {
     if (__ctfe)
         std.internal.math.biguintnoasm.multibyteAddDiagonalSquares(dest, src);
     else version(D_InlineAsm_X86)
         std.internal.math.biguintx86.multibyteAddDiagonalSquares(dest, src);
+    else version(LDC_ARM_asm)
+        std.internal.math.biguintarm.multibyteAddDiagonalSquares(dest, src);
     else
         std.internal.math.biguintnoasm.multibyteAddDiagonalSquares(dest, src);
 }
 else alias multibyteAddDiagonalSquares = std.internal.math.biguintnoasm.multibyteAddDiagonalSquares;
 
-version(X86)
+version(HaveAsmVersion)
 void multibyteTriangleAccumulate()(uint[] dest, const(uint)[] x)
 {
     if (__ctfe)
         std.internal.math.biguintnoasm.multibyteTriangleAccumulate(dest, x);
     else version(D_InlineAsm_X86)
         std.internal.math.biguintx86.multibyteTriangleAccumulate(dest, x);
+    else version(LDC_ARM_asm)
+        std.internal.math.biguintarm.multibyteTriangleAccumulate(dest, x);
     else
         std.internal.math.biguintnoasm.multibyteTriangleAccumulate(dest, x);
 }
 else alias multibyteTriangleAccumulate = std.internal.math.biguintnoasm.multibyteTriangleAccumulate;
 
-version(X86)
+version(HaveAsmVersion)
 void multibyteSquare()(BigDigit[] result, const(BigDigit)[] x)
 {
     if (__ctfe)
         std.internal.math.biguintnoasm.multibyteSquare(result, x);
     else version(D_InlineAsm_X86)
         std.internal.math.biguintx86.multibyteSquare(result, x);
+    else version(LDC_ARM_asm)
+        std.internal.math.biguintarm.multibyteSquare(result, x);
     else
         std.internal.math.biguintnoasm.multibyteSquare(result, x);
 }
