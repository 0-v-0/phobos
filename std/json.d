--- conflicted
+++ resolved
@@ -494,54 +494,7 @@
     }
 }
 
-<<<<<<< HEAD
-version(unittest) import std.stdio;
-
-unittest {
-        // An overly simple test suite, if it can parse a serializated string and
-        // then use the resulting values tree to generate an identical
-        // serialization, both the decoder and encoder works.
-
-        auto jsons = [
-                `null`,
-                `true`,
-                `false`,
-                `0`,
-                `123`,
-                `-4321`,
-                `0.23`,
-                `-0.23`,
-                `""`,
-                `"hello\nworld"`,
-                `"\"\\\/\b\f\n\r\t"`,
-                `[]`,
-                `[12,"foo",true,false]`,
-                `{}`,
-                `{"a":1,"b":null}`,
-// Currently broken
-//              `{"hello":{"json":"is great","array":[12,null,{}]},"goodbye":[true,"or",false,["test",42,{"nested":{"a":23.54,"b":0.0012}}]]}`
-        ];
-        version (MinGW) {
-            jsons ~= `1.223e+024`;
-        } else {
-            jsons ~= `1.223e+24`;
-        }
-
-        JSONValue val;
-        string result;
-        foreach(json; jsons) {
-                try {
-                        val = parseJSON(json);
-                        result = toJSON(&val);
-                        assert(result == json, text(result, " should be ", json));
-                }
-                catch(JSONException e) {
-                        writefln(text(json, "\n", e.toString()));
-                }
-        }
-=======
 version(unittest) import std.exception;
->>>>>>> 01be2b2e
 
 unittest
 {
@@ -559,7 +512,6 @@
         `0.23`,
         `-0.23`,
         `""`,
-        `1.223e+24`,
         `"hello\nworld"`,
         `"\"\\\/\b\f\n\r\t"`,
         `[]`,
@@ -569,6 +521,11 @@
         // Currently broken
         // `{"hello":{"json":"is great","array":[12,null,{}]},"goodbye":[true,"or",false,["test",42,{"nested":{"a":23.54,"b":0.0012}}]]}`
     ];
+    version (MinGW) {
+        jsons ~= `1.223e+024`;
+    } else {
+        jsons ~= `1.223e+24`;
+    }
 
     JSONValue val;
     string result;
