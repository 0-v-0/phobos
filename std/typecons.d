// Written in the D programming language.

/**
This module implements a variety of type constructors, i.e., templates
that allow construction of new, useful general-purpose types.

Source:    $(PHOBOSSRC std/_typecons.d)

Macros:

WIKI = Phobos/StdVariant

Synopsis:

----
// value tuples
alias Tuple!(float, "x", float, "y", float, "z") Coord;
Coord c;
c[1] = 1;       // access by index
c.z = 1;        // access by given name
alias Tuple!(string, string) DicEntry; // names can be omitted

// Rebindable references to const and immutable objects
void bar()
{
    const w1 = new Widget, w2 = new Widget;
    w1.foo();
    // w1 = w2 would not work; can't rebind const object
    auto r = Rebindable!(const Widget)(w1);
    // invoke method as if r were a Widget object
    r.foo();
    // rebind r to refer to another object
    r = w2;
}
----

Copyright: Copyright the respective authors, 2008-
License:   $(WEB boost.org/LICENSE_1_0.txt, Boost License 1.0).
Authors:   $(WEB erdani.org, Andrei Alexandrescu),
           $(WEB bartoszmilewski.wordpress.com, Bartosz Milewski),
           Don Clugston,
           Shin Fujishiro,
           Kenji Hara
 */
module std.typecons;
import core.memory, core.stdc.stdlib;
import std.algorithm, std.array, std.conv, std.exception, std.format,
    std.string, std.traits, std.typetuple, std.range;

debug(Unique) import std.stdio;

/**
Encapsulates unique ownership of a resource.  Resource of type T is
deleted at the end of the scope, unless it is transferred.  The
transfer can be explicit, by calling $(D release), or implicit, when
returning Unique from a function. The resource can be a polymorphic
class object, in which case Unique behaves polymorphically too.

Example:
*/
struct Unique(T)
{
static if (is(T:Object))
    alias T RefT;
else
    alias T * RefT;
public:
/+ Doesn't work yet
    /**
    The safe constructor. It creates the resource and
    guarantees unique ownership of it (unless the constructor
    of $(D T) publishes aliases of $(D this)),
    */
    this(A...)(A args)
    {
        _p = new T(args);
    }
+/

    /**
    Constructor that takes an rvalue.
    It will ensure uniqueness, as long as the rvalue
    isn't just a view on an lvalue (e.g., a cast)
    Typical usage:
    ----
    Unique!(Foo) f = new Foo;
    ----
    */
    this(RefT p)
    {
        debug(Unique) writeln("Unique constructor with rvalue");
        _p = p;
    }
    /**
    Constructor that takes an lvalue. It nulls its source.
    The nulling will ensure uniqueness as long as there
    are no previous aliases to the source.
    */
    this(ref RefT p)
    {
        _p = p;
        debug(Unique) writeln("Unique constructor nulling source");
        p = null;
        assert(p is null);
    }
/+ Doesn't work yet
    /**
    Constructor that takes a Unique of a type that is convertible to our type:
    Disallow construction from lvalue (force the use of release on the source Unique)
    If the source is an rvalue, null its content, so the destrutctor doesn't delete it

    Typically used by the compiler to return $(D Unique) of derived type as $(D Unique)
    of base type.

    Example:
    ----
    Unique!(Base) create()
    {
        Unique!(Derived) d = new Derived;
        return d; // Implicit Derived->Base conversion
    }
    ----
    */
    this(U)(ref Unique!(U) u) = null;
    this(U)(Unique!(U) u)
    {
        _p = u._p;
        u._p = null;
    }
+/

    ~this()
    {
        debug(Unique) writeln("Unique destructor of ", (_p is null)? null: _p);
        delete _p;
        _p = null;
    }
    bool isEmpty() const
    {
        return _p is null;
    }
    /** Returns a unique rvalue. Nullifies the current contents */
    Unique release()
    {
        debug(Unique) writeln("Release");
        auto u = Unique(_p);
        assert(_p is null);
        debug(Unique) writeln("return from Release");
        return u;
    }
    /** Forwards member access to contents */
    RefT opDot() { return _p; }

/+ doesn't work yet!
    /**
    Postblit operator is undefined to prevent the cloning of $(D Unique) objects
    */
    this(this) = null;
 +/

private:
    RefT _p;
}

/+ doesn't work yet
unittest
{
    writeln("Unique class");
    class Bar
    {
        ~this() { writefln("    Bar destructor"); }
        int val() const { return 4; }
    }
    alias Unique!(Bar) UBar;
    UBar g(UBar u)
    {
        return u;
    }
    auto ub = UBar(new Bar);
    assert(!ub.isEmpty);
    assert(ub.val == 4);
    // should not compile
    // auto ub3 = g(ub);
    writeln("Calling g");
    auto ub2 = g(ub.release);
    assert(ub.isEmpty);
    assert(!ub2.isEmpty);
}

unittest
{
    writeln("Unique struct");
    struct Foo
    {
        ~this() { writefln("    Bar destructor"); }
        int val() const { return 3; }
    }
    alias Unique!(Foo) UFoo;

    UFoo f(UFoo u)
    {
        writeln("inside f");
        return u;
    }

    auto uf = UFoo(new Foo);
    assert(!uf.isEmpty);
    assert(uf.val == 3);
    // should not compile
    // auto uf3 = f(uf);
    writeln("Unique struct: calling f");
    auto uf2 = f(uf.release);
    assert(uf.isEmpty);
    assert(!uf2.isEmpty);
}
+/


/**
Tuple of values, for example $(D Tuple!(int, string)) is a record that
stores an $(D int) and a $(D string). $(D Tuple) can be used to bundle
values together, notably when returning multiple values from a
function. If $(D obj) is a tuple, the individual members are
accessible with the syntax $(D obj[0]) for the first field, $(D obj[1])
for the second, and so on.

The choice of zero-based indexing instead of one-base indexing was
motivated by the ability to use value tuples with various compile-time
loop constructs (e.g. type tuple iteration), all of which use
zero-based indexing.

Example:

----
Tuple!(int, int) point;
// assign coordinates
point[0] = 5;
point[1] = 6;
// read coordinates
auto x = point[0];
auto y = point[1];
----

Tuple members can be named. It is legal to mix named and unnamed
members. The method above is still applicable to all fields.

Example:

----
alias Tuple!(int, "index", string, "value") Entry;
Entry e;
e.index = 4;
e.value = "Hello";
assert(e[1] == "Hello");
assert(e[0] == 4);
----

Tuples with named fields are distinct types from tuples with unnamed
fields, i.e. each naming imparts a separate type for the tuple. Two
tuple differing in naming only are still distinct, even though they
might have the same structure.

Example:

----
Tuple!(int, "x", int, "y") point1;
Tuple!(int, int) point2;
assert(!is(typeof(point1) == typeof(point2))); // passes
----
*/
template Tuple(Specs...)
{
    // Parse (type,name) pairs (FieldSpecs) out of the specified
    // arguments. Some fields would have name, others not.
    template parseSpecs(Specs...)
    {
        static if (Specs.length == 0)
        {
            alias TypeTuple!() parseSpecs;
        }
        else static if (is(Specs[0]))
        {
            static if (is(typeof(Specs[1]) : string))
            {
                alias TypeTuple!(FieldSpec!(Specs[0 .. 2]),
                                 parseSpecs!(Specs[2 .. $])) parseSpecs;
            }
            else
            {
                alias TypeTuple!(FieldSpec!(Specs[0]),
                                 parseSpecs!(Specs[1 .. $])) parseSpecs;
            }
        }
        else
        {
            static assert(0, "Attempted to instantiate Tuple with an "
                            ~"invalid argument: "~ Specs[0].stringof);
        }
    }

    template FieldSpec(T, string s = "")
    {
        alias T Type;
        alias s name;
    }

    alias parseSpecs!Specs fieldSpecs;

    // Used with staticMap.
    template extractType(alias spec) { alias spec.Type extractType; }
    template extractName(alias spec) { alias spec.name extractName; }

    // Generates named fields as follows:
    //    alias Identity!(field[0]) name_0;
    //    alias Identity!(field[1]) name_1;
    //      :
    // NOTE: field[k] is an expression (which yields a symbol of a
    //       variable) and can't be aliased directly.
    string injectNamedFields()
    {
        string decl = "";
        foreach (i, name; staticMap!(extractName, fieldSpecs))
        {
            decl ~= format("alias Identity!(field[%s]) _%s;", i, i);
            if (name.length != 0)
            {
                decl ~= format("alias _%s %s;", i, name);
            }
        }
        return decl;
    }

    // Returns Specs for a subtuple this[from .. to] preserving field
    // names if any.
    template sliceSpecs(size_t from, size_t to)
    {
        alias staticMap!(expandSpec,
                         fieldSpecs[from .. to]) sliceSpecs;
    }

    template expandSpec(alias spec)
    {
        static if (spec.name.length == 0)
        {
            alias TypeTuple!(spec.Type) expandSpec;
        }
        else
        {
            alias TypeTuple!(spec.Type, spec.name) expandSpec;
        }
    }

    template areCompatibleTuples(Tup1, Tup2, string op)
    {
        enum areCompatibleTuples = isTuple!Tup2 && is(typeof(
        {
            Tup1 tup1 = void;
            Tup2 tup2 = void;
            static assert(tup1.field.length == tup2.field.length);
            foreach (i, _; Tup1.Types)
            {
                auto lhs = typeof(tup1.field[i]).init;
                auto rhs = typeof(tup2.field[i]).init;
                auto result = mixin("lhs "~op~" rhs");
            }
        }));
    }

    struct Tuple
    {
        /**
         * The type of the tuple's components.
         */
        alias staticMap!(extractType, fieldSpecs) Types;

        /**
         * Use $(D t.expand) for a tuple $(D t) to expand it into its
         * components. The result of $(D expand) acts as if the tuple components
         * were listed as a list of values. (Ordinarily, a $(D Tuple) acts as a
         * single value.)
         *
         * Examples:
         * ----
         * auto t = tuple(1, " hello ", 2.3);
         * writeln(t);        // Tuple!(int, string, double)(1, " hello ", 2.3)
         * writeln(t.expand); // 1 hello 2.3
         * ----
         */
        Types expand;
        mixin(injectNamedFields());

        static if (is(Specs))
        {
            // This is mostly to make t[n] work.
            alias expand this;
        }
        else
        {
            @property
            ref inout(Tuple!Types) _Tuple_super() inout @trusted
            {
                foreach (i, _; Types)   // Rely on the field layout
                {
                    static assert(typeof(return).init.tupleof[i].offsetof ==
                                                       expand[i].offsetof);
                }
                return *cast(typeof(return)*) &(field[0]);
            }
            // This is mostly to make t[n] work.
            alias _Tuple_super this;
        }

        // backwards compatibility
        alias field = expand;

        /**
         * Constructor taking one value for each field. Each argument must be
         * implicitly assignable to the respective element of the target.
         */
        this()(Types values)
        {
            field[] = values[];
        }

        /**
         * Constructor taking a compatible array. The array element type must
         * be implicitly assignable to each element of the target.
         *
         * Examples:
         * ----
         * int[2] ints;
         * Tuple!(int, int) t = ints;
         * ----
         */
        this(U, size_t n)(U[n] values)
        if (n == Types.length &&
            is(typeof({ foreach (i, _; Types) field[i] = values[i]; })))
        {
            foreach (i, _; Types)
            {
                field[i] = values[i];
            }
        }

        /**
         * Constructor taking a compatible tuple. Each element of the source
         * must be implicitly assignable to the respective element of the
         * target.
         */
        this(U)(U another)
        if (areCompatibleTuples!(typeof(this), U, "="))
        {
            field[] = another.field[];
        }

        /**
         * Comparison for equality.
         */
        bool opEquals(R)(R rhs)
        if (areCompatibleTuples!(typeof(this), R, "=="))
        {
            return field[] == rhs.field[];
        }
        /// ditto
        bool opEquals(R)(R rhs) const
        if (areCompatibleTuples!(typeof(this), R, "=="))
        {
            return field[] == rhs.field[];
        }

        /**
         * Comparison for ordering.
         */
        int opCmp(R)(R rhs)
        if (areCompatibleTuples!(typeof(this), R, "<"))
        {
            foreach (i, Unused; Types)
            {
                if (field[i] != rhs.field[i])
                {
                    return field[i] < rhs.field[i] ? -1 : 1;
                }
            }
            return 0;
        }
        /// ditto
        int opCmp(R)(R rhs) const
        if (areCompatibleTuples!(typeof(this), R, "<"))
        {
            foreach (i, Unused; Types)
            {
                if (field[i] != rhs.field[i])
                {
                    return field[i] < rhs.field[i] ? -1 : 1;
                }
            }
            return 0;
        }

        /**
         * Assignment from another tuple. Each element of the source must be
         * implicitly assignable to the respective element of the target.
         */
        void opAssign(R)(auto ref R rhs)
        if (areCompatibleTuples!(typeof(this), R, "="))
        {
            static if (is(R : Tuple!Types) && !__traits(isRef, rhs))
            {
                if (__ctfe)
                {
                    // Cannot use swap at compile time
                    field[] = rhs.field[];
                }
                else
                {
                    // Use swap-and-destroy to optimize rvalue assignment
                    swap!(Tuple!Types)(this, rhs);
                }
            }
            else
            {
                // Do not swap; opAssign should be called on the fields.
                field[] = rhs.field[];
            }
        }

        /**
         * Takes a slice of the tuple.
         *
         * Examples:
         * ----
         * Tuple!(int, string, float, double) a;
         * a[1] = "abc";
         * a[2] = 4.5;
         * auto s = a.slice!(1, 3);
         * static assert(is(typeof(s) == Tuple!(string, float)));
         * assert(s[0] == "abc" && s[1] == 4.5);
         * ----
         */
        @property
        ref Tuple!(sliceSpecs!(from, to)) slice(size_t from, size_t to)() @trusted
        if (from <= to && to <= Types.length)
        {
            return *cast(typeof(return)*) &(field[from]);
        }

        /**
         * Converts to string.
         */
        string toString()
        {
            enum header = typeof(this).stringof ~ "(",
                 footer = ")",
                 separator = ", ";

            Appender!string w;
            w.put(header);
            foreach (i, Unused; Types)
            {
                static if (i > 0)
                {
                    w.put(separator);
                }
                // TODO: Change this once toString() works for shared objects.
                static if (is(Unused == class) && is(Unused == shared))
                    formattedWrite(w, "%s", field[i].stringof);
                else
                {
                    FormatSpec!char f;  // "%s"
                    formatElement(w, field[i], f);
                }
            }
            w.put(footer);
            return w.data;
        }
    }
}

private template Identity(alias T)
{
    alias T Identity;
}

unittest
{
    {
        Tuple!(int, "a", int, "b") nosh;
        static assert(nosh.length == 2);
        nosh.a = 5;
        nosh.b = 6;
        assert(nosh.a == 5);
        assert(nosh.b == 6);
    }
    {
        Tuple!(short, double) b;
        static assert(b.length == 2);
        b[1] = 5;
        auto a = Tuple!(int, real)(b);
        assert(a[0] == 0 && a[1] == 5);
        a = Tuple!(int, real)(1, 2);
        assert(a[0] == 1 && a[1] == 2);
        auto c = Tuple!(int, "a", double, "b")(a);
        assert(c[0] == 1 && c[1] == 2);
    }
    {
        Tuple!(int, real) nosh;
        nosh[0] = 5;
        nosh[1] = 0;
        assert(nosh[0] == 5 && nosh[1] == 0);
        assert(nosh.toString() == "Tuple!(int, real)(5, 0)", nosh.toString());
        Tuple!(int, int) yessh;
        nosh = yessh;
    }
    {
        Tuple!(int, string) t;
        t[0] = 10;
        t[1] = "str";
        assert(t[0] == 10 && t[1] == "str");
        assert(t.toString() == `Tuple!(int, string)(10, "str")`, t.toString());
    }
    {
        Tuple!(int, "a", double, "b") x;
        static assert(x.a.offsetof == x[0].offsetof);
        static assert(x.b.offsetof == x[1].offsetof);
        x.b = 4.5;
        x.a = 5;
        assert(x[0] == 5 && x[1] == 4.5);
        assert(x.a == 5 && x.b == 4.5);
    }
    // indexing
    {
        Tuple!(int, real) t;
        static assert(is(typeof(t[0]) == int));
        static assert(is(typeof(t[1]) == real));
        int* p0 = &t[0];
        real* p1 = &t[1];
        t[0] = 10;
        t[1] = -200.0L;
        assert(*p0 == t[0]);
        assert(*p1 == t[1]);
    }
    // slicing
    {
        Tuple!(int, "x", real, "y", double, "z", string) t;
        t[0] = 10;
        t[1] = 11;
        t[2] = 12;
        t[3] = "abc";
        auto a = t.slice!(0, 3);
        assert(a.length == 3);
        assert(a.x == t.x);
        assert(a.y == t.y);
        assert(a.z == t.z);
        auto b = t.slice!(2, 4);
        assert(b.length == 2);
        assert(b.z == t.z);
        assert(b[1] == t[3]);
    }
    // nesting
    {
        Tuple!(Tuple!(int, real), Tuple!(string, "s")) t;
        static assert(is(typeof(t[0]) == Tuple!(int, real)));
        static assert(is(typeof(t[1]) == Tuple!(string, "s")));
        static assert(is(typeof(t[0][0]) == int));
        static assert(is(typeof(t[0][1]) == real));
        static assert(is(typeof(t[1].s) == string));
        t[0] = tuple(10, 20.0L);
        t[1].s = "abc";
        assert(t[0][0] == 10);
        assert(t[0][1] == 20.0L);
        assert(t[1].s == "abc");
    }
    // non-POD
    {
        static struct S
        {
            int count;
            this(this) { ++count; }
            ~this() { --count; }
            void opAssign(S rhs) { count = rhs.count; }
        }
        Tuple!(S, S) ss;
        Tuple!(S, S) ssCopy = ss;
        assert(ssCopy[0].count == 1);
        assert(ssCopy[1].count == 1);
        ssCopy[1] = ssCopy[0];
        assert(ssCopy[1].count == 2);
    }
    // bug 2800
    {
        static struct R
        {
            Tuple!(int, int) _front;
            @property ref Tuple!(int, int) front() { return _front;  }
            @property bool empty() { return _front[0] >= 10; }
            void popFront() { ++_front[0]; }
        }
        foreach (a; R())
        {
            static assert(is(typeof(a) == Tuple!(int, int)));
            assert(0 <= a[0] && a[0] < 10);
            assert(a[1] == 0);
        }
    }
    // Construction with compatible elements
    {
        auto t1 = Tuple!(int, double)(1, 1);

        // 8702
        auto t8702a = tuple(tuple(1));
        auto t8702b = Tuple!(Tuple!(int))(Tuple!(int)(1));
    }
    // Construction with compatible tuple
    {
        Tuple!(int, int) x;
        x[0] = 10;
        x[1] = 20;
        Tuple!(int, "a", double, "b") y = x;
        assert(y.a == 10);
        assert(y.b == 20);
        // incompatible
        static assert(!__traits(compiles, Tuple!(int, int)(y)));
    }
    // 6275
    {
        const int x = 1;
        auto t1 = tuple(x);
        alias Tuple!(const(int)) T;
        auto t2 = T(1);
    }
    // 9431
    {
        alias T = Tuple!(int[1][]);
        auto t = T([[10]]);
    }
}
unittest
{
    // opEquals
    {
        struct Equ1 { bool opEquals(Equ1) { return true; } }
        auto  tm1 = tuple(Equ1.init);
        const tc1 = tuple(Equ1.init);
        static assert( is(typeof(tm1 == tm1)));
        static assert(!is(typeof(tm1 == tc1)));
        static assert(!is(typeof(tc1 == tm1)));
        static assert(!is(typeof(tc1 == tc1)));

        struct Equ2 { bool opEquals(const Equ2) const { return true; } }
        auto  tm2 = tuple(Equ2.init);
        const tc2 = tuple(Equ2.init);
        static assert( is(typeof(tm2 == tm2)));
        static assert( is(typeof(tm2 == tc2)));
        static assert( is(typeof(tc2 == tm2)));
        static assert( is(typeof(tc2 == tc2)));

        struct Equ3 { bool opEquals(T)(T) { return true; } }
        auto  tm3 = tuple(Equ3.init);           // bugzilla 8686
        const tc3 = tuple(Equ3.init);
        static assert( is(typeof(tm3 == tm3)));
        static assert( is(typeof(tm3 == tc3)));
        static assert(!is(typeof(tc3 == tm3)));
        static assert(!is(typeof(tc3 == tc3)));

        struct Equ4 { bool opEquals(T)(T) const { return true; } }
        auto  tm4 = tuple(Equ4.init);
        const tc4 = tuple(Equ4.init);
        static assert( is(typeof(tm4 == tm4)));
        static assert( is(typeof(tm4 == tc4)));
        static assert( is(typeof(tc4 == tm4)));
        static assert( is(typeof(tc4 == tc4)));
    }
    // opCmp
    {
        struct Cmp1 { int opCmp(Cmp1) { return 0; } }
        auto  tm1 = tuple(Cmp1.init);
        const tc1 = tuple(Cmp1.init);
        static assert( is(typeof(tm1 < tm1)));
        static assert(!is(typeof(tm1 < tc1)));
        static assert(!is(typeof(tc1 < tm1)));
        static assert(!is(typeof(tc1 < tc1)));

        struct Cmp2 { int opCmp(const Cmp2) const { return 0; } }
        auto  tm2 = tuple(Cmp2.init);
        const tc2 = tuple(Cmp2.init);
        static assert( is(typeof(tm2 < tm2)));
        static assert( is(typeof(tm2 < tc2)));
        static assert( is(typeof(tc2 < tm2)));
        static assert( is(typeof(tc2 < tc2)));

        struct Cmp3 { int opCmp(T)(T) { return 0; } }
        auto  tm3 = tuple(Cmp3.init);
        const tc3 = tuple(Cmp3.init);
        static assert( is(typeof(tm3 < tm3)));
        static assert( is(typeof(tm3 < tc3)));
        static assert(!is(typeof(tc3 < tm3)));
        static assert(!is(typeof(tc3 < tc3)));

        struct Cmp4 { int opCmp(T)(T) const { return 0; } }
        auto  tm4 = tuple(Cmp4.init);
        const tc4 = tuple(Cmp4.init);
        static assert( is(typeof(tm4 < tm4)));
        static assert( is(typeof(tm4 < tc4)));
        static assert( is(typeof(tc4 < tm4)));
        static assert( is(typeof(tc4 < tc4)));
    }
    {
        int[2] ints = [ 1, 2 ];
        Tuple!(int, int) t = ints;
        assert(t[0] == 1 && t[1] == 2);
        Tuple!(long, uint) t2 = ints;
        assert(t2[0] == 1 && t2[1] == 2);
    }
}
@safe unittest
{
    auto t1 = Tuple!(int, "x", string, "y")(1, "a");
    assert(t1.x == 1);
    assert(t1.y == "a");
    void foo(Tuple!(int, string) t2) {}
    foo(t1);

    Tuple!(int, int)[] arr;
    arr ~= tuple(10, 20); // OK
    arr ~= Tuple!(int, "x", int, "y")(10, 20); // NG -> OK

    static assert(is(typeof(Tuple!(int, "x", string, "y").tupleof) ==
                     typeof(Tuple!(int,      string     ).tupleof)));
}
unittest
{
    // Bugzilla 10686
    immutable Tuple!(int) t1;
    auto r1 = t1[0]; // OK
    immutable Tuple!(int, "x") t2;
    auto r2 = t2[0]; // error
}
unittest
{
    // Bugzilla 10218
    assertCTFEable!(
    {
        auto t = tuple(1);
        t = tuple(2);   // assignment
    });
}

/**
Returns a $(D Tuple) object instantiated and initialized according to
the arguments.

Example:
----
auto value = tuple(5, 6.7, "hello");
assert(value[0] == 5);
assert(value[1] == 6.7);
assert(value[2] == "hello");
----
*/

Tuple!T tuple(T...)(T args)
{
    return typeof(return)(args);
}

/**
Returns $(D true) if and only if $(D T) is an instance of the
$(D Tuple) struct template.
 */
template isTuple(T)
{
    static if (is(Unqual!T Unused : Tuple!Specs, Specs...))
    {
        enum isTuple = true;
    }
    else
    {
        enum isTuple = false;
    }
}

unittest
{
    static assert(isTuple!(Tuple!()));
    static assert(isTuple!(Tuple!(int)));
    static assert(isTuple!(Tuple!(int, real, string)));
    static assert(isTuple!(Tuple!(int, "x", real, "y")));
    static assert(isTuple!(Tuple!(int, Tuple!(real), string)));

    static assert(isTuple!(const Tuple!(int)));
    static assert(isTuple!(immutable Tuple!(int)));

    static assert(!isTuple!(int));
    static assert(!isTuple!(const int));

    struct S {}
    static assert(!isTuple!(S));
}


/**
$(D Rebindable!(T)) is a simple, efficient wrapper that behaves just
like an object of type $(D T), except that you can reassign it to
refer to another object. For completeness, $(D Rebindable!(T)) aliases
itself away to $(D T) if $(D T) is a non-const object type. However,
$(D Rebindable!(T)) does not compile if $(D T) is a non-class type.

Regular $(D const) object references cannot be reassigned:

----
class Widget { int x; int y() const { return x; } }
const a = new Widget;
a.y();          // fine
a.x = 5;        // error! can't modify const a
a = new Widget; // error! can't modify const a
----

However, $(D Rebindable!(Widget)) does allow reassignment, while
otherwise behaving exactly like a $(D const Widget):

----
auto a = Rebindable!(const Widget)(new Widget);
a.y();          // fine
a.x = 5;        // error! can't modify const a
a = new Widget; // fine
----

You may want to use $(D Rebindable) when you want to have mutable
storage referring to $(D const) objects, for example an array of
references that must be sorted in place. $(D Rebindable) does not
break the soundness of D's type system and does not incur any of the
risks usually associated with $(D cast).

 */
template Rebindable(T) if (is(T == class) || is(T == interface) || isArray!T)
{
    static if (!is(T X == const U, U) && !is(T X == immutable U, U))
    {
        alias T Rebindable;
    }
    else static if (isArray!T)
    {
        alias const(ElementType!T)[] Rebindable;
    }
    else
    {
        struct Rebindable
        {
            private union
            {
                T original;
                U stripped;
            }
            void opAssign(T another) pure nothrow
            {
                stripped = cast(U) another;
            }
            void opAssign(Rebindable another) pure nothrow
            {
                stripped = another.stripped;
            }
            static if (is(T == const U))
            {
                // safely assign immutable to const
                void opAssign(Rebindable!(immutable U) another) pure nothrow
                {
                    stripped = another.stripped;
                }
            }

            this(T initializer) pure nothrow
            {
                opAssign(initializer);
            }

            @property ref inout(T) get() inout pure nothrow
            {
                return original;
            }

            alias get this;
        }
    }
}

/**
Convenience function for creating a $(D Rebindable) using automatic type
inference.
*/
Rebindable!T rebindable(T)(T obj)
if (is(T == class) || is(T == interface) || isArray!T)
{
    typeof(return) ret;
    ret = obj;
    return ret;
}

/**
This function simply returns the $(D Rebindable) object passed in.  It's useful
in generic programming cases when a given object may be either a regular
$(D class) or a $(D Rebindable).
*/
Rebindable!T rebindable(T)(Rebindable!T obj)
{
    return obj;
}

unittest
{
    interface CI { const int foo(); }
    class C : CI {
      int foo() const { return 42; }
      @property int bar() const { return 23; }
    }
    Rebindable!(C) obj0;
    static assert(is(typeof(obj0) == C));

    Rebindable!(const(C)) obj1;
    static assert(is(typeof(obj1.get) == const(C)), typeof(obj1.get).stringof);
    static assert(is(typeof(obj1.stripped) == C));
    obj1 = new C;
    assert(obj1.get !is null);
    obj1 = new const(C);
    assert(obj1.get !is null);

    Rebindable!(immutable(C)) obj2;
    static assert(is(typeof(obj2.get) == immutable(C)));
    static assert(is(typeof(obj2.stripped) == C));
    obj2 = new immutable(C);
    assert(obj1.get !is null);

    // test opDot
    assert(obj2.foo() == 42);
    assert(obj2.bar == 23);

    interface I { final int foo() const { return 42; } }
    Rebindable!(I) obj3;
    static assert(is(typeof(obj3) == I));

    Rebindable!(const I) obj4;
    static assert(is(typeof(obj4.get) == const I));
    static assert(is(typeof(obj4.stripped) == I));
    static assert(is(typeof(obj4.foo()) == int));
    obj4 = new class I {};

    Rebindable!(immutable C) obj5i;
    Rebindable!(const C) obj5c;
    obj5c = obj5c;
    obj5c = obj5i;
    obj5i = obj5i;
    static assert(!__traits(compiles, obj5i = obj5c));

    // Test the convenience functions.
    auto obj5convenience = rebindable(obj5i);
    assert(obj5convenience is obj5i);

    auto obj6 = rebindable(new immutable(C));
    static assert(is(typeof(obj6) == Rebindable!(immutable C)));
    assert(obj6.foo() == 42);

    auto obj7 = rebindable(new C);
    CI interface1 = obj7;
    auto interfaceRebind1 = rebindable(interface1);
    assert(interfaceRebind1.foo() == 42);

    const interface2 = interface1;
    auto interfaceRebind2 = rebindable(interface2);
    assert(interfaceRebind2.foo() == 42);

    auto arr = [1,2,3,4,5];
    const arrConst = arr;
    assert(rebindable(arr) == arr);
    assert(rebindable(arrConst) == arr);
}

/**
  Order the provided members to minimize size while preserving alignment.
  Returns a declaration to be mixed in.

Example:
---
struct Banner {
  mixin(alignForSize!(byte[6], double)(["name", "height"]));
}
---

  Alignment is not always optimal for 80-bit reals, nor for structs declared
  as align(1).
*/
string alignForSize(E...)(string[] names...)
{
    // Sort all of the members by .alignof.
    // BUG: Alignment is not always optimal for align(1) structs
    // or 80-bit reals or 64-bit primitives on x86.
    // TRICK: Use the fact that .alignof is always a power of 2,
    // and maximum 16 on extant systems. Thus, we can perform
    // a very limited radix sort.
    // Contains the members with .alignof = 64,32,16,8,4,2,1

    assert(E.length == names.length,
        "alignForSize: There should be as many member names as the types");

    string[7] declaration = ["", "", "", "", "", "", ""];

    foreach (i, T; E)
    {
        auto a = T.alignof;
        auto k = a>=64? 0 : a>=32? 1 : a>=16? 2 : a>=8? 3 : a>=4? 4 : a>=2? 5 : 6;
        declaration[k] ~= T.stringof ~ " " ~ names[i] ~ ";\n";
    }

    auto s = "";
    foreach (decl; declaration)
        s ~= decl;
    return s;
}

unittest
{
    enum x = alignForSize!(int[], char[3], short, double[5])("x", "y","z", "w");
    struct Foo { int x; }
    enum y = alignForSize!(ubyte, Foo, cdouble)("x", "y", "z");

    enum passNormalX = x == "double[5] w;\nint[] x;\nshort z;\nchar[3] y;\n";
    enum passNormalY = y == "cdouble z;\nFoo y;\nubyte x;\n";

    enum passAbnormalX = x == "int[] x;\ndouble[5] w;\nshort z;\nchar[3] y;\n";
    enum passAbnormalY = y == "Foo y;\ncdouble z;\nubyte x;\n";
    // ^ blame http://d.puremagic.com/issues/show_bug.cgi?id=231

    static assert(passNormalX || passAbnormalX && double.alignof <= (int[]).alignof);
    static assert(passNormalY || passAbnormalY && double.alignof <= int.alignof);
}

/*--*
First-class reference type
*/
struct Ref(T)
{
    private T * _p;
    this(ref T value) { _p = &value; }
    ref T opDot() { return *_p; }
    /*ref*/ T opImplicitCastTo() { return *_p; }
    @property ref T value() { return *_p; }

    void opAssign(T value)
    {
        *_p = value;
    }
    void opAssign(T * value)
    {
        _p = value;
    }
}

unittest
{
    Ref!(int) x;
    int y = 42;
    x = &y;
    assert(x.value == 42);
    x = 5;
    assert(x.value == 5);
    assert(y == 5);
}

/**
Defines a value paired with a distinctive "null" state that denotes
the absence of a value. If default constructed, a $(D
Nullable!T) object starts in the null state. Assigning it renders it
non-null. Calling $(D nullify) can nullify it again.

Example:
----
Nullable!int a;
assert(a.isNull);
a = 5;
assert(!a.isNull);
assert(a == 5);
----

Practically $(D Nullable!T) stores a $(D T) and a $(D bool).
 */
struct Nullable(T)
{
    private T _value;
    private bool _isNull = true;

/**
Constructor initializing $(D this) with $(D value).
 */
    //this()(inout T value) inout   // proper signature
    this(U:T)(inout U value) inout  // workaround for BUG 10313
    {
        _value = value;
        _isNull = false;
    }

/**
Returns $(D true) if and only if $(D this) is in the null state.
 */
    @property bool isNull() const pure nothrow @safe
    {
        return _isNull;
    }

/**
Forces $(D this) to the null state.
 */
    void nullify()()
    {
        .destroy(_value);
        _isNull = true;
    }

/**
Assigns $(D value) to the internally-held state. If the assignment
succeeds, $(D this) becomes non-null.
 */
    void opAssign()(T value)
    {
        _value = value;
        _isNull = false;
    }

/**
Gets the value. $(D this) must not be in the null state.
This function is also called for the implicit conversion to $(D T).
 */
    @property ref inout(T) get() inout pure nothrow @safe
    {
        enum message = "Called `get' on null Nullable!" ~ T.stringof ~ ".";
        assert(!isNull, message);
        return _value;
    }

/**
Implicitly converts to $(D T).
$(D this) must not be in the null state.
 */
    alias get this;
}

unittest
{
    Nullable!int a;
    assert(a.isNull);
    assertThrown!Throwable(a.get);
    a = 5;
    assert(!a.isNull);
    assert(a == 5);
    assert(a != 3);
    assert(a.get != 3);
    a.nullify();
    assert(a.isNull);
    a = 3;
    assert(a == 3);
    a *= 6;
    assert(a == 18);
    a = a;
    assert(a == 18);
    a.nullify();
    assertThrown!Throwable(a += 2);
}
unittest
{
    auto k = Nullable!int(74);
    assert(k == 74);
    k.nullify();
    assert(k.isNull);
}
unittest
{
    static int f(in Nullable!int x) {
        return x.isNull ? 42 : x.get;
    }
    Nullable!int a;
    assert(f(a) == 42);
    a = 8;
    assert(f(a) == 8);
    a.nullify();
    assert(f(a) == 42);
}
unittest
{
    static struct S { int x; }
    Nullable!S s;
    assert(s.isNull);
    s = S(6);
    assert(s == S(6));
    assert(s != S(0));
    assert(s.get != S(0));
    s.x = 9190;
    assert(s.x == 9190);
    s.nullify();
    assertThrown!Throwable(s.x = 9441);
}
unittest
{
    // Ensure Nullable can be used in pure/nothrow/@safe environment.
    function() pure nothrow @safe
    {
        Nullable!int n;
        assert(n.isNull);
        n = 4;
        assert(!n.isNull);
        assert(n == 4);
        n.nullify();
        assert(n.isNull);
    }();
}
unittest
{
    // Ensure Nullable can be used when the value is not pure/nothrow/@safe
    static struct S
    {
        int x;
        this(this) @system {}
    }

    Nullable!S s;
    assert(s.isNull);
    s = S(5);
    assert(!s.isNull);
    assert(s.x == 5);
    s.nullify();
    assert(s.isNull);
}
unittest
{
    // Bugzilla 9404
    alias N = Nullable!int;

    void foo(N a)
    {
        N b;
        b = a; // `N b = a;` works fine
    }
    N n;
    foo(n);
}
unittest
{
    //Check nullable immutable is constructable
    {
        auto a1 = Nullable!(immutable int)();
        auto a2 = Nullable!(immutable int)(1);
        auto i = a2.get;
    }
    //Check immutable nullable is constructable
    {
        auto a1 = immutable (Nullable!int)();
        auto a2 = immutable (Nullable!int)(1);
        auto i = a2.get;
    }
}
unittest
{
    alias NInt   = Nullable!int;

    //Construct tests
    {
        //from other Nullable null
        NInt a1;
        NInt b1 = a1;
        assert(b1.isNull);

        //from other Nullable non-null
        NInt a2 = NInt(1);
        NInt b2 = a2;
        assert(b2 == 1);

        //Construct from similar nullable
        auto a3 = immutable(NInt)();
        NInt b3 = a3;
        assert(b3.isNull);
    }

    //Assign tests
    {
        //from other Nullable null
        NInt a1;
        NInt b1;
        b1 = a1;
        assert(b1.isNull);

        //from other Nullable non-null
        NInt a2 = NInt(1);
        NInt b2;
        b2 = a2;
        assert(b2 == 1);

        //Construct from similar nullable
        auto a3 = immutable(NInt)();
        NInt b3 = a3;
        b3 = a3;
        assert(b3.isNull);
    }
}
unittest
{
    //Check nullable is nicelly embedable in a struct
    static struct S1
    {
        Nullable!int ni;
    }
    static struct S2 //inspired from 9404
    {
        Nullable!int ni;
        this(S2 other)
        {
            ni = other.ni;
        }
        void opAssign(S2 other)
        {
            ni = other.ni;
        }
    }
    foreach (S; TypeTuple!(S1, S2))
    {
        S a;
        S b = a;
        S c;
        c = a;
    }
}
unittest
{
    // Bugzilla 10268
    import std.json;
    JSONValue value = void;
    value.type = JSON_TYPE.NULL;
    auto na = Nullable!JSONValue(value);

    struct S1 { int val; }
    struct S2 { int* val; }
    struct S3 { immutable int* val; }

    {
        auto sm = S1(1);
        immutable si = immutable S1(1);
        static assert( __traits(compiles, { auto x1 =           Nullable!S1(sm); }));
        static assert( __traits(compiles, { auto x2 = immutable Nullable!S1(sm); }));
        static assert( __traits(compiles, { auto x3 =           Nullable!S1(si); }));
        static assert( __traits(compiles, { auto x4 = immutable Nullable!S1(si); }));
    }

    auto nm = 10;
    immutable ni = 10;

    {
        auto sm = S2(&nm);
        immutable si = immutable S2(&ni);
        static assert( __traits(compiles, { auto x =           Nullable!S2(sm); }));
        static assert(!__traits(compiles, { auto x = immutable Nullable!S2(sm); }));
        static assert(!__traits(compiles, { auto x =           Nullable!S2(si); }));
        static assert( __traits(compiles, { auto x = immutable Nullable!S2(si); }));
    }

    {
        auto sm = S3(&ni);
        immutable si = immutable S3(&ni);
        static assert( __traits(compiles, { auto x =           Nullable!S3(sm); }));
        static assert( __traits(compiles, { auto x = immutable Nullable!S3(sm); }));
        static assert( __traits(compiles, { auto x =           Nullable!S3(si); }));
        static assert( __traits(compiles, { auto x = immutable Nullable!S3(si); }));
    }
}
<<<<<<< HEAD
=======
unittest
{
    // Bugzila 10357
    import std.datetime;
    Nullable!SysTime time = SysTime(0);
}
>>>>>>> b30e301e

/**
Just like $(D Nullable!T), except that the null state is defined as a
particular value. For example, $(D Nullable!(uint, uint.max)) is an
$(D uint) that sets aside the value $(D uint.max) to denote a null
state. $(D Nullable!(T, nullValue)) is more storage-efficient than $(D
Nullable!T) because it does not need to store an extra $(D bool).
 */
struct Nullable(T, T nullValue)
{
    private T _value = nullValue;

/**
Constructor initializing $(D this) with $(D value).
 */
    this()(T value)
    {
        _value = value;
    }

/**
Returns $(D true) if and only if $(D this) is in the null state.
 */
    @property bool isNull()() const
    {
        return _value == nullValue;
    }

/**
Forces $(D this) to the null state.
 */
    void nullify()()
    {
        _value = nullValue;
    }

/**
Assigns $(D value) to the internally-held state. No null checks are
made. Note that the assignment may leave $(D this) in the null state.
 */
    void opAssign()(T value)
    {
        _value = value;
    }

/**
Gets the value. $(D this) must not be in the null state.
This function is also called for the implicit conversion to $(D T).
 */
    @property ref inout(T) get()() inout
    {
        //@@@6169@@@: We avoid any call that might evaluate nullValue's %s,
        //Because it might messup get's purity and safety inference.
        enum message = "Called `get' on null Nullable!(" ~ T.stringof ~ ",nullValue).";
        assert(!isNull, message);
        return _value;
    }

/**
Implicitly converts to $(D T).
Gets the value. $(D this) must not be in the null state.
 */
    alias get this;
}

unittest
{
    Nullable!(int, int.min) a;
    assert(a.isNull);
    assertThrown!Throwable(a.get);
    a = 5;
    assert(!a.isNull);
    assert(a == 5);
    static assert(a.sizeof == int.sizeof);
}
unittest
{
    auto a = Nullable!(int, int.min)(8);
    assert(a == 8);
    a.nullify();
    assert(a.isNull);
}
unittest
{
    static int f(in Nullable!(int, int.min) x) {
        return x.isNull ? 42 : x.get;
    }
    Nullable!(int, int.min) a;
    assert(f(a) == 42);
    a = 8;
    assert(f(a) == 8);
    a.nullify();
    assert(f(a) == 42);
}
unittest
{
    // Ensure Nullable can be used in pure/nothrow/@safe environment.
    function() pure nothrow @safe
    {
        Nullable!(int, int.min) n;
        assert(n.isNull);
        n = 4;
        assert(!n.isNull);
        assert(n == 4);
        n.nullify();
        assert(n.isNull);
    }();
}
unittest
{
    // Ensure Nullable can be used when the value is not pure/nothrow/@safe
    static struct S
    {
        int x;
        bool opEquals(const S s) const @system { return s.x == x; }
    }

    Nullable!(S, S(711)) s;
    assert(s.isNull);
    s = S(5);
    assert(!s.isNull);
    assert(s.x == 5);
    s.nullify();
    assert(s.isNull);
}
unittest
{
    //Check nullable is nicelly embedable in a struct
    static struct S1
    {
        Nullable!(int, 0) ni;
    }
    static struct S2 //inspired from 9404
    {
        Nullable!(int, 0) ni;
        this(S2 other)
        {
            ni = other.ni;
        }
        void opAssign(S2 other)
        {
            ni = other.ni;
        }
    }
    foreach (S; TypeTuple!(S1, S2))
    {
        S a;
        S b = a;
        S c;
        c = a;
    }
}

/**
Just like $(D Nullable!T), except that the object refers to a value
sitting elsewhere in memory. This makes assignments overwrite the
initially assigned value. Internally $(D NullableRef!T) only stores a
pointer to $(D T) (i.e., $(D Nullable!T.sizeof == (T*).sizeof)).
 */
struct NullableRef(T)
{
    private T* _value;

/**
Constructor binding $(D this) with $(D value).
 */
    this(T* value) pure nothrow @safe
    {
        _value = value;
    }

/**
Binds the internal state to $(D value).
 */
    void bind(T* value) pure nothrow @safe
    {
        _value = value;
    }

/**
Returns $(D true) if and only if $(D this) is in the null state.
 */
    @property bool isNull() const pure nothrow @safe
    {
        return _value is null;
    }

/**
Forces $(D this) to the null state.
 */
    void nullify() pure nothrow @safe
    {
        _value = null;
    }

/**
Assigns $(D value) to the internally-held state.
 */
    void opAssign()(T value)
        if (isAssignable!T) //@@@9416@@@
    {
        enum message = "Called `opAssign' on null NullableRef!" ~ T.stringof ~ ".";
        assert(!isNull, message);
        *_value = value;
    }

/**
Gets the value. $(D this) must not be in the null state.
This function is also called for the implicit conversion to $(D T).
 */
    @property ref inout(T) get() inout pure nothrow @safe
    {
        enum message = "Called `get' on null NullableRef!" ~ T.stringof ~ ".";
        assert(!isNull, message);
        return *_value;
    }

/**
Implicitly converts to $(D T).
$(D this) must not be in the null state.
 */
    alias get this;
}

unittest
{
    int x = 5, y = 7;
    auto a = NullableRef!(int)(&x);
    assert(!a.isNull);
    assert(a == 5);
    assert(x == 5);
    a = 42;
    assert(x == 42);
    assert(!a.isNull);
    assert(a == 42);
    a.nullify();
    assert(x == 42);
    assert(a.isNull);
    assertThrown!Throwable(a.get);
    assertThrown!Throwable(a = 71);
    a.bind(&y);
    assert(a == 7);
    y = 135;
    assert(a == 135);
}
unittest
{
    static int f(in NullableRef!int x) {
        return x.isNull ? 42 : x.get;
    }
    int x = 5;
    auto a = NullableRef!int(&x);
    assert(f(a) == 5);
    a.nullify();
    assert(f(a) == 42);
}
unittest
{
    // Ensure NullableRef can be used in pure/nothrow/@safe environment.
    function() pure nothrow @safe
    {
        auto storage = new int;
        *storage = 19902;
        NullableRef!int n;
        assert(n.isNull);
        n.bind(storage);
        assert(!n.isNull);
        assert(n == 19902);
        n = 2294;
        assert(n == 2294);
        assert(*storage == 2294);
        n.nullify();
        assert(n.isNull);
    }();
}
unittest
{
    // Ensure NullableRef can be used when the value is not pure/nothrow/@safe
    static struct S
    {
        int x;
        this(this) @system {}
        bool opEquals(const S s) const @system { return s.x == x; }
    }

    auto storage = S(5);

    NullableRef!S s;
    assert(s.isNull);
    s.bind(&storage);
    assert(!s.isNull);
    assert(s.x == 5);
    s.nullify();
    assert(s.isNull);
}
unittest
{
    //Check nullable is nicelly embedable in a struct
    static struct S1
    {
        NullableRef!int ni;
    }
    static struct S2 //inspired from 9404
    {
        NullableRef!int ni;
        this(S2 other)
        {
            ni = other.ni;
        }
        void opAssign(S2 other)
        {
            ni = other.ni;
        }
    }
    foreach (S; TypeTuple!(S1, S2))
    {
        S a;
        S b = a;
        S c;
        c = a;
    }
}

/**
$(D BlackHole!Base) is a subclass of $(D Base) which automatically implements
all abstract member functions in $(D Base) as do-nothing functions.  Each
auto-implemented function just returns the default value of the return type
without doing anything.

The name came from
$(WEB search.cpan.org/~sburke/Class-_BlackHole-0.04/lib/Class/_BlackHole.pm, Class::_BlackHole)
Perl module by Sean M. Burke.

Example:
--------------------
abstract class C
{
    int m_value;
    this(int v) { m_value = v; }
    int value() @property { return m_value; }

    abstract real realValue() @property;
    abstract void doSomething();
}

void main()
{
    auto c = new BlackHole!C(42);
    writeln(c.value);     // prints "42"

    // Abstract functions are implemented as do-nothing:
    writeln(c.realValue); // prints "NaN"
    c.doSomething();      // does nothing
}
--------------------

See_Also:
  AutoImplement, generateEmptyFunction
 */
template BlackHole(Base)
{
    alias AutoImplement!(Base, generateEmptyFunction, isAbstractFunction)
            BlackHole;
}

unittest
{
    // return default
    {
        interface I_1 { real test(); }
        auto o = new BlackHole!I_1;
        assert(o.test() !<>= 0); // NaN
    }
    // doc example
    {
        static class C
        {
            int m_value;
            this(int v) { m_value = v; }
            int value() @property { return m_value; }

            abstract real realValue() @property;
            abstract void doSomething();
        }

        auto c = new BlackHole!C(42);
        assert(c.value == 42);

        assert(c.realValue !<>= 0); // NaN
        c.doSomething();
    }
}


/**
$(D WhiteHole!Base) is a subclass of $(D Base) which automatically implements
all abstract member functions as throw-always functions.  Each auto-implemented
function fails with throwing an $(D Error) and does never return.  Useful for
trapping use of not-yet-implemented functions.

The name came from
$(WEB search.cpan.org/~mschwern/Class-_WhiteHole-0.04/lib/Class/_WhiteHole.pm, Class::_WhiteHole)
Perl module by Michael G Schwern.

Example:
--------------------
class C
{
    abstract void notYetImplemented();
}

void main()
{
    auto c = new WhiteHole!C;
    c.notYetImplemented(); // throws an Error
}
--------------------

BUGS:
  Nothrow functions cause program to abort in release mode because the trap is
  implemented with $(D assert(0)) for nothrow functions.

See_Also:
  AutoImplement, generateAssertTrap
 */
template WhiteHole(Base)
{
    alias AutoImplement!(Base, generateAssertTrap, isAbstractFunction)
            WhiteHole;
}

// / ditto
class NotImplementedError : Error
{
    this(string method)
    {
        super(method ~ " is not implemented");
    }
}

unittest
{
    // nothrow
    debug // see the BUGS above
    {
        interface I_1
        {
            void foo();
            void bar() nothrow;
        }
        auto o = new WhiteHole!I_1;
        uint trap;
        try { o.foo(); } catch (Error e) { ++trap; }
        assert(trap == 1);
        try { o.bar(); } catch (Error e) { ++trap; }
        assert(trap == 2);
    }
    // doc example
    {
        static class C
        {
            abstract void notYetImplemented();
        }

        auto c = new WhiteHole!C;
        try
        {
            c.notYetImplemented();
            assert(0);
        }
        catch (Error e) {}
    }
}


/**
$(D AutoImplement) automatically implements (by default) all abstract member
functions in the class or interface $(D Base) in specified way.

Params:
  how  = template which specifies _how functions will be implemented/overridden.

         Two arguments are passed to $(D how): the type $(D Base) and an alias
         to an implemented function.  Then $(D how) must return an implemented
         function body as a string.

         The generated function body can use these keywords:
         $(UL
            $(LI $(D a0), $(D a1), &hellip;: arguments passed to the function;)
            $(LI $(D args): a tuple of the arguments;)
            $(LI $(D self): an alias to the function itself;)
            $(LI $(D parent): an alias to the overridden function (if any).)
         )

        You may want to use templated property functions (instead of Implicit
        Template Properties) to generate complex functions:
--------------------
// Prints log messages for each call to overridden functions.
string generateLogger(C, alias fun)() @property
{
    import std.traits;
    enum qname = C.stringof ~ "." ~ __traits(identifier, fun);
    string stmt;

    stmt ~= q{ struct Importer { import std.stdio; } };
    stmt ~= `Importer.writeln$(LPAREN)"Log: ` ~ qname ~ `(", args, ")"$(RPAREN);`;
    static if (!__traits(isAbstractFunction, fun))
    {
        static if (is(ReturnType!fun == void))
            stmt ~= q{ parent(args); };
        else
            stmt ~= q{
                auto r = parent(args);
                Importer.writeln("--> ", r);
                return r;
            };
    }
    return stmt;
}
--------------------

  what = template which determines _what functions should be
         implemented/overridden.

         An argument is passed to $(D what): an alias to a non-final member
         function in $(D Base).  Then $(D what) must return a boolean value.
         Return $(D true) to indicate that the passed function should be
         implemented/overridden.

--------------------
// Sees if fun returns something.
template hasValue(alias fun)
{
    enum bool hasValue = !is(ReturnType!(fun) == void);
}
--------------------


Note:

Generated code is inserted in the scope of $(D std.typecons) module.  Thus,
any useful functions outside $(D std.typecons) cannot be used in the generated
code.  To workaround this problem, you may $(D import) necessary things in a
local struct, as done in the $(D generateLogger()) template in the above
example.


BUGS:

$(UL
 $(LI Variadic arguments to constructors are not forwarded to super.)
 $(LI Deep interface inheritance causes compile error with messages like
      "Error: function std.typecons._AutoImplement!(Foo)._AutoImplement.bar
      does not override any function".  [$(BUGZILLA 2525), $(BUGZILLA 3525)] )
 $(LI The $(D parent) keyword is actually a delegate to the super class'
      corresponding member function.  [$(BUGZILLA 2540)] )
 $(LI Using alias template parameter in $(D how) and/or $(D what) may cause
     strange compile error.  Use template tuple parameter instead to workaround
     this problem.  [$(BUGZILLA 4217)] )
)
 */
class AutoImplement(Base, alias how, alias what = isAbstractFunction) : Base
{
    private alias AutoImplement_Helper!(
            "autoImplement_helper_", "Base", Base, how, what )
             autoImplement_helper_;
    mixin(autoImplement_helper_.code);
}

/*
 * Code-generating stuffs are encupsulated in this helper template so that
 * namespace pollusion, which can cause name confliction with Base's public
 * members, should be minimized.
 */
private template AutoImplement_Helper(string myName, string baseName,
        Base, alias generateMethodBody, alias cherrypickMethod)
{
private static:
    //:::::::::::::::::::::::::::::::::::::::::::::::::::::::::::::::::::://
    // Internal stuffs
    //:::::::::::::::::::::::::::::::::::::::::::::::::::::::::::::::::::://

    // this would be deprecated by std.typelist.Filter
    template staticFilter(alias pred, lst...)
    {
        static if (lst.length > 0)
        {
            alias staticFilter!(pred, lst[1 .. $]) tail;
            //
            static if (pred!(lst[0]))
                alias TypeTuple!(lst[0], tail) staticFilter;
            else
                alias tail staticFilter;
        }
        else
            alias TypeTuple!() staticFilter;
    }

    // Returns function overload sets in the class C, filtered with pred.
    template enumerateOverloads(C, alias pred)
    {
        template Impl(names...)
        {
            static if (names.length > 0)
            {
                alias staticFilter!(pred, MemberFunctionsTuple!(C, names[0])) methods;
                alias Impl!(names[1 .. $]) next;

                static if (methods.length > 0)
                    alias TypeTuple!(OverloadSet!(names[0], methods), next) Impl;
                else
                    alias next Impl;
            }
            else
                alias TypeTuple!() Impl;
        }

        alias Impl!(__traits(allMembers, C)) enumerateOverloads;
    }

    //:::::::::::::::::::::::::::::::::::::::::::::::::::::::::::::::::::://
    // Target functions
    //:::::::::::::::::::::::::::::::::::::::::::::::::::::::::::::::::::://

    // Add a non-final check to the cherrypickMethod.
    template canonicalPicker(fun.../+[BUG 4217]+/)
    {
        enum bool canonicalPicker = !__traits(isFinalFunction, fun[0]) &&
                                    cherrypickMethod!(fun);
    }

    /*
     * A tuple of overload sets, each item of which consists of functions to be
     * implemented by the generated code.
     */
    alias enumerateOverloads!(Base, canonicalPicker) targetOverloadSets;

    /*
     * A tuple of the super class' constructors.  Used for forwarding
     * constructor calls.
     */
    static if (__traits(hasMember, Base, "__ctor"))
        alias OverloadSet!("__ctor", __traits(getOverloads, Base, "__ctor"))
                ctorOverloadSet;
    else
        alias OverloadSet!("__ctor") ctorOverloadSet; // empty


    //:::::::::::::::::::::::::::::::::::::::::::::::::::::::::::::::::::://
    // Type information
    //:::::::::::::::::::::::::::::::::::::::::::::::::::::::::::::::::::://

    /*
     * The generated code will be mixed into AutoImplement, which will be
     * instantiated in this module's scope.  Thus, any user-defined types are
     * out of scope and cannot be used directly (i.e. by their names).
     *
     * We will use FuncInfo instances for accessing return types and parameter
     * types of the implemented functions.  The instances will be populated to
     * the AutoImplement's scope in a certain way; see the populate() below.
     */

    // Returns the preferred identifier for the FuncInfo instance for the i-th
    // overloaded function with the name.
    template INTERNAL_FUNCINFO_ID(string name, size_t i)
    {
        enum string INTERNAL_FUNCINFO_ID = format("F_%s_%s", name, i);
    }

    /*
     * Insert FuncInfo instances about all the target functions here.  This
     * enables the generated code to access type information via, for example,
     * "autoImplement_helper_.F_foo_1".
     */
    template populate(overloads...)
    {
        static if (overloads.length > 0)
        {
            mixin populate!(overloads[0].name, overloads[0].contents);
            mixin populate!(overloads[1 .. $]);
        }
    }
    template populate(string name, methods...)
    {
        static if (methods.length > 0)
        {
            mixin populate!(name, methods[0 .. $ - 1]);
            //
            alias methods[$ - 1] target;
            enum ith = methods.length - 1;
            mixin( "alias FuncInfo!(target) " ~
                        INTERNAL_FUNCINFO_ID!(name, ith) ~ ";" );
        }
    }

    public mixin populate!(targetOverloadSets);
    public mixin populate!(  ctorOverloadSet );


    //:::::::::::::::::::::::::::::::::::::::::::::::::::::::::::::::::::://
    // Code-generating policies
    //:::::::::::::::::::::::::::::::::::::::::::::::::::::::::::::::::::://

    /* Common policy configurations for generating constructors and methods. */
    template CommonGeneratingPolicy()
    {
        // base class identifier which generated code should use
        enum string BASE_CLASS_ID = baseName;

        // FuncInfo instance identifier which generated code should use
        template FUNCINFO_ID(string name, size_t i)
        {
            enum string FUNCINFO_ID =
                myName ~ "." ~ INTERNAL_FUNCINFO_ID!(name, i);
        }
    }

    /* Policy configurations for generating constructors. */
    template ConstructorGeneratingPolicy()
    {
        mixin CommonGeneratingPolicy;

        /* Generates constructor body.  Just forward to the base class' one. */
        string generateFunctionBody(ctor.../+[BUG 4217]+/)() @property
        {
            enum varstyle = variadicFunctionStyle!(typeof(&ctor[0]));

            static if (varstyle & (Variadic.c | Variadic.d))
            {
                // the argptr-forwarding problem
                pragma(msg, "Warning: AutoImplement!(", Base, ") ",
                        "ignored variadic arguments to the constructor ",
                        FunctionTypeOf!(typeof(&ctor[0])) );
            }
            return "super(args);";
        }
    }

    /* Policy configurations for genearting target methods. */
    template MethodGeneratingPolicy()
    {
        mixin CommonGeneratingPolicy;

        /* Geneartes method body. */
        string generateFunctionBody(func.../+[BUG 4217]+/)() @property
        {
            return generateMethodBody!(Base, func); // given
        }
    }


    //:::::::::::::::::::::::::::::::::::::::::::::::::::::::::::::::::::://
    // Generated code
    //:::::::::::::::::::::::::::::::::::::::::::::::::::::::::::::::::::://

    alias MemberFunctionGenerator!( ConstructorGeneratingPolicy!() )
            ConstructorGenerator;
    alias MemberFunctionGenerator!( MethodGeneratingPolicy!() )
            MethodGenerator;

    public enum string code =
        ConstructorGenerator.generateCode!(  ctorOverloadSet ) ~ "\n" ~
             MethodGenerator.generateCode!(targetOverloadSets);

    debug (SHOW_GENERATED_CODE)
    {
        pragma(msg, "-------------------- < ", Base, " >");
        pragma(msg, code);
        pragma(msg, "--------------------");
    }
}

//debug = SHOW_GENERATED_CODE;
version(unittest) import core.vararg;
unittest
{
    // no function to implement
    {
        interface I_1 {}
        auto o = new BlackHole!I_1;
    }
    // parameters
    {
        interface I_3 { void test(int, in int, out int, ref int, lazy int); }
        auto o = new BlackHole!I_3;
    }
    // use of user-defined type
    {
        struct S {}
        interface I_4 { S test(); }
        auto o = new BlackHole!I_4;
    }
    // overloads
    {
        interface I_5
        {
            void test(string);
            real test(real);
            int  test();
        }
        auto o = new BlackHole!I_5;
    }
    // constructor forwarding
    {
        static class C_6
        {
            this(int n) { assert(n == 42); }
            this(string s) { assert(s == "Deeee"); }
            this(...) {}
        }
        auto o1 = new BlackHole!C_6(42);
        auto o2 = new BlackHole!C_6("Deeee");
        auto o3 = new BlackHole!C_6(1, 2, 3, 4);
    }
    // attributes
    {
        interface I_7
        {
            ref int test_ref();
            int test_pure() pure;
            int test_nothrow() nothrow;
            int test_property() @property;
            int test_safe() @safe;
            int test_trusted() @trusted;
            int test_system() @system;
            int test_pure_nothrow() pure nothrow;
        }
        auto o = new BlackHole!I_7;
    }
    // storage classes
    {
        interface I_8
        {
            void test_const() const;
            void test_immutable() immutable;
            void test_shared() shared;
            void test_shared_const() shared const;
        }
        auto o = new BlackHole!I_8;
    }
    /+ // deep inheritance
    {
    // XXX [BUG 2525,3525]
    // NOTE: [r494] func.c(504-571) FuncDeclaration::semantic()
        interface I { void foo(); }
        interface J : I {}
        interface K : J {}
        static abstract class C_9 : K {}
        auto o = new BlackHole!C_9;
    }+/
}

version(unittest)
{
    // Issue 10647
    private string generateDoNothing(C, alias fun)() @property
    {
        string stmt;

        static if (is(ReturnType!fun == void))
            stmt ~= "";
        else
        {
            string returnType = ReturnType!fun.stringof;
            stmt ~= "return "~returnType~".init;";
        }
        return stmt;
    }

    private template isAlwaysTrue(alias fun)
    {
        enum isAlwaysTrue = true;
    }

    // Do nothing template
    private template DoNothing(Base)
    {
        alias DoNothing = AutoImplement!(Base, generateDoNothing, isAlwaysTrue);
    }

    // A class to be overridden
    private class Foo{
        void bar(int a) { }
    }
}
unittest
{
    auto foo = new DoNothing!Foo();
    foo.bar(13);
}

/*
Used by MemberFunctionGenerator.
 */
package template OverloadSet(string nam, T...)
{
    enum string name = nam;
    alias T contents;
}

/*
Used by MemberFunctionGenerator.
 */
package template FuncInfo(alias func, /+[BUG 4217 ?]+/ T = typeof(&func))
{
    alias         ReturnType!(T) RT;
    alias ParameterTypeTuple!(T) PT;
}
package template FuncInfo(Func)
{
    alias         ReturnType!(Func) RT;
    alias ParameterTypeTuple!(Func) PT;
}

/*
General-purpose member function generator.
--------------------
template GeneratingPolicy()
{
    // [optional] the name of the class where functions are derived
    enum string BASE_CLASS_ID;

    // [optional] define this if you have only function types
    enum bool WITHOUT_SYMBOL;

    // [optional] Returns preferred identifier for i-th parameter.
    template PARAMETER_VARIABLE_ID(size_t i);

    // Returns the identifier of the FuncInfo instance for the i-th overload
    // of the specified name.  The identifier must be accessible in the scope
    // where generated code is mixed.
    template FUNCINFO_ID(string name, size_t i);

    // Returns implemented function body as a string.  When WITHOUT_SYMBOL is
    // defined, the latter is used.
    template generateFunctionBody(alias func);
    template generateFunctionBody(string name, FuncType);
}
--------------------
 */
package template MemberFunctionGenerator(alias Policy)
{
private static:
    //:::::::::::::::::::::::::::::::::::::::::::::::::::::::::::::::::::://
    // Internal stuffs
    //:::::::::::::::::::::::::::::::::::::::::::::::::::::::::::::::::::://

    enum CONSTRUCTOR_NAME = "__ctor";

    // true if functions are derived from a base class
    enum WITH_BASE_CLASS = __traits(hasMember, Policy, "BASE_CLASS_ID");

    // true if functions are specified as types, not symbols
    enum WITHOUT_SYMBOL = __traits(hasMember, Policy, "WITHOUT_SYMBOL");

    // preferred identifier for i-th parameter variable
    static if (__traits(hasMember, Policy, "PARAMETER_VARIABLE_ID"))
    {
        alias Policy.PARAMETER_VARIABLE_ID PARAMETER_VARIABLE_ID;
    }
    else
    {
        template PARAMETER_VARIABLE_ID(size_t i)
        {
            enum string PARAMETER_VARIABLE_ID = format("a%s", i);
                // default: a0, a1, ...
        }
    }

    // Returns a tuple consisting of 0,1,2,...,n-1.  For static foreach.
    template CountUp(size_t n)
    {
        static if (n > 0)
            alias TypeTuple!(CountUp!(n - 1), n - 1) CountUp;
        else
            alias TypeTuple!() CountUp;
    }


    //:::::::::::::::::::::::::::::::::::::::::::::::::::::::::::::::::::://
    // Code generator
    //:::::::::::::::::::::::::::::::::::::::::::::::::::::::::::::::::::://

    /*
     * Runs through all the target overload sets and generates D code which
     * implements all the functions in the overload sets.
     */
    public string generateCode(overloads...)() @property
    {
        string code = "";

        // run through all the overload sets
        foreach (i_; CountUp!(0 + overloads.length)) // workaround
        {
            enum i = 0 + i_; // workaround
            alias overloads[i] oset;

            code ~= generateCodeForOverloadSet!(oset);

            static if (WITH_BASE_CLASS && oset.name != CONSTRUCTOR_NAME)
            {
                // The generated function declarations may hide existing ones
                // in the base class (cf. HiddenFuncError), so we put an alias
                // declaration here to reveal possible hidden functions.
                code ~= format("alias %s.%s %s;\n",
                            Policy.BASE_CLASS_ID, // [BUG 2540] super.
                            oset.name, oset.name );
            }
        }
        return code;
    }

    // handle each overload set
    private string generateCodeForOverloadSet(alias oset)() @property
    {
        string code = "";

        foreach (i_; CountUp!(0 + oset.contents.length)) // workaround
        {
            enum i = 0 + i_; // workaround
            code ~= generateFunction!(
                    Policy.FUNCINFO_ID!(oset.name, i), oset.name,
                    oset.contents[i]) ~ "\n";
        }
        return code;
    }

    /*
     * Returns D code which implements the function func.  This function
     * actually generates only the declarator part; the function body part is
     * generated by the functionGenerator() policy.
     */
    public string generateFunction(
            string myFuncInfo, string name, func... )() @property
    {
        enum isCtor = (name == CONSTRUCTOR_NAME);

        string code; // the result

        /*** Function Declarator ***/
        {
            alias FunctionTypeOf!(func) Func;
            alias FunctionAttribute FA;
            enum atts     = functionAttributes!(func);
            enum realName = isCtor ? "this" : name;

            // FIXME?? Make it so that these aren't CTFE funcs any more, since
            // Format is deprecated, and format works at compile time?
            /* Made them CTFE funcs just for the sake of Format!(...) */

            // return type with optional "ref"
            static string make_returnType()
            {
                string rtype = "";

                if (!isCtor)
                {
                    if (atts & FA.ref_) rtype ~= "ref ";
                    rtype ~= myFuncInfo ~ ".RT";
                }
                return rtype;
            }
            enum returnType = make_returnType();

            // function attributes attached after declaration
            static string make_postAtts()
            {
                string poatts = "";
                if (atts & FA.pure_   ) poatts ~= " pure";
                if (atts & FA.nothrow_) poatts ~= " nothrow";
                if (atts & FA.property) poatts ~= " @property";
                if (atts & FA.safe    ) poatts ~= " @safe";
                if (atts & FA.trusted ) poatts ~= " @trusted";
                return poatts;
            }
            enum postAtts = make_postAtts();

            // function storage class
            static string make_storageClass()
            {
                string postc = "";
                if (is(Func ==    shared)) postc ~= " shared";
                if (is(Func ==     const)) postc ~= " const";
                if (is(Func == immutable)) postc ~= " immutable";
                return postc;
            }
            enum storageClass = make_storageClass();

            //
            if (__traits(isVirtualMethod, func))
                code ~= "override ";
            code ~= format("extern(%s) %s %s(%s) %s %s\n",
                    functionLinkage!(func),
                    returnType,
                    realName,
                    generateParameters!(myFuncInfo, func)(),
                    postAtts, storageClass );
        }

        /*** Function Body ***/
        code ~= "{\n";
        {
            enum nparams = ParameterTypeTuple!(func).length;

            /* Declare keywords: args, self and parent. */
            string preamble;

            preamble ~= "alias TypeTuple!(" ~ enumerateParameters!(nparams) ~ ") args;\n";
            if (!isCtor)
            {
                preamble ~= "alias " ~ name ~ " self;\n";
                if (WITH_BASE_CLASS && !__traits(isAbstractFunction, func))
                    //preamble ~= "alias super." ~ name ~ " parent;\n"; // [BUG 2540]
                    preamble ~= "auto parent = &super." ~ name ~ ";\n";
            }

            // Function body
            static if (WITHOUT_SYMBOL)
                enum fbody = Policy.generateFunctionBody!(name, func);
            else
                enum fbody = Policy.generateFunctionBody!(func);

            code ~= preamble;
            code ~= fbody;
        }
        code ~= "}";

        return code;
    }

    /*
     * Returns D code which declares function parameters.
     * "ref int a0, real a1, ..."
     */
    private string generateParameters(string myFuncInfo, func...)()
    {
        alias ParameterStorageClass STC;
        alias ParameterStorageClassTuple!(func) stcs;
        enum nparams = stcs.length;

        string params = ""; // the result

        foreach (i, stc; stcs)
        {
            if (i > 0) params ~= ", ";

            // Parameter storage classes.
            if (stc & STC.scope_) params ~= "scope ";
            if (stc & STC.out_  ) params ~= "out ";
            if (stc & STC.ref_  ) params ~= "ref ";
            if (stc & STC.lazy_ ) params ~= "lazy ";

            // Take parameter type from the FuncInfo.
            params ~= format("%s.PT[%s]", myFuncInfo, i);

            // Declare a parameter variable.
            params ~= " " ~ PARAMETER_VARIABLE_ID!(i);
        }

        // Add some ellipsis part if needed.
        final switch (variadicFunctionStyle!(func))
        {
            case Variadic.no:
                break;

            case Variadic.c, Variadic.d:
                // (...) or (a, b, ...)
                params ~= (nparams == 0) ? "..." : ", ...";
                break;

            case Variadic.typesafe:
                params ~= " ...";
                break;
        }

        return params;
    }

    // Returns D code which enumerates n parameter variables using comma as the
    // separator.  "a0, a1, a2, a3"
    private string enumerateParameters(size_t n)() @property
    {
        string params = "";

        foreach (i_; CountUp!(n))
        {
            enum i = 0 + i_; // workaround
            if (i > 0) params ~= ", ";
            params ~= PARAMETER_VARIABLE_ID!(i);
        }
        return params;
    }
}


/**
Predefined how-policies for $(D AutoImplement).  These templates are used by
$(D BlackHole) and $(D WhiteHole), respectively.
 */
template generateEmptyFunction(C, func.../+[BUG 4217]+/)
{
    static if (is(ReturnType!(func) == void))
        enum string generateEmptyFunction = q{
        };
    else static if (functionAttributes!(func) & FunctionAttribute.ref_)
        enum string generateEmptyFunction = q{
            static typeof(return) dummy;
            return dummy;
        };
    else
        enum string generateEmptyFunction = q{
            return typeof(return).init;
        };
}

/// ditto
template generateAssertTrap(C, func.../+[BUG 4217]+/)
{
    static if (functionAttributes!(func) & FunctionAttribute.nothrow_) //XXX
    {
        pragma(msg, "Warning: WhiteHole!(", C, ") used assert(0) instead "
                "of Error for the auto-implemented nothrow function ",
                C, ".", __traits(identifier, func));
        enum string generateAssertTrap =
            `assert(0, "` ~ C.stringof ~ "." ~ __traits(identifier, func)
                    ~ ` is not implemented");`;
    }
    else
        enum string generateAssertTrap =
            `throw new NotImplementedError("` ~ C.stringof ~ "."
                    ~ __traits(identifier, func) ~ `");`;
}

private
{
    pragma(mangle, "_d_toObject")
    extern(C) pure nothrow Object typecons_d_toObject(void* p);
}

/*
 * Avoids opCast operator overloading.
 */
private template dynamicCast(T)
if (is(T == class) || is(T == interface))
{
    @trusted
    T dynamicCast(S)(inout S source)
    if (is(S == class) || is(S == interface))
    {
        static if (is(Unqual!S : Unqual!T))
        {
            import std.traits : QualifierOf;
            alias Qual = QualifierOf!S; // SharedOf or MutableOf
            alias TmpT = Qual!(Unqual!T);
            inout(TmpT) tmp = source;   // bypass opCast by implicit conversion
            return *cast(T*)(&tmp);     // + variable pointer cast + dereference
        }
        else
        {
            return cast(T)typecons_d_toObject(*cast(void**)(&source));
        }
    }
}

unittest
{
    class C { @disable opCast(T)() {} }
    auto c = new C;
    static assert(!__traits(compiles, cast(Object)c));
    auto o = dynamicCast!Object(c);
    assert(c is o);

    interface I { @disable opCast(T)() {} Object instance(); }
    interface J { @disable opCast(T)() {} Object instance(); }
    class D : I, J { Object instance() { return this; } }
    I i = new D();
    static assert(!__traits(compiles, cast(J)i));
    J j = dynamicCast!J(i);
    assert(i.instance() is j.instance());
}

/**
 * Supports structural based typesafe conversion.
 *
 * If $(D Source) has structural conformance with the $(D interface) $(D Targets),
 * wrap creates internal wrapper class which inherits $(D Targets) and
 * wrap $(D src) object, then return it.
 */
template wrap(Targets...)
if (Targets.length >= 1 && allSatisfy!(isMutable, Targets))
{
    // strict upcast
    auto wrap(Source)(inout Source src) @trusted pure nothrow
    if (Targets.length == 1 && is(Source : Targets[0]))
    {
        alias T = Select!(is(Source == shared), shared Targets[0], Targets[0]);
        return dynamicCast!(inout T)(src);
    }
    // structural upcast
    template wrap(Source)
    if (!allSatisfy!(Bind!(isImplicitlyConvertible, Source), Targets))
    {
        auto wrap(inout Source src)
        {
            static assert(hasRequireMethods!(),
                          "Source "~Source.stringof~
                          " does not have structural conformance to "~
                          Targets.stringof);

            alias T = Select!(is(Source == shared), shared Impl, Impl);
            return new inout T(src);
        }

        template FuncInfo(string s, F)
        {
            enum name = s;
            alias type = F;
        }

        // Concat all Targets function members into one tuple
        template Concat(size_t i = 0)
        {
            static if (i >= Targets.length)
                alias Concat = TypeTuple!();
            else
            {
                alias Concat = TypeTuple!(GetOverloadedMethods!(Targets[i]), Concat!(i + 1));
            }
        }
        // Remove duplicated functions based on the identifier name and function type covariance
        template Uniq(members...)
        {
            static if (members.length == 0)
                alias Uniq = TypeTuple!();
            else
            {
                alias func = members[0];
                enum  name = __traits(identifier, func);
                alias type = FunctionTypeOf!func;
                template check(size_t i, mem...)
                {
                    static if (i >= mem.length)
                        enum ptrdiff_t check = -1;
                    else
                    {
                        enum ptrdiff_t check =
                            __traits(identifier, func) == __traits(identifier, mem[i]) &&
                            !is(DerivedFunctionType!(type, FunctionTypeOf!(mem[i])) == void)
                          ? i : check!(i + 1, mem);
                    }
                }
                enum ptrdiff_t x = 1 + check!(0, members[1 .. $]);
                static if (x >= 1)
                {
                    alias typex = DerivedFunctionType!(type, FunctionTypeOf!(members[x]));
                    alias remain = Uniq!(members[1 .. x], members[x + 1 .. $]);

                    static if (remain.length >= 1 && remain[0].name == name &&
                               !is(DerivedFunctionType!(typex, remain[0].type) == void))
                    {
                        alias F = DerivedFunctionType!(typex, remain[0].type);
                        alias Uniq = TypeTuple!(FuncInfo!(name, F), remain[1 .. $]);
                    }
                    else
                        alias Uniq = TypeTuple!(FuncInfo!(name, typex), remain);
                }
                else
                {
                    alias Uniq = TypeTuple!(FuncInfo!(name, type), Uniq!(members[1 .. $]));
                }
            }
        }
        alias TargetMembers = Uniq!(Concat!());             // list of FuncInfo
        alias SourceMembers = GetOverloadedMethods!Source;  // list of function symbols

        // Check whether all of SourceMembers satisfy covariance target in TargetMembers
        template hasRequireMethods(size_t i = 0)
        {
            static if (i >= TargetMembers.length)
                enum hasRequireMethods = true;
            else
            {
                enum hasRequireMethods =
                    findCovariantFunction!(TargetMembers[i], Source, SourceMembers) != -1 &&
                    hasRequireMethods!(i + 1);
            }
        }

        // Internal wrapper class
        final class Impl : Structural, Targets
        {
        private:
            Source _wrap_source;

            this(       inout Source s)        inout @safe pure nothrow { _wrap_source = s; }
            this(shared inout Source s) shared inout @safe pure nothrow { _wrap_source = s; }

            // BUG: making private should work with NVI.
            protected final inout(Object) _wrap_getSource() inout @trusted
            {
                return dynamicCast!(inout Object)(_wrap_source);
            }

            import std.conv : to;
            import std.algorithm : forward;
            template generateFun(size_t i)
            {
                enum name = TargetMembers[i].name;
                enum fa = functionAttributes!(TargetMembers[i].type);
                static @property stc()
                {
                    string r;
                    if (fa & FunctionAttribute.property)    r ~= "@property ";
                    if (fa & FunctionAttribute.ref_)        r ~= "ref ";
                    if (fa & FunctionAttribute.pure_)       r ~= "pure ";
                    if (fa & FunctionAttribute.nothrow_)    r ~= "nothrow ";
                    if (fa & FunctionAttribute.trusted)     r ~= "@trusted ";
                    if (fa & FunctionAttribute.safe)        r ~= "@safe ";
                    return r;
                }
                static @property mod()
                {
                    alias TypeTuple!(TargetMembers[i].type)[0] type;
                    string r;
                    static if (is(type == immutable))       r ~= " immutable";
                    else
                    {
                        static if (is(type == shared))      r ~= " shared";
                        static if (is(type == const))       r ~= " const";
                        else static if (is(type == inout))  r ~= " inout";
                        //else  --> mutable
                    }
                    return r;
                }
                enum n = to!string(i);
                static if (fa & FunctionAttribute.property)
                {
                    static if (ParameterTypeTuple!(TargetMembers[i].type).length == 0)
                        enum fbody = "_wrap_source."~name;
                    else
                        enum fbody = "_wrap_source."~name~" = forward!args";
                }
                else
                {
                        enum fbody = "_wrap_source."~name~"(forward!args)";
                }
                enum generateFun =
                    "override "~stc~"ReturnType!(TargetMembers["~n~"].type) "
                    ~ name~"(ParameterTypeTuple!(TargetMembers["~n~"].type) args) "~mod~
                    "{ return "~fbody~"; }";
            }

        public:
            mixin mixinAll!(
                staticMap!(generateFun, staticIota!(0, TargetMembers.length)));
        }
    }
}
/// ditto
template wrap(Targets...)
if (Targets.length >= 1 && !allSatisfy!(isMutable, Targets))
{
    alias wrap = .wrap!(staticMap!(Unqual, Targets));
}

// Internal class to support dynamic cross-casting
private interface Structural
{
    inout(Object) _wrap_getSource() inout @safe pure nothrow;
}

/**
 * Extract object which wrapped by $(D wrap).
 */
template unwrap(Target)
if (isMutable!Target)
{
    // strict downcast
    auto unwrap(Source)(inout Source src) @trusted pure nothrow
    if (is(Target : Source))
    {
        alias T = Select!(is(Source == shared), shared Target, Target);
        return dynamicCast!(inout T)(src);
    }
    // structural downcast
    auto unwrap(Source)(inout Source src) @trusted pure nothrow
    if (!is(Target : Source))
    {
        alias T = Select!(is(Source == shared), shared Target, Target);
        Object o = dynamicCast!(Object)(src);   // remove qualifier
        do
        {
            if (auto a = dynamicCast!(Structural)(o))
            {
                if (auto d = dynamicCast!(inout T)(o = a._wrap_getSource()))
                    return d;
            }
            else if (auto d = dynamicCast!(inout T)(o))
                return d;
            else
                break;
        } while (o);
        return null;
    }
}
/// ditto
template unwrap(Target)
if (!isMutable!Target)
{
    alias unwrap = .unwrap!(Unqual!Target);
}

///
unittest
{
    interface Quack
    {
        int quack();
        @property int height();
    }
    interface Flyer
    {
        @property int height();
    }
    class Duck : Quack
    {
        int quack() { return 1; }
        @property int height() { return 10; }
    }
    class Human
    {
        int quack() { return 2; }
        @property int height() { return 20; }
    }

    Duck d1 = new Duck();
    Human h1 = new Human();

    interface Refleshable
    {
        int reflesh();
    }
    // does not have structural conformance
    static assert(!__traits(compiles, d1.wrap!Refleshable));
    static assert(!__traits(compiles, h1.wrap!Refleshable));

    // strict upcast
    Quack qd = d1.wrap!Quack;
    assert(qd is d1);
    assert(qd.quack() == 1);    // calls Duck.quack
    // strict downcast
    Duck d2 = qd.unwrap!Duck;
    assert(d2 is d1);

    // structural upcast
    Quack qh = h1.wrap!Quack;
    assert(qh.quack() == 2);    // calls Human.quack
    // structural downcast
    Human h2 = qh.unwrap!Human;
    assert(h2 is h1);

    // structural upcast (two steps)
    Quack qx = h1.wrap!Quack;   // Human -> Quack
    Flyer fx = qx.wrap!Flyer;   // Quack -> Flyer
    assert(fx.height == 20);    // calls Human.height
    // strucural downcast (two steps)
    Quack qy = fx.unwrap!Quack; // Flyer -> Quack
    Human hy = qy.unwrap!Human; // Quack -> Human
    assert(hy is h1);
    // strucural downcast (one step)
    Human hz = fx.unwrap!Human; // Flyer -> Human
    assert(hz is h1);
}
///
unittest
{
    interface A { int run(); }
    interface B { int stop(); @property int status(); }
    class X
    {
        int run() { return 1; }
        int stop() { return 2; }
        @property int status() { return 3; }
    }

    auto x = new X();
    auto ab = x.wrap!(A, B);
    A a = ab;
    B b = ab;
    assert(a.run() == 1);
    assert(b.stop() == 2);
    assert(b.status == 3);
    static assert(functionAttributes!(typeof(ab).status) & FunctionAttribute.property);
}
unittest
{
    class A
    {
        int draw()              { return 1; }
        int draw(int v)         { return v; }

        int draw() const        { return 2; }
        int draw() shared       { return 3; }
        int draw() shared const { return 4; }
        int draw() immutable    { return 5; }
    }
    interface Drawable
    {
        int draw();
        int draw() const;
        int draw() shared;
        int draw() shared const;
        int draw() immutable;
    }
    interface Drawable2
    {
        int draw(int v);
    }

    auto ma = new A();
    auto sa = new shared A();
    auto ia = new immutable A();
    {
                     Drawable  md = ma.wrap!Drawable;
               const Drawable  cd = ma.wrap!Drawable;
              shared Drawable  sd = sa.wrap!Drawable;
        shared const Drawable scd = sa.wrap!Drawable;
           immutable Drawable  id = ia.wrap!Drawable;
        assert( md.draw() == 1);
        assert( cd.draw() == 2);
        assert( sd.draw() == 3);
        assert(scd.draw() == 4);
        assert( id.draw() == 5);
    }
    {
        Drawable2 d = ma.wrap!Drawable2;
        static assert(!__traits(compiles, d.draw()));
        assert(d.draw(10) == 10);
    }
}
unittest
{
    // Bugzilla 10377
    import std.range, std.algorithm;

    interface MyInputRange(T)
    {
        @property T front();
        void popFront();
        @property bool empty();
    }

    //auto o = iota(0,10,1).inputRangeObject();
    //pragma(msg, __traits(allMembers, typeof(o)));
    auto r = iota(0,10,1).inputRangeObject().wrap!(MyInputRange!int)();
    assert(equal(r, [0, 1, 2, 3, 4, 5, 6, 7, 8, 9]));
}
unittest
{
    // Bugzilla 10536
    interface Interface
    {
        int foo();
    }
    class Pluggable
    {
        int foo() { return 1; }
        @disable void opCast(T, this X)();  // !
    }

    Interface i = new Pluggable().wrap!Interface;
    assert(i.foo() == 1);
}
unittest
{
    // Enhancement 10538
    interface Interface
    {
        int foo();
        int bar(int);
    }
    class Pluggable
    {
        int opDispatch(string name, A...)(A args) { return 100; }
    }

    Interface i = wrap!Interface(new Pluggable());
    assert(i.foo() == 100);
    assert(i.bar(10) == 100);
}

// Make a tuple of non-static function symbols
private template GetOverloadedMethods(T)
{
    alias allMembers = TypeTuple!(__traits(allMembers, T));
    template follows(size_t i = 0)
    {
        static if (i >= allMembers.length)
        {
            alias follows = TypeTuple!();
        }
        else static if (!__traits(compiles, mixin("T."~allMembers[i])))
        {
            alias follows = follows!(i + 1);
        }
        else
        {
            enum name = allMembers[i];

            template isMethod(alias f)
            {
                static if (is(typeof(&f) F == F*) && is(F == function))
                    enum isMethod = !__traits(isStaticFunction, f);
                else
                    enum isMethod = false;
            }
            alias follows = TypeTuple!(
                std.typetuple.Filter!(isMethod, __traits(getOverloads, T, name)),
                follows!(i + 1));
        }
    }
    alias GetOverloadedMethods = follows!();
}
// find a function from Fs that has same identifier and covariant type with f
private template findCovariantFunction(alias finfo, Source, Fs...)
{
    template check(size_t i = 0)
    {
        static if (i >= Fs.length)
            enum ptrdiff_t check = -1;
        else
        {
            enum ptrdiff_t check =
                (finfo.name == __traits(identifier, Fs[i])) &&
                isCovariantWith!(FunctionTypeOf!(Fs[i]), finfo.type)
              ? i : check!(i + 1);
        }
    }
    enum x = check!();
    static if (x == -1 && is(typeof(Source.opDispatch)))
    {
        alias Params = ParameterTypeTuple!(finfo.type);
        enum ptrdiff_t findCovariantFunction =
            is(typeof((             Source).init.opDispatch!(finfo.name)(Params.init))) ||
            is(typeof((       const Source).init.opDispatch!(finfo.name)(Params.init))) ||
            is(typeof((   immutable Source).init.opDispatch!(finfo.name)(Params.init))) ||
            is(typeof((      shared Source).init.opDispatch!(finfo.name)(Params.init))) ||
            is(typeof((shared const Source).init.opDispatch!(finfo.name)(Params.init)))
          ? ptrdiff_t.max : -1;
    }
    else
        enum ptrdiff_t findCovariantFunction = x;
}

private enum TypeModifier
{
    mutable     = 0,    // type is mutable
    const_      = 1,    // type is const
    immutable_  = 2,    // type is immutable
    shared_     = 4,    // type is shared
    inout_      = 8,    // type is wild
}
private template TypeMod(T)
{
    static if (is(T == immutable))
    {
        enum mod1 = TypeModifier.immutable_;
        enum mod2 = 0;
    }
    else
    {
        enum mod1 = is(T == shared) ? TypeModifier.shared_ : 0;
        static if (is(T == const))
            enum mod2 = TypeModifier.const_;
        else static if (is(T == inout))
            enum mod2 = TypeModifier.inout_;
        else
            enum mod2 = TypeModifier.mutable;
    }
    enum TypeMod = cast(TypeModifier)(mod1 | mod2);
}

version(unittest)
{
    private template UnittestFuncInfo(alias f)
    {
        enum name = __traits(identifier, f);
        alias type = FunctionTypeOf!f;
    }
}
unittest
{
    class A
    {
        int draw() { return 1; }
        @property int value() { return 2; }
        final int run() { return 3; }
    }
    alias methods = GetOverloadedMethods!A;

    alias int F1();
    alias @property int F2();
    alias string F3();
    alias nothrow @trusted uint F4();
    alias int F5(Object);
    alias bool F6(Object);
    static assert(methods.length == 3 + 4);
    static assert(__traits(identifier, methods[0]) == "draw"     && is(typeof(&methods[0]) == F1*));
    static assert(__traits(identifier, methods[1]) == "value"    && is(typeof(&methods[1]) == F2*));
    static assert(__traits(identifier, methods[2]) == "run"      && is(typeof(&methods[2]) == F1*));

    int draw() { return 0; }
    @property int value() { return 0; }
    void opEquals() {}
    int nomatch() { return 0; }
    static assert(findCovariantFunction!(UnittestFuncInfo!draw,     A, methods) == 0);
    static assert(findCovariantFunction!(UnittestFuncInfo!value,    A, methods) == 1);
    static assert(findCovariantFunction!(UnittestFuncInfo!opEquals, A, methods) == -1);
    static assert(findCovariantFunction!(UnittestFuncInfo!nomatch,  A, methods) == -1);

    // considering opDispatch
    class B
    {
        void opDispatch(string name, A...)(A) {}
    }
    alias methodsB = GetOverloadedMethods!B;
    static assert(findCovariantFunction!(UnittestFuncInfo!draw,     B, methodsB) == ptrdiff_t.max);
    static assert(findCovariantFunction!(UnittestFuncInfo!value,    B, methodsB) == ptrdiff_t.max);
    static assert(findCovariantFunction!(UnittestFuncInfo!opEquals, B, methodsB) == ptrdiff_t.max);
    static assert(findCovariantFunction!(UnittestFuncInfo!nomatch,  B, methodsB) == ptrdiff_t.max);
}

private template DerivedFunctionType(T...)
{
    static if (!T.length)
    {
        alias DerivedFunctionType = void;
    }
    else static if (T.length == 1)
    {
        static if (is(T[0] == function))
        {
            alias DerivedFunctionType = T[0];
        }
        else
        {
            alias DerivedFunctionType = void;
        }
    }
    else static if (is(T[0] P0 == function) && is(T[1] P1 == function))
    {
        alias FA = FunctionAttribute;

        alias F0 = T[0], R0 = ReturnType!F0, PSTC0 = ParameterStorageClassTuple!F0;
        alias F1 = T[1], R1 = ReturnType!F1, PSTC1 = ParameterStorageClassTuple!F1;
        enum FA0 = functionAttributes!F0;
        enum FA1 = functionAttributes!F1;

        template CheckParams(size_t i = 0)
        {
            static if (i >= P0.length)
                enum CheckParams = true;
            else
            {
                enum CheckParams = (is(P0[i] == P1[i]) && PSTC0[i] == PSTC1[i]) &&
                                   CheckParams!(i + 1);
            }
        }
        static if (R0.sizeof == R1.sizeof && !is(CommonType!(R0, R1) == void) &&
                   P0.length == P1.length && CheckParams!() && TypeMod!F0 == TypeMod!F1 &&
                   variadicFunctionStyle!F0 == variadicFunctionStyle!F1 &&
                   functionLinkage!F0 == functionLinkage!F1 &&
                   ((FA0 ^ FA1) & (FA.ref_ | FA.property)) == 0)
        {
            alias R = Select!(is(R0 : R1), R0, R1);
            alias FX = FunctionTypeOf!(R function(P0));
            alias FY = SetFunctionAttributes!(FX, functionLinkage!F0, FA0 | FA1);
            alias DerivedFunctionType = DerivedFunctionType!(FY, T[2 .. $]);
        }
        else
            alias DerivedFunctionType = void;
    }
    else
        alias DerivedFunctionType = void;
}
unittest
{
    // attribute covariance
    alias int F1();
    static assert(is(DerivedFunctionType!(F1, F1) == F1));
    alias int F2() pure nothrow;
    static assert(is(DerivedFunctionType!(F1, F2) == F2));
    alias int F3() @safe;
    alias int F23() pure nothrow @safe;
    static assert(is(DerivedFunctionType!(F2, F3) == F23));

    // return type covariance
    alias long F4();
    static assert(is(DerivedFunctionType!(F1, F4) == void));
    class C {}
    class D : C {}
    alias C F5();
    alias D F6();
    static assert(is(DerivedFunctionType!(F5, F6) == F6));
    alias typeof(null) F7();
    alias int[] F8();
    alias int* F9();
    static assert(is(DerivedFunctionType!(F5, F7) == F7));
    static assert(is(DerivedFunctionType!(F7, F8) == void));
    static assert(is(DerivedFunctionType!(F7, F9) == F7));

    // variadic type equality
    alias int F10(int);
    alias int F11(int...);
    alias int F12(int, ...);
    static assert(is(DerivedFunctionType!(F10, F11) == void));
    static assert(is(DerivedFunctionType!(F10, F12) == void));
    static assert(is(DerivedFunctionType!(F11, F12) == void));

    // linkage equality
    alias extern(C) int F13(int);
    alias extern(D) int F14(int);
    alias extern(Windows) int F15(int);
    static assert(is(DerivedFunctionType!(F13, F14) == void));
    static assert(is(DerivedFunctionType!(F13, F15) == void));
    static assert(is(DerivedFunctionType!(F14, F15) == void));

    // ref & @property equality
    alias int F16(int);
    alias ref int F17(int);
    alias @property int F18(int);
    static assert(is(DerivedFunctionType!(F16, F17) == void));
    static assert(is(DerivedFunctionType!(F16, F18) == void));
    static assert(is(DerivedFunctionType!(F17, F18) == void));
}

private template staticIota(int beg, int end, int step = 1) if (step != 0)
{
    static if (beg + 1 >= end)
    {
        static if (beg >= end)
        {
            alias TypeTuple!() staticIota;
        }
        else
        {
            alias TypeTuple!(+beg) staticIota;
        }
    }
    else
    {
        enum mid = beg + (end - beg) / 2;
        alias staticIota = TypeTuple!(staticIota!(beg, mid), staticIota!(mid, end));
    }
}

private template mixinAll(mixins...)
{
    static if (mixins.length == 1)
    {
        static if (is(typeof(mixins[0]) == string))
        {
            mixin(mixins[0]);
        }
        else
        {
            alias mixins[0] it;
            mixin it;
        }
    }
    else static if (mixins.length >= 2)
    {
        mixin mixinAll!(mixins[ 0 .. $/2]);
        mixin mixinAll!(mixins[$/2 .. $ ]);
    }
}

private template Bind(alias Template, args1...)
{
    template Bind(args2...)
    {
        alias Bind = Template!(args1, args2);
    }
}


/**
Options regarding auto-initialization of a $(D RefCounted) object (see
the definition of $(D RefCounted) below).
 */
enum RefCountedAutoInitialize
{
    /// Do not auto-initialize the object
    no,
    /// Auto-initialize the object
    yes,
}

/**
Defines a reference-counted object containing a $(D T) value as
payload. $(D RefCounted) keeps track of all references of an object,
and when the reference count goes down to zero, frees the underlying
store. $(D RefCounted) uses $(D malloc) and $(D free) for operation.

$(D RefCounted) is unsafe and should be used with care. No references
to the payload should be escaped outside the $(D RefCounted) object.

The $(D autoInit) option makes the object ensure the store is
automatically initialized. Leaving $(D autoInit ==
RefCountedAutoInitialize.yes) (the default option) is convenient but
has the cost of a test whenever the payload is accessed. If $(D
autoInit == RefCountedAutoInitialize.no), user code must call either
$(D refCountedStore.isInitialized) or $(D refCountedStore.ensureInitialized)
before attempting to access the payload. Not doing so results in null
pointer dereference.

Example:
----
// A pair of an $(D int) and a $(D size_t) - the latter being the
// reference count - will be dynamically allocated
auto rc1 = RefCounted!int(5);
assert(rc1 == 5);
// No more allocation, add just one extra reference count
auto rc2 = rc1;
// Reference semantics
rc2 = 42;
assert(rc1 == 42);
// the pair will be freed when rc1 and rc2 go out of scope
----
 */
struct RefCounted(T, RefCountedAutoInitialize autoInit =
        RefCountedAutoInitialize.yes)
if (!is(T == class))
{
    /// $(D RefCounted) storage implementation.
    struct RefCountedStore
    {
        private struct Impl
        {
            T _payload;
            size_t _count;
        }

        private Impl* _store;

        private void initialize(A...)(auto ref A args)
        {
            _store = cast(Impl*) enforce(malloc(Impl.sizeof));
            static if (hasIndirections!T)
                GC.addRange(&_store._payload, T.sizeof);
            emplace(&_store._payload, args);
            _store._count = 1;
        }

        /**
           Returns $(D true) if and only if the underlying store has been
           allocated and initialized.
        */
        @property nothrow @safe
        bool isInitialized() const
        {
            return _store !is null;
        }

        /**
           Returns underlying reference count if it is allocated and initialized
           (a positive integer), and $(D 0) otherwise.
        */
        @property nothrow @safe
        size_t refCount() const
        {
            return isInitialized ? _store._count : 0;
        }

        /**
           Makes sure the payload was properly initialized. Such a
           call is typically inserted before using the payload.
        */
        void ensureInitialized()
        {
            if (!isInitialized) initialize();
        }

    }
    RefCountedStore _refCounted;

    /// Returns storage implementation struct.
    @property nothrow @safe
    ref inout(RefCountedStore) refCountedStore() inout
    {
        return _refCounted;
    }

/**
Constructor that initializes the payload.

Postcondition: $(D refCountedStore.isInitialized)
 */
    this(A...)(auto ref A args) if (A.length > 0)
    {
        _refCounted.initialize(args);
    }

/**
Constructor that tracks the reference count appropriately. If $(D
!refCountedStore.isInitialized), does nothing.
 */
    this(this)
    {
        if (!_refCounted.isInitialized) return;
        ++_refCounted._store._count;
    }

/**
Destructor that tracks the reference count appropriately. If $(D
!refCountedStore.isInitialized), does nothing. When the reference count goes
down to zero, calls $(D destroy) agaist the payload and calls $(D free)
to deallocate the corresponding resource.
 */
    ~this()
    {
        if (!_refCounted.isInitialized) return;
        assert(_refCounted._store._count > 0);
        if (--_refCounted._store._count)
            return;
        // Done, deallocate
        .destroy(_refCounted._store._payload);
        static if (hasIndirections!T)
            GC.removeRange(&_refCounted._store._payload);
        free(_refCounted._store);
        _refCounted._store = null;
    }

/**
Assignment operators
 */
    void opAssign(typeof(this) rhs)
    {
        swap(_refCounted._store, rhs._refCounted._store);
    }

/// Ditto
    void opAssign(T rhs)
    {
        static if (autoInit == RefCountedAutoInitialize.yes)
        {
            _refCounted.ensureInitialized();
        }
        else
        {
            assert(_refCounted.isInitialized);
        }
        move(rhs, _refCounted._store._payload);
    }

    //version to have a single properly ddoc'ed function (w/ correct sig)
    version(StdDdoc)
    {
        /**
        Returns a reference to the payload. If (autoInit ==
        RefCountedAutoInitialize.yes), calls $(D
        refCountedStore.ensureInitialized). Otherwise, just issues $(D
        assert(refCountedStore.isInitialized)). Used with $(D alias
        refCountedPayload this;), so callers can just use the $(D RefCounted)
        object as a $(D T).

        $(BLUE The first overload exists only if $(D autoInit == RefCountedAutoInitialize.yes).)
        So if $(D autoInit == RefCountedAutoInitialize.no)
        or called for a constant or immutable object, then
        $(D refCountedPayload) will also be qualified as safe and nothrow
        (but will still assert if not initialized).
         */
        @property
        ref T refCountedPayload();

        /// ditto
        @property nothrow @safe
        ref inout(T) refCountedPayload() inout;
    }
    else
    {
        static if (autoInit == RefCountedAutoInitialize.yes)
        {
            //Can't use inout here because of potential mutation
            @property
            ref T refCountedPayload()
            {
                _refCounted.ensureInitialized();
                return _refCounted._store._payload;
            }
        }

        @property nothrow @safe
        ref inout(T) refCountedPayload() inout
        {
            assert(_refCounted.isInitialized, "Attempted to access an uninitialized payload.");
            return _refCounted._store._payload;
        }
    }

/**
Returns a reference to the payload. If (autoInit ==
RefCountedAutoInitialize.yes), calls $(D
refCountedStore.ensureInitialized). Otherwise, just issues $(D
assert(refCountedStore.isInitialized)).
 */
    alias refCountedPayload this;
}

unittest
{
    RefCounted!int* p;
    {
        auto rc1 = RefCounted!int(5);
        p = &rc1;
        assert(rc1 == 5);
        assert(rc1._refCounted._store._count == 1);
        auto rc2 = rc1;
        assert(rc1._refCounted._store._count == 2);
        // Reference semantics
        rc2 = 42;
        assert(rc1 == 42);
        rc2 = rc2;
        assert(rc2._refCounted._store._count == 2);
        rc1 = rc2;
        assert(rc1._refCounted._store._count == 2);
    }
    assert(p._refCounted._store == null);

    // RefCounted as a member
    struct A
    {
        RefCounted!int x;
        this(int y)
        {
            x._refCounted.initialize(y);
        }
        A copy()
        {
            auto another = this;
            return another;
        }
    }
    auto a = A(4);
    auto b = a.copy();
    assert(a.x._refCounted._store._count == 2, "BUG 4356 still unfixed");
}

unittest
{
    RefCounted!int p1, p2;
    swap(p1, p2);
}

// 6606
unittest
{
    union U {
       size_t i;
       void* p;
    }

    struct S {
       U u;
    }

    alias RefCounted!S SRC;
}

// 6436
unittest
{
    struct S { this(ref int val) { assert(val == 3); ++val; } }

    int val = 3;
    auto s = RefCounted!S(val);
    assert(val == 4);
}

unittest
{
    RefCounted!int a;
    a = 5; //This should not assert
    assert(a == 5);

    RefCounted!int b;
    b = a; //This should not assert either
    assert(b == 5);
}

/**
Make proxy for $(D a).

Example:
----
struct MyInt
{
    private int value;
    mixin Proxy!value;

    this(int n){ value = n; }
}

MyInt n = 10;

// Enable operations that original type has.
++n;
assert(n == 11);
assert(n * 2 == 22);

void func(int n) { }

// Disable implicit conversions to original type.
//int x = n;
//func(n);
----
 */
mixin template Proxy(alias a)
{
    auto ref opEquals(this X, B)(auto ref B b)
    {
        static if (is(immutable B == immutable typeof(this)))
        {
            import std.algorithm;
            static assert(startsWith(a.stringof, "this."));
            return a == mixin("b."~a.stringof[5..$]);   // remove "this."
        }
        else
            return a == b;
    }

    auto ref opCmp(this X, B)(auto ref B b)
        if (!is(typeof(a.opCmp(b))) || !is(typeof(b.opCmp(a))))
    {
        static if (is(typeof(a.opCmp(b))))
            return a.opCmp(b);
        else static if (is(typeof(b.opCmp(a))))
            return -b.opCmp(a);
        else
            return a < b ? -1 : a > b ? +1 : 0;
    }

    auto ref opCall(this X, Args...)(auto ref Args args) { return a(args); }

    auto ref opCast(T, this X)() { return cast(T)a; }

    auto ref opIndex(this X, D...)(auto ref D i)               { return a[i]; }
    auto ref opSlice(this X      )()                           { return a[]; }
    auto ref opSlice(this X, B, E)(auto ref B b, auto ref E e) { return a[b..e]; }

    auto ref opUnary     (string op, this X      )()                           { return mixin(op~"a"); }
    auto ref opIndexUnary(string op, this X, D...)(auto ref D i)               { return mixin(op~"a[i]"); }
    auto ref opSliceUnary(string op, this X      )()                           { return mixin(op~"a[]"); }
    auto ref opSliceUnary(string op, this X, B, E)(auto ref B b, auto ref E e) { return mixin(op~"a[b..e]"); }

    auto ref opBinary(string op, this X, B)(auto ref B b)
    if (op == "in" && is(typeof(a in b)) || op != "in")
    {
        return mixin("a "~op~" b");
    }
    auto ref opBinaryRight(string op, this X, B)(auto ref B b) { return mixin("b "~op~" a"); }

    static if (!is(typeof(this) == class))
    {
        private import std.traits;
        static if (isAssignable!(typeof(a)))
        {
            auto ref opAssign(this X)(auto ref typeof(this) v)
            {
                a = mixin("v."~a.stringof[5..$]);   // remove "this."
                return this;
            }
        }
        else
        {
            @disable void opAssign(this X)(auto ref typeof(this) v);
        }
    }

    auto ref opAssign     (this X, V      )(auto ref V v) if (!is(V == typeof(this))) { return a       = v; }
    auto ref opIndexAssign(this X, V, D...)(auto ref V v, auto ref D i)               { return a[i]    = v; }
    auto ref opSliceAssign(this X, V      )(auto ref V v)                             { return a[]     = v; }
    auto ref opSliceAssign(this X, V, B, E)(auto ref V v, auto ref B b, auto ref E e) { return a[b..e] = v; }

    auto ref opOpAssign     (string op, this X, V      )(auto ref V v)                             { return mixin("a "      ~op~"= v"); }
    auto ref opIndexOpAssign(string op, this X, V, D...)(auto ref V v, auto ref D i)               { return mixin("a[i] "   ~op~"= v"); }
    auto ref opSliceOpAssign(string op, this X, V      )(auto ref V v)                             { return mixin("a[] "    ~op~"= v"); }
    auto ref opSliceOpAssign(string op, this X, V, B, E)(auto ref V v, auto ref B b, auto ref E e) { return mixin("a[b..e] "~op~"= v"); }

    template opDispatch(string name)
    {
        static if (is(typeof(__traits(getMember, a, name)) == function))
        {
            // non template function
            auto ref opDispatch(this X, Args...)(auto ref Args args) { return mixin("a."~name~"(args)"); }
        }
        else static if (is(typeof({ enum x = mixin("a."~name); })))
        {
            // built-in type field, manifest constant, and static non-mutable field
            enum opDispatch = mixin("a."~name);
        }
        else static if (is(typeof(mixin("a."~name))) || __traits(getOverloads, a, name).length != 0)
        {
            // field or property function
            @property auto ref opDispatch(this X)()                { return mixin("a."~name);        }
            @property auto ref opDispatch(this X, V)(auto ref V v) { return mixin("a."~name~" = v"); }
        }
        else
        {
            // member template
            template opDispatch(T...)
            {
                auto ref opDispatch(this X, Args...)(auto ref Args args){ return mixin("a."~name~"!T(args)"); }
            }
        }
    }
}
unittest
{
    static struct MyInt
    {
        private int value;
        mixin Proxy!value;
        this(int n) inout { value = n; }

        enum str = "str";
        static immutable arr = [1,2,3];
    }

    foreach (T; TypeTuple!(MyInt, const MyInt, immutable MyInt))
    {
        T m = 10;
        static assert(!__traits(compiles, { int x = m; }));
        static assert(!__traits(compiles, { void func(int n){} func(m); }));
        assert(m == 10);
        assert(m != 20);
        assert(m < 20);
        assert(+m == 10);
        assert(-m == -10);
        assert(cast(double)m == 10.0);
        assert(m + 10 == 20);
        assert(m - 5 == 5);
        assert(m * 20 == 200);
        assert(m / 2 == 5);
        assert(10 + m == 20);
        assert(15 - m == 5);
        assert(20 * m == 200);
        assert(50 / m == 5);
        static if (is(T == MyInt))  // mutable
        {
            assert(++m == 11);
            assert(m++ == 11); assert(m == 12);
            assert(--m == 11);
            assert(m-- == 11); assert(m == 10);
            m = m;
            m = 20; assert(m == 20);
        }
        static assert(T.max == int.max);
        static assert(T.min == int.min);
        static assert(T.init == int.init);
        static assert(T.str == "str");
        static assert(T.arr == [1,2,3]);
    }
}
unittest
{
    static struct MyArray
    {
        private int[] value;
        mixin Proxy!value;
        this(int[] arr) { value = arr; }
        this(immutable int[] arr) immutable { value = arr; }
    }

    foreach (T; TypeTuple!(MyArray, const MyArray, immutable MyArray))
    {
      static if (is(T == immutable) && !is(typeof({ T a = [1,2,3,4]; })))
        T a = [1,2,3,4].idup;   // workaround until qualified ctor is properly supported
      else
        T a = [1,2,3,4];
        assert(a == [1,2,3,4]);
        assert(a != [5,6,7,8]);
        assert(+a[0]    == 1);
        version (LittleEndian)
            assert(cast(ulong[])a == [0x0000_0002_0000_0001, 0x0000_0004_0000_0003]);
        else
            assert(cast(ulong[])a == [0x0000_0001_0000_0002, 0x0000_0003_0000_0004]);
        assert(a ~ [10,11] == [1,2,3,4,10,11]);
        assert(a[0]    == 1);
        assert(a[]     == [1,2,3,4]);
        assert(a[2..4] == [3,4]);
        static if (is(T == MyArray))    // mutable
        {
            a = a;
            a = [5,6,7,8];  assert(a == [5,6,7,8]);
            a[0]     = 0;   assert(a == [0,6,7,8]);
            a[]      = 1;   assert(a == [1,1,1,1]);
            a[0..3]  = 2;   assert(a == [2,2,2,1]);
            a[0]    += 2;   assert(a == [4,2,2,1]);
            a[]     *= 2;   assert(a == [8,4,4,2]);
            a[0..2] /= 2;   assert(a == [4,2,4,2]);
        }
    }
}
unittest
{
    class Foo
    {
        int field;

        @property const int val1(){ return field; }
        @property void val1(int n){ field = n; }

        @property ref int val2(){ return field; }

        const int func(int x, int y){ return x; }
        void func1(ref int a){ a = 9; }

        T opCast(T)(){ return T.init; }

        T tempfunc(T)() { return T.init; }
    }
    class Hoge
    {
        Foo foo;
        mixin Proxy!foo;
        this(Foo f) { foo = f; }
    }

    auto h = new Hoge(new Foo());
    int n;

    static assert(!__traits(compiles, { Foo f = h; }));

    // field
    h.field = 1;            // lhs of assign
    n = h.field;            // rhs of assign
    assert(h.field == 1);   // lhs of BinExp
    assert(1 == h.field);   // rhs of BinExp
    assert(n == 1);

    // getter/setter property function
    h.val1 = 4;
    n = h.val1;
    assert(h.val1 == 4);
    assert(4 == h.val1);
    assert(n == 4);

    // ref getter property function
    h.val2 = 8;
    n = h.val2;
    assert(h.val2 == 8);
    assert(8 == h.val2);
    assert(n == 8);

    // member function
    assert(h.func(2,4) == 2);
    h.func1(n);
    assert(n == 9);

    // bug5896 test
    assert(h.opCast!int() == 0);
    assert(cast(int)h == 0);
    const ih = new const Hoge(new Foo());
    static assert(!__traits(compiles, ih.opCast!int()));
    static assert(!__traits(compiles, cast(int)ih));

    // template member function
    assert(h.tempfunc!int() == 0);
}
unittest
{
    struct MyInt
    {
        int payload;

        mixin Proxy!payload;
    }

    MyInt v;
    v = v;

    struct Foo
    {
        @disable void opAssign(typeof(this));
    }
    struct MyFoo
    {
        Foo payload;

        mixin Proxy!payload;
    }
    MyFoo f;
    static assert(!__traits(compiles, f = f));

    struct MyFoo2
    {
        Foo payload;

        mixin Proxy!payload;

        // override default Proxy behavior
        void opAssign(typeof(this) rhs){}
    }
    MyFoo2 f2;
    f2 = f2;
}
unittest
{
    // bug8613
    static struct Name
    {
        mixin Proxy!val;
        private string val;
        this(string s) { val = s; }
    }

    bool[Name] names;
    names[Name("a")] = true;
    bool* b = Name("a") in names;
}

/**
Library typedef.
 */
template Typedef(T)
{
    alias .Typedef!(T, T.init) Typedef;
}

/// ditto
struct Typedef(T, T init, string cookie=null)
{
    private T Typedef_payload = init;

    this(T init)
    {
        Typedef_payload = init;
    }

    mixin Proxy!Typedef_payload;
}

unittest
{
    Typedef!int x = 10;
    static assert(!__traits(compiles, { int y = x; }));
    static assert(!__traits(compiles, { long z = x; }));

    Typedef!int y = 10;
    assert(x == y);

    static assert(Typedef!int.init == int.init);

    Typedef!(float, 1.0) z; // specifies the init
    assert(z == 1.0);

    static assert(typeof(z).init == 1.0);

    alias Typedef!(int, 0, "dollar") Dollar;
    alias Typedef!(int, 0, "yen") Yen;
    static assert(!is(Dollar == Yen));

    Typedef!(int[3]) sa;
    static assert(sa.length == 3);
    static assert(typeof(sa).length == 3);
}

unittest
{
    // bug8655
    import std.typecons;
    import std.bitmanip;
    static import core.stdc.config;

    alias Typedef!(core.stdc.config.c_ulong) c_ulong;

    static struct Foo
    {
        mixin(bitfields!(
            c_ulong, "NameOffset", 31,
            c_ulong, "NameIsString", 1
        ));
    }
}


/**
Allocates a $(D class) object right inside the current scope,
therefore avoiding the overhead of $(D new). This facility is unsafe;
it is the responsibility of the user to not escape a reference to the
object outside the scope.

Note: it's illegal to move a class reference even if you are sure there
are no pointers to it. As such, it is illegal to move a scoped object.
 */
template scoped(T)
    if (is(T == class))
{
    // _d_newclass now use default GC alignment (looks like (void*).sizeof * 2 for
    // small objects). We will just use the maximum of filed alignments.
    alias classInstanceAlignment!T alignment;
    alias _alignUp!alignment aligned;

    static struct Scoped
    {
        // Addition of `alignment` is required as `Scoped_store` can be misaligned in memory.
        private void[aligned(__traits(classInstanceSize, T) + size_t.sizeof) + alignment] Scoped_store = void;

        @property inout(T) Scoped_payload() inout
        {
            void* alignedStore = cast(void*) aligned(cast(size_t) Scoped_store.ptr);
            // As `Scoped` can be unaligned moved in memory class instance should be moved accordingly.
            immutable size_t d = alignedStore - Scoped_store.ptr;
            size_t* currD = cast(size_t*) &Scoped_store[$ - size_t.sizeof];
            if(d != *currD)
            {
                import core.stdc.string;
                memmove(alignedStore, Scoped_store.ptr + *currD, __traits(classInstanceSize, T));
                *currD = d;
            }
            return cast(inout(T)) alignedStore;
        }
        alias Scoped_payload this;

        @disable this();
        @disable this(this);

        ~this()
        {
            // `destroy` will also write .init but we have no functions in druntime
            // for deterministic finalization and memory releasing for now.
            .destroy(Scoped_payload);
        }
    }

    /// Returns the scoped object
    @system auto scoped(Args...)(auto ref Args args)
    {
        Scoped result = void;
        void* alignedStore = cast(void*) aligned(cast(size_t) result.Scoped_store.ptr);
        immutable size_t d = alignedStore - result.Scoped_store.ptr;
        *cast(size_t*) &result.Scoped_store[$ - size_t.sizeof] = d;
        emplace!(Unqual!T)(result.Scoped_store[d .. $ - size_t.sizeof], args);
        return result;
    }
}
///
unittest
{
    class A
    {
        int x;
        this()     {x = 0;}
        this(int i){x = i;}
    }

    // Standard usage
    auto a1 = scoped!A();
    auto a2 = scoped!A(1);
    a1.x = 42;
    assert(a1.x == 42);
    assert(a2.x ==  1);

    // Restrictions
    static assert(!is(typeof({
        auto e1 = a1; // illegal, scoped objects can't be copied
        assert([a2][0].x == 42); // ditto
        alias ScopedObject = typeof(a1);
        auto e2 = ScopedObject();  //Illegal, must be built via scoped!A
        auto e3 = ScopedObject(1); //Illegal, must be built via scoped!A
    })));

    // Use with alias
    alias makeScopedA = scoped!A;
    auto a6 = makeScopedA();
    auto a7 = makeScopedA();
}

private size_t _alignUp(size_t alignment)(size_t n)
    if(alignment > 0 && !((alignment - 1) & alignment))
{
    enum badEnd = alignment - 1; // 0b11, 0b111, ...
    return (n + badEnd) & ~badEnd;
}

unittest // Issue 6580 testcase
{
    enum alignment = (void*).alignof;

    static class C0 { }
    static class C1 { byte b; }
    static class C2 { byte[2] b; }
    static class C3 { byte[3] b; }
    static class C7 { byte[7] b; }
    static assert(scoped!C0().sizeof % alignment == 0);
    static assert(scoped!C1().sizeof % alignment == 0);
    static assert(scoped!C2().sizeof % alignment == 0);
    static assert(scoped!C3().sizeof % alignment == 0);
    static assert(scoped!C7().sizeof % alignment == 0);

    enum longAlignment = long.alignof;
    static class C1long
    {
        long long_; byte byte_ = 4;
        this() { }
        this(long _long, ref int i) { long_ = _long; ++i; }
    }
    static class C2long { byte[2] byte_ = [5, 6]; long long_ = 7; }
    static assert(scoped!C1long().sizeof % longAlignment == 0);
    static assert(scoped!C2long().sizeof % longAlignment == 0);

    void alignmentTest()
    {
        int var = 5;
        auto c1long = scoped!C1long(3, var);
        assert(var == 6);
        auto c2long = scoped!C2long();
        assert(cast(size_t)&c1long.long_ % longAlignment == 0);
        assert(cast(size_t)&c2long.long_ % longAlignment == 0);
        assert(c1long.long_ == 3 && c1long.byte_ == 4);
        assert(c2long.byte_ == [5, 6] && c2long.long_ == 7);
    }

    alignmentTest();

    version(DigitalMars)
    {
        void test(size_t size)
        {
            import core.stdc.stdlib;
            alloca(size);
            alignmentTest();
        }
        foreach(i; 0 .. 10)
            test(i);
    }
    else
    {
        void test(size_t size)()
        {
            byte[size] arr;
            alignmentTest();
        }
        foreach(i; TypeTuple!(0, 1, 2, 3, 4, 5, 6, 7, 8, 9, 10))
            test!i();
    }
}

unittest // Original Issue 6580 testcase
{
    class C { int i; byte b; }

    auto sa = [scoped!C(), scoped!C()];
    assert(cast(size_t)&sa[0].i % int.alignof == 0);
    assert(cast(size_t)&sa[1].i % int.alignof == 0); // fails
}

unittest
{
    class A { int x = 1; }
    auto a1 = scoped!A();
    assert(a1.x == 1);
    auto a2 = scoped!A();
    a1.x = 42;
    a2.x = 53;
    assert(a1.x == 42);
}

unittest
{
    class A { int x = 1; this() { x = 2; } }
    auto a1 = scoped!A();
    assert(a1.x == 2);
    auto a2 = scoped!A();
    a1.x = 42;
    a2.x = 53;
    assert(a1.x == 42);
}

unittest
{
    class A { int x = 1; this(int y) { x = y; } ~this() {} }
    auto a1 = scoped!A(5);
    assert(a1.x == 5);
    auto a2 = scoped!A(42);
    a1.x = 42;
    a2.x = 53;
    assert(a1.x == 42);
}

unittest
{
    class A { static bool dead; ~this() { dead = true; } }
    class B : A { static bool dead; ~this() { dead = true; } }
    {
        auto b = scoped!B();
    }
    assert(B.dead, "asdasd");
    assert(A.dead, "asdasd");
}

unittest // Issue 8039 testcase
{
    static int dels;
    static struct S { ~this(){ ++dels; } }

    static class A { S s; }
    dels = 0; { scoped!A(); }
    assert(dels == 1);

    static class B { S[2] s; }
    dels = 0; { scoped!B(); }
    assert(dels == 2);

    static struct S2 { S[3] s; }
    static class C { S2[2] s; }
    dels = 0; { scoped!C(); }
    assert(dels == 6);

    static class D: A { S2[2] s; }
    dels = 0; { scoped!D(); }
    assert(dels == 1+6);
}

unittest
{
    // bug4500
    class A
    {
        this() { a = this; }
        this(int i) { a = this; }
        A a;
        bool check() { return this is a; }
    }

    auto a1 = scoped!A();
    assert(a1.check());

    auto a2 = scoped!A(1);
    assert(a2.check());

    a1.a = a1;
    assert(a1.check());
}

unittest
{
    static class A
    {
        static int sdtor;

        this() { ++sdtor; assert(sdtor == 1); }
        ~this() { assert(sdtor == 1); --sdtor; }
    }

    interface Bob {}

    static class ABob : A, Bob
    {
        this() { ++sdtor; assert(sdtor == 2); }
        ~this() { assert(sdtor == 2); --sdtor; }
    }

    A.sdtor = 0;
    scope(exit) assert(A.sdtor == 0);
    auto abob = scoped!ABob();
}

unittest
{
    static class A { this(int) {} }
    static assert(!__traits(compiles, scoped!A()));
}

unittest
{
    static class A { @property inout(int) foo() inout { return 1; } }

    auto a1 = scoped!A();
    assert(a1.foo == 1);
    static assert(is(typeof(a1.foo) == int));

    auto a2 = scoped!(const(A))();
    assert(a2.foo == 1);
    static assert(is(typeof(a2.foo) == const(int)));

    auto a3 = scoped!(immutable(A))();
    assert(a3.foo == 1);
    static assert(is(typeof(a3.foo) == immutable(int)));

    const c1 = scoped!A();
    assert(c1.foo == 1);
    static assert(is(typeof(c1.foo) == const(int)));

    const c2 = scoped!(const(A))();
    assert(c2.foo == 1);
    static assert(is(typeof(c2.foo) == const(int)));

    const c3 = scoped!(immutable(A))();
    assert(c3.foo == 1);
    static assert(is(typeof(c3.foo) == immutable(int)));
}

unittest
{
    class C { this(ref int val) { assert(val == 3); ++val; } }

    int val = 3;
    auto s = scoped!C(val);
    assert(val == 4);
}

unittest
{
    class C
    {
        this(){}
        this(int){}
        this(int, int){}
    }
    alias makeScopedC = scoped!C;

    auto a = makeScopedC();
    auto b = makeScopedC(1);
    auto c = makeScopedC(1, 1);

    static assert(is(typeof(a) == typeof(b)));
    static assert(is(typeof(b) == typeof(c)));
}

/**
Defines a simple, self-documenting yes/no flag. This makes it easy for
APIs to define functions accepting flags without resorting to $(D
bool), which is opaque in calls, and without needing to define an
enumerated type separately. Using $(D Flag!"Name") instead of $(D
bool) makes the flag's meaning visible in calls. Each yes/no flag has
its own type, which makes confusions and mix-ups impossible.

Example:
----
// Before
string getLine(bool keepTerminator)
{
    ...
    if (keepTerminator) ...
    ...
}
...
// Code calling getLine (usually far away from its definition) can't
// be understood without looking at the documentation, even by users
// familiar with the API. Assuming the reverse meaning
// (i.e. "ignoreTerminator") and inserting the wrong code compiles and
// runs with erroneous results.
auto line = getLine(false);

// After
string getLine(Flag!"KeepTerminator" keepTerminator)
{
    ...
    if (keepTerminator) ...
    ...
}
...
// Code calling getLine can be easily read and understood even by
// people not fluent with the API.
auto line = getLine(Flag!"KeepTerminator".yes);
----

Passing categorical data by means of unstructured $(D bool)
parameters is classified under "simple-data coupling" by Steve
McConnell in the $(LUCKY Code Complete) book, along with three other
kinds of coupling. The author argues citing several studies that
coupling has a negative effect on code quality. $(D Flag) offers a
simple structuring method for passing yes/no flags to APIs.

As a perk, the flag's name may be any string and as such can include
characters not normally allowed in identifiers, such as
spaces and dashes.
 */
template Flag(string name) {
    ///
    enum Flag : bool
    {
        /**
         When creating a value of type $(D Flag!"Name"), use $(D
         Flag!"Name".no) for the negative option. When using a value
         of type $(D Flag!"Name"), compare it against $(D
         Flag!"Name".no) or just $(D false) or $(D 0).  */
        no = false,

        /** When creating a value of type $(D Flag!"Name"), use $(D
         Flag!"Name".yes) for the affirmative option. When using a
         value of type $(D Flag!"Name"), compare it against $(D
         Flag!"Name".yes).
        */
        yes = true
    }
}

/**
Convenience names that allow using e.g. $(D Yes.encryption) instead of
$(D Flag!"encryption".yes) and $(D No.encryption) instead of $(D
Flag!"encryption".no).
*/
struct Yes
{
    template opDispatch(string name)
    {
        enum opDispatch = Flag!name.yes;
    }
}
//template yes(string name) { enum Flag!name yes = Flag!name.yes; }

/// Ditto
struct No
{
    template opDispatch(string name)
    {
        enum opDispatch = Flag!name.no;
    }
}
//template no(string name) { enum Flag!name no = Flag!name.no; }

unittest
{
    Flag!"abc" flag1;
    assert(flag1 == Flag!"abc".no);
    assert(flag1 == No.abc);
    assert(!flag1);
    if (flag1) assert(false);
    flag1 = Yes.abc;
    assert(flag1);
    if (!flag1) assert(false);
    if (flag1) {} else assert(false);
    assert(flag1 == Yes.abc);
}
<|MERGE_RESOLUTION|>--- conflicted
+++ resolved
@@ -1466,15 +1466,12 @@
         static assert( __traits(compiles, { auto x = immutable Nullable!S3(si); }));
     }
 }
-<<<<<<< HEAD
-=======
 unittest
 {
     // Bugzila 10357
     import std.datetime;
     Nullable!SysTime time = SysTime(0);
 }
->>>>>>> b30e301e
 
 /**
 Just like $(D Nullable!T), except that the null state is defined as a
