// Written in the D programming language.

/**
This module implements a variety of type constructors, i.e., templates
that allow construction of new, useful general-purpose types.

Source:    $(PHOBOSSRC std/_typecons.d)

Macros:

WIKI = Phobos/StdVariant

Synopsis:

----
// value tuples
alias Tuple!(float, "x", float, "y", float, "z") Coord;
Coord c;
c[1] = 1;       // access by index
c.z = 1;        // access by given name
alias Tuple!(string, string) DicEntry; // names can be omitted

// Rebindable references to const and immutable objects
void bar()
{
    const w1 = new Widget, w2 = new Widget;
    w1.foo();
    // w1 = w2 would not work; can't rebind const object
    auto r = Rebindable!(const Widget)(w1);
    // invoke method as if r were a Widget object
    r.foo();
    // rebind r to refer to another object
    r = w2;
}
----

Copyright: Copyright the respective authors, 2008-
License:   $(WEB boost.org/LICENSE_1_0.txt, Boost License 1.0).
Authors:   $(WEB erdani.org, Andrei Alexandrescu),
           $(WEB bartoszmilewski.wordpress.com, Bartosz Milewski),
           Don Clugston,
           Shin Fujishiro,
           Kenji Hara
 */
module std.typecons;
import core.memory, core.stdc.stdlib;
import std.algorithm, std.array, std.conv, std.exception, std.format,
    std.math, std.string, std.traits, std.typetuple, std.range;

debug(Unique) import std.stdio;

/**
Encapsulates unique ownership of a resource.  Resource of type T is
deleted at the end of the scope, unless it is transferred.  The
transfer can be explicit, by calling $(D release), or implicit, when
returning Unique from a function. The resource can be a polymorphic
class object, in which case Unique behaves polymorphically too.

Example:
*/
struct Unique(T)
{
static if (is(T:Object))
    alias T RefT;
else
    alias T * RefT;
public:
/+ Doesn't work yet
    /**
    The safe constructor. It creates the resource and
    guarantees unique ownership of it (unless the constructor
    of $(D T) publishes aliases of $(D this)),
    */
    this(A...)(A args)
    {
        _p = new T(args);
    }
+/

    /**
    Constructor that takes an rvalue.
    It will ensure uniqueness, as long as the rvalue
    isn't just a view on an lvalue (e.g., a cast)
    Typical usage:
    ----
    Unique!(Foo) f = new Foo;
    ----
    */
    this(RefT p)
    {
        debug(Unique) writeln("Unique constructor with rvalue");
        _p = p;
    }
    /**
    Constructor that takes an lvalue. It nulls its source.
    The nulling will ensure uniqueness as long as there
    are no previous aliases to the source.
    */
    this(ref RefT p)
    {
        _p = p;
        debug(Unique) writeln("Unique constructor nulling source");
        p = null;
        assert(p is null);
    }
/+ Doesn't work yet
    /**
    Constructor that takes a Unique of a type that is convertible to our type:
    Disallow construction from lvalue (force the use of release on the source Unique)
    If the source is an rvalue, null its content, so the destrutctor doesn't delete it

    Typically used by the compiler to return $(D Unique) of derived type as $(D Unique)
    of base type.

    Example:
    ----
    Unique!(Base) create()
    {
        Unique!(Derived) d = new Derived;
        return d; // Implicit Derived->Base conversion
    }
    ----
    */
    this(U)(ref Unique!(U) u) = null;
    this(U)(Unique!(U) u)
    {
        _p = u._p;
        u._p = null;
    }
+/

    ~this()
    {
        debug(Unique) writeln("Unique destructor of ", (_p is null)? null: _p);
        delete _p;
        _p = null;
    }
    bool isEmpty() const
    {
        return _p is null;
    }
    /** Returns a unique rvalue. Nullifies the current contents */
    Unique release()
    {
        debug(Unique) writeln("Release");
        auto u = Unique(_p);
        assert(_p is null);
        debug(Unique) writeln("return from Release");
        return u;
    }
    /** Forwards member access to contents */
    RefT opDot() { return _p; }

/+ doesn't work yet!
    /**
    Postblit operator is undefined to prevent the cloning of $(D Unique) objects
    */
    this(this) = null;
 +/

private:
    RefT _p;
}

/+ doesn't work yet
unittest
{
    writeln("Unique class");
    class Bar
    {
        ~this() { writefln("    Bar destructor"); }
        int val() const { return 4; }
    }
    alias Unique!(Bar) UBar;
    UBar g(UBar u)
    {
        return u;
    }
    auto ub = UBar(new Bar);
    assert(!ub.isEmpty);
    assert(ub.val == 4);
    // should not compile
    // auto ub3 = g(ub);
    writeln("Calling g");
    auto ub2 = g(ub.release);
    assert(ub.isEmpty);
    assert(!ub2.isEmpty);
}

unittest
{
    writeln("Unique struct");
    struct Foo
    {
        ~this() { writefln("    Bar destructor"); }
        int val() const { return 3; }
    }
    alias Unique!(Foo) UFoo;

    UFoo f(UFoo u)
    {
        writeln("inside f");
        return u;
    }

    auto uf = UFoo(new Foo);
    assert(!uf.isEmpty);
    assert(uf.val == 3);
    // should not compile
    // auto uf3 = f(uf);
    writeln("Unique struct: calling f");
    auto uf2 = f(uf.release);
    assert(uf.isEmpty);
    assert(!uf2.isEmpty);
}
+/


/**
Tuple of values, for example $(D Tuple!(int, string)) is a record that
stores an $(D int) and a $(D string). $(D Tuple) can be used to bundle
values together, notably when returning multiple values from a
function. If $(D obj) is a tuple, the individual members are
accessible with the syntax $(D obj[0]) for the first field, $(D obj[1])
for the second, and so on.

The choice of zero-based indexing instead of one-base indexing was
motivated by the ability to use value tuples with various compile-time
loop constructs (e.g. type tuple iteration), all of which use
zero-based indexing.

Example:

----
Tuple!(int, int) point;
// assign coordinates
point[0] = 5;
point[1] = 6;
// read coordinates
auto x = point[0];
auto y = point[1];
----

Tuple members can be named. It is legal to mix named and unnamed
members. The method above is still applicable to all fields.

Example:

----
alias Tuple!(int, "index", string, "value") Entry;
Entry e;
e.index = 4;
e.value = "Hello";
assert(e[1] == "Hello");
assert(e[0] == 4);
----

Tuples with named fields are distinct types from tuples with unnamed
fields, i.e. each naming imparts a separate type for the tuple. Two
tuple differing in naming only are still distinct, even though they
might have the same structure.

Example:

----
Tuple!(int, "x", int, "y") point1;
Tuple!(int, int) point2;
assert(!is(typeof(point1) == typeof(point2))); // passes
----
*/
template Tuple(Specs...)
{
    // Parse (type,name) pairs (FieldSpecs) out of the specified
    // arguments. Some fields would have name, others not.
    template parseSpecs(Specs...)
    {
        static if (Specs.length == 0)
        {
            alias TypeTuple!() parseSpecs;
        }
        else static if (is(Specs[0]))
        {
            static if (is(typeof(Specs[1]) : string))
            {
                alias TypeTuple!(FieldSpec!(Specs[0 .. 2]),
                                 parseSpecs!(Specs[2 .. $])) parseSpecs;
            }
            else
            {
                alias TypeTuple!(FieldSpec!(Specs[0]),
                                 parseSpecs!(Specs[1 .. $])) parseSpecs;
            }
        }
        else
        {
            static assert(0, "Attempted to instantiate Tuple with an "
                            ~"invalid argument: "~ Specs[0].stringof);
        }
    }

    template FieldSpec(T, string s = "")
    {
        alias T Type;
        alias s name;
    }

    alias parseSpecs!Specs fieldSpecs;

    // Used with staticMap.
    template extractType(alias spec) { alias spec.Type extractType; }
    template extractName(alias spec) { alias spec.name extractName; }

    // Generates named fields as follows:
    //    alias Identity!(field[0]) name_0;
    //    alias Identity!(field[1]) name_1;
    //      :
    // NOTE: field[k] is an expression (which yields a symbol of a
    //       variable) and can't be aliased directly.
    string injectNamedFields()
    {
        string decl = "";
        foreach (i, name; staticMap!(extractName, fieldSpecs))
        {
            decl ~= format("alias Identity!(field[%s]) _%s;", i, i);
            if (name.length != 0)
            {
                decl ~= format("alias _%s %s;", i, name);
            }
        }
        return decl;
    }

    // Returns Specs for a subtuple this[from .. to] preserving field
    // names if any.
    template sliceSpecs(size_t from, size_t to)
    {
        alias staticMap!(expandSpec,
                         fieldSpecs[from .. to]) sliceSpecs;
    }

    template expandSpec(alias spec)
    {
        static if (spec.name.length == 0)
        {
            alias TypeTuple!(spec.Type) expandSpec;
        }
        else
        {
            alias TypeTuple!(spec.Type, spec.name) expandSpec;
        }
    }

    template areCompatibleTuples(Tup1, Tup2, string op)
    {
        enum areCompatibleTuples = isTuple!Tup2 && is(typeof(
        {
            Tup1 tup1 = void;
            Tup2 tup2 = void;
            static assert(tup1.field.length == tup2.field.length);
            foreach (i, _; Tup1.Types)
            {
                auto lhs = typeof(tup1.field[i]).init;
                auto rhs = typeof(tup2.field[i]).init;
                auto result = mixin("lhs "~op~" rhs");
            }
        }));
    }

    struct Tuple
    {
        /**
         * The type of the tuple's components.
         */
        alias staticMap!(extractType, fieldSpecs) Types;

        /**
         * Use $(D t.expand) for a tuple $(D t) to expand it into its
         * components. The result of $(D expand) acts as if the tuple components
         * were listed as a list of values. (Ordinarily, a $(D Tuple) acts as a
         * single value.)
         *
         * Examples:
         * ----
         * auto t = tuple(1, " hello ", 2.3);
         * writeln(t);        // Tuple!(int, string, double)(1, " hello ", 2.3)
         * writeln(t.expand); // 1 hello 2.3
         * ----
         */
        Types expand;
        mixin(injectNamedFields());

        static if (is(Specs))
        {
            // This is mostly to make t[n] work.
            alias expand this;
        }
        else
        {
            @property
            ref inout(Tuple!Types) _Tuple_super() inout @trusted
            {
                foreach (i, _; Types)   // Rely on the field layout
                {
                    static assert(typeof(return).init.tupleof[i].offsetof ==
                                                       expand[i].offsetof);
                }
                return *cast(typeof(return)*) &(field[0]);
            }
            // This is mostly to make t[n] work.
            alias _Tuple_super this;
        }

        // backwards compatibility
        alias field = expand;

        /**
         * Constructor taking one value for each field. Each argument must be
         * implicitly assignable to the respective element of the target.
         */
        this(Types values)
        {
            field[] = values[];
        }

        /**
         * Constructor taking a compatible array. The array element type must
         * be implicitly assignable to each element of the target.
         *
         * Examples:
         * ----
         * int[2] ints;
         * Tuple!(int, int) t = ints;
         * ----
         */
        this(U, size_t n)(U[n] values)
        if (n == Types.length &&
            is(typeof({ foreach (i, _; Types) field[i] = values[i]; })))
        {
            foreach (i, _; Types)
            {
                field[i] = values[i];
            }
        }

        /**
         * Constructor taking a compatible tuple. Each element of the source
         * must be implicitly assignable to the respective element of the
         * target.
         */
        this(U)(U another)
        if (areCompatibleTuples!(typeof(this), U, "="))
        {
            field[] = another.field[];
        }

        /**
         * Comparison for equality.
         */
        bool opEquals(R)(R rhs)
        if (areCompatibleTuples!(typeof(this), R, "=="))
        {
            return field[] == rhs.field[];
        }
        /// ditto
        bool opEquals(R)(R rhs) const
        if (areCompatibleTuples!(typeof(this), R, "=="))
        {
            return field[] == rhs.field[];
        }

        /**
         * Comparison for ordering.
         */
        int opCmp(R)(R rhs)
        if (areCompatibleTuples!(typeof(this), R, "<"))
        {
            foreach (i, Unused; Types)
            {
                if (field[i] != rhs.field[i])
                {
                    return field[i] < rhs.field[i] ? -1 : 1;
                }
            }
            return 0;
        }
        /// ditto
        int opCmp(R)(R rhs) const
        if (areCompatibleTuples!(typeof(this), R, "<"))
        {
            foreach (i, Unused; Types)
            {
                if (field[i] != rhs.field[i])
                {
                    return field[i] < rhs.field[i] ? -1 : 1;
                }
            }
            return 0;
        }

        /**
         * Assignment from another tuple. Each element of the source must be
         * implicitly assignable to the respective element of the target.
         */
        void opAssign(R)(auto ref R rhs)
        if (areCompatibleTuples!(typeof(this), R, "="))
        {
            static if (is(R : Tuple!Types) && !__traits(isRef, rhs))
            {
                if (__ctfe)
                {
                    // Cannot use swap at compile time
                    field[] = rhs.field[];
                }
                else
                {
                    // Use swap-and-destroy to optimize rvalue assignment
                    swap!(Tuple!Types)(this, rhs);
                }
            }
            else
            {
                // Do not swap; opAssign should be called on the fields.
                field[] = rhs.field[];
            }
        }

        /**
         * Takes a slice of the tuple.
         *
         * Examples:
         * ----
         * Tuple!(int, string, float, double) a;
         * a[1] = "abc";
         * a[2] = 4.5;
         * auto s = a.slice!(1, 3);
         * static assert(is(typeof(s) == Tuple!(string, float)));
         * assert(s[0] == "abc" && s[1] == 4.5);
         * ----
         */
        @property
        ref Tuple!(sliceSpecs!(from, to)) slice(size_t from, size_t to)() @trusted
        if (from <= to && to <= Types.length)
        {
            return *cast(typeof(return)*) &(field[from]);
        }

        /**
         * Converts to string.
         */
        string toString()
        {
            enum header = typeof(this).stringof ~ "(",
                 footer = ")",
                 separator = ", ";

            Appender!string w;
            w.put(header);
            foreach (i, Unused; Types)
            {
                static if (i > 0)
                {
                    w.put(separator);
                }
                // TODO: Change this once toString() works for shared objects.
                static if (is(Unused == class) && is(Unused == shared))
                    formattedWrite(w, "%s", field[i].stringof);
                else
                {
                    FormatSpec!char f;  // "%s"
                    formatElement(w, field[i], f);
                }
            }
            w.put(footer);
            return w.data;
        }
    }
}

private template Identity(alias T)
{
    alias T Identity;
}

unittest
{
    {
        Tuple!(int, "a", int, "b") nosh;
        static assert(nosh.length == 2);
        nosh.a = 5;
        nosh.b = 6;
        assert(nosh.a == 5);
        assert(nosh.b == 6);
    }
    {
        Tuple!(short, double) b;
        static assert(b.length == 2);
        b[1] = 5;
        auto a = Tuple!(int, real)(b);
        assert(a[0] == 0 && a[1] == 5);
        a = Tuple!(int, real)(1, 2);
        assert(a[0] == 1 && a[1] == 2);
        auto c = Tuple!(int, "a", double, "b")(a);
        assert(c[0] == 1 && c[1] == 2);
    }
    {
        Tuple!(int, real) nosh;
        nosh[0] = 5;
        nosh[1] = 0;
        assert(nosh[0] == 5 && nosh[1] == 0);
        assert(nosh.toString() == "Tuple!(int, real)(5, 0)", nosh.toString());
        Tuple!(int, int) yessh;
        nosh = yessh;
    }
    {
        Tuple!(int, string) t;
        t[0] = 10;
        t[1] = "str";
        assert(t[0] == 10 && t[1] == "str");
        assert(t.toString() == `Tuple!(int, string)(10, "str")`, t.toString());
    }
    {
        Tuple!(int, "a", double, "b") x;
        static assert(x.a.offsetof == x[0].offsetof);
        static assert(x.b.offsetof == x[1].offsetof);
        x.b = 4.5;
        x.a = 5;
        assert(x[0] == 5 && x[1] == 4.5);
        assert(x.a == 5 && x.b == 4.5);
    }
    // indexing
    {
        Tuple!(int, real) t;
        static assert(is(typeof(t[0]) == int));
        static assert(is(typeof(t[1]) == real));
        int* p0 = &t[0];
        real* p1 = &t[1];
        t[0] = 10;
        t[1] = -200.0L;
        assert(*p0 == t[0]);
        assert(*p1 == t[1]);
    }
    // slicing
    {
        Tuple!(int, "x", real, "y", double, "z", string) t;
        t[0] = 10;
        t[1] = 11;
        t[2] = 12;
        t[3] = "abc";
        auto a = t.slice!(0, 3);
        assert(a.length == 3);
        assert(a.x == t.x);
        assert(a.y == t.y);
        assert(a.z == t.z);
        auto b = t.slice!(2, 4);
        assert(b.length == 2);
        assert(b.z == t.z);
        assert(b[1] == t[3]);
    }
    // nesting
    {
        Tuple!(Tuple!(int, real), Tuple!(string, "s")) t;
        static assert(is(typeof(t[0]) == Tuple!(int, real)));
        static assert(is(typeof(t[1]) == Tuple!(string, "s")));
        static assert(is(typeof(t[0][0]) == int));
        static assert(is(typeof(t[0][1]) == real));
        static assert(is(typeof(t[1].s) == string));
        t[0] = tuple(10, 20.0L);
        t[1].s = "abc";
        assert(t[0][0] == 10);
        assert(t[0][1] == 20.0L);
        assert(t[1].s == "abc");
    }
    // non-POD
    {
        static struct S
        {
            int count;
            this(this) { ++count; }
            ~this() { --count; }
            void opAssign(S rhs) { count = rhs.count; }
        }
        Tuple!(S, S) ss;
        Tuple!(S, S) ssCopy = ss;
        assert(ssCopy[0].count == 1);
        assert(ssCopy[1].count == 1);
        ssCopy[1] = ssCopy[0];
        assert(ssCopy[1].count == 2);
    }
    // bug 2800
    {
        static struct R
        {
            Tuple!(int, int) _front;
            @property ref Tuple!(int, int) front() { return _front;  }
            @property bool empty() { return _front[0] >= 10; }
            void popFront() { ++_front[0]; }
        }
        foreach (a; R())
        {
            static assert(is(typeof(a) == Tuple!(int, int)));
            assert(0 <= a[0] && a[0] < 10);
            assert(a[1] == 0);
        }
    }
    // Construction with compatible elements
    {
        auto t1 = Tuple!(int, double)(1, 1);

        // 8702
        auto t8702a = tuple(tuple(1));
        auto t8702b = Tuple!(Tuple!(int))(Tuple!(int)(1));
    }
    // Construction with compatible tuple
    {
        Tuple!(int, int) x;
        x[0] = 10;
        x[1] = 20;
        Tuple!(int, "a", double, "b") y = x;
        assert(y.a == 10);
        assert(y.b == 20);
        // incompatible
        static assert(!__traits(compiles, Tuple!(int, int)(y)));
    }
    // 6275
    {
        const int x = 1;
        auto t1 = tuple(x);
        alias Tuple!(const(int)) T;
        auto t2 = T(1);
    }
    // 9431
    {
        alias T = Tuple!(int[1][]);
        auto t = T([[10]]);
    }
}
unittest
{
    // opEquals
    {
        struct Equ1 { bool opEquals(Equ1) { return true; } }
        auto  tm1 = tuple(Equ1.init);
        const tc1 = tuple(Equ1.init);
        static assert( is(typeof(tm1 == tm1)));
        static assert(!is(typeof(tm1 == tc1)));
        static assert(!is(typeof(tc1 == tm1)));
        static assert(!is(typeof(tc1 == tc1)));

        struct Equ2 { bool opEquals(const Equ2) const { return true; } }
        auto  tm2 = tuple(Equ2.init);
        const tc2 = tuple(Equ2.init);
        static assert( is(typeof(tm2 == tm2)));
        static assert( is(typeof(tm2 == tc2)));
        static assert( is(typeof(tc2 == tm2)));
        static assert( is(typeof(tc2 == tc2)));

        struct Equ3 { bool opEquals(T)(T) { return true; } }
        auto  tm3 = tuple(Equ3.init);           // bugzilla 8686
        const tc3 = tuple(Equ3.init);
        static assert( is(typeof(tm3 == tm3)));
        static assert( is(typeof(tm3 == tc3)));
        static assert(!is(typeof(tc3 == tm3)));
        static assert(!is(typeof(tc3 == tc3)));

        struct Equ4 { bool opEquals(T)(T) const { return true; } }
        auto  tm4 = tuple(Equ4.init);
        const tc4 = tuple(Equ4.init);
        static assert( is(typeof(tm4 == tm4)));
        static assert( is(typeof(tm4 == tc4)));
        static assert( is(typeof(tc4 == tm4)));
        static assert( is(typeof(tc4 == tc4)));
    }
    // opCmp
    {
        struct Cmp1 { int opCmp(Cmp1) { return 0; } }
        auto  tm1 = tuple(Cmp1.init);
        const tc1 = tuple(Cmp1.init);
        static assert( is(typeof(tm1 < tm1)));
        static assert(!is(typeof(tm1 < tc1)));
        static assert(!is(typeof(tc1 < tm1)));
        static assert(!is(typeof(tc1 < tc1)));

        struct Cmp2 { int opCmp(const Cmp2) const { return 0; } }
        auto  tm2 = tuple(Cmp2.init);
        const tc2 = tuple(Cmp2.init);
        static assert( is(typeof(tm2 < tm2)));
        static assert( is(typeof(tm2 < tc2)));
        static assert( is(typeof(tc2 < tm2)));
        static assert( is(typeof(tc2 < tc2)));

        struct Cmp3 { int opCmp(T)(T) { return 0; } }
        auto  tm3 = tuple(Cmp3.init);
        const tc3 = tuple(Cmp3.init);
        static assert( is(typeof(tm3 < tm3)));
        static assert( is(typeof(tm3 < tc3)));
        static assert(!is(typeof(tc3 < tm3)));
        static assert(!is(typeof(tc3 < tc3)));

        struct Cmp4 { int opCmp(T)(T) const { return 0; } }
        auto  tm4 = tuple(Cmp4.init);
        const tc4 = tuple(Cmp4.init);
        static assert( is(typeof(tm4 < tm4)));
        static assert( is(typeof(tm4 < tc4)));
        static assert( is(typeof(tc4 < tm4)));
        static assert( is(typeof(tc4 < tc4)));
    }
    {
        int[2] ints = [ 1, 2 ];
        Tuple!(int, int) t = ints;
        assert(t[0] == 1 && t[1] == 2);
        Tuple!(long, uint) t2 = ints;
        assert(t2[0] == 1 && t2[1] == 2);
    }
}
@safe unittest
{
    auto t1 = Tuple!(int, "x", string, "y")(1, "a");
    assert(t1.x == 1);
    assert(t1.y == "a");
    void foo(Tuple!(int, string) t2) {}
    foo(t1);

    Tuple!(int, int)[] arr;
    arr ~= tuple(10, 20); // OK
    arr ~= Tuple!(int, "x", int, "y")(10, 20); // NG -> OK

    static assert(is(typeof(Tuple!(int, "x", string, "y").tupleof) ==
                     typeof(Tuple!(int,      string     ).tupleof)));
}
unittest
{
    // Bugzilla 10686
    immutable Tuple!(int) t1;
    auto r1 = t1[0]; // OK
    immutable Tuple!(int, "x") t2;
    auto r2 = t2[0]; // error
}
unittest
{
    // Bugzilla 10218
    assertCTFEable!(
    {
        auto t = tuple(1);
        t = tuple(2);   // assignment
    });
}

/**
Returns a $(D Tuple) object instantiated and initialized according to
the arguments.

Example:
----
auto value = tuple(5, 6.7, "hello");
assert(value[0] == 5);
assert(value[1] == 6.7);
assert(value[2] == "hello");
----
*/

Tuple!T tuple(T...)(T args)
{
    return typeof(return)(args);
}

/**
Returns $(D true) if and only if $(D T) is an instance of the
$(D Tuple) struct template.
 */
template isTuple(T)
{
    static if (is(Unqual!T Unused : Tuple!Specs, Specs...))
    {
        enum isTuple = true;
    }
    else
    {
        enum isTuple = false;
    }
}

unittest
{
    static assert(isTuple!(Tuple!()));
    static assert(isTuple!(Tuple!(int)));
    static assert(isTuple!(Tuple!(int, real, string)));
    static assert(isTuple!(Tuple!(int, "x", real, "y")));
    static assert(isTuple!(Tuple!(int, Tuple!(real), string)));

    static assert(isTuple!(const Tuple!(int)));
    static assert(isTuple!(immutable Tuple!(int)));

    static assert(!isTuple!(int));
    static assert(!isTuple!(const int));

    struct S {}
    static assert(!isTuple!(S));
}


/**
$(D Rebindable!(T)) is a simple, efficient wrapper that behaves just
like an object of type $(D T), except that you can reassign it to
refer to another object. For completeness, $(D Rebindable!(T)) aliases
itself away to $(D T) if $(D T) is a non-const object type. However,
$(D Rebindable!(T)) does not compile if $(D T) is a non-class type.

Regular $(D const) object references cannot be reassigned:

----
class Widget { int x; int y() const { return x; } }
const a = new Widget;
a.y();          // fine
a.x = 5;        // error! can't modify const a
a = new Widget; // error! can't modify const a
----

However, $(D Rebindable!(Widget)) does allow reassignment, while
otherwise behaving exactly like a $(D const Widget):

----
auto a = Rebindable!(const Widget)(new Widget);
a.y();          // fine
a.x = 5;        // error! can't modify const a
a = new Widget; // fine
----

You may want to use $(D Rebindable) when you want to have mutable
storage referring to $(D const) objects, for example an array of
references that must be sorted in place. $(D Rebindable) does not
break the soundness of D's type system and does not incur any of the
risks usually associated with $(D cast).

 */
template Rebindable(T) if (is(T == class) || is(T == interface) || isArray!T)
{
    static if (!is(T X == const U, U) && !is(T X == immutable U, U))
    {
        alias T Rebindable;
    }
    else static if (isArray!T)
    {
        alias const(ElementType!T)[] Rebindable;
    }
    else
    {
        struct Rebindable
        {
            private union
            {
                T original;
                U stripped;
            }
            void opAssign(T another) pure nothrow
            {
                stripped = cast(U) another;
            }
            void opAssign(Rebindable another) pure nothrow
            {
                stripped = another.stripped;
            }
            static if (is(T == const U))
            {
                // safely assign immutable to const
                void opAssign(Rebindable!(immutable U) another) pure nothrow
                {
                    stripped = another.stripped;
                }
            }

            this(T initializer) pure nothrow
            {
                opAssign(initializer);
            }

            @property ref inout(T) get() inout pure nothrow
            {
                return original;
            }

            alias get this;
        }
    }
}

/**
Convenience function for creating a $(D Rebindable) using automatic type
inference.
*/
Rebindable!T rebindable(T)(T obj)
if (is(T == class) || is(T == interface) || isArray!T)
{
    typeof(return) ret;
    ret = obj;
    return ret;
}

/**
This function simply returns the $(D Rebindable) object passed in.  It's useful
in generic programming cases when a given object may be either a regular
$(D class) or a $(D Rebindable).
*/
Rebindable!T rebindable(T)(Rebindable!T obj)
{
    return obj;
}

unittest
{
    interface CI { const int foo(); }
    class C : CI {
      int foo() const { return 42; }
      @property int bar() const { return 23; }
    }
    Rebindable!(C) obj0;
    static assert(is(typeof(obj0) == C));

    Rebindable!(const(C)) obj1;
    static assert(is(typeof(obj1.get) == const(C)), typeof(obj1.get).stringof);
    static assert(is(typeof(obj1.stripped) == C));
    obj1 = new C;
    assert(obj1.get !is null);
    obj1 = new const(C);
    assert(obj1.get !is null);

    Rebindable!(immutable(C)) obj2;
    static assert(is(typeof(obj2.get) == immutable(C)));
    static assert(is(typeof(obj2.stripped) == C));
    obj2 = new immutable(C);
    assert(obj1.get !is null);

    // test opDot
    assert(obj2.foo() == 42);
    assert(obj2.bar == 23);

    interface I { final int foo() const { return 42; } }
    Rebindable!(I) obj3;
    static assert(is(typeof(obj3) == I));

    Rebindable!(const I) obj4;
    static assert(is(typeof(obj4.get) == const I));
    static assert(is(typeof(obj4.stripped) == I));
    static assert(is(typeof(obj4.foo()) == int));
    obj4 = new class I {};

    Rebindable!(immutable C) obj5i;
    Rebindable!(const C) obj5c;
    obj5c = obj5c;
    obj5c = obj5i;
    obj5i = obj5i;
    static assert(!__traits(compiles, obj5i = obj5c));

    // Test the convenience functions.
    auto obj5convenience = rebindable(obj5i);
    assert(obj5convenience is obj5i);

    auto obj6 = rebindable(new immutable(C));
    static assert(is(typeof(obj6) == Rebindable!(immutable C)));
    assert(obj6.foo() == 42);

    auto obj7 = rebindable(new C);
    CI interface1 = obj7;
    auto interfaceRebind1 = rebindable(interface1);
    assert(interfaceRebind1.foo() == 42);

    const interface2 = interface1;
    auto interfaceRebind2 = rebindable(interface2);
    assert(interfaceRebind2.foo() == 42);

    auto arr = [1,2,3,4,5];
    const arrConst = arr;
    assert(rebindable(arr) == arr);
    assert(rebindable(arrConst) == arr);
}

/**
  Order the provided members to minimize size while preserving alignment.
  Returns a declaration to be mixed in.

Example:
---
struct Banner {
  mixin(alignForSize!(byte[6], double)(["name", "height"]));
}
---

  Alignment is not always optimal for 80-bit reals, nor for structs declared
  as align(1).
*/
string alignForSize(E...)(string[] names...)
{
    // Sort all of the members by .alignof.
    // BUG: Alignment is not always optimal for align(1) structs
    // or 80-bit reals or 64-bit primitives on x86.
    // TRICK: Use the fact that .alignof is always a power of 2,
    // and maximum 16 on extant systems. Thus, we can perform
    // a very limited radix sort.
    // Contains the members with .alignof = 64,32,16,8,4,2,1

    assert(E.length == names.length,
        "alignForSize: There should be as many member names as the types");

    string[7] declaration = ["", "", "", "", "", "", ""];

    foreach (i, T; E)
    {
        auto a = T.alignof;
        auto k = a>=64? 0 : a>=32? 1 : a>=16? 2 : a>=8? 3 : a>=4? 4 : a>=2? 5 : 6;
        declaration[k] ~= T.stringof ~ " " ~ names[i] ~ ";\n";
    }

    auto s = "";
    foreach (decl; declaration)
        s ~= decl;
    return s;
}

unittest
{
    enum x = alignForSize!(int[], char[3], short, double[5])("x", "y","z", "w");
    struct Foo { int x; }
    enum y = alignForSize!(ubyte, Foo, cdouble)("x", "y", "z");

    enum passNormalX = x == "double[5] w;\nint[] x;\nshort z;\nchar[3] y;\n";
    enum passNormalY = y == "cdouble z;\nFoo y;\nubyte x;\n";

    enum passAbnormalX = x == "int[] x;\ndouble[5] w;\nshort z;\nchar[3] y;\n";
    enum passAbnormalY = y == "Foo y;\ncdouble z;\nubyte x;\n";
    // ^ blame http://d.puremagic.com/issues/show_bug.cgi?id=231

    static assert(passNormalX || passAbnormalX && double.alignof <= (int[]).alignof);
    static assert(passNormalY || passAbnormalY && double.alignof <= int.alignof);
}

/*--*
First-class reference type
*/
struct Ref(T)
{
    private T * _p;
    this(ref T value) { _p = &value; }
    ref T opDot() { return *_p; }
    /*ref*/ T opImplicitCastTo() { return *_p; }
    @property ref T value() { return *_p; }

    void opAssign(T value)
    {
        *_p = value;
    }
    void opAssign(T * value)
    {
        _p = value;
    }
}

unittest
{
    Ref!(int) x;
    int y = 42;
    x = &y;
    assert(x.value == 42);
    x = 5;
    assert(x.value == 5);
    assert(y == 5);
}

/**
Defines a value paired with a distinctive "null" state that denotes
the absence of a value. If default constructed, a $(D
Nullable!T) object starts in the null state. Assigning it renders it
non-null. Calling $(D nullify) can nullify it again.

Example:
----
Nullable!int a;
assert(a.isNull);
a = 5;
assert(!a.isNull);
assert(a == 5);
----

Practically $(D Nullable!T) stores a $(D T) and a $(D bool).
 */
struct Nullable(T)
{
    private T _value;
    private bool _isNull = true;

/**
Constructor initializing $(D this) with $(D value).
 */
<<<<<<< HEAD
    //this()(inout T value) inout   // proper signature
    this(U:T)(inout U value) inout  // workaround for BUG 10313
=======
    this(inout T value) inout
>>>>>>> 4d3a2c49
    {
        _value = value;
        _isNull = false;
    }

/**
Returns $(D true) if and only if $(D this) is in the null state.
 */
    @property bool isNull() const pure nothrow @safe
    {
        return _isNull;
    }

/**
Forces $(D this) to the null state.
 */
    void nullify()()
    {
        .destroy(_value);
        _isNull = true;
    }

/**
Assigns $(D value) to the internally-held state. If the assignment
succeeds, $(D this) becomes non-null.
 */
    void opAssign()(T value)
    {
        _value = value;
        _isNull = false;
    }

/**
Gets the value. $(D this) must not be in the null state.
This function is also called for the implicit conversion to $(D T).
 */
    @property ref inout(T) get() inout pure nothrow @safe
    {
        enum message = "Called `get' on null Nullable!" ~ T.stringof ~ ".";
        assert(!isNull, message);
        return _value;
    }

/**
Implicitly converts to $(D T).
$(D this) must not be in the null state.
 */
    alias get this;
}

unittest
{
    Nullable!int a;
    assert(a.isNull);
    assertThrown!Throwable(a.get);
    a = 5;
    assert(!a.isNull);
    assert(a == 5);
    assert(a != 3);
    assert(a.get != 3);
    a.nullify();
    assert(a.isNull);
    a = 3;
    assert(a == 3);
    a *= 6;
    assert(a == 18);
    a = a;
    assert(a == 18);
    a.nullify();
    assertThrown!Throwable(a += 2);
}
unittest
{
    auto k = Nullable!int(74);
    assert(k == 74);
    k.nullify();
    assert(k.isNull);
}
unittest
{
    static int f(in Nullable!int x) {
        return x.isNull ? 42 : x.get;
    }
    Nullable!int a;
    assert(f(a) == 42);
    a = 8;
    assert(f(a) == 8);
    a.nullify();
    assert(f(a) == 42);
}
unittest
{
    static struct S { int x; }
    Nullable!S s;
    assert(s.isNull);
    s = S(6);
    assert(s == S(6));
    assert(s != S(0));
    assert(s.get != S(0));
    s.x = 9190;
    assert(s.x == 9190);
    s.nullify();
    assertThrown!Throwable(s.x = 9441);
}
unittest
{
    // Ensure Nullable can be used in pure/nothrow/@safe environment.
    function() pure nothrow @safe
    {
        Nullable!int n;
        assert(n.isNull);
        n = 4;
        assert(!n.isNull);
        assert(n == 4);
        n.nullify();
        assert(n.isNull);
    }();
}
unittest
{
    // Ensure Nullable can be used when the value is not pure/nothrow/@safe
    static struct S
    {
        int x;
        this(this) @system {}
    }

    Nullable!S s;
    assert(s.isNull);
    s = S(5);
    assert(!s.isNull);
    assert(s.x == 5);
    s.nullify();
    assert(s.isNull);
}
unittest
{
    // Bugzilla 9404
    alias N = Nullable!int;

    void foo(N a)
    {
        N b;
        b = a; // `N b = a;` works fine
    }
    N n;
    foo(n);
}
unittest
{
    //Check nullable immutable is constructable
    {
        auto a1 = Nullable!(immutable int)();
        auto a2 = Nullable!(immutable int)(1);
        auto i = a2.get;
    }
    //Check immutable nullable is constructable
    {
        auto a1 = immutable (Nullable!int)();
        auto a2 = immutable (Nullable!int)(1);
        auto i = a2.get;
    }
}
unittest
{
    alias NInt   = Nullable!int;

    //Construct tests
    {
        //from other Nullable null
        NInt a1;
        NInt b1 = a1;
        assert(b1.isNull);

        //from other Nullable non-null
        NInt a2 = NInt(1);
        NInt b2 = a2;
        assert(b2 == 1);

        //Construct from similar nullable
        auto a3 = immutable(NInt)();
        NInt b3 = a3;
        assert(b3.isNull);
    }

    //Assign tests
    {
        //from other Nullable null
        NInt a1;
        NInt b1;
        b1 = a1;
        assert(b1.isNull);

        //from other Nullable non-null
        NInt a2 = NInt(1);
        NInt b2;
        b2 = a2;
        assert(b2 == 1);

        //Construct from similar nullable
        auto a3 = immutable(NInt)();
        NInt b3 = a3;
        b3 = a3;
        assert(b3.isNull);
    }
}
unittest
{
    //Check nullable is nicelly embedable in a struct
    static struct S1
    {
        Nullable!int ni;
    }
    static struct S2 //inspired from 9404
    {
        Nullable!int ni;
        this(S2 other)
        {
            ni = other.ni;
        }
        void opAssign(S2 other)
        {
            ni = other.ni;
        }
    }
    foreach (S; TypeTuple!(S1, S2))
    {
        S a;
        S b = a;
        S c;
        c = a;
    }
}
unittest
{
    // Bugzilla 10268
    import std.json;
    JSONValue value = null;
    auto na = Nullable!JSONValue(value);

    struct S1 { int val; }
    struct S2 { int* val; }
    struct S3 { immutable int* val; }

    {
        auto sm = S1(1);
        immutable si = immutable S1(1);
        static assert( __traits(compiles, { auto x1 =           Nullable!S1(sm); }));
        static assert( __traits(compiles, { auto x2 = immutable Nullable!S1(sm); }));
        static assert( __traits(compiles, { auto x3 =           Nullable!S1(si); }));
        static assert( __traits(compiles, { auto x4 = immutable Nullable!S1(si); }));
    }

    auto nm = 10;
    immutable ni = 10;

    {
        auto sm = S2(&nm);
        immutable si = immutable S2(&ni);
        static assert( __traits(compiles, { auto x =           Nullable!S2(sm); }));
        static assert(!__traits(compiles, { auto x = immutable Nullable!S2(sm); }));
        static assert(!__traits(compiles, { auto x =           Nullable!S2(si); }));
        static assert( __traits(compiles, { auto x = immutable Nullable!S2(si); }));
    }

    {
        auto sm = S3(&ni);
        immutable si = immutable S3(&ni);
        static assert( __traits(compiles, { auto x =           Nullable!S3(sm); }));
        static assert( __traits(compiles, { auto x = immutable Nullable!S3(sm); }));
        static assert( __traits(compiles, { auto x =           Nullable!S3(si); }));
        static assert( __traits(compiles, { auto x = immutable Nullable!S3(si); }));
    }
}
unittest
{
    // Bugzila 10357
    import std.datetime;
    Nullable!SysTime time = SysTime(0);
}

/**
Just like $(D Nullable!T), except that the null state is defined as a
particular value. For example, $(D Nullable!(uint, uint.max)) is an
$(D uint) that sets aside the value $(D uint.max) to denote a null
state. $(D Nullable!(T, nullValue)) is more storage-efficient than $(D
Nullable!T) because it does not need to store an extra $(D bool).
 */
struct Nullable(T, T nullValue)
{
    private T _value = nullValue;

/**
Constructor initializing $(D this) with $(D value).
 */
    this(T value)
    {
        _value = value;
    }

/**
Returns $(D true) if and only if $(D this) is in the null state.
 */
    @property bool isNull() const
    {
        return _value == nullValue;
    }

/**
Forces $(D this) to the null state.
 */
    void nullify()()
    {
        _value = nullValue;
    }

/**
Assigns $(D value) to the internally-held state. No null checks are
made. Note that the assignment may leave $(D this) in the null state.
 */
    void opAssign()(T value)
    {
        _value = value;
    }

/**
Gets the value. $(D this) must not be in the null state.
This function is also called for the implicit conversion to $(D T).
 */
    @property ref inout(T) get() inout
    {
        //@@@6169@@@: We avoid any call that might evaluate nullValue's %s,
        //Because it might messup get's purity and safety inference.
        enum message = "Called `get' on null Nullable!(" ~ T.stringof ~ ",nullValue).";
        assert(!isNull, message);
        return _value;
    }

/**
Implicitly converts to $(D T).
Gets the value. $(D this) must not be in the null state.
 */
    alias get this;
}

unittest
{
    Nullable!(int, int.min) a;
    assert(a.isNull);
    assertThrown!Throwable(a.get);
    a = 5;
    assert(!a.isNull);
    assert(a == 5);
    static assert(a.sizeof == int.sizeof);
}
unittest
{
    auto a = Nullable!(int, int.min)(8);
    assert(a == 8);
    a.nullify();
    assert(a.isNull);
}
unittest
{
    static int f(in Nullable!(int, int.min) x) {
        return x.isNull ? 42 : x.get;
    }
    Nullable!(int, int.min) a;
    assert(f(a) == 42);
    a = 8;
    assert(f(a) == 8);
    a.nullify();
    assert(f(a) == 42);
}
unittest
{
    // Ensure Nullable can be used in pure/nothrow/@safe environment.
    function() pure nothrow @safe
    {
        Nullable!(int, int.min) n;
        assert(n.isNull);
        n = 4;
        assert(!n.isNull);
        assert(n == 4);
        n.nullify();
        assert(n.isNull);
    }();
}
unittest
{
    // Ensure Nullable can be used when the value is not pure/nothrow/@safe
    static struct S
    {
        int x;
        bool opEquals(const S s) const @system { return s.x == x; }
    }

    Nullable!(S, S(711)) s;
    assert(s.isNull);
    s = S(5);
    assert(!s.isNull);
    assert(s.x == 5);
    s.nullify();
    assert(s.isNull);
}
unittest
{
    //Check nullable is nicelly embedable in a struct
    static struct S1
    {
        Nullable!(int, 0) ni;
    }
    static struct S2 //inspired from 9404
    {
        Nullable!(int, 0) ni;
        this(S2 other)
        {
            ni = other.ni;
        }
        void opAssign(S2 other)
        {
            ni = other.ni;
        }
    }
    foreach (S; TypeTuple!(S1, S2))
    {
        S a;
        S b = a;
        S c;
        c = a;
    }
}

/**
Just like $(D Nullable!T), except that the object refers to a value
sitting elsewhere in memory. This makes assignments overwrite the
initially assigned value. Internally $(D NullableRef!T) only stores a
pointer to $(D T) (i.e., $(D Nullable!T.sizeof == (T*).sizeof)).
 */
struct NullableRef(T)
{
    private T* _value;

/**
Constructor binding $(D this) with $(D value).
 */
    this(T* value) pure nothrow @safe
    {
        _value = value;
    }

/**
Binds the internal state to $(D value).
 */
    void bind(T* value) pure nothrow @safe
    {
        _value = value;
    }

/**
Returns $(D true) if and only if $(D this) is in the null state.
 */
    @property bool isNull() const pure nothrow @safe
    {
        return _value is null;
    }

/**
Forces $(D this) to the null state.
 */
    void nullify() pure nothrow @safe
    {
        _value = null;
    }

/**
Assigns $(D value) to the internally-held state.
 */
    void opAssign()(T value)
        if (isAssignable!T) //@@@9416@@@
    {
        enum message = "Called `opAssign' on null NullableRef!" ~ T.stringof ~ ".";
        assert(!isNull, message);
        *_value = value;
    }

/**
Gets the value. $(D this) must not be in the null state.
This function is also called for the implicit conversion to $(D T).
 */
    @property ref inout(T) get() inout pure nothrow @safe
    {
        enum message = "Called `get' on null NullableRef!" ~ T.stringof ~ ".";
        assert(!isNull, message);
        return *_value;
    }

/**
Implicitly converts to $(D T).
$(D this) must not be in the null state.
 */
    alias get this;
}

unittest
{
    int x = 5, y = 7;
    auto a = NullableRef!(int)(&x);
    assert(!a.isNull);
    assert(a == 5);
    assert(x == 5);
    a = 42;
    assert(x == 42);
    assert(!a.isNull);
    assert(a == 42);
    a.nullify();
    assert(x == 42);
    assert(a.isNull);
    assertThrown!Throwable(a.get);
    assertThrown!Throwable(a = 71);
    a.bind(&y);
    assert(a == 7);
    y = 135;
    assert(a == 135);
}
unittest
{
    static int f(in NullableRef!int x) {
        return x.isNull ? 42 : x.get;
    }
    int x = 5;
    auto a = NullableRef!int(&x);
    assert(f(a) == 5);
    a.nullify();
    assert(f(a) == 42);
}
unittest
{
    // Ensure NullableRef can be used in pure/nothrow/@safe environment.
    function() pure nothrow @safe
    {
        auto storage = new int;
        *storage = 19902;
        NullableRef!int n;
        assert(n.isNull);
        n.bind(storage);
        assert(!n.isNull);
        assert(n == 19902);
        n = 2294;
        assert(n == 2294);
        assert(*storage == 2294);
        n.nullify();
        assert(n.isNull);
    }();
}
unittest
{
    // Ensure NullableRef can be used when the value is not pure/nothrow/@safe
    static struct S
    {
        int x;
        this(this) @system {}
        bool opEquals(const S s) const @system { return s.x == x; }
    }

    auto storage = S(5);

    NullableRef!S s;
    assert(s.isNull);
    s.bind(&storage);
    assert(!s.isNull);
    assert(s.x == 5);
    s.nullify();
    assert(s.isNull);
}
unittest
{
    //Check nullable is nicelly embedable in a struct
    static struct S1
    {
        NullableRef!int ni;
    }
    static struct S2 //inspired from 9404
    {
        NullableRef!int ni;
        this(S2 other)
        {
            ni = other.ni;
        }
        void opAssign(S2 other)
        {
            ni = other.ni;
        }
    }
    foreach (S; TypeTuple!(S1, S2))
    {
        S a;
        S b = a;
        S c;
        c = a;
    }
}

/**
$(D BlackHole!Base) is a subclass of $(D Base) which automatically implements
all abstract member functions in $(D Base) as do-nothing functions.  Each
auto-implemented function just returns the default value of the return type
without doing anything.

The name came from
$(WEB search.cpan.org/~sburke/Class-_BlackHole-0.04/lib/Class/_BlackHole.pm, Class::_BlackHole)
Perl module by Sean M. Burke.

Example:
--------------------
abstract class C
{
    int m_value;
    this(int v) { m_value = v; }
    int value() @property { return m_value; }

    abstract real realValue() @property;
    abstract void doSomething();
}

void main()
{
    auto c = new BlackHole!C(42);
    writeln(c.value);     // prints "42"

    // Abstract functions are implemented as do-nothing:
    writeln(c.realValue); // prints "NaN"
    c.doSomething();      // does nothing
}
--------------------

See_Also:
  AutoImplement, generateEmptyFunction
 */
template BlackHole(Base)
{
    alias AutoImplement!(Base, generateEmptyFunction, isAbstractFunction)
            BlackHole;
}

unittest
{
    // return default
    {
        interface I_1 { real test(); }
        auto o = new BlackHole!I_1;
        assert(o.test().isNaN); // NaN
    }
    // doc example
    {
        static class C
        {
            int m_value;
            this(int v) { m_value = v; }
            int value() @property { return m_value; }

            abstract real realValue() @property;
            abstract void doSomething();
        }

        auto c = new BlackHole!C(42);
        assert(c.value == 42);

        assert(c.realValue.isNaN); // NaN
        c.doSomething();
    }
}


/**
$(D WhiteHole!Base) is a subclass of $(D Base) which automatically implements
all abstract member functions as throw-always functions.  Each auto-implemented
function fails with throwing an $(D Error) and does never return.  Useful for
trapping use of not-yet-implemented functions.

The name came from
$(WEB search.cpan.org/~mschwern/Class-_WhiteHole-0.04/lib/Class/_WhiteHole.pm, Class::_WhiteHole)
Perl module by Michael G Schwern.

Example:
--------------------
class C
{
    abstract void notYetImplemented();
}

void main()
{
    auto c = new WhiteHole!C;
    c.notYetImplemented(); // throws an Error
}
--------------------

BUGS:
  Nothrow functions cause program to abort in release mode because the trap is
  implemented with $(D assert(0)) for nothrow functions.

See_Also:
  AutoImplement, generateAssertTrap
 */
template WhiteHole(Base)
{
    alias AutoImplement!(Base, generateAssertTrap, isAbstractFunction)
            WhiteHole;
}

// / ditto
class NotImplementedError : Error
{
    this(string method)
    {
        super(method ~ " is not implemented");
    }
}

unittest
{
    // nothrow
    debug // see the BUGS above
    {
        interface I_1
        {
            void foo();
            void bar() nothrow;
        }
        auto o = new WhiteHole!I_1;
        uint trap;
        try { o.foo(); } catch (Error e) { ++trap; }
        assert(trap == 1);
        try { o.bar(); } catch (Error e) { ++trap; }
        assert(trap == 2);
    }
    // doc example
    {
        static class C
        {
            abstract void notYetImplemented();
        }

        auto c = new WhiteHole!C;
        try
        {
            c.notYetImplemented();
            assert(0);
        }
        catch (Error e) {}
    }
}


/**
$(D AutoImplement) automatically implements (by default) all abstract member
functions in the class or interface $(D Base) in specified way.

Params:
  how  = template which specifies _how functions will be implemented/overridden.

         Two arguments are passed to $(D how): the type $(D Base) and an alias
         to an implemented function.  Then $(D how) must return an implemented
         function body as a string.

         The generated function body can use these keywords:
         $(UL
            $(LI $(D a0), $(D a1), &hellip;: arguments passed to the function;)
            $(LI $(D args): a tuple of the arguments;)
            $(LI $(D self): an alias to the function itself;)
            $(LI $(D parent): an alias to the overridden function (if any).)
         )

        You may want to use templated property functions (instead of Implicit
        Template Properties) to generate complex functions:
--------------------
// Prints log messages for each call to overridden functions.
string generateLogger(C, alias fun)() @property
{
    import std.traits;
    enum qname = C.stringof ~ "." ~ __traits(identifier, fun);
    string stmt;

    stmt ~= q{ struct Importer { import std.stdio; } };
    stmt ~= `Importer.writeln$(LPAREN)"Log: ` ~ qname ~ `(", args, ")"$(RPAREN);`;
    static if (!__traits(isAbstractFunction, fun))
    {
        static if (is(ReturnType!fun == void))
            stmt ~= q{ parent(args); };
        else
            stmt ~= q{
                auto r = parent(args);
                Importer.writeln("--> ", r);
                return r;
            };
    }
    return stmt;
}
--------------------

  what = template which determines _what functions should be
         implemented/overridden.

         An argument is passed to $(D what): an alias to a non-final member
         function in $(D Base).  Then $(D what) must return a boolean value.
         Return $(D true) to indicate that the passed function should be
         implemented/overridden.

--------------------
// Sees if fun returns something.
template hasValue(alias fun)
{
    enum bool hasValue = !is(ReturnType!(fun) == void);
}
--------------------


Note:

Generated code is inserted in the scope of $(D std.typecons) module.  Thus,
any useful functions outside $(D std.typecons) cannot be used in the generated
code.  To workaround this problem, you may $(D import) necessary things in a
local struct, as done in the $(D generateLogger()) template in the above
example.


BUGS:

$(UL
 $(LI Variadic arguments to constructors are not forwarded to super.)
 $(LI Deep interface inheritance causes compile error with messages like
      "Error: function std.typecons._AutoImplement!(Foo)._AutoImplement.bar
      does not override any function".  [$(BUGZILLA 2525), $(BUGZILLA 3525)] )
 $(LI The $(D parent) keyword is actually a delegate to the super class'
      corresponding member function.  [$(BUGZILLA 2540)] )
 $(LI Using alias template parameter in $(D how) and/or $(D what) may cause
     strange compile error.  Use template tuple parameter instead to workaround
     this problem.  [$(BUGZILLA 4217)] )
)
 */
class AutoImplement(Base, alias how, alias what = isAbstractFunction) : Base
{
    private alias AutoImplement_Helper!(
            "autoImplement_helper_", "Base", Base, how, what )
             autoImplement_helper_;
    mixin(autoImplement_helper_.code);
}

/*
 * Code-generating stuffs are encupsulated in this helper template so that
 * namespace pollusion, which can cause name confliction with Base's public
 * members, should be minimized.
 */
private template AutoImplement_Helper(string myName, string baseName,
        Base, alias generateMethodBody, alias cherrypickMethod)
{
private static:
    //:::::::::::::::::::::::::::::::::::::::::::::::::::::::::::::::::::://
    // Internal stuffs
    //:::::::::::::::::::::::::::::::::::::::::::::::::::::::::::::::::::://

    // this would be deprecated by std.typelist.Filter
    template staticFilter(alias pred, lst...)
    {
        static if (lst.length > 0)
        {
            alias staticFilter!(pred, lst[1 .. $]) tail;
            //
            static if (pred!(lst[0]))
                alias TypeTuple!(lst[0], tail) staticFilter;
            else
                alias tail staticFilter;
        }
        else
            alias TypeTuple!() staticFilter;
    }

    // Returns function overload sets in the class C, filtered with pred.
    template enumerateOverloads(C, alias pred)
    {
        template Impl(names...)
        {
            static if (names.length > 0)
            {
                alias staticFilter!(pred, MemberFunctionsTuple!(C, names[0])) methods;
                alias Impl!(names[1 .. $]) next;

                static if (methods.length > 0)
                    alias TypeTuple!(OverloadSet!(names[0], methods), next) Impl;
                else
                    alias next Impl;
            }
            else
                alias TypeTuple!() Impl;
        }

        alias Impl!(__traits(allMembers, C)) enumerateOverloads;
    }

    //:::::::::::::::::::::::::::::::::::::::::::::::::::::::::::::::::::://
    // Target functions
    //:::::::::::::::::::::::::::::::::::::::::::::::::::::::::::::::::::://

    // Add a non-final check to the cherrypickMethod.
    template canonicalPicker(fun.../+[BUG 4217]+/)
    {
        enum bool canonicalPicker = !__traits(isFinalFunction, fun[0]) &&
                                    cherrypickMethod!(fun);
    }

    /*
     * A tuple of overload sets, each item of which consists of functions to be
     * implemented by the generated code.
     */
    alias enumerateOverloads!(Base, canonicalPicker) targetOverloadSets;

    /*
     * A tuple of the super class' constructors.  Used for forwarding
     * constructor calls.
     */
    static if (__traits(hasMember, Base, "__ctor"))
        alias OverloadSet!("__ctor", __traits(getOverloads, Base, "__ctor"))
                ctorOverloadSet;
    else
        alias OverloadSet!("__ctor") ctorOverloadSet; // empty


    //:::::::::::::::::::::::::::::::::::::::::::::::::::::::::::::::::::://
    // Type information
    //:::::::::::::::::::::::::::::::::::::::::::::::::::::::::::::::::::://

    /*
     * The generated code will be mixed into AutoImplement, which will be
     * instantiated in this module's scope.  Thus, any user-defined types are
     * out of scope and cannot be used directly (i.e. by their names).
     *
     * We will use FuncInfo instances for accessing return types and parameter
     * types of the implemented functions.  The instances will be populated to
     * the AutoImplement's scope in a certain way; see the populate() below.
     */

    // Returns the preferred identifier for the FuncInfo instance for the i-th
    // overloaded function with the name.
    template INTERNAL_FUNCINFO_ID(string name, size_t i)
    {
        enum string INTERNAL_FUNCINFO_ID = format("F_%s_%s", name, i);
    }

    /*
     * Insert FuncInfo instances about all the target functions here.  This
     * enables the generated code to access type information via, for example,
     * "autoImplement_helper_.F_foo_1".
     */
    template populate(overloads...)
    {
        static if (overloads.length > 0)
        {
            mixin populate!(overloads[0].name, overloads[0].contents);
            mixin populate!(overloads[1 .. $]);
        }
    }
    template populate(string name, methods...)
    {
        static if (methods.length > 0)
        {
            mixin populate!(name, methods[0 .. $ - 1]);
            //
            alias methods[$ - 1] target;
            enum ith = methods.length - 1;
            mixin( "alias FuncInfo!(target) " ~
                        INTERNAL_FUNCINFO_ID!(name, ith) ~ ";" );
        }
    }

    public mixin populate!(targetOverloadSets);
    public mixin populate!(  ctorOverloadSet );


    //:::::::::::::::::::::::::::::::::::::::::::::::::::::::::::::::::::://
    // Code-generating policies
    //:::::::::::::::::::::::::::::::::::::::::::::::::::::::::::::::::::://

    /* Common policy configurations for generating constructors and methods. */
    template CommonGeneratingPolicy()
    {
        // base class identifier which generated code should use
        enum string BASE_CLASS_ID = baseName;

        // FuncInfo instance identifier which generated code should use
        template FUNCINFO_ID(string name, size_t i)
        {
            enum string FUNCINFO_ID =
                myName ~ "." ~ INTERNAL_FUNCINFO_ID!(name, i);
        }
    }

    /* Policy configurations for generating constructors. */
    template ConstructorGeneratingPolicy()
    {
        mixin CommonGeneratingPolicy;

        /* Generates constructor body.  Just forward to the base class' one. */
        string generateFunctionBody(ctor.../+[BUG 4217]+/)() @property
        {
            enum varstyle = variadicFunctionStyle!(typeof(&ctor[0]));

            static if (varstyle & (Variadic.c | Variadic.d))
            {
                // the argptr-forwarding problem
                pragma(msg, "Warning: AutoImplement!(", Base, ") ",
                        "ignored variadic arguments to the constructor ",
                        FunctionTypeOf!(typeof(&ctor[0])) );
            }
            return "super(args);";
        }
    }

    /* Policy configurations for genearting target methods. */
    template MethodGeneratingPolicy()
    {
        mixin CommonGeneratingPolicy;

        /* Geneartes method body. */
        string generateFunctionBody(func.../+[BUG 4217]+/)() @property
        {
            return generateMethodBody!(Base, func); // given
        }
    }


    //:::::::::::::::::::::::::::::::::::::::::::::::::::::::::::::::::::://
    // Generated code
    //:::::::::::::::::::::::::::::::::::::::::::::::::::::::::::::::::::://

    alias MemberFunctionGenerator!( ConstructorGeneratingPolicy!() )
            ConstructorGenerator;
    alias MemberFunctionGenerator!( MethodGeneratingPolicy!() )
            MethodGenerator;

    public enum string code =
        ConstructorGenerator.generateCode!(  ctorOverloadSet ) ~ "\n" ~
             MethodGenerator.generateCode!(targetOverloadSets);

    debug (SHOW_GENERATED_CODE)
    {
        pragma(msg, "-------------------- < ", Base, " >");
        pragma(msg, code);
        pragma(msg, "--------------------");
    }
}

//debug = SHOW_GENERATED_CODE;
version(unittest) import core.vararg;
unittest
{
    // no function to implement
    {
        interface I_1 {}
        auto o = new BlackHole!I_1;
    }
    // parameters
    {
        interface I_3 { void test(int, in int, out int, ref int, lazy int); }
        auto o = new BlackHole!I_3;
    }
    // use of user-defined type
    {
        struct S {}
        interface I_4 { S test(); }
        auto o = new BlackHole!I_4;
    }
    // overloads
    {
        interface I_5
        {
            void test(string);
            real test(real);
            int  test();
        }
        auto o = new BlackHole!I_5;
    }
    // constructor forwarding
    {
        static class C_6
        {
            this(int n) { assert(n == 42); }
            this(string s) { assert(s == "Deeee"); }
            this(...) {}
        }
        auto o1 = new BlackHole!C_6(42);
        auto o2 = new BlackHole!C_6("Deeee");
        auto o3 = new BlackHole!C_6(1, 2, 3, 4);
    }
    // attributes
    {
        interface I_7
        {
            ref int test_ref();
            int test_pure() pure;
            int test_nothrow() nothrow;
            int test_property() @property;
            int test_safe() @safe;
            int test_trusted() @trusted;
            int test_system() @system;
            int test_pure_nothrow() pure nothrow;
        }
        auto o = new BlackHole!I_7;
    }
    // storage classes
    {
        interface I_8
        {
            void test_const() const;
            void test_immutable() immutable;
            void test_shared() shared;
            void test_shared_const() shared const;
        }
        auto o = new BlackHole!I_8;
    }
    /+ // deep inheritance
    {
    // XXX [BUG 2525,3525]
    // NOTE: [r494] func.c(504-571) FuncDeclaration::semantic()
        interface I { void foo(); }
        interface J : I {}
        interface K : J {}
        static abstract class C_9 : K {}
        auto o = new BlackHole!C_9;
    }+/
}

version(unittest)
{
    // Issue 10647
    private string generateDoNothing(C, alias fun)() @property
    {
        string stmt;

        static if (is(ReturnType!fun == void))
            stmt ~= "";
        else
        {
            string returnType = ReturnType!fun.stringof;
            stmt ~= "return "~returnType~".init;";
        }
        return stmt;
    }

    private template isAlwaysTrue(alias fun)
    {
        enum isAlwaysTrue = true;
    }

    // Do nothing template
    private template DoNothing(Base)
    {
        alias DoNothing = AutoImplement!(Base, generateDoNothing, isAlwaysTrue);
    }

    // A class to be overridden
    private class Foo{
        void bar(int a) { }
    }
}
unittest
{
    auto foo = new DoNothing!Foo();
    foo.bar(13);
}

/*
Used by MemberFunctionGenerator.
 */
package template OverloadSet(string nam, T...)
{
    enum string name = nam;
    alias T contents;
}

/*
Used by MemberFunctionGenerator.
 */
package template FuncInfo(alias func, /+[BUG 4217 ?]+/ T = typeof(&func))
{
    alias         ReturnType!(T) RT;
    alias ParameterTypeTuple!(T) PT;
}
package template FuncInfo(Func)
{
    alias         ReturnType!(Func) RT;
    alias ParameterTypeTuple!(Func) PT;
}

/*
General-purpose member function generator.
--------------------
template GeneratingPolicy()
{
    // [optional] the name of the class where functions are derived
    enum string BASE_CLASS_ID;

    // [optional] define this if you have only function types
    enum bool WITHOUT_SYMBOL;

    // [optional] Returns preferred identifier for i-th parameter.
    template PARAMETER_VARIABLE_ID(size_t i);

    // Returns the identifier of the FuncInfo instance for the i-th overload
    // of the specified name.  The identifier must be accessible in the scope
    // where generated code is mixed.
    template FUNCINFO_ID(string name, size_t i);

    // Returns implemented function body as a string.  When WITHOUT_SYMBOL is
    // defined, the latter is used.
    template generateFunctionBody(alias func);
    template generateFunctionBody(string name, FuncType);
}
--------------------
 */
package template MemberFunctionGenerator(alias Policy)
{
private static:
    //:::::::::::::::::::::::::::::::::::::::::::::::::::::::::::::::::::://
    // Internal stuffs
    //:::::::::::::::::::::::::::::::::::::::::::::::::::::::::::::::::::://

    enum CONSTRUCTOR_NAME = "__ctor";

    // true if functions are derived from a base class
    enum WITH_BASE_CLASS = __traits(hasMember, Policy, "BASE_CLASS_ID");

    // true if functions are specified as types, not symbols
    enum WITHOUT_SYMBOL = __traits(hasMember, Policy, "WITHOUT_SYMBOL");

    // preferred identifier for i-th parameter variable
    static if (__traits(hasMember, Policy, "PARAMETER_VARIABLE_ID"))
    {
        alias Policy.PARAMETER_VARIABLE_ID PARAMETER_VARIABLE_ID;
    }
    else
    {
        template PARAMETER_VARIABLE_ID(size_t i)
        {
            enum string PARAMETER_VARIABLE_ID = format("a%s", i);
                // default: a0, a1, ...
        }
    }

    // Returns a tuple consisting of 0,1,2,...,n-1.  For static foreach.
    template CountUp(size_t n)
    {
        static if (n > 0)
            alias TypeTuple!(CountUp!(n - 1), n - 1) CountUp;
        else
            alias TypeTuple!() CountUp;
    }


    //:::::::::::::::::::::::::::::::::::::::::::::::::::::::::::::::::::://
    // Code generator
    //:::::::::::::::::::::::::::::::::::::::::::::::::::::::::::::::::::://

    /*
     * Runs through all the target overload sets and generates D code which
     * implements all the functions in the overload sets.
     */
    public string generateCode(overloads...)() @property
    {
        string code = "";

        // run through all the overload sets
        foreach (i_; CountUp!(0 + overloads.length)) // workaround
        {
            enum i = 0 + i_; // workaround
            alias overloads[i] oset;

            code ~= generateCodeForOverloadSet!(oset);

            static if (WITH_BASE_CLASS && oset.name != CONSTRUCTOR_NAME)
            {
                // The generated function declarations may hide existing ones
                // in the base class (cf. HiddenFuncError), so we put an alias
                // declaration here to reveal possible hidden functions.
                code ~= format("alias %s.%s %s;\n",
                            Policy.BASE_CLASS_ID, // [BUG 2540] super.
                            oset.name, oset.name );
            }
        }
        return code;
    }

    // handle each overload set
    private string generateCodeForOverloadSet(alias oset)() @property
    {
        string code = "";

        foreach (i_; CountUp!(0 + oset.contents.length)) // workaround
        {
            enum i = 0 + i_; // workaround
            code ~= generateFunction!(
                    Policy.FUNCINFO_ID!(oset.name, i), oset.name,
                    oset.contents[i]) ~ "\n";
        }
        return code;
    }

    /*
     * Returns D code which implements the function func.  This function
     * actually generates only the declarator part; the function body part is
     * generated by the functionGenerator() policy.
     */
    public string generateFunction(
            string myFuncInfo, string name, func... )() @property
    {
        enum isCtor = (name == CONSTRUCTOR_NAME);

        string code; // the result

        /*** Function Declarator ***/
        {
            alias FunctionTypeOf!(func) Func;
            alias FunctionAttribute FA;
            enum atts     = functionAttributes!(func);
            enum realName = isCtor ? "this" : name;

            // FIXME?? Make it so that these aren't CTFE funcs any more, since
            // Format is deprecated, and format works at compile time?
            /* Made them CTFE funcs just for the sake of Format!(...) */

            // return type with optional "ref"
            static string make_returnType()
            {
                string rtype = "";

                if (!isCtor)
                {
                    if (atts & FA.ref_) rtype ~= "ref ";
                    rtype ~= myFuncInfo ~ ".RT";
                }
                return rtype;
            }
            enum returnType = make_returnType();

            // function attributes attached after declaration
            static string make_postAtts()
            {
                string poatts = "";
                if (atts & FA.pure_   ) poatts ~= " pure";
                if (atts & FA.nothrow_) poatts ~= " nothrow";
                if (atts & FA.property) poatts ~= " @property";
                if (atts & FA.safe    ) poatts ~= " @safe";
                if (atts & FA.trusted ) poatts ~= " @trusted";
                return poatts;
            }
            enum postAtts = make_postAtts();

            // function storage class
            static string make_storageClass()
            {
                string postc = "";
                if (is(Func ==    shared)) postc ~= " shared";
                if (is(Func ==     const)) postc ~= " const";
                if (is(Func == immutable)) postc ~= " immutable";
                return postc;
            }
            enum storageClass = make_storageClass();

            //
            if (__traits(isVirtualMethod, func))
                code ~= "override ";
            code ~= format("extern(%s) %s %s(%s) %s %s\n",
                    functionLinkage!(func),
                    returnType,
                    realName,
                    generateParameters!(myFuncInfo, func)(),
                    postAtts, storageClass );
        }

        /*** Function Body ***/
        code ~= "{\n";
        {
            enum nparams = ParameterTypeTuple!(func).length;

            /* Declare keywords: args, self and parent. */
            string preamble;

            preamble ~= "alias TypeTuple!(" ~ enumerateParameters!(nparams) ~ ") args;\n";
            if (!isCtor)
            {
                preamble ~= "alias " ~ name ~ " self;\n";
                if (WITH_BASE_CLASS && !__traits(isAbstractFunction, func))
                    //preamble ~= "alias super." ~ name ~ " parent;\n"; // [BUG 2540]
                    preamble ~= "auto parent = &super." ~ name ~ ";\n";
            }

            // Function body
            static if (WITHOUT_SYMBOL)
                enum fbody = Policy.generateFunctionBody!(name, func);
            else
                enum fbody = Policy.generateFunctionBody!(func);

            code ~= preamble;
            code ~= fbody;
        }
        code ~= "}";

        return code;
    }

    /*
     * Returns D code which declares function parameters.
     * "ref int a0, real a1, ..."
     */
    private string generateParameters(string myFuncInfo, func...)()
    {
        alias ParameterStorageClass STC;
        alias ParameterStorageClassTuple!(func) stcs;
        enum nparams = stcs.length;

        string params = ""; // the result

        foreach (i, stc; stcs)
        {
            if (i > 0) params ~= ", ";

            // Parameter storage classes.
            if (stc & STC.scope_) params ~= "scope ";
            if (stc & STC.out_  ) params ~= "out ";
            if (stc & STC.ref_  ) params ~= "ref ";
            if (stc & STC.lazy_ ) params ~= "lazy ";

            // Take parameter type from the FuncInfo.
            params ~= format("%s.PT[%s]", myFuncInfo, i);

            // Declare a parameter variable.
            params ~= " " ~ PARAMETER_VARIABLE_ID!(i);
        }

        // Add some ellipsis part if needed.
        final switch (variadicFunctionStyle!(func))
        {
            case Variadic.no:
                break;

            case Variadic.c, Variadic.d:
                // (...) or (a, b, ...)
                params ~= (nparams == 0) ? "..." : ", ...";
                break;

            case Variadic.typesafe:
                params ~= " ...";
                break;
        }

        return params;
    }

    // Returns D code which enumerates n parameter variables using comma as the
    // separator.  "a0, a1, a2, a3"
    private string enumerateParameters(size_t n)() @property
    {
        string params = "";

        foreach (i_; CountUp!(n))
        {
            enum i = 0 + i_; // workaround
            if (i > 0) params ~= ", ";
            params ~= PARAMETER_VARIABLE_ID!(i);
        }
        return params;
    }
}


/**
Predefined how-policies for $(D AutoImplement).  These templates are used by
$(D BlackHole) and $(D WhiteHole), respectively.
 */
template generateEmptyFunction(C, func.../+[BUG 4217]+/)
{
    static if (is(ReturnType!(func) == void))
        enum string generateEmptyFunction = q{
        };
    else static if (functionAttributes!(func) & FunctionAttribute.ref_)
        enum string generateEmptyFunction = q{
            static typeof(return) dummy;
            return dummy;
        };
    else
        enum string generateEmptyFunction = q{
            return typeof(return).init;
        };
}

/// ditto
template generateAssertTrap(C, func.../+[BUG 4217]+/)
{
    static if (functionAttributes!(func) & FunctionAttribute.nothrow_) //XXX
    {
        pragma(msg, "Warning: WhiteHole!(", C, ") used assert(0) instead "
                "of Error for the auto-implemented nothrow function ",
                C, ".", __traits(identifier, func));
        enum string generateAssertTrap =
            `assert(0, "` ~ C.stringof ~ "." ~ __traits(identifier, func)
                    ~ ` is not implemented");`;
    }
    else
        enum string generateAssertTrap =
            `throw new NotImplementedError("` ~ C.stringof ~ "."
                    ~ __traits(identifier, func) ~ `");`;
}

private
{
    pragma(mangle, "_d_toObject")
    extern(C) pure nothrow Object typecons_d_toObject(void* p);
}

/*
 * Avoids opCast operator overloading.
 */
private template dynamicCast(T)
if (is(T == class) || is(T == interface))
{
    @trusted
    T dynamicCast(S)(inout S source)
    if (is(S == class) || is(S == interface))
    {
        static if (is(Unqual!S : Unqual!T))
        {
            import std.traits : QualifierOf;
            alias Qual = QualifierOf!S; // SharedOf or MutableOf
            alias TmpT = Qual!(Unqual!T);
            inout(TmpT) tmp = source;   // bypass opCast by implicit conversion
            return *cast(T*)(&tmp);     // + variable pointer cast + dereference
        }
        else
        {
            return cast(T)typecons_d_toObject(*cast(void**)(&source));
        }
    }
}

unittest
{
    class C { @disable opCast(T)() {} }
    auto c = new C;
    static assert(!__traits(compiles, cast(Object)c));
    auto o = dynamicCast!Object(c);
    assert(c is o);

    interface I { @disable opCast(T)() {} Object instance(); }
    interface J { @disable opCast(T)() {} Object instance(); }
    class D : I, J { Object instance() { return this; } }
    I i = new D();
    static assert(!__traits(compiles, cast(J)i));
    J j = dynamicCast!J(i);
    assert(i.instance() is j.instance());
}

/**
 * Supports structural based typesafe conversion.
 *
 * If $(D Source) has structural conformance with the $(D interface) $(D Targets),
 * wrap creates internal wrapper class which inherits $(D Targets) and
 * wrap $(D src) object, then return it.
 */
template wrap(Targets...)
if (Targets.length >= 1 && allSatisfy!(isMutable, Targets))
{
    // strict upcast
    auto wrap(Source)(inout Source src) @trusted pure nothrow
    if (Targets.length == 1 && is(Source : Targets[0]))
    {
        alias T = Select!(is(Source == shared), shared Targets[0], Targets[0]);
        return dynamicCast!(inout T)(src);
    }
    // structural upcast
    template wrap(Source)
    if (!allSatisfy!(Bind!(isImplicitlyConvertible, Source), Targets))
    {
        auto wrap(inout Source src)
        {
            static assert(hasRequireMethods!(),
                          "Source "~Source.stringof~
                          " does not have structural conformance to "~
                          Targets.stringof);

            alias T = Select!(is(Source == shared), shared Impl, Impl);
            return new inout T(src);
        }

        template FuncInfo(string s, F)
        {
            enum name = s;
            alias type = F;
        }

        // Concat all Targets function members into one tuple
        template Concat(size_t i = 0)
        {
            static if (i >= Targets.length)
                alias Concat = TypeTuple!();
            else
            {
                alias Concat = TypeTuple!(GetOverloadedMethods!(Targets[i]), Concat!(i + 1));
            }
        }
        // Remove duplicated functions based on the identifier name and function type covariance
        template Uniq(members...)
        {
            static if (members.length == 0)
                alias Uniq = TypeTuple!();
            else
            {
                alias func = members[0];
                enum  name = __traits(identifier, func);
                alias type = FunctionTypeOf!func;
                template check(size_t i, mem...)
                {
                    static if (i >= mem.length)
                        enum ptrdiff_t check = -1;
                    else
                    {
                        enum ptrdiff_t check =
                            __traits(identifier, func) == __traits(identifier, mem[i]) &&
                            !is(DerivedFunctionType!(type, FunctionTypeOf!(mem[i])) == void)
                          ? i : check!(i + 1, mem);
                    }
                }
                enum ptrdiff_t x = 1 + check!(0, members[1 .. $]);
                static if (x >= 1)
                {
                    alias typex = DerivedFunctionType!(type, FunctionTypeOf!(members[x]));
                    alias remain = Uniq!(members[1 .. x], members[x + 1 .. $]);

                    static if (remain.length >= 1 && remain[0].name == name &&
                               !is(DerivedFunctionType!(typex, remain[0].type) == void))
                    {
                        alias F = DerivedFunctionType!(typex, remain[0].type);
                        alias Uniq = TypeTuple!(FuncInfo!(name, F), remain[1 .. $]);
                    }
                    else
                        alias Uniq = TypeTuple!(FuncInfo!(name, typex), remain);
                }
                else
                {
                    alias Uniq = TypeTuple!(FuncInfo!(name, type), Uniq!(members[1 .. $]));
                }
            }
        }
        alias TargetMembers = Uniq!(Concat!());             // list of FuncInfo
        alias SourceMembers = GetOverloadedMethods!Source;  // list of function symbols

        // Check whether all of SourceMembers satisfy covariance target in TargetMembers
        template hasRequireMethods(size_t i = 0)
        {
            static if (i >= TargetMembers.length)
                enum hasRequireMethods = true;
            else
            {
                enum hasRequireMethods =
                    findCovariantFunction!(TargetMembers[i], Source, SourceMembers) != -1 &&
                    hasRequireMethods!(i + 1);
            }
        }

        // Internal wrapper class
        final class Impl : Structural, Targets
        {
        private:
            Source _wrap_source;

            this(       inout Source s)        inout @safe pure nothrow { _wrap_source = s; }
            this(shared inout Source s) shared inout @safe pure nothrow { _wrap_source = s; }

            // BUG: making private should work with NVI.
            protected final inout(Object) _wrap_getSource() inout @trusted
            {
                return dynamicCast!(inout Object)(_wrap_source);
            }

            import std.conv : to;
            import std.algorithm : forward;
            template generateFun(size_t i)
            {
                enum name = TargetMembers[i].name;
                enum fa = functionAttributes!(TargetMembers[i].type);
                static @property stc()
                {
                    string r;
                    if (fa & FunctionAttribute.property)    r ~= "@property ";
                    if (fa & FunctionAttribute.ref_)        r ~= "ref ";
                    if (fa & FunctionAttribute.pure_)       r ~= "pure ";
                    if (fa & FunctionAttribute.nothrow_)    r ~= "nothrow ";
                    if (fa & FunctionAttribute.trusted)     r ~= "@trusted ";
                    if (fa & FunctionAttribute.safe)        r ~= "@safe ";
                    return r;
                }
                static @property mod()
                {
                    alias TypeTuple!(TargetMembers[i].type)[0] type;
                    string r;
                    static if (is(type == immutable))       r ~= " immutable";
                    else
                    {
                        static if (is(type == shared))      r ~= " shared";
                        static if (is(type == const))       r ~= " const";
                        else static if (is(type == inout))  r ~= " inout";
                        //else  --> mutable
                    }
                    return r;
                }
                enum n = to!string(i);
                static if (fa & FunctionAttribute.property)
                {
                    static if (ParameterTypeTuple!(TargetMembers[i].type).length == 0)
                        enum fbody = "_wrap_source."~name;
                    else
                        enum fbody = "_wrap_source."~name~" = forward!args";
                }
                else
                {
                        enum fbody = "_wrap_source."~name~"(forward!args)";
                }
                enum generateFun =
                    "override "~stc~"ReturnType!(TargetMembers["~n~"].type) "
                    ~ name~"(ParameterTypeTuple!(TargetMembers["~n~"].type) args) "~mod~
                    "{ return "~fbody~"; }";
            }

        public:
            mixin mixinAll!(
                staticMap!(generateFun, staticIota!(0, TargetMembers.length)));
        }
    }
}
/// ditto
template wrap(Targets...)
if (Targets.length >= 1 && !allSatisfy!(isMutable, Targets))
{
    alias wrap = .wrap!(staticMap!(Unqual, Targets));
}

// Internal class to support dynamic cross-casting
private interface Structural
{
    inout(Object) _wrap_getSource() inout @safe pure nothrow;
}

/**
 * Extract object which wrapped by $(D wrap).
 */
template unwrap(Target)
if (isMutable!Target)
{
    // strict downcast
    auto unwrap(Source)(inout Source src) @trusted pure nothrow
    if (is(Target : Source))
    {
        alias T = Select!(is(Source == shared), shared Target, Target);
        return dynamicCast!(inout T)(src);
    }
    // structural downcast
    auto unwrap(Source)(inout Source src) @trusted pure nothrow
    if (!is(Target : Source))
    {
        alias T = Select!(is(Source == shared), shared Target, Target);
        Object o = dynamicCast!(Object)(src);   // remove qualifier
        do
        {
            if (auto a = dynamicCast!(Structural)(o))
            {
                if (auto d = dynamicCast!(inout T)(o = a._wrap_getSource()))
                    return d;
            }
            else if (auto d = dynamicCast!(inout T)(o))
                return d;
            else
                break;
        } while (o);
        return null;
    }
}
/// ditto
template unwrap(Target)
if (!isMutable!Target)
{
    alias unwrap = .unwrap!(Unqual!Target);
}

///
unittest
{
    interface Quack
    {
        int quack();
        @property int height();
    }
    interface Flyer
    {
        @property int height();
    }
    class Duck : Quack
    {
        int quack() { return 1; }
        @property int height() { return 10; }
    }
    class Human
    {
        int quack() { return 2; }
        @property int height() { return 20; }
    }

    Duck d1 = new Duck();
    Human h1 = new Human();

    interface Refleshable
    {
        int reflesh();
    }
    // does not have structural conformance
    static assert(!__traits(compiles, d1.wrap!Refleshable));
    static assert(!__traits(compiles, h1.wrap!Refleshable));

    // strict upcast
    Quack qd = d1.wrap!Quack;
    assert(qd is d1);
    assert(qd.quack() == 1);    // calls Duck.quack
    // strict downcast
    Duck d2 = qd.unwrap!Duck;
    assert(d2 is d1);

    // structural upcast
    Quack qh = h1.wrap!Quack;
    assert(qh.quack() == 2);    // calls Human.quack
    // structural downcast
    Human h2 = qh.unwrap!Human;
    assert(h2 is h1);

    // structural upcast (two steps)
    Quack qx = h1.wrap!Quack;   // Human -> Quack
    Flyer fx = qx.wrap!Flyer;   // Quack -> Flyer
    assert(fx.height == 20);    // calls Human.height
    // strucural downcast (two steps)
    Quack qy = fx.unwrap!Quack; // Flyer -> Quack
    Human hy = qy.unwrap!Human; // Quack -> Human
    assert(hy is h1);
    // strucural downcast (one step)
    Human hz = fx.unwrap!Human; // Flyer -> Human
    assert(hz is h1);
}
///
unittest
{
    interface A { int run(); }
    interface B { int stop(); @property int status(); }
    class X
    {
        int run() { return 1; }
        int stop() { return 2; }
        @property int status() { return 3; }
    }

    auto x = new X();
    auto ab = x.wrap!(A, B);
    A a = ab;
    B b = ab;
    assert(a.run() == 1);
    assert(b.stop() == 2);
    assert(b.status == 3);
    static assert(functionAttributes!(typeof(ab).status) & FunctionAttribute.property);
}
unittest
{
    class A
    {
        int draw()              { return 1; }
        int draw(int v)         { return v; }

        int draw() const        { return 2; }
        int draw() shared       { return 3; }
        int draw() shared const { return 4; }
        int draw() immutable    { return 5; }
    }
    interface Drawable
    {
        int draw();
        int draw() const;
        int draw() shared;
        int draw() shared const;
        int draw() immutable;
    }
    interface Drawable2
    {
        int draw(int v);
    }

    auto ma = new A();
    auto sa = new shared A();
    auto ia = new immutable A();
    {
                     Drawable  md = ma.wrap!Drawable;
               const Drawable  cd = ma.wrap!Drawable;
              shared Drawable  sd = sa.wrap!Drawable;
        shared const Drawable scd = sa.wrap!Drawable;
           immutable Drawable  id = ia.wrap!Drawable;
        assert( md.draw() == 1);
        assert( cd.draw() == 2);
        assert( sd.draw() == 3);
        assert(scd.draw() == 4);
        assert( id.draw() == 5);
    }
    {
        Drawable2 d = ma.wrap!Drawable2;
        static assert(!__traits(compiles, d.draw()));
        assert(d.draw(10) == 10);
    }
}
unittest
{
    // Bugzilla 10377
    import std.range, std.algorithm;

    interface MyInputRange(T)
    {
        @property T front();
        void popFront();
        @property bool empty();
    }

    //auto o = iota(0,10,1).inputRangeObject();
    //pragma(msg, __traits(allMembers, typeof(o)));
    auto r = iota(0,10,1).inputRangeObject().wrap!(MyInputRange!int)();
    assert(equal(r, [0, 1, 2, 3, 4, 5, 6, 7, 8, 9]));
}
unittest
{
    // Bugzilla 10536
    interface Interface
    {
        int foo();
    }
    class Pluggable
    {
        int foo() { return 1; }
        @disable void opCast(T, this X)();  // !
    }

    Interface i = new Pluggable().wrap!Interface;
    assert(i.foo() == 1);
}
unittest
{
    // Enhancement 10538
    interface Interface
    {
        int foo();
        int bar(int);
    }
    class Pluggable
    {
        int opDispatch(string name, A...)(A args) { return 100; }
    }

    Interface i = wrap!Interface(new Pluggable());
    assert(i.foo() == 100);
    assert(i.bar(10) == 100);
}

// Make a tuple of non-static function symbols
private template GetOverloadedMethods(T)
{
    alias allMembers = TypeTuple!(__traits(allMembers, T));
    template follows(size_t i = 0)
    {
        static if (i >= allMembers.length)
        {
            alias follows = TypeTuple!();
        }
        else static if (!__traits(compiles, mixin("T."~allMembers[i])))
        {
            alias follows = follows!(i + 1);
        }
        else
        {
            enum name = allMembers[i];

            template isMethod(alias f)
            {
                static if (is(typeof(&f) F == F*) && is(F == function))
                    enum isMethod = !__traits(isStaticFunction, f);
                else
                    enum isMethod = false;
            }
            alias follows = TypeTuple!(
                std.typetuple.Filter!(isMethod, __traits(getOverloads, T, name)),
                follows!(i + 1));
        }
    }
    alias GetOverloadedMethods = follows!();
}
// find a function from Fs that has same identifier and covariant type with f
private template findCovariantFunction(alias finfo, Source, Fs...)
{
    template check(size_t i = 0)
    {
        static if (i >= Fs.length)
            enum ptrdiff_t check = -1;
        else
        {
            enum ptrdiff_t check =
                (finfo.name == __traits(identifier, Fs[i])) &&
                isCovariantWith!(FunctionTypeOf!(Fs[i]), finfo.type)
              ? i : check!(i + 1);
        }
    }
    enum x = check!();
    static if (x == -1 && is(typeof(Source.opDispatch)))
    {
        alias Params = ParameterTypeTuple!(finfo.type);
        enum ptrdiff_t findCovariantFunction =
            is(typeof((             Source).init.opDispatch!(finfo.name)(Params.init))) ||
            is(typeof((       const Source).init.opDispatch!(finfo.name)(Params.init))) ||
            is(typeof((   immutable Source).init.opDispatch!(finfo.name)(Params.init))) ||
            is(typeof((      shared Source).init.opDispatch!(finfo.name)(Params.init))) ||
            is(typeof((shared const Source).init.opDispatch!(finfo.name)(Params.init)))
          ? ptrdiff_t.max : -1;
    }
    else
        enum ptrdiff_t findCovariantFunction = x;
}

private enum TypeModifier
{
    mutable     = 0,    // type is mutable
    const_      = 1,    // type is const
    immutable_  = 2,    // type is immutable
    shared_     = 4,    // type is shared
    inout_      = 8,    // type is wild
}
private template TypeMod(T)
{
    static if (is(T == immutable))
    {
        enum mod1 = TypeModifier.immutable_;
        enum mod2 = 0;
    }
    else
    {
        enum mod1 = is(T == shared) ? TypeModifier.shared_ : 0;
        static if (is(T == const))
            enum mod2 = TypeModifier.const_;
        else static if (is(T == inout))
            enum mod2 = TypeModifier.inout_;
        else
            enum mod2 = TypeModifier.mutable;
    }
    enum TypeMod = cast(TypeModifier)(mod1 | mod2);
}

version(unittest)
{
    private template UnittestFuncInfo(alias f)
    {
        enum name = __traits(identifier, f);
        alias type = FunctionTypeOf!f;
    }
}
unittest
{
    class A
    {
        int draw() { return 1; }
        @property int value() { return 2; }
        final int run() { return 3; }
    }
    alias methods = GetOverloadedMethods!A;

    alias int F1();
    alias @property int F2();
    alias string F3();
    alias nothrow @trusted uint F4();
    alias int F5(Object);
    alias bool F6(Object);
    static assert(methods.length == 3 + 4);
    static assert(__traits(identifier, methods[0]) == "draw"     && is(typeof(&methods[0]) == F1*));
    static assert(__traits(identifier, methods[1]) == "value"    && is(typeof(&methods[1]) == F2*));
    static assert(__traits(identifier, methods[2]) == "run"      && is(typeof(&methods[2]) == F1*));

    int draw() { return 0; }
    @property int value() { return 0; }
    void opEquals() {}
    int nomatch() { return 0; }
    static assert(findCovariantFunction!(UnittestFuncInfo!draw,     A, methods) == 0);
    static assert(findCovariantFunction!(UnittestFuncInfo!value,    A, methods) == 1);
    static assert(findCovariantFunction!(UnittestFuncInfo!opEquals, A, methods) == -1);
    static assert(findCovariantFunction!(UnittestFuncInfo!nomatch,  A, methods) == -1);

    // considering opDispatch
    class B
    {
        void opDispatch(string name, A...)(A) {}
    }
    alias methodsB = GetOverloadedMethods!B;
    static assert(findCovariantFunction!(UnittestFuncInfo!draw,     B, methodsB) == ptrdiff_t.max);
    static assert(findCovariantFunction!(UnittestFuncInfo!value,    B, methodsB) == ptrdiff_t.max);
    static assert(findCovariantFunction!(UnittestFuncInfo!opEquals, B, methodsB) == ptrdiff_t.max);
    static assert(findCovariantFunction!(UnittestFuncInfo!nomatch,  B, methodsB) == ptrdiff_t.max);
}

private template DerivedFunctionType(T...)
{
    static if (!T.length)
    {
        alias DerivedFunctionType = void;
    }
    else static if (T.length == 1)
    {
        static if (is(T[0] == function))
        {
            alias DerivedFunctionType = T[0];
        }
        else
        {
            alias DerivedFunctionType = void;
        }
    }
    else static if (is(T[0] P0 == function) && is(T[1] P1 == function))
    {
        alias FA = FunctionAttribute;

        alias F0 = T[0], R0 = ReturnType!F0, PSTC0 = ParameterStorageClassTuple!F0;
        alias F1 = T[1], R1 = ReturnType!F1, PSTC1 = ParameterStorageClassTuple!F1;
        enum FA0 = functionAttributes!F0;
        enum FA1 = functionAttributes!F1;

        template CheckParams(size_t i = 0)
        {
            static if (i >= P0.length)
                enum CheckParams = true;
            else
            {
                enum CheckParams = (is(P0[i] == P1[i]) && PSTC0[i] == PSTC1[i]) &&
                                   CheckParams!(i + 1);
            }
        }
        static if (R0.sizeof == R1.sizeof && !is(CommonType!(R0, R1) == void) &&
                   P0.length == P1.length && CheckParams!() && TypeMod!F0 == TypeMod!F1 &&
                   variadicFunctionStyle!F0 == variadicFunctionStyle!F1 &&
                   functionLinkage!F0 == functionLinkage!F1 &&
                   ((FA0 ^ FA1) & (FA.ref_ | FA.property)) == 0)
        {
            alias R = Select!(is(R0 : R1), R0, R1);
            alias FX = FunctionTypeOf!(R function(P0));
            alias FY = SetFunctionAttributes!(FX, functionLinkage!F0, FA0 | FA1);
            alias DerivedFunctionType = DerivedFunctionType!(FY, T[2 .. $]);
        }
        else
            alias DerivedFunctionType = void;
    }
    else
        alias DerivedFunctionType = void;
}
unittest
{
    // attribute covariance
    alias int F1();
    static assert(is(DerivedFunctionType!(F1, F1) == F1));
    alias int F2() pure nothrow;
    static assert(is(DerivedFunctionType!(F1, F2) == F2));
    alias int F3() @safe;
    alias int F23() pure nothrow @safe;
    static assert(is(DerivedFunctionType!(F2, F3) == F23));

    // return type covariance
    alias long F4();
    static assert(is(DerivedFunctionType!(F1, F4) == void));
    class C {}
    class D : C {}
    alias C F5();
    alias D F6();
    static assert(is(DerivedFunctionType!(F5, F6) == F6));
    alias typeof(null) F7();
    alias int[] F8();
    alias int* F9();
    static assert(is(DerivedFunctionType!(F5, F7) == F7));
    static assert(is(DerivedFunctionType!(F7, F8) == void));
    static assert(is(DerivedFunctionType!(F7, F9) == F7));

    // variadic type equality
    alias int F10(int);
    alias int F11(int...);
    alias int F12(int, ...);
    static assert(is(DerivedFunctionType!(F10, F11) == void));
    static assert(is(DerivedFunctionType!(F10, F12) == void));
    static assert(is(DerivedFunctionType!(F11, F12) == void));

    // linkage equality
    alias extern(C) int F13(int);
    alias extern(D) int F14(int);
    alias extern(Windows) int F15(int);
    static assert(is(DerivedFunctionType!(F13, F14) == void));
    static assert(is(DerivedFunctionType!(F13, F15) == void));
    static assert(is(DerivedFunctionType!(F14, F15) == void));

    // ref & @property equality
    alias int F16(int);
    alias ref int F17(int);
    alias @property int F18(int);
    static assert(is(DerivedFunctionType!(F16, F17) == void));
    static assert(is(DerivedFunctionType!(F16, F18) == void));
    static assert(is(DerivedFunctionType!(F17, F18) == void));
}

private template staticIota(int beg, int end, int step = 1) if (step != 0)
{
    static if (beg + 1 >= end)
    {
        static if (beg >= end)
        {
            alias TypeTuple!() staticIota;
        }
        else
        {
            alias TypeTuple!(+beg) staticIota;
        }
    }
    else
    {
        enum mid = beg + (end - beg) / 2;
        alias staticIota = TypeTuple!(staticIota!(beg, mid), staticIota!(mid, end));
    }
}

private template mixinAll(mixins...)
{
    static if (mixins.length == 1)
    {
        static if (is(typeof(mixins[0]) == string))
        {
            mixin(mixins[0]);
        }
        else
        {
            alias mixins[0] it;
            mixin it;
        }
    }
    else static if (mixins.length >= 2)
    {
        mixin mixinAll!(mixins[ 0 .. $/2]);
        mixin mixinAll!(mixins[$/2 .. $ ]);
    }
}

private template Bind(alias Template, args1...)
{
    template Bind(args2...)
    {
        alias Bind = Template!(args1, args2);
    }
}


/**
Options regarding auto-initialization of a $(D RefCounted) object (see
the definition of $(D RefCounted) below).
 */
enum RefCountedAutoInitialize
{
    /// Do not auto-initialize the object
    no,
    /// Auto-initialize the object
    yes,
}

/**
Defines a reference-counted object containing a $(D T) value as
payload. $(D RefCounted) keeps track of all references of an object,
and when the reference count goes down to zero, frees the underlying
store. $(D RefCounted) uses $(D malloc) and $(D free) for operation.

$(D RefCounted) is unsafe and should be used with care. No references
to the payload should be escaped outside the $(D RefCounted) object.

The $(D autoInit) option makes the object ensure the store is
automatically initialized. Leaving $(D autoInit ==
RefCountedAutoInitialize.yes) (the default option) is convenient but
has the cost of a test whenever the payload is accessed. If $(D
autoInit == RefCountedAutoInitialize.no), user code must call either
$(D refCountedStore.isInitialized) or $(D refCountedStore.ensureInitialized)
before attempting to access the payload. Not doing so results in null
pointer dereference.

Example:
----
// A pair of an $(D int) and a $(D size_t) - the latter being the
// reference count - will be dynamically allocated
auto rc1 = RefCounted!int(5);
assert(rc1 == 5);
// No more allocation, add just one extra reference count
auto rc2 = rc1;
// Reference semantics
rc2 = 42;
assert(rc1 == 42);
// the pair will be freed when rc1 and rc2 go out of scope
----
 */
struct RefCounted(T, RefCountedAutoInitialize autoInit =
        RefCountedAutoInitialize.yes)
if (!is(T == class))
{
    /// $(D RefCounted) storage implementation.
    struct RefCountedStore
    {
        private struct Impl
        {
            T _payload;
            size_t _count;
        }

        private Impl* _store;

        private void initialize(A...)(auto ref A args)
        {
            _store = cast(Impl*) enforce(malloc(Impl.sizeof));
            static if (hasIndirections!T)
                GC.addRange(&_store._payload, T.sizeof);
            emplace(&_store._payload, args);
            _store._count = 1;
        }

        /**
           Returns $(D true) if and only if the underlying store has been
           allocated and initialized.
        */
        @property nothrow @safe
        bool isInitialized() const
        {
            return _store !is null;
        }

        /**
           Returns underlying reference count if it is allocated and initialized
           (a positive integer), and $(D 0) otherwise.
        */
        @property nothrow @safe
        size_t refCount() const
        {
            return isInitialized ? _store._count : 0;
        }

        /**
           Makes sure the payload was properly initialized. Such a
           call is typically inserted before using the payload.
        */
        void ensureInitialized()
        {
            if (!isInitialized) initialize();
        }

    }
    RefCountedStore _refCounted;

    /// Returns storage implementation struct.
    @property nothrow @safe
    ref inout(RefCountedStore) refCountedStore() inout
    {
        return _refCounted;
    }

/**
Constructor that initializes the payload.

Postcondition: $(D refCountedStore.isInitialized)
 */
    this(A...)(auto ref A args) if (A.length > 0)
    {
        _refCounted.initialize(args);
    }

/**
Constructor that tracks the reference count appropriately. If $(D
!refCountedStore.isInitialized), does nothing.
 */
    this(this)
    {
        if (!_refCounted.isInitialized) return;
        ++_refCounted._store._count;
    }

/**
Destructor that tracks the reference count appropriately. If $(D
!refCountedStore.isInitialized), does nothing. When the reference count goes
down to zero, calls $(D destroy) agaist the payload and calls $(D free)
to deallocate the corresponding resource.
 */
    ~this()
    {
        if (!_refCounted.isInitialized) return;
        assert(_refCounted._store._count > 0);
        if (--_refCounted._store._count)
            return;
        // Done, deallocate
        .destroy(_refCounted._store._payload);
        static if (hasIndirections!T)
            GC.removeRange(&_refCounted._store._payload);
        free(_refCounted._store);
        _refCounted._store = null;
    }

/**
Assignment operators
 */
    void opAssign(typeof(this) rhs)
    {
        swap(_refCounted._store, rhs._refCounted._store);
    }

/// Ditto
    void opAssign(T rhs)
    {
        static if (autoInit == RefCountedAutoInitialize.yes)
        {
            _refCounted.ensureInitialized();
        }
        else
        {
            assert(_refCounted.isInitialized);
        }
        move(rhs, _refCounted._store._payload);
    }

    //version to have a single properly ddoc'ed function (w/ correct sig)
    version(StdDdoc)
    {
        /**
        Returns a reference to the payload. If (autoInit ==
        RefCountedAutoInitialize.yes), calls $(D
        refCountedStore.ensureInitialized). Otherwise, just issues $(D
        assert(refCountedStore.isInitialized)). Used with $(D alias
        refCountedPayload this;), so callers can just use the $(D RefCounted)
        object as a $(D T).

        $(BLUE The first overload exists only if $(D autoInit == RefCountedAutoInitialize.yes).)
        So if $(D autoInit == RefCountedAutoInitialize.no)
        or called for a constant or immutable object, then
        $(D refCountedPayload) will also be qualified as safe and nothrow
        (but will still assert if not initialized).
         */
        @property
        ref T refCountedPayload();

        /// ditto
        @property nothrow @safe
        ref inout(T) refCountedPayload() inout;
    }
    else
    {
        static if (autoInit == RefCountedAutoInitialize.yes)
        {
            //Can't use inout here because of potential mutation
            @property
            ref T refCountedPayload()
            {
                _refCounted.ensureInitialized();
                return _refCounted._store._payload;
            }
        }

        @property nothrow @safe
        ref inout(T) refCountedPayload() inout
        {
            assert(_refCounted.isInitialized, "Attempted to access an uninitialized payload.");
            return _refCounted._store._payload;
        }
    }

/**
Returns a reference to the payload. If (autoInit ==
RefCountedAutoInitialize.yes), calls $(D
refCountedStore.ensureInitialized). Otherwise, just issues $(D
assert(refCountedStore.isInitialized)).
 */
    alias refCountedPayload this;
}

unittest
{
    RefCounted!int* p;
    {
        auto rc1 = RefCounted!int(5);
        p = &rc1;
        assert(rc1 == 5);
        assert(rc1._refCounted._store._count == 1);
        auto rc2 = rc1;
        assert(rc1._refCounted._store._count == 2);
        // Reference semantics
        rc2 = 42;
        assert(rc1 == 42);
        rc2 = rc2;
        assert(rc2._refCounted._store._count == 2);
        rc1 = rc2;
        assert(rc1._refCounted._store._count == 2);
    }
    assert(p._refCounted._store == null);

    // RefCounted as a member
    struct A
    {
        RefCounted!int x;
        this(int y)
        {
            x._refCounted.initialize(y);
        }
        A copy()
        {
            auto another = this;
            return another;
        }
    }
    auto a = A(4);
    auto b = a.copy();
    assert(a.x._refCounted._store._count == 2, "BUG 4356 still unfixed");
}

unittest
{
    RefCounted!int p1, p2;
    swap(p1, p2);
}

// 6606
unittest
{
    union U {
       size_t i;
       void* p;
    }

    struct S {
       U u;
    }

    alias RefCounted!S SRC;
}

// 6436
unittest
{
    struct S { this(ref int val) { assert(val == 3); ++val; } }

    int val = 3;
    auto s = RefCounted!S(val);
    assert(val == 4);
}

unittest
{
    RefCounted!int a;
    a = 5; //This should not assert
    assert(a == 5);

    RefCounted!int b;
    b = a; //This should not assert either
    assert(b == 5);
}

/**
Make proxy for $(D a).

Example:
----
struct MyInt
{
    private int value;
    mixin Proxy!value;

    this(int n){ value = n; }
}

MyInt n = 10;

// Enable operations that original type has.
++n;
assert(n == 11);
assert(n * 2 == 22);

void func(int n) { }

// Disable implicit conversions to original type.
//int x = n;
//func(n);
----
 */
mixin template Proxy(alias a)
{
    auto ref opEquals(this X, B)(auto ref B b)
    {
        static if (is(immutable B == immutable typeof(this)))
        {
            import std.algorithm;
            static assert(startsWith(a.stringof, "this."));
            return a == mixin("b."~a.stringof[5..$]);   // remove "this."
        }
        else
            return a == b;
    }

    auto ref opCmp(this X, B)(auto ref B b)
        if (!is(typeof(a.opCmp(b))) || !is(typeof(b.opCmp(a))))
    {
        static if (is(typeof(a.opCmp(b))))
            return a.opCmp(b);
        else static if (is(typeof(b.opCmp(a))))
            return -b.opCmp(a);
        else
            return a < b ? -1 : a > b ? +1 : 0;
    }

    auto ref opCall(this X, Args...)(auto ref Args args) { return a(args); }

    auto ref opCast(T, this X)() { return cast(T)a; }

    auto ref opIndex(this X, D...)(auto ref D i)               { return a[i]; }
    auto ref opSlice(this X      )()                           { return a[]; }
    auto ref opSlice(this X, B, E)(auto ref B b, auto ref E e) { return a[b..e]; }

    auto ref opUnary     (string op, this X      )()                           { return mixin(op~"a"); }
    auto ref opIndexUnary(string op, this X, D...)(auto ref D i)               { return mixin(op~"a[i]"); }
    auto ref opSliceUnary(string op, this X      )()                           { return mixin(op~"a[]"); }
    auto ref opSliceUnary(string op, this X, B, E)(auto ref B b, auto ref E e) { return mixin(op~"a[b..e]"); }

    auto ref opBinary(string op, this X, B)(auto ref B b)
    if (op == "in" && is(typeof(a in b)) || op != "in")
    {
        return mixin("a "~op~" b");
    }
    auto ref opBinaryRight(string op, this X, B)(auto ref B b) { return mixin("b "~op~" a"); }

    static if (!is(typeof(this) == class))
    {
        private import std.traits;
        static if (isAssignable!(typeof(a)))
        {
            auto ref opAssign(this X)(auto ref typeof(this) v)
            {
                a = mixin("v."~a.stringof[5..$]);   // remove "this."
                return this;
            }
        }
        else
        {
            @disable void opAssign(this X)(auto ref typeof(this) v);
        }
    }

    auto ref opAssign     (this X, V      )(auto ref V v) if (!is(V == typeof(this))) { return a       = v; }
    auto ref opIndexAssign(this X, V, D...)(auto ref V v, auto ref D i)               { return a[i]    = v; }
    auto ref opSliceAssign(this X, V      )(auto ref V v)                             { return a[]     = v; }
    auto ref opSliceAssign(this X, V, B, E)(auto ref V v, auto ref B b, auto ref E e) { return a[b..e] = v; }

    auto ref opOpAssign     (string op, this X, V      )(auto ref V v)                             { return mixin("a "      ~op~"= v"); }
    auto ref opIndexOpAssign(string op, this X, V, D...)(auto ref V v, auto ref D i)               { return mixin("a[i] "   ~op~"= v"); }
    auto ref opSliceOpAssign(string op, this X, V      )(auto ref V v)                             { return mixin("a[] "    ~op~"= v"); }
    auto ref opSliceOpAssign(string op, this X, V, B, E)(auto ref V v, auto ref B b, auto ref E e) { return mixin("a[b..e] "~op~"= v"); }

    template opDispatch(string name)
    {
        static if (is(typeof(__traits(getMember, a, name)) == function))
        {
            // non template function
            auto ref opDispatch(this X, Args...)(auto ref Args args) { return mixin("a."~name~"(args)"); }
        }
        else static if (is(typeof({ enum x = mixin("a."~name); })))
        {
            // built-in type field, manifest constant, and static non-mutable field
            enum opDispatch = mixin("a."~name);
        }
        else static if (is(typeof(mixin("a."~name))) || __traits(getOverloads, a, name).length != 0)
        {
            // field or property function
            @property auto ref opDispatch(this X)()                { return mixin("a."~name);        }
            @property auto ref opDispatch(this X, V)(auto ref V v) { return mixin("a."~name~" = v"); }
        }
        else
        {
            // member template
            template opDispatch(T...)
            {
                auto ref opDispatch(this X, Args...)(auto ref Args args){ return mixin("a."~name~"!T(args)"); }
            }
        }
    }
}
unittest
{
    static struct MyInt
    {
        private int value;
        mixin Proxy!value;
        this(int n) inout { value = n; }

        enum str = "str";
        static immutable arr = [1,2,3];
    }

    foreach (T; TypeTuple!(MyInt, const MyInt, immutable MyInt))
    {
        T m = 10;
        static assert(!__traits(compiles, { int x = m; }));
        static assert(!__traits(compiles, { void func(int n){} func(m); }));
        assert(m == 10);
        assert(m != 20);
        assert(m < 20);
        assert(+m == 10);
        assert(-m == -10);
        assert(cast(double)m == 10.0);
        assert(m + 10 == 20);
        assert(m - 5 == 5);
        assert(m * 20 == 200);
        assert(m / 2 == 5);
        assert(10 + m == 20);
        assert(15 - m == 5);
        assert(20 * m == 200);
        assert(50 / m == 5);
        static if (is(T == MyInt))  // mutable
        {
            assert(++m == 11);
            assert(m++ == 11); assert(m == 12);
            assert(--m == 11);
            assert(m-- == 11); assert(m == 10);
            m = m;
            m = 20; assert(m == 20);
        }
        static assert(T.max == int.max);
        static assert(T.min == int.min);
        static assert(T.init == int.init);
        static assert(T.str == "str");
        static assert(T.arr == [1,2,3]);
    }
}
unittest
{
    static struct MyArray
    {
        private int[] value;
        mixin Proxy!value;
        this(int[] arr) { value = arr; }
        this(immutable int[] arr) immutable { value = arr; }
    }

    foreach (T; TypeTuple!(MyArray, const MyArray, immutable MyArray))
    {
      static if (is(T == immutable) && !is(typeof({ T a = [1,2,3,4]; })))
        T a = [1,2,3,4].idup;   // workaround until qualified ctor is properly supported
      else
        T a = [1,2,3,4];
        assert(a == [1,2,3,4]);
        assert(a != [5,6,7,8]);
        assert(+a[0]    == 1);
        version (LittleEndian)
            assert(cast(ulong[])a == [0x0000_0002_0000_0001, 0x0000_0004_0000_0003]);
        else
            assert(cast(ulong[])a == [0x0000_0001_0000_0002, 0x0000_0003_0000_0004]);
        assert(a ~ [10,11] == [1,2,3,4,10,11]);
        assert(a[0]    == 1);
        assert(a[]     == [1,2,3,4]);
        assert(a[2..4] == [3,4]);
        static if (is(T == MyArray))    // mutable
        {
            a = a;
            a = [5,6,7,8];  assert(a == [5,6,7,8]);
            a[0]     = 0;   assert(a == [0,6,7,8]);
            a[]      = 1;   assert(a == [1,1,1,1]);
            a[0..3]  = 2;   assert(a == [2,2,2,1]);
            a[0]    += 2;   assert(a == [4,2,2,1]);
            a[]     *= 2;   assert(a == [8,4,4,2]);
            a[0..2] /= 2;   assert(a == [4,2,4,2]);
        }
    }
}
unittest
{
    class Foo
    {
        int field;

        @property const int val1(){ return field; }
        @property void val1(int n){ field = n; }

        @property ref int val2(){ return field; }

        const int func(int x, int y){ return x; }
        void func1(ref int a){ a = 9; }

        T opCast(T)(){ return T.init; }

        T tempfunc(T)() { return T.init; }
    }
    class Hoge
    {
        Foo foo;
        mixin Proxy!foo;
        this(Foo f) { foo = f; }
    }

    auto h = new Hoge(new Foo());
    int n;

    static assert(!__traits(compiles, { Foo f = h; }));

    // field
    h.field = 1;            // lhs of assign
    n = h.field;            // rhs of assign
    assert(h.field == 1);   // lhs of BinExp
    assert(1 == h.field);   // rhs of BinExp
    assert(n == 1);

    // getter/setter property function
    h.val1 = 4;
    n = h.val1;
    assert(h.val1 == 4);
    assert(4 == h.val1);
    assert(n == 4);

    // ref getter property function
    h.val2 = 8;
    n = h.val2;
    assert(h.val2 == 8);
    assert(8 == h.val2);
    assert(n == 8);

    // member function
    assert(h.func(2,4) == 2);
    h.func1(n);
    assert(n == 9);

    // bug5896 test
    assert(h.opCast!int() == 0);
    assert(cast(int)h == 0);
    const ih = new const Hoge(new Foo());
    static assert(!__traits(compiles, ih.opCast!int()));
    static assert(!__traits(compiles, cast(int)ih));

    // template member function
    assert(h.tempfunc!int() == 0);
}
unittest
{
    struct MyInt
    {
        int payload;

        mixin Proxy!payload;
    }

    MyInt v;
    v = v;

    struct Foo
    {
        @disable void opAssign(typeof(this));
    }
    struct MyFoo
    {
        Foo payload;

        mixin Proxy!payload;
    }
    MyFoo f;
    static assert(!__traits(compiles, f = f));

    struct MyFoo2
    {
        Foo payload;

        mixin Proxy!payload;

        // override default Proxy behavior
        void opAssign(typeof(this) rhs){}
    }
    MyFoo2 f2;
    f2 = f2;
}
unittest
{
    // bug8613
    static struct Name
    {
        mixin Proxy!val;
        private string val;
        this(string s) { val = s; }
    }

    bool[Name] names;
    names[Name("a")] = true;
    bool* b = Name("a") in names;
}

/**
Library typedef.
 */
template Typedef(T)
{
    alias .Typedef!(T, T.init) Typedef;
}

/// ditto
struct Typedef(T, T init, string cookie=null)
{
    private T Typedef_payload = init;

    this(T init)
    {
        Typedef_payload = init;
    }

    mixin Proxy!Typedef_payload;
}

unittest
{
    Typedef!int x = 10;
    static assert(!__traits(compiles, { int y = x; }));
    static assert(!__traits(compiles, { long z = x; }));

    Typedef!int y = 10;
    assert(x == y);

    static assert(Typedef!int.init == int.init);

    Typedef!(float, 1.0) z; // specifies the init
    assert(z == 1.0);

    static assert(typeof(z).init == 1.0);

    alias Typedef!(int, 0, "dollar") Dollar;
    alias Typedef!(int, 0, "yen") Yen;
    static assert(!is(Dollar == Yen));

    Typedef!(int[3]) sa;
    static assert(sa.length == 3);
    static assert(typeof(sa).length == 3);
}

unittest
{
    // bug8655
    import std.typecons;
    import std.bitmanip;
    static import core.stdc.config;

    alias Typedef!(core.stdc.config.c_ulong) c_ulong;

    static struct Foo
    {
        mixin(bitfields!(
            c_ulong, "NameOffset", 31,
            c_ulong, "NameIsString", 1
        ));
    }
}


/**
Allocates a $(D class) object right inside the current scope,
therefore avoiding the overhead of $(D new). This facility is unsafe;
it is the responsibility of the user to not escape a reference to the
object outside the scope.

Note: it's illegal to move a class reference even if you are sure there
are no pointers to it. As such, it is illegal to move a scoped object.
 */
template scoped(T)
    if (is(T == class))
{
    // _d_newclass now use default GC alignment (looks like (void*).sizeof * 2 for
    // small objects). We will just use the maximum of filed alignments.
    alias classInstanceAlignment!T alignment;
    alias _alignUp!alignment aligned;

    static struct Scoped
    {
        // Addition of `alignment` is required as `Scoped_store` can be misaligned in memory.
        private void[aligned(__traits(classInstanceSize, T) + size_t.sizeof) + alignment] Scoped_store = void;

        @property inout(T) Scoped_payload() inout
        {
            void* alignedStore = cast(void*) aligned(cast(size_t) Scoped_store.ptr);
            // As `Scoped` can be unaligned moved in memory class instance should be moved accordingly.
            immutable size_t d = alignedStore - Scoped_store.ptr;
            size_t* currD = cast(size_t*) &Scoped_store[$ - size_t.sizeof];
            if(d != *currD)
            {
                import core.stdc.string;
                memmove(alignedStore, Scoped_store.ptr + *currD, __traits(classInstanceSize, T));
                *currD = d;
            }
            return cast(inout(T)) alignedStore;
        }
        alias Scoped_payload this;

        @disable this();
        @disable this(this);

        ~this()
        {
            // `destroy` will also write .init but we have no functions in druntime
            // for deterministic finalization and memory releasing for now.
            .destroy(Scoped_payload);
        }
    }

    /// Returns the scoped object
    @system auto scoped(Args...)(auto ref Args args)
    {
        Scoped result = void;
        void* alignedStore = cast(void*) aligned(cast(size_t) result.Scoped_store.ptr);
        immutable size_t d = alignedStore - result.Scoped_store.ptr;
        *cast(size_t*) &result.Scoped_store[$ - size_t.sizeof] = d;
        emplace!(Unqual!T)(result.Scoped_store[d .. $ - size_t.sizeof], args);
        return result;
    }
}
///
unittest
{
    class A
    {
        int x;
        this()     {x = 0;}
        this(int i){x = i;}
    }

    // Standard usage
    auto a1 = scoped!A();
    auto a2 = scoped!A(1);
    a1.x = 42;
    assert(a1.x == 42);
    assert(a2.x ==  1);

    // Restrictions
    static assert(!is(typeof({
        auto e1 = a1; // illegal, scoped objects can't be copied
        assert([a2][0].x == 42); // ditto
        alias ScopedObject = typeof(a1);
        auto e2 = ScopedObject();  //Illegal, must be built via scoped!A
        auto e3 = ScopedObject(1); //Illegal, must be built via scoped!A
    })));

    // Use with alias
    alias makeScopedA = scoped!A;
    auto a6 = makeScopedA();
    auto a7 = makeScopedA();
}

private size_t _alignUp(size_t alignment)(size_t n)
    if(alignment > 0 && !((alignment - 1) & alignment))
{
    enum badEnd = alignment - 1; // 0b11, 0b111, ...
    return (n + badEnd) & ~badEnd;
}

unittest // Issue 6580 testcase
{
    enum alignment = (void*).alignof;

    static class C0 { }
    static class C1 { byte b; }
    static class C2 { byte[2] b; }
    static class C3 { byte[3] b; }
    static class C7 { byte[7] b; }
    static assert(scoped!C0().sizeof % alignment == 0);
    static assert(scoped!C1().sizeof % alignment == 0);
    static assert(scoped!C2().sizeof % alignment == 0);
    static assert(scoped!C3().sizeof % alignment == 0);
    static assert(scoped!C7().sizeof % alignment == 0);

    enum longAlignment = long.alignof;
    static class C1long
    {
        long long_; byte byte_ = 4;
        this() { }
        this(long _long, ref int i) { long_ = _long; ++i; }
    }
    static class C2long { byte[2] byte_ = [5, 6]; long long_ = 7; }
    static assert(scoped!C1long().sizeof % longAlignment == 0);
    static assert(scoped!C2long().sizeof % longAlignment == 0);

    void alignmentTest()
    {
        int var = 5;
        auto c1long = scoped!C1long(3, var);
        assert(var == 6);
        auto c2long = scoped!C2long();
        assert(cast(size_t)&c1long.long_ % longAlignment == 0);
        assert(cast(size_t)&c2long.long_ % longAlignment == 0);
        assert(c1long.long_ == 3 && c1long.byte_ == 4);
        assert(c2long.byte_ == [5, 6] && c2long.long_ == 7);
    }

    alignmentTest();

    version(DigitalMars)
    {
        void test(size_t size)
        {
            import core.stdc.stdlib;
            alloca(size);
            alignmentTest();
        }
        foreach(i; 0 .. 10)
            test(i);
    }
    else
    {
        void test(size_t size)()
        {
            byte[size] arr;
            alignmentTest();
        }
        foreach(i; TypeTuple!(0, 1, 2, 3, 4, 5, 6, 7, 8, 9, 10))
            test!i();
    }
}

unittest // Original Issue 6580 testcase
{
    class C { int i; byte b; }

    auto sa = [scoped!C(), scoped!C()];
    assert(cast(size_t)&sa[0].i % int.alignof == 0);
    assert(cast(size_t)&sa[1].i % int.alignof == 0); // fails
}

unittest
{
    class A { int x = 1; }
    auto a1 = scoped!A();
    assert(a1.x == 1);
    auto a2 = scoped!A();
    a1.x = 42;
    a2.x = 53;
    assert(a1.x == 42);
}

unittest
{
    class A { int x = 1; this() { x = 2; } }
    auto a1 = scoped!A();
    assert(a1.x == 2);
    auto a2 = scoped!A();
    a1.x = 42;
    a2.x = 53;
    assert(a1.x == 42);
}

unittest
{
    class A { int x = 1; this(int y) { x = y; } ~this() {} }
    auto a1 = scoped!A(5);
    assert(a1.x == 5);
    auto a2 = scoped!A(42);
    a1.x = 42;
    a2.x = 53;
    assert(a1.x == 42);
}

unittest
{
    class A { static bool dead; ~this() { dead = true; } }
    class B : A { static bool dead; ~this() { dead = true; } }
    {
        auto b = scoped!B();
    }
    assert(B.dead, "asdasd");
    assert(A.dead, "asdasd");
}

unittest // Issue 8039 testcase
{
    static int dels;
    static struct S { ~this(){ ++dels; } }

    static class A { S s; }
    dels = 0; { scoped!A(); }
    assert(dels == 1);

    static class B { S[2] s; }
    dels = 0; { scoped!B(); }
    assert(dels == 2);

    static struct S2 { S[3] s; }
    static class C { S2[2] s; }
    dels = 0; { scoped!C(); }
    assert(dels == 6);

    static class D: A { S2[2] s; }
    dels = 0; { scoped!D(); }
    assert(dels == 1+6);
}

unittest
{
    // bug4500
    class A
    {
        this() { a = this; }
        this(int i) { a = this; }
        A a;
        bool check() { return this is a; }
    }

    auto a1 = scoped!A();
    assert(a1.check());

    auto a2 = scoped!A(1);
    assert(a2.check());

    a1.a = a1;
    assert(a1.check());
}

unittest
{
    static class A
    {
        static int sdtor;

        this() { ++sdtor; assert(sdtor == 1); }
        ~this() { assert(sdtor == 1); --sdtor; }
    }

    interface Bob {}

    static class ABob : A, Bob
    {
        this() { ++sdtor; assert(sdtor == 2); }
        ~this() { assert(sdtor == 2); --sdtor; }
    }

    A.sdtor = 0;
    scope(exit) assert(A.sdtor == 0);
    auto abob = scoped!ABob();
}

unittest
{
    static class A { this(int) {} }
    static assert(!__traits(compiles, scoped!A()));
}

unittest
{
    static class A { @property inout(int) foo() inout { return 1; } }

    auto a1 = scoped!A();
    assert(a1.foo == 1);
    static assert(is(typeof(a1.foo) == int));

    auto a2 = scoped!(const(A))();
    assert(a2.foo == 1);
    static assert(is(typeof(a2.foo) == const(int)));

    auto a3 = scoped!(immutable(A))();
    assert(a3.foo == 1);
    static assert(is(typeof(a3.foo) == immutable(int)));

    const c1 = scoped!A();
    assert(c1.foo == 1);
    static assert(is(typeof(c1.foo) == const(int)));

    const c2 = scoped!(const(A))();
    assert(c2.foo == 1);
    static assert(is(typeof(c2.foo) == const(int)));

    const c3 = scoped!(immutable(A))();
    assert(c3.foo == 1);
    static assert(is(typeof(c3.foo) == immutable(int)));
}

unittest
{
    class C { this(ref int val) { assert(val == 3); ++val; } }

    int val = 3;
    auto s = scoped!C(val);
    assert(val == 4);
}

unittest
{
    class C
    {
        this(){}
        this(int){}
        this(int, int){}
    }
    alias makeScopedC = scoped!C;

    auto a = makeScopedC();
    auto b = makeScopedC(1);
    auto c = makeScopedC(1, 1);

    static assert(is(typeof(a) == typeof(b)));
    static assert(is(typeof(b) == typeof(c)));
}

/**
Defines a simple, self-documenting yes/no flag. This makes it easy for
APIs to define functions accepting flags without resorting to $(D
bool), which is opaque in calls, and without needing to define an
enumerated type separately. Using $(D Flag!"Name") instead of $(D
bool) makes the flag's meaning visible in calls. Each yes/no flag has
its own type, which makes confusions and mix-ups impossible.

Example:
----
// Before
string getLine(bool keepTerminator)
{
    ...
    if (keepTerminator) ...
    ...
}
...
// Code calling getLine (usually far away from its definition) can't
// be understood without looking at the documentation, even by users
// familiar with the API. Assuming the reverse meaning
// (i.e. "ignoreTerminator") and inserting the wrong code compiles and
// runs with erroneous results.
auto line = getLine(false);

// After
string getLine(Flag!"KeepTerminator" keepTerminator)
{
    ...
    if (keepTerminator) ...
    ...
}
...
// Code calling getLine can be easily read and understood even by
// people not fluent with the API.
auto line = getLine(Flag!"KeepTerminator".yes);
----

Passing categorical data by means of unstructured $(D bool)
parameters is classified under "simple-data coupling" by Steve
McConnell in the $(LUCKY Code Complete) book, along with three other
kinds of coupling. The author argues citing several studies that
coupling has a negative effect on code quality. $(D Flag) offers a
simple structuring method for passing yes/no flags to APIs.

As a perk, the flag's name may be any string and as such can include
characters not normally allowed in identifiers, such as
spaces and dashes.
 */
template Flag(string name) {
    ///
    enum Flag : bool
    {
        /**
         When creating a value of type $(D Flag!"Name"), use $(D
         Flag!"Name".no) for the negative option. When using a value
         of type $(D Flag!"Name"), compare it against $(D
         Flag!"Name".no) or just $(D false) or $(D 0).  */
        no = false,

        /** When creating a value of type $(D Flag!"Name"), use $(D
         Flag!"Name".yes) for the affirmative option. When using a
         value of type $(D Flag!"Name"), compare it against $(D
         Flag!"Name".yes).
        */
        yes = true
    }
}

/**
Convenience names that allow using e.g. $(D Yes.encryption) instead of
$(D Flag!"encryption".yes) and $(D No.encryption) instead of $(D
Flag!"encryption".no).
*/
struct Yes
{
    template opDispatch(string name)
    {
        enum opDispatch = Flag!name.yes;
    }
}
//template yes(string name) { enum Flag!name yes = Flag!name.yes; }

/// Ditto
struct No
{
    template opDispatch(string name)
    {
        enum opDispatch = Flag!name.no;
    }
}
//template no(string name) { enum Flag!name no = Flag!name.no; }

unittest
{
    Flag!"abc" flag1;
    assert(flag1 == Flag!"abc".no);
    assert(flag1 == No.abc);
    assert(!flag1);
    if (flag1) assert(false);
    flag1 = Yes.abc;
    assert(flag1);
    if (!flag1) assert(false);
    if (flag1) {} else assert(false);
    assert(flag1 == Yes.abc);
}
<|MERGE_RESOLUTION|>--- conflicted
+++ resolved
@@ -1189,12 +1189,7 @@
 /**
 Constructor initializing $(D this) with $(D value).
  */
-<<<<<<< HEAD
-    //this()(inout T value) inout   // proper signature
-    this(U:T)(inout U value) inout  // workaround for BUG 10313
-=======
     this(inout T value) inout
->>>>>>> 4d3a2c49
     {
         _value = value;
         _isNull = false;
