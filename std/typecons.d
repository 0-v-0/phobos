--- conflicted
+++ resolved
@@ -3032,26 +3032,6 @@
     }
 
     /**
-<<<<<<< HEAD
-     * If value is null, sets this to null, otherwise assigns
-     * `value.get` to the internally-held state. If the assignment
-     * succeeds, `this` becomes non-null.
-     *
-     * Params:
-     *     value = A value of type `Nullable!T` to assign to this `Nullable`.
-     */
-    Nullable opAssign()(Nullable!T value)
-    {
-        if (value._isNull)
-            nullify();
-        else
-            opAssign(value.get());
-        return this;
-    }
-
-    /**
-=======
->>>>>>> f0372ae6
      * If this `Nullable` wraps a type that already has a null value
      * (such as a pointer), then assigning the null value to this
      * `Nullable` is no different than assigning any other value of
