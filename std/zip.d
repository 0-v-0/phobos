// Written in the D programming language.

/**
 * Read/write data in the $(LINK2 http://www.info-zip.org, _zip archive) format.
 * Makes use of the etc.c.zlib compression library.
 *
 * Bugs:
 *      $(UL
 *      $(LI Multi-disk zips not supported.)
 *      $(LI Only Zip version 20 formats are supported.)
 *      $(LI Only supports compression modes 0 (no compression) and 8 (deflate).)
 *      $(LI Does not support encryption.)
 *      $(LI $(BUGZILLA 592))
 *      $(LI $(BUGZILLA 2137))
 *      )
 *
 * Example:
 * ---
// Read existing zip file.
import std.digest.crc, std.file, std.stdio, std.zip;

void main(string[] args)
{
    // read a zip file into memory
    auto zip = new ZipArchive(read(args[1]));
    writeln("Archive: ", args[1]);
    writefln("%-10s  %-8s  Name", "Length", "CRC-32");
    // iterate over all zip members
    foreach (name, am; zip.directory)
    {
        // print some data about each member
        writefln("%10s  %08x  %s", am.expandedSize, am.crc32, name);
        assert(am.expandedData.length == 0);
        // decompress the archive member
        zip.expand(am);
        assert(am.expandedData.length == am.expandedSize);
    }
}

// Create and write new zip file.
import std.file : write;
import std.string : representation;

void main()
{
    char[] data = "Test data.\n".dup;
    // Create an ArchiveMember for the test file.
    ArchiveMember am = new ArchiveMember();
    am.name = "test.txt";
    am.expandedData(data.representation);
    // Create an archive and add the member.
    ZipArchive zip = new ZipArchive();
    zip.addMember(am);
    // Build the archive
    void[] compressed_data = zip.build();
    // Write to a file
    write("test.zip", compressed_data);
}
 * ---
 *
 * Copyright: Copyright Digital Mars 2000 - 2009.
 * License:   $(HTTP www.boost.org/LICENSE_1_0.txt, Boost License 1.0).
 * Authors:   $(HTTP digitalmars.com, Walter Bright)
 * Source:    $(PHOBOSSRC std/_zip.d)
 */

/*          Copyright Digital Mars 2000 - 2009.
 * Distributed under the Boost Software License, Version 1.0.
 *    (See accompanying file LICENSE_1_0.txt or copy at
 *          http://www.boost.org/LICENSE_1_0.txt)
 */
module std.zip;

//debug=print;

/** Thrown on error.
 */
class ZipException : Exception
{
    this(string msg) @safe
    {
        super("ZipException: " ~ msg);
    }
}

/**
 * Compression method used by ArchiveMember
 */
enum CompressionMethod : ushort
{
    none = 0,   /// No compression, just archiving
    deflate = 8 /// Deflate algorithm. Use zlib library to compress
}

/**
 * A member of the ZipArchive.
 */
final class ArchiveMember
{
    import std.conv : to, octal;
    import std.datetime : DosFileTime, SysTime, SysTimeToDosFileTime;

    /**
     * Read/Write: Usually the file name of the archive member; it is used to
     * index the archive directory for the member. Each member must have a unique
     * name[]. Do not change without removing member from the directory first.
     */
    string name;

    ubyte[] extra;              /// Read/Write: extra data for this member.
    string comment;             /// Read/Write: comment associated with this member.

    private ubyte[] _compressedData;
    private ubyte[] _expandedData;
    private uint offset;
    private uint _crc32;
    private uint _compressedSize;
    private uint _expandedSize;
    private CompressionMethod _compressionMethod;
    private ushort _madeVersion = 20;
    private ushort _extractVersion = 20;
    private ushort _diskNumber;
    private uint _externalAttributes;
    private DosFileTime _time;
    // by default, no explicit order goes after explicit order
    private uint _index = uint.max;

    ushort flags;                  /// Read/Write: normally set to 0
    ushort internalAttributes;     /// Read/Write

    @property ushort extractVersion()     { return _extractVersion; }    /// Read Only
    @property uint crc32()         { return _crc32; }    /// Read Only: cyclic redundancy check (CRC) value

    /// Read Only: size of data of member in compressed form.
    @property uint compressedSize()     { return _compressedSize; }

    /// Read Only: size of data of member in expanded form.
    @property uint expandedSize()     { return _expandedSize; }
    @property ushort diskNumber()     { return _diskNumber; }        /// Read Only: should be 0.

    /// Read Only: data of member in compressed form.
    @property ubyte[] compressedData()     { return _compressedData; }

    /// Read data of member in uncompressed form.
    @property ubyte[] expandedData()     { return _expandedData; }

    /// Write data of member in uncompressed form.
    @property @safe void expandedData(ubyte[] ed)
    {
        _expandedData = ed;
        _expandedSize  = to!uint(_expandedData.length);

        // Clean old compressed data, if any
        _compressedData.length = 0;
        _compressedSize = 0;
    }

    /**
     * Set the OS specific file attributes, as obtained by
     * $(REF getAttributes, std,file) or $(REF DirEntry.attributes, std,file), for this archive member.
     */
    @property @safe void fileAttributes(uint attr)
    {
        version (Posix)
        {
            _externalAttributes = (attr & 0xFFFF) << 16;
            _madeVersion &= 0x00FF;
            _madeVersion |= 0x0300; // attributes are in UNIX format
        }
        else version (Windows)
        {
            _externalAttributes = attr;
            _madeVersion &= 0x00FF; // attributes are in MS-DOS and OS/2 format
        }
        else
        {
            static assert(0, "Unimplemented platform");
        }
    }

    version (Posix) @safe unittest
    {
        auto am = new ArchiveMember();
        am.fileAttributes = octal!100644;
        assert(am._externalAttributes == octal!100644 << 16);
        assert((am._madeVersion & 0xFF00) == 0x0300);
    }

    /**
     * Get the OS specific file attributes for the archive member.
     *
     * Returns: The file attributes or 0 if the file attributes were
     * encoded for an incompatible OS (Windows vs. Posix).
     *
     */
    @property uint fileAttributes() const
    {
        version (Posix)
        {
            if ((_madeVersion & 0xFF00) == 0x0300)
                return _externalAttributes >> 16;
            return 0;
        }
        else version (Windows)
        {
            if ((_madeVersion & 0xFF00) == 0x0000)
                return _externalAttributes;
            return 0;
        }
        else
        {
            static assert(0, "Unimplemented platform");
        }
    }

    /// Set the last modification time for this member.
    @property void time(SysTime time)
    {
        _time = SysTimeToDosFileTime(time);
    }

    /// ditto
    @property void time(DosFileTime time)
    {
        _time = time;
    }

    /// Get the last modification time for this member.
    @property DosFileTime time() const
    {
        return _time;
    }

    /**
     * Read compression method used for this member
     * See_Also:
     *     CompressionMethod
     **/
    @property @safe CompressionMethod compressionMethod() { return _compressionMethod; }

    /**
     * Write compression method used for this member
     * See_Also:
     *     CompressionMethod
     **/
    @property void compressionMethod(CompressionMethod cm)
    {
        if (cm == _compressionMethod) return;

        if (_compressedSize > 0)
            throw new ZipException("Can't change compression method for a compressed element");

        _compressionMethod = cm;
    }

    /**
      * The index of this archive member within the archive.
      */
    @property uint index() const pure nothrow @nogc { return _index; }
    @property uint index(uint value) pure nothrow @nogc { return _index = value; }

    debug(print)
    {
    void print()
    {
        printf("name = '%.*s'\n", name.length, name.ptr);
        printf("\tcomment = '%.*s'\n", comment.length, comment.ptr);
        printf("\tmadeVersion = x%04x\n", _madeVersion);
        printf("\textractVersion = x%04x\n", extractVersion);
        printf("\tflags = x%04x\n", flags);
        printf("\tcompressionMethod = %d\n", compressionMethod);
        printf("\ttime = %d\n", time);
        printf("\tcrc32 = x%08x\n", crc32);
        printf("\texpandedSize = %d\n", expandedSize);
        printf("\tcompressedSize = %d\n", compressedSize);
        printf("\tinternalAttributes = x%04x\n", internalAttributes);
        printf("\texternalAttributes = x%08x\n", externalAttributes);
        printf("\tindex = x%08x\n", index);
    }
    }
}

/**
 * Object representing the entire archive.
 * ZipArchives are collections of ArchiveMembers.
 */
final class ZipArchive
{
    import std.bitmanip : littleEndianToNative, nativeToLittleEndian;
    import std.algorithm.comparison : max;
    import std.conv : to;
    import std.datetime : DosFileTime;

    string comment;     /// Read/Write: the archive comment. Must be less than 65536 bytes in length.

    private ubyte[] _data;
    private uint endrecOffset;

    private uint _diskNumber;
    private uint _diskStartDir;
    private uint _numEntries;
    private uint _totalEntries;
    private bool _isZip64;
    static const ushort zip64ExtractVersion = 45;
    static const int digiSignLength = 6;
    static const int eocd64LocLength = 20;
    static const int eocd64Length = 56;

    /// Read Only: array representing the entire contents of the archive.
    @property @safe ubyte[] data() { return _data; }

    /// Read Only: 0 since multi-disk zip archives are not supported.
    @property @safe uint diskNumber()    { return _diskNumber; }

    /// Read Only: 0 since multi-disk zip archives are not supported
    @property @safe uint diskStartDir()  { return _diskStartDir; }

    /// Read Only: number of ArchiveMembers in the directory.
    @property @safe uint numEntries()    { return _numEntries; }
    @property @safe uint totalEntries()  { return _totalEntries; }    /// ditto

    /// True when the archive is in Zip64 format.
    @property @safe bool isZip64()  { return _isZip64; }

    /// Set this to true to force building a Zip64 archive.
    @property @safe void isZip64(bool value) { _isZip64 = value; }
    /**
     * Read Only: array indexed by the name of each member of the archive.
     *  All the members of the archive can be accessed with a foreach loop:
     * Example:
     * --------------------
     * ZipArchive archive = new ZipArchive(data);
     * foreach (ArchiveMember am; archive.directory)
     * {
     *     writefln("member name is '%s'", am.name);
     * }
     * --------------------
     */
    @property @safe ArchiveMember[string] directory() { return _directory; }

    private ArchiveMember[string] _directory;

    debug (print)
    {
    @safe void print()
    {
        printf("\tdiskNumber = %u\n", diskNumber);
        printf("\tdiskStartDir = %u\n", diskStartDir);
        printf("\tnumEntries = %u\n", numEntries);
        printf("\ttotalEntries = %u\n", totalEntries);
        printf("\tcomment = '%.*s'\n", comment.length, comment.ptr);
    }
    }

    /* ============ Creating a new archive =================== */

    /** Constructor to use when creating a new archive.
     */
    this() @safe
    {
    }

    /** Add de to the archive.
     */
    @safe void addMember(ArchiveMember de)
    {
        _directory[de.name] = de;
    }

    /** Delete de from the archive.
     */
    @safe void deleteMember(ArchiveMember de)
    {
        _directory.remove(de.name);
    }

    /**
     * Construct an archive out of the current members of the archive.
     *
     * Fills in the properties data[], diskNumber, diskStartDir, numEntries,
     * totalEntries, and directory[].
     * For each ArchiveMember, fills in properties crc32, compressedSize,
     * compressedData[].
     *
     * Returns: array representing the entire archive.
     */
    void[] build()
    {
        import std.algorithm.sorting : sort;
        uint i;
        uint directoryOffset;

        if (comment.length > 0xFFFF)
            throw new ZipException("archive comment longer than 65535");

        // Compress each member; compute size
        uint archiveSize = 0;
        uint directorySize = 0;
        auto directory = _directory.values().sort!((x, y) => x.index < y.index).release;
        foreach (ArchiveMember de; directory)
        {
            if (!de._compressedData.length)
            {
                switch (de.compressionMethod)
                {
                    case CompressionMethod.none:
                        de._compressedData = de._expandedData;
                        break;

                    case CompressionMethod.deflate:
                        import std.zlib : compress;
                        de._compressedData = cast(ubyte[])compress(cast(void[])de._expandedData);
                        de._compressedData = de._compressedData[2 .. de._compressedData.length - 4];
                        break;

                    default:
                        throw new ZipException("unsupported compression method");
                }

                de._compressedSize = to!uint(de._compressedData.length);
                import std.zlib : crc32;
                de._crc32 = crc32(0, cast(void[])de._expandedData);
            }
            assert(de._compressedData.length == de._compressedSize);

            if (to!ulong(archiveSize) + 30 + de.name.length + de.extra.length + de.compressedSize
                    + directorySize + 46 + de.name.length + de.extra.length + de.comment.length
                    + 22 + comment.length + eocd64LocLength + eocd64Length > uint.max)
                throw new ZipException("zip files bigger than 4 GB are unsupported");

            archiveSize += 30 + de.name.length +
                                de.extra.length +
                                de.compressedSize;
            directorySize += 46 + de.name.length +
                                de.extra.length +
                                de.comment.length;
        }

        if (!isZip64 && _directory.length > ushort.max)
            _isZip64 = true;
        uint dataSize = archiveSize + directorySize + 22 + cast(uint)comment.length;
        if (isZip64)
            dataSize += eocd64LocLength + eocd64Length;

        _data = new ubyte[dataSize];

        // Populate the data[]

        // Store each archive member
        i = 0;
        foreach (ArchiveMember de; directory)
        {
            de.offset = i;
            _data[i .. i + 4] = cast(ubyte[])"PK\x03\x04";
            putUshort(i + 4,  de.extractVersion);
            putUshort(i + 6,  de.flags);
            putUshort(i + 8,  de._compressionMethod);
            putUint  (i + 10, cast(uint)de.time);
            putUint  (i + 14, de.crc32);
            putUint  (i + 18, de.compressedSize);
            putUint  (i + 22, to!uint(de.expandedSize));
            putUshort(i + 26, cast(ushort)de.name.length);
            putUshort(i + 28, cast(ushort)de.extra.length);
            i += 30;

            _data[i .. i + de.name.length] = (cast(ubyte[])de.name)[];
            i += de.name.length;
            _data[i .. i + de.extra.length] = (cast(ubyte[])de.extra)[];
            i += de.extra.length;
            _data[i .. i + de.compressedSize] = de.compressedData[];
            i += de.compressedSize;
        }

        // Write directory
        directoryOffset = i;
        _numEntries = 0;
        foreach (ArchiveMember de; directory)
        {
            _data[i .. i + 4] = cast(ubyte[])"PK\x01\x02";
            putUshort(i + 4,  de._madeVersion);
            putUshort(i + 6,  de.extractVersion);
            putUshort(i + 8,  de.flags);
            putUshort(i + 10, de._compressionMethod);
            putUint  (i + 12, cast(uint)de.time);
            putUint  (i + 16, de.crc32);
            putUint  (i + 20, de.compressedSize);
            putUint  (i + 24, de.expandedSize);
            putUshort(i + 28, cast(ushort)de.name.length);
            putUshort(i + 30, cast(ushort)de.extra.length);
            putUshort(i + 32, cast(ushort)de.comment.length);
            putUshort(i + 34, de.diskNumber);
            putUshort(i + 36, de.internalAttributes);
            putUint  (i + 38, de._externalAttributes);
            putUint  (i + 42, de.offset);
            i += 46;

            _data[i .. i + de.name.length] = (cast(ubyte[])de.name)[];
            i += de.name.length;
            _data[i .. i + de.extra.length] = (cast(ubyte[])de.extra)[];
            i += de.extra.length;
            _data[i .. i + de.comment.length] = (cast(ubyte[])de.comment)[];
            i += de.comment.length;
            _numEntries++;
        }
        _totalEntries = numEntries;

        if (isZip64)
        {
            // Write zip64 end of central directory record
            uint eocd64Offset = i;
            _data[i .. i + 4] = cast(ubyte[])"PK\x06\x06";
            putUlong (i + 4,  eocd64Length - 12);
            putUshort(i + 12, zip64ExtractVersion);
            putUshort(i + 14, zip64ExtractVersion);
            putUint  (i + 16, diskNumber);
            putUint  (i + 20, diskStartDir);
            putUlong (i + 24, numEntries);
            putUlong (i + 32, totalEntries);
            putUlong (i + 40, directorySize);
            putUlong (i + 48, directoryOffset);
            i += eocd64Length;

            // Write zip64 end of central directory record locator
            _data[i .. i + 4] = cast(ubyte[])"PK\x06\x07";
            putUint  (i + 4,  diskNumber);
            putUlong (i + 8,  eocd64Offset);
            putUint  (i + 16, 1);
            i += eocd64LocLength;
        }

        // Write end record
        endrecOffset = i;
        _data[i .. i + 4] = cast(ubyte[])"PK\x05\x06";
        putUshort(i + 4,  cast(ushort)diskNumber);
        putUshort(i + 6,  cast(ushort)diskStartDir);
        putUshort(i + 8,  (numEntries > ushort.max ? ushort.max : cast(ushort)numEntries));
        putUshort(i + 10, (totalEntries > ushort.max ? ushort.max : cast(ushort)totalEntries));
        putUint  (i + 12, directorySize);
        putUint  (i + 16, directoryOffset);
        putUshort(i + 20, cast(ushort)comment.length);
        i += 22;

        // Write archive comment
        assert(i + comment.length == data.length);
        _data[i .. data.length] = (cast(ubyte[])comment)[];

        return cast(void[])data;
    }

    /* ============ Reading an existing archive =================== */

    /**
     * Constructor to use when reading an existing archive.
     *
     * Fills in the properties data[], diskNumber, diskStartDir, numEntries,
     * totalEntries, comment[], and directory[].
     * For each ArchiveMember, fills in
     * properties madeVersion, extractVersion, flags, compressionMethod, time,
     * crc32, compressedSize, expandedSize, compressedData[], diskNumber,
     * internalAttributes, externalAttributes, name[], extra[], comment[].
     * Use expand() to get the expanded data for each ArchiveMember.
     *
     * Params:
     *  buffer = the entire contents of the archive.
     */

    this(void[] buffer)
    {   uint iend;
        uint i;
        int endcommentlength;
        uint directorySize;
        uint directoryOffset;

        this._data = cast(ubyte[]) buffer;

        if (data.length > uint.max - 2)
            throw new ZipException("zip files bigger than 4 GB are unsupported");

        // Find 'end record index' by searching backwards for signature
        iend = (data.length > 66000 ? to!uint(data.length - 66000) : 0);
        for (i = to!uint(data.length) - 22; 1; i--)
        {
            if (i < iend || i >= data.length)
                throw new ZipException("no end record");

            if (_data[i .. i + 4] == cast(ubyte[])"PK\x05\x06")
            {
                endcommentlength = getUshort(i + 20);
                if (i + 22 + endcommentlength > data.length
                        || i + 22 + endcommentlength < i)
                    continue;
                comment = cast(string)(_data[i + 22 .. i + 22 + endcommentlength]);
                endrecOffset = i;

                uint k = i - eocd64LocLength;
                if (k < i && _data[k .. k + 4] == cast(ubyte[])"PK\x06\x07")
                {
                    _isZip64 = true;
                    i = k;
                }

                break;
            }
        }

        if (isZip64)
        {
            // Read Zip64 record data
            ulong eocdOffset = getUlong(i + 8);
            if (eocdOffset + eocd64Length > _data.length)
                throw new ZipException("corrupted directory");

            i = to!uint(eocdOffset);
            if (_data[i .. i + 4] != cast(ubyte[])"PK\x06\x06")
                throw new ZipException("invalid Zip EOCD64 signature");

            ulong eocd64Size = getUlong(i + 4);
            if (eocd64Size + i - 12 > data.length)
                throw new ZipException("invalid Zip EOCD64 size");

            _diskNumber = getUint(i + 16);
            _diskStartDir = getUint(i + 20);

            ulong numEntriesUlong = getUlong(i + 24);
            ulong totalEntriesUlong = getUlong(i + 32);
            ulong directorySizeUlong = getUlong(i + 40);
            ulong directoryOffsetUlong = getUlong(i + 48);

            if (numEntriesUlong > uint.max)
                throw new ZipException("supposedly more than 4294967296 files in archive");

            if (numEntriesUlong != totalEntriesUlong)
                throw new ZipException("multiple disk zips not supported");

            if (directorySizeUlong > i || directoryOffsetUlong > i
                    || directorySizeUlong + directoryOffsetUlong > i)
                throw new ZipException("corrupted directory");

            _numEntries = to!uint(numEntriesUlong);
            _totalEntries = to!uint(totalEntriesUlong);
            directorySize = to!uint(directorySizeUlong);
            directoryOffset = to!uint(directoryOffsetUlong);
        }
        else
        {
        // Read end record data
        _diskNumber = getUshort(i + 4);
        _diskStartDir = getUshort(i + 6);

        _numEntries = getUshort(i + 8);
        _totalEntries = getUshort(i + 10);

        if (numEntries != totalEntries)
            throw new ZipException("multiple disk zips not supported");

        directorySize = getUint(i + 12);
        directoryOffset = getUint(i + 16);

        if (directoryOffset + directorySize > i)
            throw new ZipException("corrupted directory");
        }

        i = directoryOffset;
        for (int n = 0; n < numEntries; n++)
        {
            /* The format of an entry is:
             *  'PK' 1, 2
             *  directory info
             *  path
             *  extra data
             *  comment
             */

            uint namelen;
            uint extralen;
            uint commentlen;

            if (_data[i .. i + 4] != cast(ubyte[])"PK\x01\x02")
                throw new ZipException("invalid directory entry 1");
            ArchiveMember de = new ArchiveMember();
            de._index = n;
            de._madeVersion = getUshort(i + 4);
            de._extractVersion = getUshort(i + 6);
            de.flags = getUshort(i + 8);
            de._compressionMethod = cast(CompressionMethod)getUshort(i + 10);
            de.time = cast(DosFileTime)getUint(i + 12);
            de._crc32 = getUint(i + 16);
            de._compressedSize = getUint(i + 20);
            de._expandedSize = getUint(i + 24);
            namelen = getUshort(i + 28);
            extralen = getUshort(i + 30);
            commentlen = getUshort(i + 32);
            de._diskNumber = getUshort(i + 34);
            de.internalAttributes = getUshort(i + 36);
            de._externalAttributes = getUint(i + 38);
            de.offset = getUint(i + 42);
            i += 46;

            if (i + namelen + extralen + commentlen > directoryOffset + directorySize)
                throw new ZipException("invalid directory entry 2");

            de.name = cast(string)(_data[i .. i + namelen]);
            i += namelen;
            de.extra = _data[i .. i + extralen];
            i += extralen;
            de.comment = cast(string)(_data[i .. i + commentlen]);
            i += commentlen;

            immutable uint dataOffset = de.offset + 30 + namelen + extralen;
            if (dataOffset + de.compressedSize > endrecOffset)
                throw new ZipException("Invalid directory entry offset or size.");
            de._compressedData = _data[dataOffset .. dataOffset + de.compressedSize];

            _directory[de.name] = de;

        }
        if (i != directoryOffset + directorySize)
            throw new ZipException("invalid directory entry 3");
    }

    /*****
     * Decompress the contents of archive member de and return the expanded
     * data.
     *
     * Fills in properties extractVersion, flags, compressionMethod, time,
     * crc32, compressedSize, expandedSize, expandedData[], name[], extra[].
     */
    ubyte[] expand(ArchiveMember de)
    {   uint namelen;
        uint extralen;

        if (_data[de.offset .. de.offset + 4] != cast(ubyte[])"PK\x03\x04")
            throw new ZipException("invalid directory entry 4");

        // These values should match what is in the main zip archive directory
        de._extractVersion = getUshort(de.offset + 4);
        de.flags = getUshort(de.offset + 6);
        de._compressionMethod = cast(CompressionMethod)getUshort(de.offset + 8);
        de.time = cast(DosFileTime)getUint(de.offset + 10);
        de._crc32 = getUint(de.offset + 14);
        de._compressedSize = max(getUint(de.offset + 18), de.compressedSize);
        de._expandedSize = max(getUint(de.offset + 22), de.expandedSize);
        namelen = getUshort(de.offset + 26);
        extralen = getUshort(de.offset + 28);

        debug(print)
        {
            printf("\t\texpandedSize = %d\n", de.expandedSize);
            printf("\t\tcompressedSize = %d\n", de.compressedSize);
            printf("\t\tnamelen = %d\n", namelen);
            printf("\t\textralen = %d\n", extralen);
        }

        if (de.flags & 1)
            throw new ZipException("encryption not supported");

        int i;
        i = de.offset + 30 + namelen + extralen;
        if (i + de.compressedSize > endrecOffset)
            throw new ZipException("invalid directory entry 5");

        de._compressedData = _data[i .. i + de.compressedSize];
        debug(print) arrayPrint(de.compressedData);

        switch (de.compressionMethod)
        {
            case CompressionMethod.none:
                de._expandedData = de.compressedData;
                return de.expandedData;

            case CompressionMethod.deflate:
                // -15 is a magic value used to decompress zip files.
                // It has the effect of not requiring the 2 byte header
                // and 4 byte trailer.
                import std.zlib : uncompress;
                de._expandedData = cast(ubyte[])uncompress(cast(void[])de.compressedData, de.expandedSize, -15);
                return de.expandedData;

            default:
                throw new ZipException("unsupported compression method");
        }
    }

    /* ============ Utility =================== */

    @safe ushort getUshort(int i)
    {
        ubyte[2] result = data[i .. i + 2];
        return littleEndianToNative!ushort(result);
    }

    @safe uint getUint(int i)
    {
        ubyte[4] result = data[i .. i + 4];
        return littleEndianToNative!uint(result);
    }

    @safe ulong getUlong(int i)
    {
        ubyte[8] result = data[i .. i + 8];
        return littleEndianToNative!ulong(result);
    }

    @safe void putUshort(int i, ushort us)
    {
        data[i .. i + 2] = nativeToLittleEndian(us);
    }

    @safe void putUint(int i, uint ui)
    {
        data[i .. i + 4] = nativeToLittleEndian(ui);
    }

    @safe void putUlong(int i, ulong ul)
    {
        data[i .. i + 8] = nativeToLittleEndian(ul);
    }
}

debug(print)
{
    @safe void arrayPrint(ubyte[] array)
    {
        printf("array %p,%d\n", cast(void*)array, array.length);
        for (int i = 0; i < array.length; i++)
        {
            printf("%02x ", array[i]);
            if (((i + 1) & 15) == 0)
                printf("\n");
        }
        printf("\n");
    }
}

@system unittest
{
    // @system due to (at least) ZipArchive.build
    auto zip1 = new ZipArchive();
    auto zip2 = new ZipArchive();
    auto am1 = new ArchiveMember();
    am1.name = "foo";
    am1.expandedData = new ubyte[](1024);
    zip1.addMember(am1);
    auto data1 = zip1.build();
    zip2.addMember(zip1.directory["foo"]);
    zip2.build();
    auto am2 = zip2.directory["foo"];
    zip2.expand(am2);
    assert(am1.expandedData == am2.expandedData);
    auto zip3 = new ZipArchive(data1);
    zip3.build();
    assert(zip3.directory["foo"].compressedSize == am1.compressedSize);

    // Test if packing and unpacking produces the original data
    import std.random : uniform, MinstdRand0;
    import std.stdio, std.conv;
    MinstdRand0 gen;
    const uint itemCount = 20, minSize = 10, maxSize = 500;
    foreach (variant; 0..2)
    {
        bool useZip64 = !!variant;
        zip1 = new ZipArchive();
        zip1.isZip64 = useZip64;
        ArchiveMember[itemCount] ams;
        foreach (i; 0..itemCount)
        {
            ams[i] = new ArchiveMember();
            ams[i].name = to!string(i);
            ams[i].expandedData = new ubyte[](uniform(minSize, maxSize));
            foreach (ref ubyte c; ams[i].expandedData)
                c = cast(ubyte)(uniform(0, 256));
            ams[i].compressionMethod = CompressionMethod.deflate;
            zip1.addMember(ams[i]);
        }
        auto zippedData = zip1.build();
        zip2 = new ZipArchive(zippedData);
        assert(zip2.isZip64 == useZip64);
        foreach (am; ams)
        {
            am2 = zip2.directory[am.name];
            zip2.expand(am2);
            assert(am.crc32 == am2.crc32);
            assert(am.expandedData == am2.expandedData);
        }
    }
}

@system unittest
{
    import std.random : Mt19937, randomShuffle;
    import std.conv : to;
    // Test if packing and unpacking preserves order.
    auto rand = Mt19937(15966);
    string[] names;
    int value = 0;
    // Generate a series of unique numbers as filenames.
    foreach (i; 0..20)
    {
        value += 1 + rand.front & 0xFFFF;
        rand.popFront;
        names ~= value.to!string;
    }
    // Insert them in a random order.
    names.randomShuffle(rand);
    auto zip1 = new ZipArchive();
    foreach (i, name; names)
    {
        auto member = new ArchiveMember();
        member.name = name;
        member.expandedData = cast(ubyte[])name;
        member.index = cast(int)i;
        zip1.addMember(member);
    }
    auto data = zip1.build();

    // Ensure that they appear in the same order.
    auto zip2 = new ZipArchive(data);
    foreach (i, name; names)
    {
        const member = zip2.directory[name];
        assert(member.index == i, "member " ~ name ~ " had index " ~
                member.index.to!string ~ " but we expected index " ~ i.to!string ~
                ". The input array was " ~ names.to!string);
    }
}

@system unittest
{
    import std.zlib;

    ubyte[] src = cast(ubyte[])
"the quick brown fox jumps over the lazy dog\r
the quick brown fox jumps over the lazy dog\r
";
    auto dst = cast(ubyte[])compress(cast(void[])src);
    auto after = cast(ubyte[])uncompress(cast(void[])dst);
    assert(src == after);
}

@system unittest
{
    // @system due to ZipArchive.build
    import std.datetime;
    ubyte[] buf = [1, 2, 3, 4, 5, 0, 7, 8, 9];

    auto ar = new ZipArchive;
    auto am = new ArchiveMember;  // 10
    am.name = "buf";
    am.expandedData = buf;
    am.compressionMethod = CompressionMethod.deflate;
    am.time = SysTimeToDosFileTime(Clock.currTime());
    ar.addMember(am);            // 15

    auto zip1 = ar.build();
    auto arAfter = new ZipArchive(zip1);
    assert(arAfter.directory.length == 1);
    auto amAfter = arAfter.directory["buf"];
    arAfter.expand(amAfter);
    assert(amAfter.name == am.name);
    assert(amAfter.expandedData == am.expandedData);
    assert(amAfter.time == am.time);
}

// Non-Android Posix-only, because we can't rely on the unzip command being
// available on Android or Windows
version(Android) {} else
<<<<<<< HEAD
version(Posix) unittest
=======
version(Posix) @system unittest
>>>>>>> b4d21a87
{
    import std.datetime, std.file, std.format, std.path, std.process, std.stdio;

    auto zr = new ZipArchive();
    auto am = new ArchiveMember();
    am.compressionMethod = CompressionMethod.deflate;
    am.name = "foo.bar";
    am.time = SysTimeToDosFileTime(Clock.currTime());
    am.expandedData = cast(ubyte[])"We all live in a yellow submarine, a yellow submarine";
    zr.addMember(am);
    auto data2 = zr.build();

    mkdirRecurse(deleteme);
    scope(exit) rmdirRecurse(deleteme);
    string zipFile = buildPath(deleteme, "foo.zip");
    std.file.write(zipFile, cast(byte[])data2);

    auto result = executeShell(format("unzip -l %s", zipFile));
    scope(failure) writeln(result.output);
    assert(result.status == 0);
}<|MERGE_RESOLUTION|>--- conflicted
+++ resolved
@@ -964,11 +964,7 @@
 // Non-Android Posix-only, because we can't rely on the unzip command being
 // available on Android or Windows
 version(Android) {} else
-<<<<<<< HEAD
-version(Posix) unittest
-=======
 version(Posix) @system unittest
->>>>>>> b4d21a87
 {
     import std.datetime, std.file, std.format, std.path, std.process, std.stdio;
 
