// Written in the D programming language.

/**
Facilities for random number generation.

$(SCRIPT inhibitQuickIndex = 1;)
$(DIVC quickindex,
$(BOOKTABLE,
$(TR $(TH Category) $(TH Functions))
$(TR $(TD Uniform sampling) $(TD
    $(LREF uniform)
    $(LREF uniform01)
    $(LREF uniformDistribution)
))
$(TR $(TD Element sampling) $(TD
    $(LREF choice)
    $(LREF dice)
))
$(TR $(TD Range sampling) $(TD
    $(LREF randomCover)
    $(LREF randomSample)
))
$(TR $(TD Default Random Engines) $(TD
    $(LREF rndGen)
    $(LREF Random)
    $(LREF unpredictableSeed)
))
$(TR $(TD Linear Congruential Engines) $(TD
    $(LREF MinstdRand)
    $(LREF MinstdRand0)
    $(LREF LinearCongruentialEngine)
))
$(TR $(TD Mersenne Twister Engines) $(TD
    $(LREF Mt19937)
    $(LREF Mt19937_64)
    $(LREF MersenneTwisterEngine)
))
$(TR $(TD Xorshift Engines) $(TD
    $(LREF Xorshift)
    $(LREF XorshiftEngine)
    $(LREF Xorshift32)
    $(LREF Xorshift64)
    $(LREF Xorshift96)
    $(LREF Xorshift128)
    $(LREF Xorshift160)
    $(LREF Xorshift192)
))
$(TR $(TD Shuffle) $(TD
    $(LREF partialShuffle)
    $(LREF randomShuffle)
))
$(TR $(TD Traits) $(TD
    $(LREF isSeedable)
    $(LREF isUniformRNG)
))
))

$(RED Disclaimer:) The random number generators and API provided in this
module are not designed to be cryptographically secure, and are therefore
unsuitable for cryptographic or security-related purposes such as generating
authentication tokens or network sequence numbers. For such needs, please use a
reputable cryptographic library instead.

The new-style generator objects hold their own state so they are
immune of threading issues. The generators feature a number of
well-known and well-documented methods of generating random
numbers. An overall fast and reliable means to generate random numbers
is the $(D_PARAM Mt19937) generator, which derives its name from
"$(LINK2 https://en.wikipedia.org/wiki/Mersenne_Twister, Mersenne Twister)
with a period of 2 to the power of
19937". In memory-constrained situations,
$(LINK2 https://en.wikipedia.org/wiki/Linear_congruential_generator,
linear congruential generators) such as `MinstdRand0` and `MinstdRand` might be
useful. The standard library provides an alias $(D_PARAM Random) for
whichever generator it considers the most fit for the target
environment.

In addition to random number generators, this module features
distributions, which skew a generator's output statistical
distribution in various ways. So far the uniform distribution for
integers and real numbers have been implemented.

Source:    $(PHOBOSSRC std/random.d)

Macros:

Copyright: Copyright Andrei Alexandrescu 2008 - 2009, Joseph Rushton Wakeling 2012.
License:   $(HTTP www.boost.org/LICENSE_1_0.txt, Boost License 1.0).
Authors:   $(HTTP erdani.org, Andrei Alexandrescu)
           Masahiro Nakagawa (Xorshift random generator)
           $(HTTP braingam.es, Joseph Rushton Wakeling) (Algorithm D for random sampling)
           Ilya Yaroshenko (Mersenne Twister implementation, adapted from $(HTTPS github.com/libmir/mir-random, mir-random))
Credits:   The entire random number library architecture is derived from the
           excellent $(HTTP open-std.org/jtc1/sc22/wg21/docs/papers/2007/n2461.pdf, C++0X)
           random number facility proposed by Jens Maurer and contributed to by
           researchers at the Fermi laboratory (excluding Xorshift).
*/
/*
         Copyright Andrei Alexandrescu 2008 - 2009.
Distributed under the Boost Software License, Version 1.0.
   (See accompanying file LICENSE_1_0.txt or copy at
         http://www.boost.org/LICENSE_1_0.txt)
*/
module std.random;


import std.range.primitives;
import std.traits;

version (OSX)
    version = Darwin;
else version (iOS)
    version = Darwin;
else version (TVOS)
    version = Darwin;
else version (WatchOS)
    version = Darwin;

<<<<<<< HEAD
=======
version (D_InlineAsm_X86) version = InlineAsm_X86_Any;
version (D_InlineAsm_X86_64) version = InlineAsm_X86_Any;

>>>>>>> 0127083e
///
@safe unittest
{
    import std.algorithm.comparison : among, equal;
    import std.range : iota;

    // seed a random generator with a constant
    auto rnd = Random(42);

    // Generate a uniformly-distributed integer in the range [0, 14]
    // If no random generator is passed, the global `rndGen` would be used
    auto i = uniform(0, 15, rnd);
    assert(i >= 0 && i < 15);

    // Generate a uniformly-distributed real in the range [0, 100)
    auto r = uniform(0.0L, 100.0L, rnd);
    assert(r >= 0 && r < 100);

    // Sample from a custom type
    enum Fruit { apple, mango, pear }
    auto f = rnd.uniform!Fruit;
    with(Fruit)
    assert(f.among(apple, mango, pear));

    // Generate a 32-bit random number
    auto u = uniform!uint(rnd);
    static assert(is(typeof(u) == uint));

    // Generate a random number in the range in the range [0, 1)
    auto u2 = uniform01(rnd);
    assert(u2 >= 0 && u2 < 1);

    // Select an element randomly
    auto el = 10.iota.choice(rnd);
    assert(0 <= el && el < 10);

    // Throw a dice with custom proportions
    // 0: 20%, 1: 10%, 2: 60%
    auto val = rnd.dice(0.2, 0.1, 0.6);
    assert(0 <= val && val <= 2);

    auto rnd2 = MinstdRand0(42);

    // Select a random subsample from a range
    assert(10.iota.randomSample(3, rnd2).equal([7, 8, 9]));

    // Cover all elements in an array in random order
    version (X86_64) // https://issues.dlang.org/show_bug.cgi?id=15147
    assert(10.iota.randomCover(rnd2).equal([7, 4, 2, 0, 1, 6, 8, 3, 9, 5]));

    // Shuffle an array
    version (X86_64) // https://issues.dlang.org/show_bug.cgi?id=15147
    assert([0, 1, 2, 4, 5].randomShuffle(rnd2).equal([2, 0, 4, 5, 1]));
}

version (StdUnittest)
{
    static import std.meta;
    package alias Xorshift64_64 = XorshiftEngine!(ulong, 64, -12, 25, -27);
    package alias Xorshift128_64 = XorshiftEngine!(ulong, 128, 23, -18, -5);
    package alias PseudoRngTypes = std.meta.AliasSeq!(MinstdRand0, MinstdRand, Mt19937, Xorshift32, Xorshift64,
                                                      Xorshift96, Xorshift128, Xorshift160, Xorshift192,
                                                      Xorshift64_64, Xorshift128_64);
}

// Segments of the code in this file Copyright (c) 1997 by Rick Booth
// From "Inner Loops" by Rick Booth, Addison-Wesley

// Work derived from:

/*
   A C-program for MT19937, with initialization improved 2002/1/26.
   Coded by Takuji Nishimura and Makoto Matsumoto.

   Before using, initialize the state by using init_genrand(seed)
   or init_by_array(init_key, key_length).

   Copyright (C) 1997 - 2002, Makoto Matsumoto and Takuji Nishimura,
   All rights reserved.

   Redistribution and use in source and binary forms, with or without
   modification, are permitted provided that the following conditions
   are met:

     1. Redistributions of source code must retain the above copyright
        notice, this list of conditions and the following disclaimer.

     2. Redistributions in binary form must reproduce the above copyright
        notice, this list of conditions and the following disclaimer in the
        documentation and/or other materials provided with the distribution.

     3. The names of its contributors may not be used to endorse or promote
        products derived from this software without specific prior written
        permission.

   THIS SOFTWARE IS PROVIDED BY THE COPYRIGHT HOLDERS AND CONTRIBUTORS
   "AS IS" AND ANY EXPRESS OR IMPLIED WARRANTIES, INCLUDING, BUT NOT
   LIMITED TO, THE IMPLIED WARRANTIES OF MERCHANTABILITY AND FITNESS FOR
   A PARTICULAR PURPOSE ARE DISCLAIMED.  IN NO EVENT SHALL THE COPYRIGHT OWNER OR
   CONTRIBUTORS BE LIABLE FOR ANY DIRECT, INDIRECT, INCIDENTAL, SPECIAL,
   EXEMPLARY, OR CONSEQUENTIAL DAMAGES (INCLUDING, BUT NOT LIMITED TO,
   PROCUREMENT OF SUBSTITUTE GOODS OR SERVICES; LOSS OF USE, DATA, OR
   PROFITS; OR BUSINESS INTERRUPTION) HOWEVER CAUSED AND ON ANY THEORY OF
   LIABILITY, WHETHER IN CONTRACT, STRICT LIABILITY, OR TORT (INCLUDING
   NEGLIGENCE OR OTHERWISE) ARISING IN ANY WAY OUT OF THE USE OF THIS
   SOFTWARE, EVEN IF ADVISED OF THE POSSIBILITY OF SUCH DAMAGE.


   Any feedback is very welcome.
   http://www.math.sci.hiroshima-u.ac.jp/~m-mat/MT/emt.html
   email: m-mat @ math.sci.hiroshima-u.ac.jp (remove space)
*/

/**
 * Test if Rng is a random-number generator. The overload
 * taking a ElementType also makes sure that the Rng generates
 * values of that type.
 *
 * A random-number generator has at least the following features:
 * $(UL
 *   $(LI it's an InputRange)
 *   $(LI it has a 'bool isUniformRandom' field readable in CTFE)
 * )
 */
template isUniformRNG(Rng, ElementType)
{
    enum bool isUniformRNG = .isUniformRNG!Rng &&
        is(std.range.primitives.ElementType!Rng == ElementType);
}

/**
 * ditto
 */
template isUniformRNG(Rng)
{
    enum bool isUniformRNG = isInputRange!Rng &&
        is(typeof(
        {
            static assert(Rng.isUniformRandom); //tag
        }));
}

///
@safe unittest
{
    struct NoRng
    {
        @property uint front() {return 0;}
        @property bool empty() {return false;}
        void popFront() {}
    }
    static assert(!isUniformRNG!(NoRng));

    struct validRng
    {
        @property uint front() {return 0;}
        @property bool empty() {return false;}
        void popFront() {}

        enum isUniformRandom = true;
    }
    static assert(isUniformRNG!(validRng, uint));
    static assert(isUniformRNG!(validRng));
}

@safe unittest
{
    // two-argument predicate should not require @property on `front`
    // https://issues.dlang.org/show_bug.cgi?id=19837
    struct Rng
    {
        float front() {return 0;}
        void popFront() {}
        enum empty = false;
        enum isUniformRandom = true;
    }
    static assert(isUniformRNG!(Rng, float));
}

/**
 * Test if Rng is seedable. The overload
 * taking a SeedType also makes sure that the Rng can be seeded with SeedType.
 *
 * A seedable random-number generator has the following additional features:
 * $(UL
 *   $(LI it has a 'seed(ElementType)' function)
 * )
 */
template isSeedable(Rng, SeedType)
{
    enum bool isSeedable = isUniformRNG!(Rng) &&
        is(typeof(
        {
            Rng r = void;              // can define a Rng object
            SeedType s = void;
            r.seed(s); // can seed a Rng
        }));
}

///ditto
template isSeedable(Rng)
{
    enum bool isSeedable = isUniformRNG!Rng &&
        is(typeof(
        {
            Rng r = void;                     // can define a Rng object
            alias SeedType = typeof(r.front);
            SeedType s = void;
            r.seed(s); // can seed a Rng
        }));
}

///
@safe unittest
{
    struct validRng
    {
        @property uint front() {return 0;}
        @property bool empty() {return false;}
        void popFront() {}

        enum isUniformRandom = true;
    }
    static assert(!isSeedable!(validRng, uint));
    static assert(!isSeedable!(validRng));

    struct seedRng
    {
        @property uint front() {return 0;}
        @property bool empty() {return false;}
        void popFront() {}
        void seed(uint val){}
        enum isUniformRandom = true;
    }
    static assert(isSeedable!(seedRng, uint));
    static assert(!isSeedable!(seedRng, ulong));
    static assert(isSeedable!(seedRng));
}

@safe @nogc pure nothrow unittest
{
    struct NoRng
    {
        @property uint front() {return 0;}
        @property bool empty() {return false;}
        void popFront() {}
    }
    static assert(!isUniformRNG!(NoRng, uint));
    static assert(!isUniformRNG!(NoRng));
    static assert(!isSeedable!(NoRng, uint));
    static assert(!isSeedable!(NoRng));

    struct NoRng2
    {
        @property uint front() {return 0;}
        @property bool empty() {return false;}
        void popFront() {}

        enum isUniformRandom = false;
    }
    static assert(!isUniformRNG!(NoRng2, uint));
    static assert(!isUniformRNG!(NoRng2));
    static assert(!isSeedable!(NoRng2, uint));
    static assert(!isSeedable!(NoRng2));

    struct NoRng3
    {
        @property bool empty() {return false;}
        void popFront() {}

        enum isUniformRandom = true;
    }
    static assert(!isUniformRNG!(NoRng3, uint));
    static assert(!isUniformRNG!(NoRng3));
    static assert(!isSeedable!(NoRng3, uint));
    static assert(!isSeedable!(NoRng3));

    struct validRng
    {
        @property uint front() {return 0;}
        @property bool empty() {return false;}
        void popFront() {}

        enum isUniformRandom = true;
    }
    static assert(isUniformRNG!(validRng, uint));
    static assert(isUniformRNG!(validRng));
    static assert(!isSeedable!(validRng, uint));
    static assert(!isSeedable!(validRng));

    struct seedRng
    {
        @property uint front() {return 0;}
        @property bool empty() {return false;}
        void popFront() {}
        void seed(uint val){}
        enum isUniformRandom = true;
    }
    static assert(isUniformRNG!(seedRng, uint));
    static assert(isUniformRNG!(seedRng));
    static assert(isSeedable!(seedRng, uint));
    static assert(!isSeedable!(seedRng, ulong));
    static assert(isSeedable!(seedRng));
}

/**
Linear Congruential generator.
 */
struct LinearCongruentialEngine(UIntType, UIntType a, UIntType c, UIntType m)
if (isUnsigned!UIntType)
{
    ///Mark this as a Rng
    enum bool isUniformRandom = true;
    /// Does this generator have a fixed range? ($(D_PARAM true)).
    enum bool hasFixedRange = true;
    /// Lowest generated value (`1` if $(D c == 0), `0` otherwise).
    enum UIntType min = ( c == 0 ? 1 : 0 );
    /// Highest generated value ($(D modulus - 1)).
    enum UIntType max = m - 1;
/**
The parameters of this distribution. The random number is $(D_PARAM x
= (x * multipler + increment) % modulus).
 */
    enum UIntType multiplier = a;
    ///ditto
    enum UIntType increment = c;
    ///ditto
    enum UIntType modulus = m;

    static assert(isIntegral!(UIntType));
    static assert(m == 0 || a < m);
    static assert(m == 0 || c < m);
    static assert(m == 0 ||
            (cast(ulong) a * (m-1) + c) % m == (c < a ? c - a + m : c - a));

    // Check for maximum range
    private static ulong gcd(ulong a, ulong b) @safe pure nothrow @nogc
    {
        while (b)
        {
            auto t = b;
            b = a % b;
            a = t;
        }
        return a;
    }

    private static ulong primeFactorsOnly(ulong n) @safe pure nothrow @nogc
    {
        ulong result = 1;
        ulong iter = 2;
        for (; n >= iter * iter; iter += 2 - (iter == 2))
        {
            if (n % iter) continue;
            result *= iter;
            do
            {
                n /= iter;
            } while (n % iter == 0);
        }
        return result * n;
    }

    @safe pure nothrow unittest
    {
        static assert(primeFactorsOnly(100) == 10);
        //writeln(primeFactorsOnly(11));
        static assert(primeFactorsOnly(11) == 11);
        static assert(primeFactorsOnly(7 * 7 * 7 * 11 * 15 * 11) == 7 * 11 * 15);
        static assert(primeFactorsOnly(129 * 2) == 129 * 2);
        // enum x = primeFactorsOnly(7 * 7 * 7 * 11 * 15);
        // static assert(x == 7 * 11 * 15);
    }

    private static bool properLinearCongruentialParameters(ulong m,
            ulong a, ulong c) @safe pure nothrow @nogc
    {
        if (m == 0)
        {
            static if (is(UIntType == uint))
            {
                // Assume m is uint.max + 1
                m = (1uL << 32);
            }
            else
            {
                return false;
            }
        }
        // Bounds checking
        if (a == 0 || a >= m || c >= m) return false;
        // c and m are relatively prime
        if (c > 0 && gcd(c, m) != 1) return false;
        // a - 1 is divisible by all prime factors of m
        if ((a - 1) % primeFactorsOnly(m)) return false;
        // if a - 1 is multiple of 4, then m is a  multiple of 4 too.
        if ((a - 1) % 4 == 0 && m % 4) return false;
        // Passed all tests
        return true;
    }

    // check here
    static assert(c == 0 || properLinearCongruentialParameters(m, a, c),
            "Incorrect instantiation of LinearCongruentialEngine");

/**
Constructs a $(D_PARAM LinearCongruentialEngine) generator seeded with
`x0`.
 */
    this(UIntType x0) @safe pure nothrow @nogc
    {
        seed(x0);
    }

/**
   (Re)seeds the generator.
*/
    void seed(UIntType x0 = 1) @safe pure nothrow @nogc
    {
        _x = modulus ? (x0 % modulus) : x0;
        static if (c == 0)
        {
            //Necessary to prevent generator from outputting an endless series of zeroes.
            if (_x == 0)
                _x = max;
        }
        popFront();
    }

/**
   Advances the random sequence.
*/
    void popFront() @safe pure nothrow @nogc
    {
        static if (m)
        {
            static if (is(UIntType == uint) && m == uint.max)
            {
                immutable ulong
                    x = (cast(ulong) a * _x + c),
                    v = x >> 32,
                    w = x & uint.max;
                immutable y = cast(uint)(v + w);
                _x = (y < v || y == uint.max) ? (y + 1) : y;
            }
            else static if (is(UIntType == uint) && m == int.max)
            {
                immutable ulong
                    x = (cast(ulong) a * _x + c),
                    v = x >> 31,
                    w = x & int.max;
                immutable uint y = cast(uint)(v + w);
                _x = (y >= int.max) ? (y - int.max) : y;
            }
            else
            {
                _x = cast(UIntType) ((cast(ulong) a * _x + c) % m);
            }
        }
        else
        {
            _x = a * _x + c;
        }
    }

/**
   Returns the current number in the random sequence.
*/
    @property UIntType front() const @safe pure nothrow @nogc
    {
        return _x;
    }

///
    @property typeof(this) save() const @safe pure nothrow @nogc
    {
        return this;
    }

/**
Always `false` (random generators are infinite ranges).
 */
    enum bool empty = false;

    private UIntType _x = m ? (a + c) % m : (a + c);
}

/// Declare your own linear congruential engine
@safe unittest
{
    alias CPP11LCG = LinearCongruentialEngine!(uint, 48271, 0, 2_147_483_647);

    // seed with a constant
    auto rnd = CPP11LCG(42);
    auto n = rnd.front; // same for each run
    assert(n == 2027382);
}

/// Declare your own linear congruential engine
@safe unittest
{
    // glibc's LCG
    alias GLibcLCG = LinearCongruentialEngine!(uint, 1103515245, 12345, 2_147_483_648);

    // Seed with an unpredictable value
    auto rnd = GLibcLCG(unpredictableSeed);
    auto n = rnd.front; // different across runs
}

/**
Define $(D_PARAM LinearCongruentialEngine) generators with well-chosen
parameters. `MinstdRand0` implements Park and Miller's "minimal
standard" $(HTTP
wikipedia.org/wiki/Park%E2%80%93Miller_random_number_generator,
generator) that uses 16807 for the multiplier. `MinstdRand`
implements a variant that has slightly better spectral behavior by
using the multiplier 48271. Both generators are rather simplistic.
 */
alias MinstdRand0 = LinearCongruentialEngine!(uint, 16_807, 0, 2_147_483_647);
/// ditto
alias MinstdRand = LinearCongruentialEngine!(uint, 48_271, 0, 2_147_483_647);

///
@safe @nogc unittest
{
    // seed with a constant
    auto rnd0 = MinstdRand0(1);
    auto n = rnd0.front;
     // same for each run
    assert(n == 16807);

    // Seed with an unpredictable value
    rnd0.seed(unpredictableSeed);
    n = rnd0.front; // different across runs
}

@safe @nogc unittest
{
    import std.range;
    static assert(isForwardRange!MinstdRand);
    static assert(isUniformRNG!MinstdRand);
    static assert(isUniformRNG!MinstdRand0);
    static assert(isUniformRNG!(MinstdRand, uint));
    static assert(isUniformRNG!(MinstdRand0, uint));
    static assert(isSeedable!MinstdRand);
    static assert(isSeedable!MinstdRand0);
    static assert(isSeedable!(MinstdRand, uint));
    static assert(isSeedable!(MinstdRand0, uint));

    // The correct numbers are taken from The Database of Integer Sequences
    // http://www.research.att.com/~njas/sequences/eisBTfry00128.txt
    enum ulong[20] checking0 = [
        16807UL,282475249,1622650073,984943658,1144108930,470211272,
        101027544,1457850878,1458777923,2007237709,823564440,1115438165,
        1784484492,74243042,114807987,1137522503,1441282327,16531729,
        823378840,143542612 ];
    //auto rnd0 = MinstdRand0(1);
    MinstdRand0 rnd0;

    foreach (e; checking0)
    {
        assert(rnd0.front == e);
        rnd0.popFront();
    }
    // Test the 10000th invocation
    // Correct value taken from:
    // http://www.open-std.org/jtc1/sc22/wg21/docs/papers/2007/n2461.pdf
    rnd0.seed();
    popFrontN(rnd0, 9999);
    assert(rnd0.front == 1043618065);

    // Test MinstdRand
    enum ulong[6] checking = [48271UL,182605794,1291394886,1914720637,2078669041,
                     407355683];
    //auto rnd = MinstdRand(1);
    MinstdRand rnd;
    foreach (e; checking)
    {
        assert(rnd.front == e);
        rnd.popFront();
    }

    // Test the 10000th invocation
    // Correct value taken from:
    // http://www.open-std.org/jtc1/sc22/wg21/docs/papers/2007/n2461.pdf
    rnd.seed();
    popFrontN(rnd, 9999);
    assert(rnd.front == 399268537);

    // Check .save works
    static foreach (Type; std.meta.AliasSeq!(MinstdRand0, MinstdRand))
    {{
        auto rnd1 = Type(123_456_789);
        rnd1.popFront();
        // https://issues.dlang.org/show_bug.cgi?id=15853
        auto rnd2 = ((const ref Type a) => a.save())(rnd1);
        assert(rnd1 == rnd2);
        // Enable next test when RNGs are reference types
        version (none) { assert(rnd1 !is rnd2); }
        for (auto i = 0; i < 3; i++, rnd1.popFront, rnd2.popFront)
            assert(rnd1.front() == rnd2.front());
    }}
}

@safe @nogc unittest
{
    auto rnd0 = MinstdRand0(MinstdRand0.modulus);
    auto n = rnd0.front;
    rnd0.popFront();
    assert(n != rnd0.front);
}

/**
The $(LINK2 https://en.wikipedia.org/wiki/Mersenne_Twister, Mersenne Twister) generator.
 */
struct MersenneTwisterEngine(UIntType, size_t w, size_t n, size_t m, size_t r,
                             UIntType a, size_t u, UIntType d, size_t s,
                             UIntType b, size_t t,
                             UIntType c, size_t l, UIntType f)
if (isUnsigned!UIntType)
{
    static assert(0 < w && w <= UIntType.sizeof * 8);
    static assert(1 <= m && m <= n);
    static assert(0 <= r && 0 <= u && 0 <= s && 0 <= t && 0 <= l);
    static assert(r <= w && u <= w && s <= w && t <= w && l <= w);
    static assert(0 <= a && 0 <= b && 0 <= c);
    static assert(n <= ptrdiff_t.max);

    ///Mark this as a Rng
    enum bool isUniformRandom = true;

/**
Parameters for the generator.
*/
    enum size_t   wordSize   = w;
    enum size_t   stateSize  = n; /// ditto
    enum size_t   shiftSize  = m; /// ditto
    enum size_t   maskBits   = r; /// ditto
    enum UIntType xorMask    = a; /// ditto
    enum size_t   temperingU = u; /// ditto
    enum UIntType temperingD = d; /// ditto
    enum size_t   temperingS = s; /// ditto
    enum UIntType temperingB = b; /// ditto
    enum size_t   temperingT = t; /// ditto
    enum UIntType temperingC = c; /// ditto
    enum size_t   temperingL = l; /// ditto
    enum UIntType initializationMultiplier = f; /// ditto

    /// Smallest generated value (0).
    enum UIntType min = 0;
    /// Largest generated value.
    enum UIntType max = UIntType.max >> (UIntType.sizeof * 8u - w);
    // note, `max` also serves as a bitmask for the lowest `w` bits
    static assert(a <= max && b <= max && c <= max && f <= max);

    /// The default seed value.
    enum UIntType defaultSeed = 5489u;

    // Bitmasks used in the 'twist' part of the algorithm
    private enum UIntType lowerMask = (cast(UIntType) 1u << r) - 1,
                          upperMask = (~lowerMask) & this.max;

    /*
       Collection of all state variables
       used by the generator
    */
    private struct State
    {
        /*
           State array of the generator.  This
           is iterated through backwards (from
           last element to first), providing a
           few extra compiler optimizations by
           comparison to the forward iteration
           used in most implementations.
        */
        UIntType[n] data;

        /*
           Cached copy of most recently updated
           element of `data` state array, ready
           to be tempered to generate next
           `front` value
        */
        UIntType z;

        /*
           Most recently generated random variate
        */
        UIntType front;

        /*
           Index of the entry in the `data`
           state array that will be twisted
           in the next `popFront()` call
        */
        size_t index;
    }

    /*
       State variables used by the generator;
       initialized to values equivalent to
       explicitly seeding the generator with
       `defaultSeed`
    */
    private State state = defaultState();
    /* NOTE: the above is a workaround to ensure
       backwards compatibility with the original
       implementation, which permitted implicit
       construction.  With `@disable this();`
       it would not be necessary. */

/**
   Constructs a MersenneTwisterEngine object.
*/
    this(UIntType value) @safe pure nothrow @nogc
    {
        seed(value);
    }

    /**
       Generates the default initial state for a Mersenne
       Twister; equivalent to the internal state obtained
       by calling `seed(defaultSeed)`
    */
    private static State defaultState() @safe pure nothrow @nogc
    {
        if (!__ctfe) assert(false);
        State mtState;
        seedImpl(defaultSeed, mtState);
        return mtState;
    }

/**
   Seeds a MersenneTwisterEngine object.
   Note:
   This seed function gives 2^w starting points (the lowest w bits of
   the value provided will be used). To allow the RNG to be started
   in any one of its internal states use the seed overload taking an
   InputRange.
*/
    void seed()(UIntType value = defaultSeed) @safe pure nothrow @nogc
    {
        this.seedImpl(value, this.state);
    }

    /**
       Implementation of the seeding mechanism, which
       can be used with an arbitrary `State` instance
    */
    private static void seedImpl(UIntType value, ref State mtState) @nogc
    {
        mtState.data[$ - 1] = value;
        static if (this.max != UIntType.max)
        {
            mtState.data[$ - 1] &= this.max;
        }

        foreach_reverse (size_t i, ref e; mtState.data[0 .. $ - 1])
        {
            e = f * (mtState.data[i + 1] ^ (mtState.data[i + 1] >> (w - 2))) + cast(UIntType)(n - (i + 1));
            static if (this.max != UIntType.max)
            {
                e &= this.max;
            }
        }

        mtState.index = n - 1;

        /* double popFront() to guarantee both `mtState.z`
           and `mtState.front` are derived from the newly
           set values in `mtState.data` */
        MersenneTwisterEngine.popFrontImpl(mtState);
        MersenneTwisterEngine.popFrontImpl(mtState);
    }

/**
   Seeds a MersenneTwisterEngine object using an InputRange.

   Throws:
   `Exception` if the InputRange didn't provide enough elements to seed the generator.
   The number of elements required is the 'n' template parameter of the MersenneTwisterEngine struct.
 */
    void seed(T)(T range) if (isInputRange!T && is(Unqual!(ElementType!T) == UIntType))
    {
        this.seedImpl(range, this.state);
    }

    /**
       Implementation of the range-based seeding mechanism,
       which can be used with an arbitrary `State` instance
    */
    private static void seedImpl(T)(T range, ref State mtState)
        if (isInputRange!T && is(Unqual!(ElementType!T) == UIntType))
    {
        size_t j;
        for (j = 0; j < n && !range.empty; ++j, range.popFront())
        {
            ptrdiff_t idx = n - j - 1;
            mtState.data[idx] = range.front;
        }

        mtState.index = n - 1;

        if (range.empty && j < n)
        {
            import core.internal.string : UnsignedStringBuf, unsignedToTempString;

            UnsignedStringBuf buf = void;
            string s = "MersenneTwisterEngine.seed: Input range didn't provide enough elements: Need ";
            s ~= unsignedToTempString(n, buf, 10) ~ " elements.";
            throw new Exception(s);
        }

        /* double popFront() to guarantee both `mtState.z`
           and `mtState.front` are derived from the newly
           set values in `mtState.data` */
        MersenneTwisterEngine.popFrontImpl(mtState);
        MersenneTwisterEngine.popFrontImpl(mtState);
    }

/**
   Advances the generator.
*/
    void popFront() @safe pure nothrow @nogc
    {
        this.popFrontImpl(this.state);
    }

    /*
       Internal implementation of `popFront()`, which
       can be used with an arbitrary `State` instance
    */
    private static void popFrontImpl(ref State mtState) @nogc
    {
        /* This function blends two nominally independent
           processes: (i) calculation of the next random
           variate `mtState.front` from the cached previous
           `data` entry `z`, and (ii) updating the value
           of `data[index]` and `mtState.z` and advancing
           the `index` value to the next in sequence.

           By interweaving the steps involved in these
           procedures, rather than performing each of
           them separately in sequence, the variables
           are kept 'hot' in CPU registers, allowing
           for significantly faster performance. */
        ptrdiff_t index = mtState.index;
        ptrdiff_t next = index - 1;
        if (next < 0)
            next = n - 1;
        auto z = mtState.z;
        ptrdiff_t conj = index - m;
        if (conj < 0)
            conj = index - m + n;

        static if (d == UIntType.max)
        {
            z ^= (z >> u);
        }
        else
        {
            z ^= (z >> u) & d;
        }

        auto q = mtState.data[index] & upperMask;
        auto p = mtState.data[next] & lowerMask;
        z ^= (z << s) & b;
        auto y = q | p;
        auto x = y >> 1;
        z ^= (z << t) & c;
        if (y & 1)
            x ^= a;
        auto e = mtState.data[conj] ^ x;
        z ^= (z >> l);
        mtState.z = mtState.data[index] = e;
        mtState.index = next;

        /* technically we should take the lowest `w`
           bits here, but if the tempering bitmasks
           `b` and `c` are set correctly, this should
           be unnecessary */
        mtState.front = z;
    }

/**
   Returns the current random value.
 */
    @property UIntType front() @safe const pure nothrow @nogc
    {
        return this.state.front;
    }

///
    @property typeof(this) save() @safe const pure nothrow @nogc
    {
        return this;
    }

/**
Always `false`.
 */
    enum bool empty = false;
}

///
@safe unittest
{
    // seed with a constant
    Mt19937 gen;
    auto n = gen.front; // same for each run
    assert(n == 3499211612);

    // Seed with an unpredictable value
    gen.seed(unpredictableSeed);
    n = gen.front; // different across runs
}

/**
A `MersenneTwisterEngine` instantiated with the parameters of the
original engine $(HTTP math.sci.hiroshima-u.ac.jp/~m-mat/MT/emt.html,
MT19937), generating uniformly-distributed 32-bit numbers with a
period of 2 to the power of 19937. Recommended for random number
generation unless memory is severely restricted, in which case a $(LREF
LinearCongruentialEngine) would be the generator of choice.
 */
alias Mt19937 = MersenneTwisterEngine!(uint, 32, 624, 397, 31,
                                       0x9908b0df, 11, 0xffffffff, 7,
                                       0x9d2c5680, 15,
                                       0xefc60000, 18, 1_812_433_253);

///
@safe @nogc unittest
{
    // seed with a constant
    Mt19937 gen;
    auto n = gen.front; // same for each run
    assert(n == 3499211612);

    // Seed with an unpredictable value
    gen.seed(unpredictableSeed);
    n = gen.front; // different across runs
}

@safe nothrow unittest
{
    import std.algorithm;
    import std.range;
    static assert(isUniformRNG!Mt19937);
    static assert(isUniformRNG!(Mt19937, uint));
    static assert(isSeedable!Mt19937);
    static assert(isSeedable!(Mt19937, uint));
    static assert(isSeedable!(Mt19937, typeof(map!((a) => unpredictableSeed)(repeat(0)))));
    Mt19937 gen;
    assert(gen.front == 3499211612);
    popFrontN(gen, 9999);
    assert(gen.front == 4123659995);
    try { gen.seed(iota(624u)); } catch (Exception) { assert(false); }
    assert(gen.front == 3708921088u);
    popFrontN(gen, 9999);
    assert(gen.front == 165737292u);
}

/**
A `MersenneTwisterEngine` instantiated with the parameters of the
original engine $(HTTP en.wikipedia.org/wiki/Mersenne_Twister,
MT19937-64), generating uniformly-distributed 64-bit numbers with a
period of 2 to the power of 19937.
*/
alias Mt19937_64 = MersenneTwisterEngine!(ulong, 64, 312, 156, 31,
                                          0xb5026f5aa96619e9, 29, 0x5555555555555555, 17,
                                          0x71d67fffeda60000, 37,
                                          0xfff7eee000000000, 43, 6_364_136_223_846_793_005);

///
@safe @nogc unittest
{
    // Seed with a constant
    auto gen = Mt19937_64(12345);
    auto n = gen.front; // same for each run
    assert(n == 6597103971274460346);

    // Seed with an unpredictable value
    gen.seed(unpredictableSeed!ulong);
    n = gen.front; // different across runs
}

@safe nothrow unittest
{
    import std.algorithm;
    import std.range;
    static assert(isUniformRNG!Mt19937_64);
    static assert(isUniformRNG!(Mt19937_64, ulong));
    static assert(isSeedable!Mt19937_64);
    static assert(isSeedable!(Mt19937_64, ulong));
    static assert(isSeedable!(Mt19937_64, typeof(map!((a) => unpredictableSeed!ulong)(repeat(0)))));
    Mt19937_64 gen;
    assert(gen.front == 14514284786278117030uL);
    popFrontN(gen, 9999);
    assert(gen.front == 9981545732273789042uL);
    try { gen.seed(iota(312uL)); } catch (Exception) { assert(false); }
    assert(gen.front == 14660652410669508483uL);
    popFrontN(gen, 9999);
    assert(gen.front == 15956361063660440239uL);
}

@safe unittest
{
    import std.algorithm;
    import std.exception;
    import std.range;

    Mt19937 gen;

    assertThrown(gen.seed(map!((a) => 123_456_789U)(repeat(0, 623))));

    gen.seed(123_456_789U.repeat(624));
    //infinite Range
    gen.seed(123_456_789U.repeat);
}

@safe @nogc pure nothrow unittest
{
    uint a, b;
    {
        Mt19937 gen;
        a = gen.front;
    }
    {
        Mt19937 gen;
        gen.popFront();
        //popFrontN(gen, 1);  // skip 1 element
        b = gen.front;
    }
    assert(a != b);
}

@safe @nogc unittest
{
    // Check .save works
    static foreach (Type; std.meta.AliasSeq!(Mt19937, Mt19937_64))
    {{
        auto gen1 = Type(123_456_789);
        gen1.popFront();
        // https://issues.dlang.org/show_bug.cgi?id=15853
        auto gen2 = ((const ref Type a) => a.save())(gen1);
        assert(gen1 == gen2);  // Danger, Will Robinson -- no opEquals for MT
        // Enable next test when RNGs are reference types
        version (none) { assert(gen1 !is gen2); }
        for (auto i = 0; i < 100; i++, gen1.popFront, gen2.popFront)
            assert(gen1.front() == gen2.front());
    }}
}

// https://issues.dlang.org/show_bug.cgi?id=11690
@safe @nogc pure nothrow unittest
{
    alias MT(UIntType, uint w) = MersenneTwisterEngine!(UIntType, w, 624, 397, 31,
                                                        0x9908b0df, 11, 0xffffffff, 7,
                                                        0x9d2c5680, 15,
                                                        0xefc60000, 18, 1812433253);

    static immutable ulong[] expectedFirstValue = [3499211612uL, 3499211612uL,
                                  171143175841277uL, 1145028863177033374uL];

    static immutable ulong[] expected10kValue = [4123659995uL, 4123659995uL,
                                51991688252792uL, 3031481165133029945uL];

    static foreach (i, R; std.meta.AliasSeq!(MT!(uint, 32), MT!(ulong, 32), MT!(ulong, 48), MT!(ulong, 64)))
    {{
        auto a = R();
        a.seed(a.defaultSeed); // checks that some alternative paths in `seed` are utilized
        assert(a.front == expectedFirstValue[i]);
        a.popFrontN(9999);
        assert(a.front == expected10kValue[i]);
    }}
}

/++
Xorshift generator.
Implemented according to $(HTTP www.jstatsoft.org/v08/i14/paper, Xorshift RNGs)
(Marsaglia, 2003) when the size is small. For larger sizes the generator
uses Sebastino Vigna's optimization of using an index to avoid needing
to rotate the internal array.

Period is `2 ^^ nbits - 1` except for a legacy 192-bit uint version (see
note below).

Params:
    UIntType = Word size of this xorshift generator and the return type
               of `opCall`.
    nbits = The number of bits of state of this generator. This must be
           a positive multiple of the size in bits of UIntType. If
           nbits is large this struct may occupy slightly more memory
           than this so it can use a circular counter instead of
           shifting the entire array.
    sa = The direction and magnitude of the 1st shift. Positive
         means left, negative means right.
    sb = The direction and magnitude of the 2nd shift. Positive
         means left, negative means right.
    sc = The direction and magnitude of the 3rd shift. Positive
         means left, negative means right.

Note:
For historical compatibility when `nbits == 192` and `UIntType` is `uint`
a legacy hybrid PRNG is used consisting of a 160-bit xorshift combined
with a 32-bit counter. This combined generator has period equal to the
least common multiple of `2^^160 - 1` and `2^^32`.

Previous versions of `XorshiftEngine` did not provide any mechanism to specify
the directions of the shifts, taking each shift as an unsigned magnitude.
For backwards compatibility, because three shifts in the same direction
cannot result in a full-period XorshiftEngine, when all three of `sa`, `sb`,
`sc, are positive `XorshiftEngine` treats them as unsigned magnitudes and
uses shift directions to match the old behavior of `XorshiftEngine`.

Not every set of shifts results in a full-period xorshift generator.
The template does not currently at compile-time perform a full check
for maximum period but in a future version might reject parameters
resulting in shorter periods.
+/
struct XorshiftEngine(UIntType, uint nbits, int sa, int sb, int sc)
if (isUnsigned!UIntType && !(sa > 0 && sb > 0 && sc > 0))
{
    static assert(nbits > 0 && nbits % (UIntType.sizeof * 8) == 0,
        "nbits must be an even multiple of "~UIntType.stringof
        ~".sizeof * 8, not "~nbits.stringof~".");

    static assert(!((sa >= 0) == (sb >= 0) && (sa >= 0) == (sc >= 0))
        && (sa * sb * sc != 0),
        "shifts cannot be zero and cannot all be in same direction: cannot be ["
        ~sa.stringof~", "~sb.stringof~", "~sc.stringof~"].");

    static assert(sa != sb && sb != sc,
        "consecutive shifts with the same magnitude and direction would partially or completely cancel!");

    static assert(UIntType.sizeof == uint.sizeof || UIntType.sizeof == ulong.sizeof,
        "XorshiftEngine currently does not support type " ~ UIntType.sizeof
        ~ " because it does not have a `seed` implementation for arrays "
        ~ " of element types other than uint and ulong.");

  public:
    ///Mark this as a Rng
    enum bool isUniformRandom = true;
    /// Always `false` (random generators are infinite ranges).
    enum empty = false;
    /// Smallest generated value.
    enum UIntType min = _state.length == 1 ? 1 : 0;
    /// Largest generated value.
    enum UIntType max = UIntType.max;


  private:
    // Legacy 192 bit uint hybrid counter/xorshift.
    enum bool isLegacy192Bit = UIntType.sizeof == uint.sizeof && nbits == 192;

    // Shift magnitudes.
    enum a = (sa < 0 ? -sa : sa);
    enum b = (sb < 0 ? -sb : sb);
    enum c = (sc < 0 ? -sc : sc);

    // Shift expressions to mix in.
    enum shiftA(string expr) = `((`~expr~`) `~(sa > 0 ? `<< a)` : ` >>> a)`);
    enum shiftB(string expr) = `((`~expr~`) `~(sb > 0 ? `<< b)` : ` >>> b)`);
    enum shiftC(string expr) = `((`~expr~`) `~(sc > 0 ? `<< c)` : ` >>> c)`);

    enum N = nbits / (UIntType.sizeof * 8);

    // For N <= 2 it is strictly worse to use an index.
    // Informal third-party benchmarks suggest that for `ulong` it is
    // faster to use an index when N == 4. For `uint` we err on the side
    // of not increasing the struct's size and only switch to the other
    // implementation when N > 4.
    enum useIndex = !isLegacy192Bit && (UIntType.sizeof >= ulong.sizeof ? N > 3 : N > 4);
    static if (useIndex)
    {
        enum initialIndex = N - 1;
        uint _index = initialIndex;
    }

    static if (N == 1 && UIntType.sizeof <= uint.sizeof)
    {
        UIntType[N] _state = [cast(UIntType) 2_463_534_242];
    }
    else static if (isLegacy192Bit)
    {
        UIntType[N] _state = [123_456_789, 362_436_069, 521_288_629, 88_675_123, 5_783_321, 6_615_241];
        UIntType       value_;
    }
    else static if (N <= 5 && UIntType.sizeof <= uint.sizeof)
    {
        UIntType[N] _state = [
            cast(UIntType) 123_456_789,
            cast(UIntType) 362_436_069,
            cast(UIntType) 521_288_629,
            cast(UIntType)  88_675_123,
            cast(UIntType)   5_783_321][0 .. N];
    }
    else
    {
        UIntType[N] _state = ()
        {
            static if (UIntType.sizeof < ulong.sizeof)
            {
                uint x0 = 123_456_789;
                enum uint m = 1_812_433_253U;
            }
            else static if (UIntType.sizeof <= ulong.sizeof)
            {
                ulong x0 = 123_456_789;
                enum ulong m = 6_364_136_223_846_793_005UL;
            }
            else
            {
                static assert(0, "Phobos Error: Xorshift has no instantiation rule for "
                    ~ UIntType.stringof);
            }
            enum uint rshift = typeof(x0).sizeof * 8 - 2;
            UIntType[N] result = void;
            foreach (i, ref e; result)
            {
                e = cast(UIntType) (x0 = (m * (x0 ^ (x0 >>> rshift)) + i + 1));
                if (e == 0)
                    e = cast(UIntType) (i + 1);
            }
            return result;
        }();
    }


  public:
    /++
    Constructs a `XorshiftEngine` generator seeded with $(D_PARAM x0).

    Params:
        x0 = value used to deterministically initialize internal state
    +/
    this()(UIntType x0) @safe pure nothrow @nogc
    {
        seed(x0);
    }


    /++
    (Re)seeds the generator.

    Params:
        x0 = value used to deterministically initialize internal state
    +/
    void seed()(UIntType x0) @safe pure nothrow @nogc
    {
        static if (useIndex)
            _index = initialIndex;

        static if (UIntType.sizeof == uint.sizeof)
        {
            // Initialization routine from MersenneTwisterEngine.
            foreach (uint i, ref e; _state)
            {
                e = (x0 = (1_812_433_253U * (x0 ^ (x0 >> 30)) + i + 1));
                // Xorshift requires merely that not every word of the internal
                // array is 0. For historical compatibility the 32-bit word version
                // has the stronger requirement that not any word of the state
                // array is 0 after initial seeding.
                if (e == 0)
                    e = (i + 1);
            }
        }
        else static if (UIntType.sizeof == ulong.sizeof)
        {
            static if (N > 1)
            {
                // Initialize array using splitmix64 as recommended by Sebastino Vigna.
                // By construction the array will not be all zeroes.
                // http://xoroshiro.di.unimi.it/splitmix64.c
                foreach (ref e; _state)
                {
                    ulong z = (x0 += 0x9e37_79b9_7f4a_7c15UL);
                    z = (z ^ (z >>> 30)) * 0xbf58_476d_1ce4_e5b9UL;
                    z = (z ^ (z >>> 27)) * 0x94d0_49bb_1331_11ebUL;
                    e = z ^ (z >>> 31);
                }
            }
            else
            {
                // Apply a transformation when N == 1 instead of just copying x0
                // directly because it's not unlikely that a user might initialize
                // a PRNG with small counting numbers (e.g. 1, 2, 3) that have the
                // statistically rare property of having only 1 or 2 non-zero bits.
                // Additionally we need to ensure that the internal state is not
                // entirely zero.
                if (x0 != 0)
                    _state[0] = x0 * 6_364_136_223_846_793_005UL;
                else
                    _state[0] = typeof(this).init._state[0];
            }
        }
        else
        {
            static assert(0, "Phobos Error: Xorshift has no `seed` implementation for "
                ~ UIntType.stringof);
        }

        popFront();
    }


    /**
     * Returns the current number in the random sequence.
     */
    @property
    UIntType front() const @safe pure nothrow @nogc
    {
        static if (isLegacy192Bit)
            return value_;
        else static if (!useIndex)
            return _state[N-1];
        else
            return _state[_index];
    }


    /**
     * Advances the random sequence.
     */
    void popFront() @safe pure nothrow @nogc
    {
        alias s = _state;
        static if (isLegacy192Bit)
        {
            auto x = _state[0] ^ mixin(shiftA!`s[0]`);
            static foreach (i; 0 .. N-2)
                s[i] = s[i + 1];
            s[N-2] = s[N-2] ^ mixin(shiftC!`s[N-2]`) ^ x ^ mixin(shiftB!`x`);
            value_ = s[N-2] + (s[N-1] += 362_437);
        }
        else static if (N == 1)
        {
            s[0] ^= mixin(shiftA!`s[0]`);
            s[0] ^= mixin(shiftB!`s[0]`);
            s[0] ^= mixin(shiftC!`s[0]`);
        }
        else static if (!useIndex)
        {
            auto x = s[0] ^ mixin(shiftA!`s[0]`);
            static foreach (i; 0 .. N-1)
                s[i] = s[i + 1];
            s[N-1] = s[N-1] ^ mixin(shiftC!`s[N-1]`) ^ x ^ mixin(shiftB!`x`);
        }
        else
        {
            assert(_index < N); // Invariant.
            const sIndexMinus1 = s[_index];
            static if ((N & (N - 1)) == 0)
                _index = (_index + 1) & typeof(_index)(N - 1);
            else
            {
                if (++_index >= N)
                    _index = 0;
            }
            auto x = s[_index];
            x ^= mixin(shiftA!`x`);
            s[_index] = sIndexMinus1 ^ mixin(shiftC!`sIndexMinus1`) ^ x ^ mixin(shiftB!`x`);
        }
    }


    /**
     * Captures a range state.
     */
    @property
    typeof(this) save() const @safe pure nothrow @nogc
    {
        return this;
    }

private:
    // Workaround for a DScanner bug. If we remove this `private:` DScanner
    // gives erroneous warnings about missing documentation for public symbols
    // later in the module.
}

/// ditto
template XorshiftEngine(UIntType, int bits, int a, int b, int c)
if (isUnsigned!UIntType && a > 0 && b > 0 && c > 0)
{
    // Compatibility with old parameterizations without explicit shift directions.
    static if (bits == UIntType.sizeof * 8)
        alias XorshiftEngine = .XorshiftEngine!(UIntType, bits, a, -b, c);//left, right, left
    else static if (bits == 192 && UIntType.sizeof == uint.sizeof)
        alias XorshiftEngine = .XorshiftEngine!(UIntType, bits, -a, b, c);//right, left, left
    else
        alias XorshiftEngine = .XorshiftEngine!(UIntType, bits, a, -b, -c);//left, right, right
}

///
@safe unittest
{
    alias Xorshift96  = XorshiftEngine!(uint, 96,  10, 5,  26);
    auto rnd = Xorshift96(42);
    auto num = rnd.front;  // same for each run
    assert(num == 2704588748);
}


/**
 * Define `XorshiftEngine` generators with well-chosen parameters. See each bits examples of "Xorshift RNGs".
 * `Xorshift` is a Xorshift128's alias because 128bits implementation is mostly used.
 */
alias Xorshift32  = XorshiftEngine!(uint, 32,  13, 17, 15) ;
alias Xorshift64  = XorshiftEngine!(uint, 64,  10, 13, 10); /// ditto
alias Xorshift96  = XorshiftEngine!(uint, 96,  10, 5,  26); /// ditto
alias Xorshift128 = XorshiftEngine!(uint, 128, 11, 8,  19); /// ditto
alias Xorshift160 = XorshiftEngine!(uint, 160, 2,  1,  4);  /// ditto
alias Xorshift192 = XorshiftEngine!(uint, 192, 2,  1,  4);  /// ditto
alias Xorshift    = Xorshift128;                            /// ditto

///
@safe @nogc unittest
{
    // Seed with a constant
    auto rnd = Xorshift(1);
    auto num = rnd.front;  // same for each run
    assert(num == 1405313047);

    // Seed with an unpredictable value
    rnd.seed(unpredictableSeed);
    num = rnd.front; // different across rnd
}

@safe @nogc unittest
{
    import std.range;
    static assert(isForwardRange!Xorshift);
    static assert(isUniformRNG!Xorshift);
    static assert(isUniformRNG!(Xorshift, uint));
    static assert(isSeedable!Xorshift);
    static assert(isSeedable!(Xorshift, uint));

    static assert(Xorshift32.min == 1);

    // Result from reference implementation.
    static ulong[][] checking = [
        [2463534242UL, 901999875, 3371835698, 2675058524, 1053936272, 3811264849,
        472493137, 3856898176, 2131710969, 2312157505],
        [362436069UL, 2113136921, 19051112, 3010520417, 951284840, 1213972223,
        3173832558, 2611145638, 2515869689, 2245824891],
        [521288629UL, 1950277231, 185954712, 1582725458, 3580567609, 2303633688,
        2394948066, 4108622809, 1116800180, 3357585673],
        [88675123UL, 3701687786, 458299110, 2500872618, 3633119408, 516391518,
        2377269574, 2599949379, 717229868, 137866584],
        [5783321UL, 393427209, 1947109840, 565829276, 1006220149, 971147905,
        1436324242, 2800460115, 1484058076, 3823330032],
        [0UL, 246875399, 3690007200, 1264581005, 3906711041, 1866187943, 2481925219,
        2464530826, 1604040631, 3653403911],
        [16749904790159980466UL, 14489774923612894650UL, 148813570191443371UL,
            6529783008780612886UL, 10182425759614080046UL, 16549659571055687844UL,
            542957868271744939UL, 9459127085596028450UL, 16001049981702441780UL,
            7351634712593111741],
        [14750058843113249055UL, 17731577314455387619UL, 1314705253499959044UL,
            3113030620614841056UL, 9468075444678629182UL, 13962152036600088141UL,
            9030205609946043947UL, 1856726150434672917UL, 8098922200110395314UL,
            2772699174618556175UL],
    ];

    alias XorshiftTypes = std.meta.AliasSeq!(Xorshift32, Xorshift64, Xorshift96,
        Xorshift128, Xorshift160, Xorshift192, Xorshift64_64, Xorshift128_64);

    foreach (I, Type; XorshiftTypes)
    {
        Type rnd;

        foreach (e; checking[I])
        {
            assert(rnd.front == e);
            rnd.popFront();
        }
    }

    // Check .save works
    foreach (Type; XorshiftTypes)
    {
        auto rnd1 = Type(123_456_789);
        rnd1.popFront();
        // https://issues.dlang.org/show_bug.cgi?id=15853
        auto rnd2 = ((const ref Type a) => a.save())(rnd1);
        assert(rnd1 == rnd2);
        // Enable next test when RNGs are reference types
        version (none) { assert(rnd1 !is rnd2); }
        for (auto i = 0; i <= Type.sizeof / 4; i++, rnd1.popFront, rnd2.popFront)
            assert(rnd1.front() == rnd2.front());
    }
}


/* A complete list of all pseudo-random number generators implemented in
 * std.random.  This can be used to confirm that a given function or
 * object is compatible with all the pseudo-random number generators
 * available.  It is enabled only in unittest mode.
 */
@safe @nogc unittest
{
    foreach (Rng; PseudoRngTypes)
    {
        static assert(isUniformRNG!Rng);
        auto rng = Rng(123_456_789);
    }
}

version (CRuntime_Bionic)
    version = SecureARC4Random; // ChaCha20
version (Darwin)
    version = SecureARC4Random; // AES
version (OpenBSD)
    version = SecureARC4Random; // ChaCha20
version (NetBSD)
    version = SecureARC4Random; // ChaCha20

version (CRuntime_UClibc)
    version = LegacyARC4Random; // ARC4
version (FreeBSD)
    version = LegacyARC4Random; // ARC4
version (DragonFlyBSD)
    version = LegacyARC4Random; // ARC4
version (BSD)
    version = LegacyARC4Random; // Unknown implementation

// For the current purpose of unpredictableSeed the difference between
// a secure arc4random implementation and a legacy implementation is
// unimportant. The source code documents this distinction in case in the
// future Phobos is altered to require cryptographically secure sources
// of randomness, and also so other people reading this source code (as
// Phobos is often looked to as an example of good D programming practices)
// do not mistakenly use insecure versions of arc4random in contexts where
// cryptographically secure sources of randomness are needed.

// Performance note: ChaCha20 is about 70% faster than ARC4, contrary to
// what one might assume from it being more secure.

version (SecureARC4Random)
    version = AnyARC4Random;
version (LegacyARC4Random)
    version = AnyARC4Random;

version (AnyARC4Random)
{
    extern(C) private @nogc nothrow
    {
        uint arc4random() @safe;
        void arc4random_buf(scope void* buf, size_t nbytes) @system;
    }
}
else
{
    private ulong bootstrapSeed() @nogc nothrow
    {
        // https://issues.dlang.org/show_bug.cgi?id=19580
        // previously used `ulong result = void` to start with an arbitary value
        // but using an uninitialized variable's value is undefined behavior
        // and enabled unwanted optimizations on non-DMD compilers.
        ulong result;
        enum ulong m = 0xc6a4_a793_5bd1_e995UL; // MurmurHash2_64A constant.
        void updateResult(ulong x)
        {
            x *= m;
            x = (x ^ (x >>> 47)) * m;
            result = (result ^ x) * m;
        }
        import core.thread : getpid, Thread;
        import core.time : MonoTime;

        updateResult(cast(ulong) cast(void*) Thread.getThis());
        updateResult(cast(ulong) getpid());
        updateResult(cast(ulong) MonoTime.currTime.ticks);
        result = (result ^ (result >>> 47)) * m;
        return result ^ (result >>> 47);
    }

    // If we don't have arc4random and we don't have RDRAND fall back to this.
    private ulong fallbackSeed() @nogc nothrow
    {
        // Bit avalanche function from MurmurHash3.
        static ulong fmix64(ulong k) @nogc nothrow pure @safe
        {
            k = (k ^ (k >>> 33)) * 0xff51afd7ed558ccd;
            k = (k ^ (k >>> 33)) * 0xc4ceb9fe1a85ec53;
            return k ^ (k >>> 33);
        }
        // Using SplitMix algorithm with constant gamma.
        // Chosen gamma is the odd number closest to 2^^64
        // divided by the silver ratio (1.0L + sqrt(2.0L)).
        enum gamma = 0x6a09e667f3bcc909UL;
        import core.atomic : has64BitCAS;
        static if (has64BitCAS)
        {
            import core.atomic : MemoryOrder, atomicLoad, atomicOp, atomicStore, cas;
            shared static ulong seed;
            shared static bool initialized;
            if (0 == atomicLoad!(MemoryOrder.raw)(initialized))
            {
                cas(&seed, 0UL, fmix64(bootstrapSeed()));
                atomicStore!(MemoryOrder.rel)(initialized, true);
            }
            return fmix64(atomicOp!"+="(seed, gamma));
        }
        else
        {
            static ulong seed;
            static bool initialized;
            if (!initialized)
            {
                seed = fmix64(bootstrapSeed());
                initialized = true;
            }
            return fmix64(seed += gamma);
        }
    }
}

/**
A "good" seed for initializing random number engines. Initializing
with $(D_PARAM unpredictableSeed) makes engines generate different
random number sequences every run.

Returns:
A single unsigned integer seed value, different on each successive call
Note:
In general periodically 'reseeding' a PRNG does not improve its quality
and in some cases may harm it. For an extreme example the Mersenne
Twister has `2 ^^ 19937 - 1` distinct states but after `seed(uint)` is
called it can only be in one of `2 ^^ 32` distinct states regardless of
how excellent the source of entropy is.
*/
@property uint unpredictableSeed() @trusted nothrow @nogc
{
    version (AnyARC4Random)
    {
        return arc4random();
    }
    else
    {
        version (InlineAsm_X86_Any)
        {
            import core.cpuid : hasRdrand;
            if (hasRdrand)
            {
                uint result;
                asm @nogc nothrow
                {
                    db 0x0f, 0xc7, 0xf0; // rdrand EAX
                    jnc LnotUsingRdrand;
                    // Some AMD CPUs shipped with bugs where RDRAND could fail
                    // but still set the carry flag to 1. In those cases the
                    // output will be -1.
                    cmp EAX, 0xffff_ffff;
                    je LnotUsingRdrand;
                    mov result, EAX;
                }
                return result;
            }
        LnotUsingRdrand:
        }
        return cast(uint) fallbackSeed();
    }
}

/// ditto
template unpredictableSeed(UIntType)
if (isUnsigned!UIntType)
{
    static if (is(UIntType == uint))
        alias unpredictableSeed = .unpredictableSeed;
    else static if (!is(Unqual!UIntType == UIntType))
        alias unpredictableSeed = .unpredictableSeed!(Unqual!UIntType);
    else
        /// ditto
        @property UIntType unpredictableSeed() @nogc nothrow @trusted
        {
            version (AnyARC4Random)
            {
                static if (UIntType.sizeof <= uint.sizeof)
                {
                    return cast(UIntType) arc4random();
                }
                else
                {
                    UIntType result = void;
                    arc4random_buf(&result, UIntType.sizeof);
                    return result;
                }
            }
            else
            {
                version (InlineAsm_X86_Any)
                {
                    import core.cpuid : hasRdrand;
                    if (hasRdrand)
                    {
                        static if (UIntType.sizeof <= uint.sizeof)
                        {
                            uint result;
                            asm @nogc nothrow
                            {
                                db 0x0f, 0xc7, 0xf0; // rdrand EAX
                                jnc LnotUsingRdrand;
                                // Some AMD CPUs shipped with bugs where RDRAND could fail
                                // but still set the carry flag to 1. In those cases the
                                // output will be -1.
                                cmp EAX, 0xffff_ffff;
                                je LnotUsingRdrand;
                                mov result, EAX;
                            }
                            return cast(UIntType) result;
                        }
                        else version (D_InlineAsm_X86_64)
                        {
                            ulong result;
                            asm @nogc nothrow
                            {
                                db 0x48, 0x0f, 0xc7, 0xf0; // rdrand RAX
                                jnc LnotUsingRdrand;
                                // Some AMD CPUs shipped with bugs where RDRAND could fail
                                // but still set the carry flag to 1. In those cases the
                                // output will be -1.
                                cmp RAX, 0xffff_ffff_ffff_ffff;
                                je LnotUsingRdrand;
                                mov result, RAX;
                            }
                            return result;
                        }
                        else
                        {
                            uint resultLow, resultHigh;
                            asm @nogc nothrow
                            {
                                db 0x0f, 0xc7, 0xf0; // rdrand EAX
                                jnc LnotUsingRdrand;
                                mov resultLow, EAX;
                                db 0x0f, 0xc7, 0xf0; // rdrand EAX
                                jnc LnotUsingRdrand;
                                mov resultHigh, EAX;
                            }
                            if (resultLow != uint.max || resultHigh != uint.max) // Protect against AMD RDRAND bug.
                                return ((cast(ulong) resultHigh) << 32) ^ resultLow;
                        }
                    }
                LnotUsingRdrand:
                }
                return cast(UIntType) fallbackSeed();
            }
        }
}

///
@safe @nogc unittest
{
    auto rnd = Random(unpredictableSeed);
    auto n = rnd.front;
    static assert(is(typeof(n) == uint));
}

/**
The "default", "favorite", "suggested" random number generator type on
the current platform. It is an alias for one of the previously-defined
generators. You may want to use it if (1) you need to generate some
nice random numbers, and (2) you don't care for the minutiae of the
method being used.
 */

alias Random = Mt19937;

@safe @nogc unittest
{
    static assert(isUniformRNG!Random);
    static assert(isUniformRNG!(Random, uint));
    static assert(isSeedable!Random);
    static assert(isSeedable!(Random, uint));
}

/**
Global random number generator used by various functions in this
module whenever no generator is specified. It is allocated per-thread
and initialized to an unpredictable value for each thread.

Returns:
A singleton instance of the default random number generator
 */
@property ref Random rndGen() @safe nothrow @nogc
{
    static Random result;
    static bool initialized;
    if (!initialized)
    {
        static if (isSeedable!(Random, ulong))
            result.seed(unpredictableSeed!ulong); // Avoid unnecessary copy.
        else static if (is(Random : MersenneTwisterEngine!Params, Params...))
            initMTEngine(result);
        else static if (isSeedable!(Random, uint))
            result.seed(unpredictableSeed!uint); // Avoid unnecessary copy.
        else
            result = Random(unpredictableSeed);
        initialized = true;
    }
    return result;
}

///
@safe nothrow @nogc unittest
{
    import std.algorithm.iteration : sum;
    import std.range : take;
    auto rnd = rndGen;
    assert(rnd.take(3).sum > 0);
}

/+
Initialize a 32-bit MersenneTwisterEngine from 64 bits of entropy.
This is private and accepts no seed as a parameter, freeing the internal
implementaton from any need for stability across releases.
+/
private void initMTEngine(MTEngine)(scope ref MTEngine mt)
if (is(MTEngine : MersenneTwisterEngine!Params, Params...))
{
    pragma(inline, false); // Called no more than once per thread by rndGen.
    ulong seed = unpredictableSeed!ulong;
    static if (is(typeof(mt.seed(seed))))
    {
        mt.seed(seed);
    }
    else
    {
        alias UIntType = typeof(mt.front());
        if (seed == 0) seed = -1; // Any number but 0 is fine.
        uint s0 = cast(uint) seed;
        uint s1 = cast(uint) (seed >> 32);
        foreach (ref e; mt.state.data)
        {
            //http://xoshiro.di.unimi.it/xoroshiro64starstar.c
            const tmp = s0 * 0x9E3779BB;
            e = ((tmp << 5) | (tmp >> (32 - 5))) * 5;
            static if (MTEngine.max != UIntType.max) { e &= MTEngine.max; }

            const tmp1 = s0 ^ s1;
            s0 = ((s0 << 26) | (s0 >> (32 - 26))) ^ tmp1 ^ (tmp1 << 9);
            s1 = (tmp1 << 13) | (tmp1 >> (32 - 13));
        }

        mt.state.index = mt.state.data.length - 1;
        // double popFront() to guarantee both `mt.state.z`
        // and `mt.state.front` are derived from the newly
        // set values in `mt.state.data`.
        mt.popFront();
        mt.popFront();
    }
}

/**
Generates a number between `a` and `b`. The `boundaries`
parameter controls the shape of the interval (open vs. closed on
either side). Valid values for `boundaries` are `"[]"`, $(D
"$(LPAREN)]"), `"[$(RPAREN)"`, and `"()"`. The default interval
is closed to the left and open to the right. The version that does not
take `urng` uses the default generator `rndGen`.

Params:
    a = lower bound of the _uniform distribution
    b = upper bound of the _uniform distribution
    urng = (optional) random number generator to use;
           if not specified, defaults to `rndGen`

Returns:
    A single random variate drawn from the _uniform distribution
    between `a` and `b`, whose type is the common type of
    these parameters
 */
auto uniform(string boundaries = "[)", T1, T2)
(T1 a, T2 b)
if (!is(CommonType!(T1, T2) == void))
{
    return uniform!(boundaries, T1, T2, Random)(a, b, rndGen);
}

///
@safe unittest
{
    auto rnd = Random(unpredictableSeed);

    // Generate an integer in [0, 1023]
    auto a = uniform(0, 1024, rnd);
    assert(0 <= a && a < 1024);

    // Generate a float in [0, 1)
    auto b = uniform(0.0f, 1.0f, rnd);
    assert(0 <= b && b < 1);

    // Generate a float in [0, 1]
    b = uniform!"[]"(0.0f, 1.0f, rnd);
    assert(0 <= b && b <= 1);

    // Generate a float in (0, 1)
    b = uniform!"()"(0.0f, 1.0f, rnd);
    assert(0 < b && b < 1);
}

/// Create an array of random numbers using range functions and UFCS
@safe unittest
{
    import std.array : array;
    import std.range : generate, takeExactly;

    int[] arr = generate!(() => uniform(0, 100)).takeExactly(10).array;
    assert(arr.length == 10);
    assert(arr[0] >= 0 && arr[0] < 100);
}

@safe unittest
{
    MinstdRand0 gen;
    foreach (i; 0 .. 20)
    {
        auto x = uniform(0.0, 15.0, gen);
        assert(0 <= x && x < 15);
    }
    foreach (i; 0 .. 20)
    {
        auto x = uniform!"[]"('a', 'z', gen);
        assert('a' <= x && x <= 'z');
    }

    foreach (i; 0 .. 20)
    {
        auto x = uniform('a', 'z', gen);
        assert('a' <= x && x < 'z');
    }

    foreach (i; 0 .. 20)
    {
        immutable ubyte a = 0;
            immutable ubyte b = 15;
        auto x = uniform(a, b, gen);
            assert(a <= x && x < b);
    }
}

// Implementation of uniform for floating-point types
/// ditto
auto uniform(string boundaries = "[)",
        T1, T2, UniformRandomNumberGenerator)
(T1 a, T2 b, ref UniformRandomNumberGenerator urng)
if (isFloatingPoint!(CommonType!(T1, T2)) && isUniformRNG!UniformRandomNumberGenerator)
{
    import std.conv : text;
    import std.exception : enforce;
    alias NumberType = Unqual!(CommonType!(T1, T2));
    static if (boundaries[0] == '(')
    {
        import std.math : nextafter;
        NumberType _a = nextafter(cast(NumberType) a, NumberType.infinity);
    }
    else
    {
        NumberType _a = a;
    }
    static if (boundaries[1] == ')')
    {
        import std.math : nextafter;
        NumberType _b = nextafter(cast(NumberType) b, -NumberType.infinity);
    }
    else
    {
        NumberType _b = b;
    }
    enforce(_a <= _b,
            text("std.random.uniform(): invalid bounding interval ",
                    boundaries[0], a, ", ", b, boundaries[1]));
    NumberType result =
        _a + (_b - _a) * cast(NumberType) (urng.front - urng.min)
        / (urng.max - urng.min);
    urng.popFront();
    return result;
}

// Implementation of uniform for integral types
/+ Description of algorithm and suggestion of correctness:

The modulus operator maps an integer to a small, finite space. For instance, `x
% 3` will map whatever x is into the range [0 .. 3). 0 maps to 0, 1 maps to 1, 2
maps to 2, 3 maps to 0, and so on infinitely. As long as the integer is
uniformly chosen from the infinite space of all non-negative integers then `x %
3` will uniformly fall into that range.

(Non-negative is important in this case because some definitions of modulus,
namely the one used in computers generally, map negative numbers differently to
(-3 .. 0]. `uniform` does not use negative number modulus, thus we can safely
ignore that fact.)

The issue with computers is that integers have a finite space they must fit in,
and our uniformly chosen random number is picked in that finite space. So, that
method is not sufficient. You can look at it as the integer space being divided
into "buckets" and every bucket after the first bucket maps directly into that
first bucket. `[0, 1, 2]`, `[3, 4, 5]`, ... When integers are finite, then the
last bucket has the chance to be "incomplete": `[uint.max - 3, uint.max - 2,
uint.max - 1]`, `[uint.max]` ... (the last bucket only has 1!). The issue here
is that _every_ bucket maps _completely_ to the first bucket except for that
last one. The last one doesn't have corresponding mappings to 1 or 2, in this
case, which makes it unfair.

So, the answer is to simply "reroll" if you're in that last bucket, since it's
the only unfair one. Eventually you'll roll into a fair bucket. Simply, instead
of the meaning of the last bucket being "maps to `[0]`", it changes to "maps to
`[0, 1, 2]`", which is precisely what we want.

To generalize, `upperDist` represents the size of our buckets (and, thus, the
exclusive upper bound for our desired uniform number). `rnum` is a uniformly
random number picked from the space of integers that a computer can hold (we'll
say `UpperType` represents that type).

We'll first try to do the mapping into the first bucket by doing `offset = rnum
% upperDist`. We can figure out the position of the front of the bucket we're in
by `bucketFront = rnum - offset`.

If we start at `UpperType.max` and walk backwards `upperDist - 1` spaces, then
the space we land on is the last acceptable position where a full bucket can
fit:

---
   bucketFront     UpperType.max
      v                 v
[..., 0, 1, 2, ..., upperDist - 1]
      ^~~ upperDist - 1 ~~^
---

If the bucket starts any later, then it must have lost at least one number and
at least that number won't be represented fairly.

---
                bucketFront     UpperType.max
                     v                v
[..., upperDist - 1, 0, 1, 2, ..., upperDist - 2]
          ^~~~~~~~ upperDist - 1 ~~~~~~~^
---

Hence, our condition to reroll is
`bucketFront > (UpperType.max - (upperDist - 1))`
+/
auto uniform(string boundaries = "[)", T1, T2, RandomGen)
(T1 a, T2 b, ref RandomGen rng)
if ((isIntegral!(CommonType!(T1, T2)) || isSomeChar!(CommonType!(T1, T2))) &&
     isUniformRNG!RandomGen)
{
    import std.conv : text, unsigned;
    import std.exception : enforce;
    alias ResultType = Unqual!(CommonType!(T1, T2));
    static if (boundaries[0] == '(')
    {
        enforce(a < ResultType.max,
                text("std.random.uniform(): invalid left bound ", a));
        ResultType lower = cast(ResultType) (a + 1);
    }
    else
    {
        ResultType lower = a;
    }

    static if (boundaries[1] == ']')
    {
        enforce(lower <= b,
                text("std.random.uniform(): invalid bounding interval ",
                        boundaries[0], a, ", ", b, boundaries[1]));
        /* Cannot use this next optimization with dchar, as dchar
         * only partially uses its full bit range
         */
        static if (!is(ResultType == dchar))
        {
            if (b == ResultType.max && lower == ResultType.min)
            {
                // Special case - all bits are occupied
                return std.random.uniform!ResultType(rng);
            }
        }
        auto upperDist = unsigned(b - lower) + 1u;
    }
    else
    {
        enforce(lower < b,
                text("std.random.uniform(): invalid bounding interval ",
                        boundaries[0], a, ", ", b, boundaries[1]));
        auto upperDist = unsigned(b - lower);
    }

    assert(upperDist != 0);

    alias UpperType = typeof(upperDist);
    static assert(UpperType.min == 0);

    UpperType offset, rnum, bucketFront;
    do
    {
        rnum = uniform!UpperType(rng);
        offset = rnum % upperDist;
        bucketFront = rnum - offset;
    } // while we're in an unfair bucket...
    while (bucketFront > (UpperType.max - (upperDist - 1)));

    return cast(ResultType)(lower + offset);
}

@safe unittest
{
    import std.conv : to;
    auto gen = Mt19937(123_456_789);
    static assert(isForwardRange!(typeof(gen)));

    auto a = uniform(0, 1024, gen);
    assert(0 <= a && a <= 1024);
    auto b = uniform(0.0f, 1.0f, gen);
    assert(0 <= b && b < 1, to!string(b));
    auto c = uniform(0.0, 1.0);
    assert(0 <= c && c < 1);

    static foreach (T; std.meta.AliasSeq!(char, wchar, dchar, byte, ubyte, short, ushort,
                          int, uint, long, ulong, float, double, real))
    {{
        T lo = 0, hi = 100;

        // Try tests with each of the possible bounds
        {
            T init = uniform(lo, hi);
            size_t i = 50;
            while (--i && uniform(lo, hi) == init) {}
            assert(i > 0);
        }
        {
            T init = uniform!"[)"(lo, hi);
            size_t i = 50;
            while (--i && uniform(lo, hi) == init) {}
            assert(i > 0);
        }
        {
            T init = uniform!"(]"(lo, hi);
            size_t i = 50;
            while (--i && uniform(lo, hi) == init) {}
            assert(i > 0);
        }
        {
            T init = uniform!"()"(lo, hi);
            size_t i = 50;
            while (--i && uniform(lo, hi) == init) {}
            assert(i > 0);
        }
        {
            T init = uniform!"[]"(lo, hi);
            size_t i = 50;
            while (--i && uniform(lo, hi) == init) {}
            assert(i > 0);
        }

        /* Test case with closed boundaries covering whole range
         * of integral type
         */
        static if (isIntegral!T || isSomeChar!T)
        {
            foreach (immutable _; 0 .. 100)
            {
                auto u = uniform!"[]"(T.min, T.max);
                static assert(is(typeof(u) == T));
                assert(T.min <= u, "Lower bound violation for uniform!\"[]\" with " ~ T.stringof);
                assert(u <= T.max, "Upper bound violation for uniform!\"[]\" with " ~ T.stringof);
            }
        }
    }}

    auto reproRng = Xorshift(239842);

    static foreach (T; std.meta.AliasSeq!(char, wchar, dchar, byte, ubyte, short,
                          ushort, int, uint, long, ulong))
    {{
        T lo = T.min + 10, hi = T.max - 10;
        T init = uniform(lo, hi, reproRng);
        size_t i = 50;
        while (--i && uniform(lo, hi, reproRng) == init) {}
        assert(i > 0);
    }}

    {
        bool sawLB = false, sawUB = false;
        foreach (i; 0 .. 50)
        {
            auto x = uniform!"[]"('a', 'd', reproRng);
            if (x == 'a') sawLB = true;
            if (x == 'd') sawUB = true;
            assert('a' <= x && x <= 'd');
        }
        assert(sawLB && sawUB);
    }

    {
        bool sawLB = false, sawUB = false;
        foreach (i; 0 .. 50)
        {
            auto x = uniform('a', 'd', reproRng);
            if (x == 'a') sawLB = true;
            if (x == 'c') sawUB = true;
            assert('a' <= x && x < 'd');
        }
        assert(sawLB && sawUB);
    }

    {
        bool sawLB = false, sawUB = false;
        foreach (i; 0 .. 50)
        {
            immutable int lo = -2, hi = 2;
            auto x = uniform!"()"(lo, hi, reproRng);
            if (x == (lo+1)) sawLB = true;
            if (x == (hi-1)) sawUB = true;
            assert(lo < x && x < hi);
        }
        assert(sawLB && sawUB);
    }

    {
        bool sawLB = false, sawUB = false;
        foreach (i; 0 .. 50)
        {
            immutable ubyte lo = 0, hi = 5;
            auto x = uniform(lo, hi, reproRng);
            if (x == lo) sawLB = true;
            if (x == (hi-1)) sawUB = true;
            assert(lo <= x && x < hi);
        }
        assert(sawLB && sawUB);
    }

    {
        foreach (i; 0 .. 30)
        {
            assert(i == uniform(i, i+1, reproRng));
        }
    }
}

/+
Generates an unsigned integer in the half-open range `[0, k)`.
Non-public because we locally guarantee `k > 0`.

Params:
    k = unsigned exclusive upper bound; caller guarantees this is non-zero
    rng = random number generator to use

Returns:
    Pseudo-random unsigned integer strictly less than `k`.
+/
private UInt _uniformIndex(UniformRNG, UInt = size_t)(const UInt k, ref UniformRNG rng)
if (isUnsigned!UInt && isUniformRNG!UniformRNG)
{
    alias ResultType = UInt;
    alias UpperType = Unsigned!(typeof(k - 0));
    alias upperDist = k;

    assert(upperDist != 0);

    // For backwards compatibility use same algorithm as uniform(0, k, rng).
    UpperType offset, rnum, bucketFront;
    do
    {
        rnum = uniform!UpperType(rng);
        offset = rnum % upperDist;
        bucketFront = rnum - offset;
    } // while we're in an unfair bucket...
    while (bucketFront > (UpperType.max - (upperDist - 1)));

    return cast(ResultType) offset;
}

pure @safe unittest
{
    // For backwards compatibility check that _uniformIndex(k, rng)
    // has the same result as uniform(0, k, rng).
    auto rng1 = Xorshift(123_456_789);
    auto rng2 = rng1.save();
    const size_t k = (1U << 31) - 1;
    assert(_uniformIndex(k, rng1) == uniform(0, k, rng2));
}

/**
Generates a uniformly-distributed number in the range $(D [T.min,
T.max]) for any integral or character type `T`. If no random
number generator is passed, uses the default `rndGen`.

If an `enum` is used as type, the random variate is drawn with
equal probability from any of the possible values of the enum `E`.

Params:
    urng = (optional) random number generator to use;
           if not specified, defaults to `rndGen`

Returns:
    Random variate drawn from the _uniform distribution across all
    possible values of the integral, character or enum type `T`.
 */
auto uniform(T, UniformRandomNumberGenerator)
(ref UniformRandomNumberGenerator urng)
if (!is(T == enum) && (isIntegral!T || isSomeChar!T) && isUniformRNG!UniformRandomNumberGenerator)
{
    /* dchar does not use its full bit range, so we must
     * revert to the uniform with specified bounds
     */
    static if (is(T == dchar))
    {
        return uniform!"[]"(T.min, T.max);
    }
    else
    {
        auto r = urng.front;
        urng.popFront();
        static if (T.sizeof <= r.sizeof)
        {
            return cast(T) r;
        }
        else
        {
            static assert(T.sizeof == 8 && r.sizeof == 4);
            T r1 = urng.front | (cast(T) r << 32);
            urng.popFront();
            return r1;
        }
    }
}

/// Ditto
auto uniform(T)()
if (!is(T == enum) && (isIntegral!T || isSomeChar!T))
{
    return uniform!T(rndGen);
}

///
@safe unittest
{
    auto rnd = MinstdRand0(42);

    assert(rnd.uniform!ubyte == 102);
    assert(rnd.uniform!ulong == 4838462006927449017);

    enum Fruit { apple, mango, pear }
    version (X86_64) // https://issues.dlang.org/show_bug.cgi?id=15147
    assert(rnd.uniform!Fruit == Fruit.mango);
}

@safe unittest
{
    static foreach (T; std.meta.AliasSeq!(char, wchar, dchar, byte, ubyte, short, ushort,
                          int, uint, long, ulong))
    {{
        T init = uniform!T();
        size_t i = 50;
        while (--i && uniform!T() == init) {}
        assert(i > 0);

        foreach (immutable _; 0 .. 100)
        {
            auto u = uniform!T();
            static assert(is(typeof(u) == T));
            assert(T.min <= u, "Lower bound violation for uniform!" ~ T.stringof);
            assert(u <= T.max, "Upper bound violation for uniform!" ~ T.stringof);
        }
    }}
}

/// ditto
auto uniform(E, UniformRandomNumberGenerator)
(ref UniformRandomNumberGenerator urng)
if (is(E == enum) && isUniformRNG!UniformRandomNumberGenerator)
{
    static immutable E[EnumMembers!E.length] members = [EnumMembers!E];
    return members[std.random.uniform(0, members.length, urng)];
}

/// Ditto
auto uniform(E)()
if (is(E == enum))
{
    return uniform!E(rndGen);
}

@safe unittest
{
    enum Fruit { Apple = 12, Mango = 29, Pear = 72 }
    foreach (_; 0 .. 100)
    {
        foreach (f; [uniform!Fruit(), rndGen.uniform!Fruit()])
        {
            assert(f == Fruit.Apple || f == Fruit.Mango || f == Fruit.Pear);
        }
    }
}

/**
 * Generates a uniformly-distributed floating point number of type
 * `T` in the range [0, 1$(RPAREN).  If no random number generator is
 * specified, the default RNG `rndGen` will be used as the source
 * of randomness.
 *
 * `uniform01` offers a faster generation of random variates than
 * the equivalent $(D uniform!"[$(RPAREN)"(0.0, 1.0)) and so may be preferred
 * for some applications.
 *
 * Params:
 *     rng = (optional) random number generator to use;
 *           if not specified, defaults to `rndGen`
 *
 * Returns:
 *     Floating-point random variate of type `T` drawn from the _uniform
 *     distribution across the half-open interval [0, 1$(RPAREN).
 *
 */
T uniform01(T = double)()
if (isFloatingPoint!T)
{
    return uniform01!T(rndGen);
}

/// ditto
T uniform01(T = double, UniformRNG)(ref UniformRNG rng)
if (isFloatingPoint!T && isUniformRNG!UniformRNG)
out (result)
{
    assert(0 <= result);
    assert(result < 1);
}
do
{
    alias R = typeof(rng.front);
    static if (isIntegral!R)
    {
        enum T factor = 1 / (T(1) + rng.max - rng.min);
    }
    else static if (isFloatingPoint!R)
    {
        enum T factor = 1 / (rng.max - rng.min);
    }
    else
    {
        static assert(false);
    }

    while (true)
    {
        immutable T u = (rng.front - rng.min) * factor;
        rng.popFront();

        static if (isIntegral!R && T.mant_dig >= (8 * R.sizeof))
        {
            /* If RNG variates are integral and T has enough precision to hold
             * R without loss, we're guaranteed by the definition of factor
             * that precisely u < 1.
             */
            return u;
        }
        else
        {
            /* Otherwise we have to check whether u is beyond the assumed range
             * because of the loss of precision, or for another reason, a
             * floating-point RNG can return a variate that is exactly equal to
             * its maximum.
             */
            if (u < 1)
            {
                return u;
            }
        }
    }

    // Shouldn't ever get here.
    assert(false);
}

///
@safe @nogc unittest
{
    import std.math : feqrel;

    auto rnd = MinstdRand0(42);

    assert(rnd.uniform01.feqrel(0.000328707) > 20);
    assert(rnd.uniform01!float.feqrel(0.524587) > 20);
}

@safe @nogc unittest
{
    import std.meta;
    static foreach (UniformRNG; PseudoRngTypes)
    {{

        static foreach (T; std.meta.AliasSeq!(float, double, real))
        {{
            UniformRNG rng = UniformRNG(123_456_789);

            auto a = uniform01();
            assert(is(typeof(a) == double));
            assert(0 <= a && a < 1);

            auto b = uniform01(rng);
            assert(is(typeof(a) == double));
            assert(0 <= b && b < 1);

            auto c = uniform01!T();
            assert(is(typeof(c) == T));
            assert(0 <= c && c < 1);

            auto d = uniform01!T(rng);
            assert(is(typeof(d) == T));
            assert(0 <= d && d < 1);

            T init = uniform01!T(rng);
            size_t i = 50;
            while (--i && uniform01!T(rng) == init) {}
            assert(i > 0);
            assert(i < 50);
        }}
    }}
}

/**
Generates a uniform probability distribution of size `n`, i.e., an
array of size `n` of positive numbers of type `F` that sum to
`1`. If `useThis` is provided, it is used as storage.
 */
F[] uniformDistribution(F = double)(size_t n, F[] useThis = null)
if (isFloatingPoint!F)
{
    import std.numeric : normalize;
    useThis.length = n;
    foreach (ref e; useThis)
    {
        e = uniform(0.0, 1);
    }
    normalize(useThis);
    return useThis;
}

///
@safe unittest
{
    import std.algorithm.iteration : reduce;
    import std.math : approxEqual;

    auto a = uniformDistribution(5);
    assert(a.length == 5);
    assert(approxEqual(reduce!"a + b"(a), 1));

    a = uniformDistribution(10, a);
    assert(a.length == 10);
    assert(approxEqual(reduce!"a + b"(a), 1));
}

/**
Returns a random, uniformly chosen, element `e` from the supplied
$(D Range range). If no random number generator is passed, the default
`rndGen` is used.

Params:
    range = a random access range that has the `length` property defined
    urng = (optional) random number generator to use;
           if not specified, defaults to `rndGen`

Returns:
    A single random element drawn from the `range`. If it can, it will
    return a `ref` to the $(D range element), otherwise it will return
    a copy.
 */
auto ref choice(Range, RandomGen = Random)(auto ref Range range, ref RandomGen urng)
if (isRandomAccessRange!Range && hasLength!Range && isUniformRNG!RandomGen)
{
    assert(range.length > 0,
           __PRETTY_FUNCTION__ ~ ": invalid Range supplied. Range cannot be empty");

    return range[uniform(size_t(0), $, urng)];
}

/// ditto
auto ref choice(Range)(auto ref Range range)
{
    return choice(range, rndGen);
}

///
@safe unittest
{
    auto rnd = MinstdRand0(42);

    auto elem  = [1, 2, 3, 4, 5].choice(rnd);
    version (X86_64) // https://issues.dlang.org/show_bug.cgi?id=15147
    assert(elem == 3);
}

@safe unittest
{
    import std.algorithm.searching : canFind;

    class MyTestClass
    {
        int x;

        this(int x)
        {
            this.x = x;
        }
    }

    MyTestClass[] testClass;
    foreach (i; 0 .. 5)
    {
        testClass ~= new MyTestClass(i);
    }

    auto elem = choice(testClass);

    assert(canFind!((ref MyTestClass a, ref MyTestClass b) => a.x == b.x)(testClass, elem),
           "Choice did not return a valid element from the given Range");
}

@system unittest
{
    import std.algorithm.iteration : map;
    import std.algorithm.searching : canFind;

    auto array = [1, 2, 3, 4, 5];
    auto elemAddr = &choice(array);

    assert(array.map!((ref e) => &e).canFind(elemAddr),
           "Choice did not return a ref to an element from the given Range");
    assert(array.canFind(*(cast(int *)(elemAddr))),
           "Choice did not return a valid element from the given Range");
}

/**
Shuffles elements of `r` using `gen` as a shuffler. `r` must be
a random-access range with length.  If no RNG is specified, `rndGen`
will be used.

Params:
    r = random-access range whose elements are to be shuffled
    gen = (optional) random number generator to use; if not
          specified, defaults to `rndGen`
Returns:
    The shuffled random-access range.
*/

Range randomShuffle(Range, RandomGen)(Range r, ref RandomGen gen)
if (isRandomAccessRange!Range && isUniformRNG!RandomGen)
{
    import std.algorithm.mutation : swapAt;
    const n = r.length;
    foreach (i; 0 .. n)
    {
        r.swapAt(i, i + _uniformIndex(n - i, gen));
    }
    return r;
}

/// ditto
Range randomShuffle(Range)(Range r)
if (isRandomAccessRange!Range)
{
    return randomShuffle(r, rndGen);
}

///
@safe unittest
{
    auto rnd = MinstdRand0(42);

    auto arr = [1, 2, 3, 4, 5].randomShuffle(rnd);
    version (X86_64) // https://issues.dlang.org/show_bug.cgi?id=15147
    assert(arr == [3, 5, 2, 4, 1]);
}

@safe unittest
{
    int[10] sa = void;
    int[10] sb = [0, 1, 2, 3, 4, 5, 6, 7, 8, 9];
    import std.algorithm.sorting : sort;
    foreach (RandomGen; PseudoRngTypes)
    {
        sa[] = sb[];
        auto a = sa[];
        auto b = sb[];
        auto gen = RandomGen(123_456_789);
        randomShuffle(a, gen);
        sort(a);
        assert(a == b);
        randomShuffle(a);
        sort(a);
        assert(a == b);
    }
    // For backwards compatibility verify randomShuffle(r, gen)
    // is equivalent to partialShuffle(r, 0, r.length, gen).
    auto gen1 = Xorshift(123_456_789);
    auto gen2 = gen1.save();
    sa[] = sb[];
    // @nogc std.random.randomShuffle.
    // https://issues.dlang.org/show_bug.cgi?id=19156
    () @nogc nothrow pure { randomShuffle(sa[], gen1); }();
    partialShuffle(sb[], sb.length, gen2);
    assert(sa[] == sb[]);
}

// https://issues.dlang.org/show_bug.cgi?id=18501
@safe unittest
{
    import std.algorithm.comparison : among;
    auto r = randomShuffle([0,1]);
    assert(r.among([0,1],[1,0]));
}

/**
Partially shuffles the elements of `r` such that upon returning $(D r[0 .. n])
is a random subset of `r` and is randomly ordered.  $(D r[n .. r.length])
will contain the elements not in $(D r[0 .. n]).  These will be in an undefined
order, but will not be random in the sense that their order after
`partialShuffle` returns will not be independent of their order before
`partialShuffle` was called.

`r` must be a random-access range with length.  `n` must be less than
or equal to `r.length`.  If no RNG is specified, `rndGen` will be used.

Params:
    r = random-access range whose elements are to be shuffled
    n = number of elements of `r` to shuffle (counting from the beginning);
        must be less than `r.length`
    gen = (optional) random number generator to use; if not
          specified, defaults to `rndGen`
Returns:
    The shuffled random-access range.
*/
Range partialShuffle(Range, RandomGen)(Range r, in size_t n, ref RandomGen gen)
if (isRandomAccessRange!Range && isUniformRNG!RandomGen)
{
    import std.algorithm.mutation : swapAt;
    import std.exception : enforce;
    enforce(n <= r.length, "n must be <= r.length for partialShuffle.");
    foreach (i; 0 .. n)
    {
        r.swapAt(i, uniform(i, r.length, gen));
    }
    return r;
}

/// ditto
Range partialShuffle(Range)(Range r, in size_t n)
if (isRandomAccessRange!Range)
{
    return partialShuffle(r, n, rndGen);
}

///
@safe unittest
{
    auto rnd = MinstdRand0(42);

    auto arr = [1, 2, 3, 4, 5, 6];
    arr = arr.dup.partialShuffle(1, rnd);

    version (X86_64) // https://issues.dlang.org/show_bug.cgi?id=15147
    assert(arr == [2, 1, 3, 4, 5, 6]); // 1<->2

    arr = arr.dup.partialShuffle(2, rnd);
    version (X86_64) // https://issues.dlang.org/show_bug.cgi?id=15147
    assert(arr == [1, 4, 3, 2, 5, 6]); // 1<->2, 2<->4

    arr = arr.dup.partialShuffle(3, rnd);
    version (X86_64) // https://issues.dlang.org/show_bug.cgi?id=15147
    assert(arr == [5, 4, 6, 2, 1, 3]); // 1<->5, 2<->4, 3<->6
}

@safe unittest
{
    import std.algorithm;
    foreach (RandomGen; PseudoRngTypes)
    {
        auto a = [0, 1, 1, 2, 3];
        auto b = a.dup;

        // Pick a fixed seed so that the outcome of the statistical
        // test below is deterministic.
        auto gen = RandomGen(12345);

        // NUM times, pick LEN elements from the array at random.
        immutable int LEN = 2;
        immutable int NUM = 750;
        int[][] chk;
        foreach (step; 0 .. NUM)
        {
            partialShuffle(a, LEN, gen);
            chk ~= a[0 .. LEN].dup;
        }

        // Check that each possible a[0 .. LEN] was produced at least once.
        // For a perfectly random RandomGen, the probability that each
        // particular combination failed to appear would be at most
        // 0.95 ^^ NUM which is approximately 1,962e-17.
        // As long as hardware failure (e.g. bit flip) probability
        // is higher, we are fine with this unittest.
        sort(chk);
        assert(equal(uniq(chk), [       [0,1], [0,2], [0,3],
                                 [1,0], [1,1], [1,2], [1,3],
                                 [2,0], [2,1],        [2,3],
                                 [3,0], [3,1], [3,2],      ]));

        // Check that all the elements are still there.
        sort(a);
        assert(equal(a, b));
    }
}

/**
Rolls a dice with relative probabilities stored in $(D
proportions). Returns the index in `proportions` that was chosen.

Params:
    rnd = (optional) random number generator to use; if not
          specified, defaults to `rndGen`
    proportions = forward range or list of individual values
                  whose elements correspond to the probabilities
                  with which to choose the corresponding index
                  value

Returns:
    Random variate drawn from the index values
    [0, ... `proportions.length` - 1], with the probability
    of getting an individual index value `i` being proportional to
    `proportions[i]`.
*/
size_t dice(Rng, Num)(ref Rng rnd, Num[] proportions...)
if (isNumeric!Num && isForwardRange!Rng)
{
    return diceImpl(rnd, proportions);
}

/// Ditto
size_t dice(R, Range)(ref R rnd, Range proportions)
if (isForwardRange!Range && isNumeric!(ElementType!Range) && !isArray!Range)
{
    return diceImpl(rnd, proportions);
}

/// Ditto
size_t dice(Range)(Range proportions)
if (isForwardRange!Range && isNumeric!(ElementType!Range) && !isArray!Range)
{
    return diceImpl(rndGen, proportions);
}

/// Ditto
size_t dice(Num)(Num[] proportions...)
if (isNumeric!Num)
{
    return diceImpl(rndGen, proportions);
}

///
@safe unittest
{
    auto x = dice(0.5, 0.5);   // x is 0 or 1 in equal proportions
    auto y = dice(50, 50);     // y is 0 or 1 in equal proportions
    auto z = dice(70, 20, 10); // z is 0 70% of the time, 1 20% of the time,
                               // and 2 10% of the time
}

///
@safe unittest
{
    auto rnd = MinstdRand0(42);
    auto z = rnd.dice(70, 20, 10);
    assert(z == 0);
    z = rnd.dice(30, 20, 40, 10);
    assert(z == 2);
}

private size_t diceImpl(Rng, Range)(ref Rng rng, scope Range proportions)
if (isForwardRange!Range && isNumeric!(ElementType!Range) && isForwardRange!Rng)
in
{
    import std.algorithm.searching : all;
    assert(proportions.save.all!"a >= 0");
}
do
{
    import std.algorithm.iteration : reduce;
    import std.exception : enforce;
    double sum = reduce!"a + b"(0.0, proportions.save);
    enforce(sum > 0, "Proportions in a dice cannot sum to zero");
    immutable point = uniform(0.0, sum, rng);
    assert(point < sum);
    auto mass = 0.0;

    size_t i = 0;
    foreach (e; proportions)
    {
        mass += e;
        if (point < mass) return i;
        i++;
    }
    // this point should not be reached
    assert(false);
}

///
@safe unittest
{
    auto rnd = Xorshift(123_456_789);
    auto i = dice(rnd, 0.0, 100.0);
    assert(i == 1);
    i = dice(rnd, 100.0, 0.0);
    assert(i == 0);

    i = dice(100U, 0U);
    assert(i == 0);
}

/+ @nogc bool array designed for RandomCover.
- constructed with an invariable length
- small length means 0 alloc and bit field (if up to 32(x86) or 64(x64) choices to cover)
- bigger length means non-GC heap allocation(s) and dealloc. +/
private struct RandomCoverChoices
{
    private size_t* buffer;
    private immutable size_t _length;
    private immutable bool hasPackedBits;
    private enum BITS_PER_WORD = typeof(buffer[0]).sizeof * 8;

    void opAssign(T)(T) @disable;

    this(this) pure nothrow @nogc @trusted
    {
        import core.stdc.string : memcpy;
        import std.internal.memory : enforceMalloc;

        if (!hasPackedBits && buffer !is null)
        {
            const nBytesToAlloc = size_t.sizeof * (_length / BITS_PER_WORD + int(_length % BITS_PER_WORD != 0));
            void* nbuffer = enforceMalloc(nBytesToAlloc);
            buffer = cast(size_t*) memcpy(nbuffer, buffer, nBytesToAlloc);
        }
    }

    this(size_t numChoices) pure nothrow @nogc @trusted
    {
        import std.internal.memory : enforceCalloc;

        _length = numChoices;
        hasPackedBits = _length <= size_t.sizeof * 8;
        if (!hasPackedBits)
        {
            const nWordsToAlloc = _length / BITS_PER_WORD + int(_length % BITS_PER_WORD != 0);
            buffer = cast(size_t*) enforceCalloc(nWordsToAlloc, BITS_PER_WORD / 8);
        }
    }

    size_t length() const pure nothrow @nogc @safe @property {return _length;}

    ~this() pure nothrow @nogc @trusted
    {
        import core.memory : pureFree;

        if (!hasPackedBits && buffer !is null)
            pureFree(buffer);
    }

    bool opIndex(size_t index) const pure nothrow @nogc @trusted
    {
        assert(index < _length);
        import core.bitop : bt;
        if (!hasPackedBits)
            return cast(bool) bt(buffer, index);
        else
            return ((cast(size_t) buffer) >> index) & size_t(1);
    }

    void opIndexAssign(bool value, size_t index) pure nothrow @nogc @trusted
    {
        assert(index < _length);
        if (!hasPackedBits)
        {
            import core.bitop : btr, bts;
            if (value)
                bts(buffer, index);
            else
                btr(buffer, index);
        }
        else
        {
            if (value)
                (*cast(size_t*) &buffer) |= size_t(1) << index;
            else
                (*cast(size_t*) &buffer) &= ~(size_t(1) << index);
        }
    }
}

@safe @nogc nothrow unittest
{
    static immutable lengths = [3, 32, 65, 256];
    foreach (length; lengths)
    {
        RandomCoverChoices c = RandomCoverChoices(length);
        assert(c.hasPackedBits == (length <= size_t.sizeof * 8));
        c[0] = true;
        c[2] = true;
        assert(c[0]);
        assert(!c[1]);
        assert(c[2]);
        c[0] = false;
        c[1] = true;
        c[2] = false;
        assert(!c[0]);
        assert(c[1]);
        assert(!c[2]);
    }
}

/**
Covers a given range `r` in a random manner, i.e. goes through each
element of `r` once and only once, just in a random order. `r`
must be a random-access range with length.

If no random number generator is passed to `randomCover`, the
thread-global RNG rndGen will be used internally.

Params:
    r = random-access range to cover
    rng = (optional) random number generator to use;
          if not specified, defaults to `rndGen`

Returns:
    Range whose elements consist of the elements of `r`,
    in random order.  Will be a forward range if both `r` and
    `rng` are forward ranges, an
    $(REF_ALTTEXT input range, isInputRange, std,range,primitives) otherwise.
*/
struct RandomCover(Range, UniformRNG = void)
if (isRandomAccessRange!Range && (isUniformRNG!UniformRNG || is(UniformRNG == void)))
{
    private Range _input;
    private RandomCoverChoices _chosen;
    private size_t _current;
    private size_t _alreadyChosen = 0;
    private bool _isEmpty = false;

    static if (is(UniformRNG == void))
    {
        this(Range input)
        {
            _input = input;
            _chosen = RandomCoverChoices(_input.length);
            if (_input.empty)
            {
                _isEmpty = true;
            }
            else
            {
                _current = _uniformIndex(_chosen.length, rndGen);
            }
        }
    }
    else
    {
        private UniformRNG _rng;

        this(Range input, ref UniformRNG rng)
        {
            _input = input;
            _rng = rng;
            _chosen = RandomCoverChoices(_input.length);
            if (_input.empty)
            {
                _isEmpty = true;
            }
            else
            {
                _current = _uniformIndex(_chosen.length, rng);
            }
        }

        this(Range input, UniformRNG rng)
        {
            this(input, rng);
        }
    }

    static if (hasLength!Range)
    {
        @property size_t length()
        {
            return _input.length - _alreadyChosen;
        }
    }

    @property auto ref front()
    {
        assert(!_isEmpty);
        return _input[_current];
    }

    void popFront()
    {
        assert(!_isEmpty);

        size_t k = _input.length - _alreadyChosen - 1;
        if (k == 0)
        {
            _isEmpty = true;
            ++_alreadyChosen;
            return;
        }

        size_t i;
        foreach (e; _input)
        {
            if (_chosen[i] || i == _current) { ++i; continue; }
            // Roll a dice with k faces
            static if (is(UniformRNG == void))
            {
                auto chooseMe = _uniformIndex(k, rndGen) == 0;
            }
            else
            {
                auto chooseMe = _uniformIndex(k, _rng) == 0;
            }
            assert(k > 1 || chooseMe);
            if (chooseMe)
            {
                _chosen[_current] = true;
                _current = i;
                ++_alreadyChosen;
                return;
            }
            --k;
            ++i;
        }
    }

    static if (isForwardRange!UniformRNG)
    {
        @property typeof(this) save()
        {
            auto ret = this;
            ret._input = _input.save;
            ret._rng = _rng.save;
            return ret;
        }
    }

    @property bool empty() const { return _isEmpty; }
}

/// Ditto
auto randomCover(Range, UniformRNG)(Range r, auto ref UniformRNG rng)
if (isRandomAccessRange!Range && isUniformRNG!UniformRNG)
{
    return RandomCover!(Range, UniformRNG)(r, rng);
}

/// Ditto
auto randomCover(Range)(Range r)
if (isRandomAccessRange!Range)
{
    return RandomCover!(Range, void)(r);
}

///
@safe unittest
{
    import std.algorithm.comparison : equal;
    import std.range : iota;
    auto rnd = MinstdRand0(42);

    version (X86_64) // https://issues.dlang.org/show_bug.cgi?id=15147
    assert(10.iota.randomCover(rnd).equal([7, 4, 2, 0, 1, 6, 8, 3, 9, 5]));
}

@safe unittest // cover RandomCoverChoices postblit for heap storage
{
    import std.array : array;
    import std.range : iota;
    auto a = 1337.iota.randomCover().array;
    assert(a.length == 1337);
}

@nogc nothrow pure @safe unittest
{
    // Optionally @nogc std.random.randomCover
    // https://issues.dlang.org/show_bug.cgi?id=14001
    auto rng = Xorshift(123_456_789);
    int[5] sa = [1, 2, 3, 4, 5];
    auto r = randomCover(sa[], rng);
    assert(!r.empty);
    const x = r.front;
    r.popFront();
    assert(!r.empty);
    const y = r.front;
    assert(x != y);
}

@safe unittest
{
    import std.algorithm;
    import std.conv;
    int[] a = [ 0, 1, 2, 3, 4, 5, 6, 7, 8 ];
    int[] c;
    static foreach (UniformRNG; std.meta.AliasSeq!(void, PseudoRngTypes))
    {{
        static if (is(UniformRNG == void))
        {
            auto rc = randomCover(a);
            static assert(isInputRange!(typeof(rc)));
            static assert(!isForwardRange!(typeof(rc)));
        }
        else
        {
            auto rng = UniformRNG(123_456_789);
            auto rc = randomCover(a, rng);
            static assert(isForwardRange!(typeof(rc)));
            // check for constructor passed a value-type RNG
            auto rc2 = RandomCover!(int[], UniformRNG)(a, UniformRNG(987_654_321));
            static assert(isForwardRange!(typeof(rc2)));
            auto rcEmpty = randomCover(c, rng);
            assert(rcEmpty.length == 0);
        }

        int[] b = new int[9];
        uint i;
        foreach (e; rc)
        {
            //writeln(e);
            b[i++] = e;
        }
        sort(b);
        assert(a == b, text(b));
    }}
}

@safe unittest
{
    // https://issues.dlang.org/show_bug.cgi?id=12589
    int[] r = [];
    auto rc = randomCover(r);
    assert(rc.length == 0);
    assert(rc.empty);

    // https://issues.dlang.org/show_bug.cgi?id=16724
    import std.range : iota;
    auto range = iota(10);
    auto randy = range.randomCover;

    for (int i=1; i <= range.length; i++)
    {
        randy.popFront;
        assert(randy.length == range.length - i);
    }
}

// RandomSample
/**
Selects a random subsample out of `r`, containing exactly `n`
elements. The order of elements is the same as in the original
range. The total length of `r` must be known. If `total` is
passed in, the total number of sample is considered to be $(D
total). Otherwise, `RandomSample` uses `r.length`.

Params:
    r = range to sample from
    n = number of elements to include in the sample;
        must be less than or equal to the total number
        of elements in `r` and/or the parameter
        `total` (if provided)
    total = (semi-optional) number of elements of `r`
            from which to select the sample (counting from
            the beginning); must be less than or equal to
            the total number of elements in `r` itself.
            May be omitted if `r` has the `.length`
            property and the sample is to be drawn from
            all elements of `r`.
    rng = (optional) random number generator to use;
          if not specified, defaults to `rndGen`

Returns:
    Range whose elements consist of a randomly selected subset of
    the elements of `r`, in the same order as these elements
    appear in `r` itself.  Will be a forward range if both `r`
    and `rng` are forward ranges, an input range otherwise.

`RandomSample` implements Jeffrey Scott Vitter's Algorithm D
(see Vitter $(HTTP dx.doi.org/10.1145/358105.893, 1984), $(HTTP
dx.doi.org/10.1145/23002.23003, 1987)), which selects a sample
of size `n` in O(n) steps and requiring O(n) random variates,
regardless of the size of the data being sampled.  The exception
to this is if traversing k elements on the input range is itself
an O(k) operation (e.g. when sampling lines from an input file),
in which case the sampling calculation will inevitably be of
O(total).

RandomSample will throw an exception if `total` is verifiably
less than the total number of elements available in the input,
or if $(D n > total).

If no random number generator is passed to `randomSample`, the
thread-global RNG rndGen will be used internally.
*/
struct RandomSample(Range, UniformRNG = void)
if (isInputRange!Range && (isUniformRNG!UniformRNG || is(UniformRNG == void)))
{
    private size_t _available, _toSelect;
    private enum ushort _alphaInverse = 13; // Vitter's recommended value.
    private double _Vprime;
    private Range _input;
    private size_t _index;
    private enum Skip { None, A, D }
    private Skip _skip = Skip.None;

    // If we're using the default thread-local random number generator then
    // we shouldn't store a copy of it here.  UniformRNG == void is a sentinel
    // for this.  If we're using a user-specified generator then we have no
    // choice but to store a copy.
    static if (is(UniformRNG == void))
    {
        static if (hasLength!Range)
        {
            this(Range input, size_t howMany)
            {
                _input = input;
                initialize(howMany, input.length);
            }
        }

        this(Range input, size_t howMany, size_t total)
        {
            _input = input;
            initialize(howMany, total);
        }
    }
    else
    {
        UniformRNG _rng;

        static if (hasLength!Range)
        {
            this(Range input, size_t howMany, ref scope UniformRNG rng)
            {
                _rng = rng;
                _input = input;
                initialize(howMany, input.length);
            }

            this(Range input, size_t howMany, UniformRNG rng)
            {
                this(input, howMany, rng);
            }
        }

        this(Range input, size_t howMany, size_t total, ref scope UniformRNG rng)
        {
            _rng = rng;
            _input = input;
            initialize(howMany, total);
        }

        this(Range input, size_t howMany, size_t total, UniformRNG rng)
        {
            this(input, howMany, total, rng);
        }
    }

    private void initialize(size_t howMany, size_t total)
    {
        import std.conv : text;
        import std.exception : enforce;
        _available = total;
        _toSelect = howMany;
        enforce(_toSelect <= _available,
                text("RandomSample: cannot sample ", _toSelect,
                     " items when only ", _available, " are available"));
        static if (hasLength!Range)
        {
            enforce(_available <= _input.length,
                    text("RandomSample: specified ", _available,
                         " items as available when input contains only ",
                         _input.length));
        }
    }

    private void initializeFront()
    {
        assert(_skip == Skip.None);
        // We can save ourselves a random variate by checking right
        // at the beginning if we should use Algorithm A.
        if ((_alphaInverse * _toSelect) > _available)
        {
            _skip = Skip.A;
        }
        else
        {
            _skip = Skip.D;
            _Vprime = newVprime(_toSelect);
        }
        prime();
    }

/**
   Range primitives.
*/
    @property bool empty() const
    {
        return _toSelect == 0;
    }

/// Ditto
    @property auto ref front()
    {
        assert(!empty);
        // The first sample point must be determined here to avoid
        // having it always correspond to the first element of the
        // input.  The rest of the sample points are determined each
        // time we call popFront().
        if (_skip == Skip.None)
        {
            initializeFront();
        }
        return _input.front;
    }

/// Ditto
    void popFront()
    {
        // First we need to check if the sample has
        // been initialized in the first place.
        if (_skip == Skip.None)
        {
            initializeFront();
        }

        _input.popFront();
        --_available;
        --_toSelect;
        ++_index;
        prime();
    }

/// Ditto
    static if (isForwardRange!Range && isForwardRange!UniformRNG)
    {
        static if (is(typeof(((const UniformRNG* p) => (*p).save)(null)) : UniformRNG)
            && is(typeof(((const Range* p) => (*p).save)(null)) : Range))
        {
            @property typeof(this) save() const
            {
                auto ret = RandomSample.init;
                foreach (fieldIndex, ref val; this.tupleof)
                {
                    static if (is(typeof(val) == const(Range)) || is(typeof(val) == const(UniformRNG)))
                        ret.tupleof[fieldIndex] = val.save;
                    else
                        ret.tupleof[fieldIndex] = val;
                }
                return ret;
            }
        }
        else
        {
            @property typeof(this) save()
            {
                auto ret = this;
                ret._input = _input.save;
                ret._rng = _rng.save;
                return ret;
            }
        }
    }

/// Ditto
    @property size_t length() const
    {
        return _toSelect;
    }

/**
Returns the index of the visited record.
 */
    @property size_t index()
    {
        if (_skip == Skip.None)
        {
            initializeFront();
        }
        return _index;
    }

    private size_t skip()
    {
        assert(_skip != Skip.None);

        // Step D1: if the number of points still to select is greater
        // than a certain proportion of the remaining data points, i.e.
        // if n >= alpha * N where alpha = 1/13, we carry out the
        // sampling with Algorithm A.
        if (_skip == Skip.A)
        {
            return skipA();
        }
        else if ((_alphaInverse * _toSelect) > _available)
        {
            // We shouldn't get here unless the current selected
            // algorithm is D.
            assert(_skip == Skip.D);
            _skip = Skip.A;
            return skipA();
        }
        else
        {
            assert(_skip == Skip.D);
            return skipD();
        }
    }

/*
Vitter's Algorithm A, used when the ratio of needed sample values
to remaining data values is sufficiently large.
*/
    private size_t skipA()
    {
        size_t s;
        double v, quot, top;

        if (_toSelect == 1)
        {
            static if (is(UniformRNG == void))
            {
                s = uniform(0, _available);
            }
            else
            {
                s = uniform(0, _available, _rng);
            }
        }
        else
        {
            v = 0;
            top = _available - _toSelect;
            quot = top / _available;

            static if (is(UniformRNG == void))
            {
                v = uniform!"()"(0.0, 1.0);
            }
            else
            {
                v = uniform!"()"(0.0, 1.0, _rng);
            }

            while (quot > v)
            {
                ++s;
                quot *= (top - s) / (_available - s);
            }
        }

        return s;
    }

/*
Randomly reset the value of _Vprime.
*/
    private double newVprime(size_t remaining)
    {
        static if (is(UniformRNG == void))
        {
            double r = uniform!"()"(0.0, 1.0);
        }
        else
        {
            double r = uniform!"()"(0.0, 1.0, _rng);
        }

        return r ^^ (1.0 / remaining);
    }

/*
Vitter's Algorithm D.  For an extensive description of the algorithm
and its rationale, see:

  * Vitter, J.S. (1984), "Faster methods for random sampling",
    Commun. ACM 27(7): 703--718

  * Vitter, J.S. (1987) "An efficient algorithm for sequential random
    sampling", ACM Trans. Math. Softw. 13(1): 58-67.

Variable names are chosen to match those in Vitter's paper.
*/
    private size_t skipD()
    {
        import std.math : isNaN, trunc;
        // Confirm that the check in Step D1 is valid and we
        // haven't been sent here by mistake
        assert((_alphaInverse * _toSelect) <= _available);

        // Now it's safe to use the standard Algorithm D mechanism.
        if (_toSelect > 1)
        {
            size_t s;
            size_t qu1 = 1 + _available - _toSelect;
            double x, y1;

            assert(!_Vprime.isNaN());

            while (true)
            {
                // Step D2: set values of x and u.
                while (1)
                {
                    x = _available * (1-_Vprime);
                    s = cast(size_t) trunc(x);
                    if (s < qu1)
                        break;
                    _Vprime = newVprime(_toSelect);
                }

                static if (is(UniformRNG == void))
                {
                    double u = uniform!"()"(0.0, 1.0);
                }
                else
                {
                    double u = uniform!"()"(0.0, 1.0, _rng);
                }

                y1 = (u * (cast(double) _available) / qu1) ^^ (1.0/(_toSelect - 1));

                _Vprime = y1 * ((-x/_available)+1.0) * ( qu1/( (cast(double) qu1) - s ) );

                // Step D3: if _Vprime <= 1.0 our work is done and we return S.
                // Otherwise ...
                if (_Vprime > 1.0)
                {
                    size_t top = _available - 1, limit;
                    double y2 = 1.0, bottom;

                    if (_toSelect > (s+1))
                    {
                        bottom = _available - _toSelect;
                        limit = _available - s;
                    }
                    else
                    {
                        bottom = _available - (s+1);
                        limit = qu1;
                    }

                    foreach (size_t t; limit .. _available)
                    {
                        y2 *= top/bottom;
                        top--;
                        bottom--;
                    }

                    // Step D4: decide whether or not to accept the current value of S.
                    if (_available/(_available-x) < y1 * (y2 ^^ (1.0/(_toSelect-1))))
                    {
                        // If it's not acceptable, we generate a new value of _Vprime
                        // and go back to the start of the for (;;) loop.
                        _Vprime = newVprime(_toSelect);
                    }
                    else
                    {
                        // If it's acceptable we generate a new value of _Vprime
                        // based on the remaining number of sample points needed,
                        // and return S.
                        _Vprime = newVprime(_toSelect-1);
                        return s;
                    }
                }
                else
                {
                    // Return if condition D3 satisfied.
                    return s;
                }
            }
        }
        else
        {
            // If only one sample point remains to be taken ...
            return cast(size_t) trunc(_available * _Vprime);
        }
    }

    private void prime()
    {
        if (empty)
        {
            return;
        }
        assert(_available && _available >= _toSelect);
        immutable size_t s = skip();
        assert(s + _toSelect <= _available);
        static if (hasLength!Range)
        {
            assert(s + _toSelect <= _input.length);
        }
        assert(!_input.empty);
        _input.popFrontExactly(s);
        _index += s;
        _available -= s;
        assert(_available > 0);
    }
}

/// Ditto
auto randomSample(Range)(Range r, size_t n, size_t total)
if (isInputRange!Range)
{
    return RandomSample!(Range, void)(r, n, total);
}

/// Ditto
auto randomSample(Range)(Range r, size_t n)
if (isInputRange!Range && hasLength!Range)
{
    return RandomSample!(Range, void)(r, n, r.length);
}

/// Ditto
auto randomSample(Range, UniformRNG)(Range r, size_t n, size_t total, auto ref UniformRNG rng)
if (isInputRange!Range && isUniformRNG!UniformRNG)
{
    return RandomSample!(Range, UniformRNG)(r, n, total, rng);
}

/// Ditto
auto randomSample(Range, UniformRNG)(Range r, size_t n, auto ref UniformRNG rng)
if (isInputRange!Range && hasLength!Range && isUniformRNG!UniformRNG)
{
    return RandomSample!(Range, UniformRNG)(r, n, r.length, rng);
}

///
@safe unittest
{
    import std.algorithm.comparison : equal;
    import std.range : iota;
    auto rnd = MinstdRand0(42);
    assert(10.iota.randomSample(3, rnd).equal([7, 8, 9]));
}

@system unittest
{
    // @system because it takes the address of a local
    import std.conv : text;
    import std.exception;
    import std.range;
    // For test purposes, an infinite input range
    struct TestInputRange
    {
        private auto r = recurrence!"a[n-1] + 1"(0);
        bool empty() @property const pure nothrow { return r.empty; }
        auto front() @property pure nothrow { return r.front; }
        void popFront() pure nothrow { r.popFront(); }
    }
    static assert(isInputRange!TestInputRange);
    static assert(!isForwardRange!TestInputRange);

    const(int)[] a = [ 0, 1, 2, 3, 4, 5, 6, 7, 8, 9 ];

    foreach (UniformRNG; PseudoRngTypes)
    (){ // avoid workaround optimizations for large functions
        // https://issues.dlang.org/show_bug.cgi?id=2396
        auto rng = UniformRNG(1234);
        /* First test the most general case: randomSample of input range, with and
         * without a specified random number generator.
         */
        static assert(isInputRange!(typeof(randomSample(TestInputRange(), 5, 10))));
        static assert(isInputRange!(typeof(randomSample(TestInputRange(), 5, 10, rng))));
        static assert(!isForwardRange!(typeof(randomSample(TestInputRange(), 5, 10))));
        static assert(!isForwardRange!(typeof(randomSample(TestInputRange(), 5, 10, rng))));
        // test case with range initialized by direct call to struct
        {
            auto sample =
                RandomSample!(TestInputRange, UniformRNG)
                             (TestInputRange(), 5, 10, UniformRNG(987_654_321));
            static assert(isInputRange!(typeof(sample)));
            static assert(!isForwardRange!(typeof(sample)));
        }

        /* Now test the case of an input range with length.  We ignore the cases
         * already covered by the previous tests.
         */
        static assert(isInputRange!(typeof(randomSample(TestInputRange().takeExactly(10), 5))));
        static assert(isInputRange!(typeof(randomSample(TestInputRange().takeExactly(10), 5, rng))));
        static assert(!isForwardRange!(typeof(randomSample(TestInputRange().takeExactly(10), 5))));
        static assert(!isForwardRange!(typeof(randomSample(TestInputRange().takeExactly(10), 5, rng))));
        // test case with range initialized by direct call to struct
        {
            auto sample =
                RandomSample!(typeof(TestInputRange().takeExactly(10)), UniformRNG)
                             (TestInputRange().takeExactly(10), 5, 10, UniformRNG(654_321_987));
            static assert(isInputRange!(typeof(sample)));
            static assert(!isForwardRange!(typeof(sample)));
        }

        // Now test the case of providing a forward range as input.
        static assert(!isForwardRange!(typeof(randomSample(a, 5))));
        static if (isForwardRange!UniformRNG)
        {
            static assert(isForwardRange!(typeof(randomSample(a, 5, rng))));
            // ... and test with range initialized directly
            {
                auto sample =
                    RandomSample!(const(int)[], UniformRNG)
                                 (a, 5, UniformRNG(321_987_654));
                static assert(isForwardRange!(typeof(sample)));
            }
        }
        else
        {
            static assert(isInputRange!(typeof(randomSample(a, 5, rng))));
            static assert(!isForwardRange!(typeof(randomSample(a, 5, rng))));
            // ... and test with range initialized directly
            {
                auto sample =
                    RandomSample!(const(int)[], UniformRNG)
                                 (a, 5, UniformRNG(789_123_456));
                static assert(isInputRange!(typeof(sample)));
                static assert(!isForwardRange!(typeof(sample)));
            }
        }

        /* Check that randomSample will throw an error if we claim more
         * items are available than there actually are, or if we try to
         * sample more items than are available. */
        assert(collectExceptionMsg(
            randomSample(a, 5, 15)
        ) == "RandomSample: specified 15 items as available when input contains only 10");
        assert(collectExceptionMsg(
            randomSample(a, 15)
        ) == "RandomSample: cannot sample 15 items when only 10 are available");
        assert(collectExceptionMsg(
            randomSample(a, 9, 8)
        ) == "RandomSample: cannot sample 9 items when only 8 are available");
        assert(collectExceptionMsg(
            randomSample(TestInputRange(), 12, 11)
        ) == "RandomSample: cannot sample 12 items when only 11 are available");

        /* Check that sampling algorithm never accidentally overruns the end of
         * the input range.  If input is an InputRange without .length, this
         * relies on the user specifying the total number of available items
         * correctly.
         */
        {
            uint i = 0;
            foreach (e; randomSample(a, a.length))
            {
                assert(e == i);
                ++i;
            }
            assert(i == a.length);

            i = 0;
            foreach (e; randomSample(TestInputRange(), 17, 17))
            {
                assert(e == i);
                ++i;
            }
            assert(i == 17);
        }


        // Check length properties of random samples.
        assert(randomSample(a, 5).length == 5);
        assert(randomSample(a, 5, 10).length == 5);
        assert(randomSample(a, 5, rng).length == 5);
        assert(randomSample(a, 5, 10, rng).length == 5);
        assert(randomSample(TestInputRange(), 5, 10).length == 5);
        assert(randomSample(TestInputRange(), 5, 10, rng).length == 5);

        // ... and emptiness!
        assert(randomSample(a, 0).empty);
        assert(randomSample(a, 0, 5).empty);
        assert(randomSample(a, 0, rng).empty);
        assert(randomSample(a, 0, 5, rng).empty);
        assert(randomSample(TestInputRange(), 0, 10).empty);
        assert(randomSample(TestInputRange(), 0, 10, rng).empty);

        /* Test that the (lazy) evaluation of random samples works correctly.
         *
         * We cover 2 different cases: a sample where the ratio of sample points
         * to total points is greater than the threshold for using Algorithm, and
         * one where the ratio is small enough (< 1/13) for Algorithm D to be used.
         *
         * For each, we also cover the case with and without a specified RNG.
         */
        {
            // Small sample/source ratio, no specified RNG.
            uint i = 0;
            foreach (e; randomSample(randomCover(a), 5))
            {
                ++i;
            }
            assert(i == 5);

            // Small sample/source ratio, specified RNG.
            i = 0;
            foreach (e; randomSample(randomCover(a), 5, rng))
            {
                ++i;
            }
            assert(i == 5);

            // Large sample/source ratio, no specified RNG.
            i = 0;
            foreach (e; randomSample(TestInputRange(), 123, 123_456))
            {
                ++i;
            }
            assert(i == 123);

            // Large sample/source ratio, specified RNG.
            i = 0;
            foreach (e; randomSample(TestInputRange(), 123, 123_456, rng))
            {
                ++i;
            }
            assert(i == 123);

            /* Sample/source ratio large enough to start with Algorithm D,
             * small enough to switch to Algorithm A.
             */
            i = 0;
            foreach (e; randomSample(TestInputRange(), 10, 131))
            {
                ++i;
            }
            assert(i == 10);
        }

        // Test that the .index property works correctly
        {
            auto sample1 = randomSample(TestInputRange(), 654, 654_321);
            for (; !sample1.empty; sample1.popFront())
            {
                assert(sample1.front == sample1.index);
            }

            auto sample2 = randomSample(TestInputRange(), 654, 654_321, rng);
            for (; !sample2.empty; sample2.popFront())
            {
                assert(sample2.front == sample2.index);
            }

            /* Check that it also works if .index is called before .front.
             * See: https://issues.dlang.org/show_bug.cgi?id=10322
             */
            auto sample3 = randomSample(TestInputRange(), 654, 654_321);
            for (; !sample3.empty; sample3.popFront())
            {
                assert(sample3.index == sample3.front);
            }

            auto sample4 = randomSample(TestInputRange(), 654, 654_321, rng);
            for (; !sample4.empty; sample4.popFront())
            {
                assert(sample4.index == sample4.front);
            }
        }

        /* Test behaviour if .popFront() is called before sample is read.
         * This is a rough-and-ready check that the statistical properties
         * are in the ballpark -- not a proper validation of statistical
         * quality!  This incidentally also checks for reference-type
         * initialization bugs, as the foreach () loop will operate on a
         * copy of the popFronted (and hence initialized) sample.
         */
        {
            size_t count0, count1, count99;
            foreach (_; 0 .. 50_000)
            {
                auto sample = randomSample(iota(100), 5, &rng);
                sample.popFront();
                foreach (s; sample)
                {
                    if (s == 0)
                    {
                        ++count0;
                    }
                    else if (s == 1)
                    {
                        ++count1;
                    }
                    else if (s == 99)
                    {
                        ++count99;
                    }
                }
            }
            /* Statistical assumptions here: this is a sequential sampling process
             * so (i) 0 can only be the first sample point, so _can't_ be in the
             * remainder of the sample after .popFront() is called. (ii) By similar
             * token, 1 can only be in the remainder if it's the 2nd point of the
             * whole sample, and hence if 0 was the first; probability of 0 being
             * first and 1 second is 5/100 * 4/99 (thank you, Algorithm S:-) and
             * so the mean count of 1 should be about 202.  Finally, 99 can only
             * be the _last_ sample point to be picked, so its probability of
             * inclusion should be independent of the .popFront() and it should
             * occur with frequency 5/100, hence its count should be about 5000.
             * Unfortunately we have to set quite a high tolerance because with
             * sample size small enough for unittests to run in reasonable time,
             * the variance can be quite high.
             */
            assert(count0 == 0);
            assert(count1 < 150, text("1: ", count1, " > 150."));
            assert(2_200 < count99, text("99: ", count99, " < 2200."));
            assert(count99 < 2_800, text("99: ", count99, " > 2800."));
        }

        /* Odd corner-cases: RandomSample has 2 constructors that are not called
         * by the randomSample() helper functions, but that can be used if the
         * constructor is called directly.  These cover the case of the user
         * specifying input but not input length.
         */
        {
            auto input1 = TestInputRange().takeExactly(456_789);
            static assert(hasLength!(typeof(input1)));
            auto sample1 = RandomSample!(typeof(input1), void)(input1, 789);
            static assert(isInputRange!(typeof(sample1)));
            static assert(!isForwardRange!(typeof(sample1)));
            assert(sample1.length == 789);
            assert(sample1._available == 456_789);
            uint i = 0;
            for (; !sample1.empty; sample1.popFront())
            {
                assert(sample1.front == sample1.index);
                ++i;
            }
            assert(i == 789);

            auto input2 = TestInputRange().takeExactly(456_789);
            static assert(hasLength!(typeof(input2)));
            auto sample2 = RandomSample!(typeof(input2), typeof(rng))(input2, 789, rng);
            static assert(isInputRange!(typeof(sample2)));
            static assert(!isForwardRange!(typeof(sample2)));
            assert(sample2.length == 789);
            assert(sample2._available == 456_789);
            i = 0;
            for (; !sample2.empty; sample2.popFront())
            {
                assert(sample2.front == sample2.index);
                ++i;
            }
            assert(i == 789);
        }

        /* Test that the save property works where input is a forward range,
         * and RandomSample is using a (forward range) random number generator
         * that is not rndGen.
         */
        static if (isForwardRange!UniformRNG)
        {
            auto sample1 = randomSample(a, 5, rng);
            // https://issues.dlang.org/show_bug.cgi?id=15853
            auto sample2 = ((const ref typeof(sample1) a) => a.save)(sample1);
            assert(sample1.array() == sample2.array());
        }

        // https://issues.dlang.org/show_bug.cgi?id=8314
        {
            auto sample(RandomGen)(uint seed) { return randomSample(a, 1, RandomGen(seed)).front; }

            // Start from 1 because not all RNGs accept 0 as seed.
            immutable fst = sample!UniformRNG(1);
            uint n = 1;
            while (sample!UniformRNG(++n) == fst && n < n.max) {}
            assert(n < n.max);
        }
    }();
}<|MERGE_RESOLUTION|>--- conflicted
+++ resolved
@@ -116,12 +116,9 @@
 else version (WatchOS)
     version = Darwin;
 
-<<<<<<< HEAD
-=======
 version (D_InlineAsm_X86) version = InlineAsm_X86_Any;
 version (D_InlineAsm_X86_64) version = InlineAsm_X86_Any;
 
->>>>>>> 0127083e
 ///
 @safe unittest
 {
