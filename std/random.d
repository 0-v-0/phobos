// Written in the D programming language.

/**
Facilities for random number generation.

The new-style generator objects hold their own state so they are
immune of threading issues. The generators feature a number of
well-known and well-documented methods of generating random
numbers. An overall fast and reliable means to generate random numbers
is the $(D_PARAM Mt19937) generator, which derives its name from
"$(LUCKY Mersenne Twister) with a period of 2 to the power of
19937". In memory-constrained situations, $(LUCKY linear congruential)
generators such as $(D MinstdRand0) and $(D MinstdRand) might be
useful. The standard library provides an alias $(D_PARAM Random) for
whichever generator it considers the most fit for the target
environment.

Example:

----
// Generate a uniformly-distributed integer in the range [0, 14]
auto i = uniform(0, 15);
// Generate a uniformly-distributed real in the range [0, 100$(RPAREN)
// using a specific random generator
Random gen;
auto r = uniform(0.0L, 100.0L, gen);
----

In addition to random number generators, this module features
distributions, which skew a generator's output statistical
distribution in various ways. So far the uniform distribution for
integers and real numbers have been implemented.

Source:    $(PHOBOSSRC std/_random.d)

Macros:

WIKI = Phobos/StdRandom


Copyright: Copyright Andrei Alexandrescu 2008 - 2009, Joseph Rushton Wakeling 2012.
License:   <a href="http://www.boost.org/LICENSE_1_0.txt">Boost License 1.0</a>.
Authors:   $(WEB erdani.org, Andrei Alexandrescu)
           Masahiro Nakagawa (Xorshift randome generator)
           $(WEB braingam.es, Joseph Rushton Wakeling) (Algorithm D for random sampling)
Credits:   The entire random number library architecture is derived from the
           excellent $(WEB open-std.org/jtc1/sc22/wg21/docs/papers/2007/n2461.pdf, C++0X)
           random number facility proposed by Jens Maurer and contributed to by
           researchers at the Fermi laboratory(excluding Xorshift).
*/
/*
         Copyright Andrei Alexandrescu 2008 - 2009.
Distributed under the Boost Software License, Version 1.0.
   (See accompanying file LICENSE_1_0.txt or copy at
         http://www.boost.org/LICENSE_1_0.txt)
*/
module std.random;

import std.algorithm, std.c.time, std.conv, std.exception,
       std.math, std.numeric, std.range, std.traits,
       core.thread, core.time;
import std.string : format;

version(unittest) import std.typetuple;


// Segments of the code in this file Copyright (c) 1997 by Rick Booth
// From "Inner Loops" by Rick Booth, Addison-Wesley

// Work derived from:

/*
   A C-program for MT19937, with initialization improved 2002/1/26.
   Coded by Takuji Nishimura and Makoto Matsumoto.

   Before using, initialize the state by using init_genrand(seed)
   or init_by_array(init_key, key_length).

   Copyright (C) 1997 - 2002, Makoto Matsumoto and Takuji Nishimura,
   All rights reserved.

   Redistribution and use in source and binary forms, with or without
   modification, are permitted provided that the following conditions
   are met:

     1. Redistributions of source code must retain the above copyright
        notice, this list of conditions and the following disclaimer.

     2. Redistributions in binary form must reproduce the above copyright
        notice, this list of conditions and the following disclaimer in the
        documentation and/or other materials provided with the distribution.

     3. The names of its contributors may not be used to endorse or promote
        products derived from this software without specific prior written
        permission.

   THIS SOFTWARE IS PROVIDED BY THE COPYRIGHT HOLDERS AND CONTRIBUTORS
   "AS IS" AND ANY EXPRESS OR IMPLIED WARRANTIES, INCLUDING, BUT NOT
   LIMITED TO, THE IMPLIED WARRANTIES OF MERCHANTABILITY AND FITNESS FOR
   A PARTICULAR PURPOSE ARE DISCLAIMED.  IN NO EVENT SHALL THE COPYRIGHT OWNER OR
   CONTRIBUTORS BE LIABLE FOR ANY DIRECT, INDIRECT, INCIDENTAL, SPECIAL,
   EXEMPLARY, OR CONSEQUENTIAL DAMAGES (INCLUDING, BUT NOT LIMITED TO,
   PROCUREMENT OF SUBSTITUTE GOODS OR SERVICES; LOSS OF USE, DATA, OR
   PROFITS; OR BUSINESS INTERRUPTION) HOWEVER CAUSED AND ON ANY THEORY OF
   LIABILITY, WHETHER IN CONTRACT, STRICT LIABILITY, OR TORT (INCLUDING
   NEGLIGENCE OR OTHERWISE) ARISING IN ANY WAY OUT OF THE USE OF THIS
   SOFTWARE, EVEN IF ADVISED OF THE POSSIBILITY OF SUCH DAMAGE.


   Any feedback is very welcome.
   http://www.math.sci.hiroshima-u.ac.jp/~m-mat/MT/emt.html
   email: m-mat @ math.sci.hiroshima-u.ac.jp (remove space)
*/

/**
 * Test if Rng is a random-number generator. The overload
 * taking a ElementType also makes sure that the Rng generates
 * values of that type.
 *
 * A random-number generator has at least the following features:
 * $(UL
 *   $(LI it's an InputRange)
 *   $(LI it has a 'bool isUniformRandom' field readable in CTFE)
 * )
 */
template isUniformRNG(Rng, ElementType)
{
    enum bool isUniformRNG = isInputRange!Rng &&
        is(typeof(Rng.front) == ElementType) &&
        is(typeof(
        {
            static assert(Rng.isUniformRandom); //tag
        }));
}

/**
 * ditto
 */
template isUniformRNG(Rng)
{
    enum bool isUniformRNG = isInputRange!Rng &&
        is(typeof(
        {
            static assert(Rng.isUniformRandom); //tag
        }));
}

/**
 * Test if Rng is seedable. The overload
 * taking a SeedType also makes sure that the Rng can be seeded with SeedType.
 *
 * A seedable random-number generator has the following additional features:
 * $(UL
 *   $(LI it has a 'seed(ElementType)' function)
 * )
 */
template isSeedable(Rng, SeedType)
{
    enum bool isSeedable = isUniformRNG!(Rng) &&
        is(typeof(
        {
            Rng r = void;              // can define a Rng object
            r.seed(SeedType.init);     // can seed a Rng
        }));
}

///ditto
template isSeedable(Rng)
{
    enum bool isSeedable = isUniformRNG!Rng &&
        is(typeof(
        {
            Rng r = void;                     // can define a Rng object
            r.seed(typeof(r.front).init);     // can seed a Rng
        }));
}

unittest
{
    struct NoRng
    {
        @property uint front() {return 0;}
        @property bool empty() {return false;}
        void popFront() {}
    }
    static assert(!isUniformRNG!(NoRng, uint));
    static assert(!isUniformRNG!(NoRng));
    static assert(!isSeedable!(NoRng, uint));
    static assert(!isSeedable!(NoRng));

    struct NoRng2
    {
        @property uint front() {return 0;}
        @property bool empty() {return false;}
        void popFront() {}

        enum isUniformRandom = false;
    }
    static assert(!isUniformRNG!(NoRng2, uint));
    static assert(!isUniformRNG!(NoRng2));
    static assert(!isSeedable!(NoRng2, uint));
    static assert(!isSeedable!(NoRng2));

    struct NoRng3
    {
        @property bool empty() {return false;}
        void popFront() {}

        enum isUniformRandom = true;
    }
    static assert(!isUniformRNG!(NoRng3, uint));
    static assert(!isUniformRNG!(NoRng3));
    static assert(!isSeedable!(NoRng3, uint));
    static assert(!isSeedable!(NoRng3));

    struct validRng
    {
        @property uint front() {return 0;}
        @property bool empty() {return false;}
        void popFront() {}

        enum isUniformRandom = true;
    }
    static assert(isUniformRNG!(validRng, uint));
    static assert(isUniformRNG!(validRng));
    static assert(!isSeedable!(validRng, uint));
    static assert(!isSeedable!(validRng));

    struct seedRng
    {
        @property uint front() {return 0;}
        @property bool empty() {return false;}
        void popFront() {}
        void seed(uint val){}
        enum isUniformRandom = true;
    }
    static assert(isUniformRNG!(seedRng, uint));
    static assert(isUniformRNG!(seedRng));
    static assert(isSeedable!(seedRng, uint));
    static assert(isSeedable!(seedRng));
}

/**
Linear Congruential generator.
 */
struct LinearCongruentialEngine(UIntType, UIntType a, UIntType c, UIntType m)
    if(isUnsigned!UIntType)
{
    ///Mark this as a Rng
    enum bool isUniformRandom = true;
    /// Does this generator have a fixed range? ($(D_PARAM true)).
    enum bool hasFixedRange = true;
    /// Lowest generated value ($(D 1) if $(D c == 0), $(D 0) otherwise).
    enum UIntType min = ( c == 0 ? 1 : 0 );
    /// Highest generated value ($(D modulus - 1)).
    enum UIntType max = m - 1;
/**
The parameters of this distribution. The random number is $(D_PARAM x
= (x * multipler + increment) % modulus).
 */
    enum UIntType multiplier = a;
    ///ditto
    enum UIntType increment = c;
    ///ditto
    enum UIntType modulus = m;

    static assert(isIntegral!(UIntType));
    static assert(m == 0 || a < m);
    static assert(m == 0 || c < m);
    static assert(m == 0 ||
            (cast(ulong)a * (m-1) + c) % m == (c < a ? c - a + m : c - a));

    // Check for maximum range
    private static ulong gcd(ulong a, ulong b)
    {
        while (b)
        {
            auto t = b;
            b = a % b;
            a = t;
        }
        return a;
    }

    private static ulong primeFactorsOnly(ulong n)
    {
        ulong result = 1;
        ulong iter = 2;
        for (; n >= iter * iter; iter += 2 - (iter == 2))
        {
            if (n % iter) continue;
            result *= iter;
            do
            {
                n /= iter;
            } while (n % iter == 0);
        }
        return result * n;
    }

    unittest
    {
        static assert(primeFactorsOnly(100) == 10);
        //writeln(primeFactorsOnly(11));
        static assert(primeFactorsOnly(11) == 11);
        static assert(primeFactorsOnly(7 * 7 * 7 * 11 * 15 * 11) == 7 * 11 * 15);
        static assert(primeFactorsOnly(129 * 2) == 129 * 2);
        // enum x = primeFactorsOnly(7 * 7 * 7 * 11 * 15);
        // static assert(x == 7 * 11 * 15);
    }

    private static bool properLinearCongruentialParameters(ulong m,
            ulong a, ulong c)
    {
        if (m == 0)
        {
            static if (is(UIntType == uint))
            {
                // Assume m is uint.max + 1
                m = (1uL << 32);
            }
            else
            {
                return false;
            }
        }
        // Bounds checking
        if (a == 0 || a >= m || c >= m) return false;
        // c and m are relatively prime
        if (c > 0 && gcd(c, m) != 1) return false;
        // a - 1 is divisible by all prime factors of m
        if ((a - 1) % primeFactorsOnly(m)) return false;
        // if a - 1 is multiple of 4, then m is a  multiple of 4 too.
        if ((a - 1) % 4 == 0 && m % 4) return false;
        // Passed all tests
        return true;
    }

    // check here
    static assert(c == 0 || properLinearCongruentialParameters(m, a, c),
            "Incorrect instantiation of LinearCongruentialEngine");

/**
Constructs a $(D_PARAM LinearCongruentialEngine) generator seeded with
$(D x0).
 */
    this(UIntType x0)
    {
        seed(x0);
    }

/**
   (Re)seeds the generator.
*/
    void seed(UIntType x0 = 1)
    {
        static if (c == 0)
        {
            enforce(x0, "Invalid (zero) seed for "
                    ~ LinearCongruentialEngine.stringof);
        }
        _x = modulus ? (x0 % modulus) : x0;
        popFront();
    }

/**
   Advances the random sequence.
*/
    void popFront()
    {
        static if (m)
        {
            static if (is(UIntType == uint) && m == uint.max)
            {
                immutable ulong
                    x = (cast(ulong) a * _x + c),
                    v = x >> 32,
                    w = x & uint.max;
                immutable y = cast(uint)(v + w);
                _x = (y < v || y == uint.max) ? (y + 1) : y;
            }
            else static if (is(UIntType == uint) && m == int.max)
            {
                immutable ulong
                    x = (cast(ulong) a * _x + c),
                    v = x >> 31,
                    w = x & int.max;
                immutable uint y = cast(uint)(v + w);
                _x = (y >= int.max) ? (y - int.max) : y;
            }
            else
            {
                _x = cast(UIntType) ((cast(ulong) a * _x + c) % m);
            }
        }
        else
        {
            _x = a * _x + c;
        }
    }

/**
   Returns the current number in the random sequence.
*/
    @property UIntType front()
    {
        return _x;
    }

///
    @property typeof(this) save()
    {
        return this;
    }

/**
Always $(D false) (random generators are infinite ranges).
 */
    enum bool empty = false;

/**
   Compares against $(D_PARAM rhs) for equality.
 */
    bool opEquals(ref const LinearCongruentialEngine rhs) const
    {
        return _x == rhs._x;
    }

    private UIntType _x = m ? (a + c) % m : (a + c);
}

/**
Define $(D_PARAM LinearCongruentialEngine) generators with well-chosen
parameters. $(D MinstdRand0) implements Park and Miller's "minimal
standard" $(WEB
wikipedia.org/wiki/Park%E2%80%93Miller_random_number_generator,
generator) that uses 16807 for the multiplier. $(D MinstdRand)
implements a variant that has slightly better spectral behavior by
using the multiplier 48271. Both generators are rather simplistic.

Example:

----
// seed with a constant
auto rnd0 = MinstdRand0(1);
auto n = rnd0.front; // same for each run
// Seed with an unpredictable value
rnd0.seed(unpredictableSeed);
n = rnd0.front; // different across runs
----
 */
alias LinearCongruentialEngine!(uint, 16807, 0, 2147483647) MinstdRand0;
/// ditto
alias LinearCongruentialEngine!(uint, 48271, 0, 2147483647) MinstdRand;

unittest
{
    static assert(isForwardRange!MinstdRand);
    static assert(isUniformRNG!MinstdRand);
    static assert(isUniformRNG!MinstdRand0);
    static assert(isUniformRNG!(MinstdRand, uint));
    static assert(isUniformRNG!(MinstdRand0, uint));
    static assert(isSeedable!MinstdRand);
    static assert(isSeedable!MinstdRand0);
    static assert(isSeedable!(MinstdRand, uint));
    static assert(isSeedable!(MinstdRand0, uint));

    // The correct numbers are taken from The Database of Integer Sequences
    // http://www.research.att.com/~njas/sequences/eisBTfry00128.txt
    auto checking0 = [
        16807UL,282475249,1622650073,984943658,1144108930,470211272,
        101027544,1457850878,1458777923,2007237709,823564440,1115438165,
        1784484492,74243042,114807987,1137522503,1441282327,16531729,
        823378840,143542612 ];
    //auto rnd0 = MinstdRand0(1);
    MinstdRand0 rnd0;

    foreach (e; checking0)
    {
        assert(rnd0.front == e);
        rnd0.popFront();
    }
    // Test the 10000th invocation
    // Correct value taken from:
    // http://www.open-std.org/jtc1/sc22/wg21/docs/papers/2007/n2461.pdf
    rnd0.seed();
    popFrontN(rnd0, 9999);
    assert(rnd0.front == 1043618065);

    // Test MinstdRand
    auto checking = [48271UL,182605794,1291394886,1914720637,2078669041,
                     407355683];
    //auto rnd = MinstdRand(1);
    MinstdRand rnd;
    foreach (e; checking)
    {
        assert(rnd.front == e);
        rnd.popFront();
    }

    // Test the 10000th invocation
    // Correct value taken from:
    // http://www.open-std.org/jtc1/sc22/wg21/docs/papers/2007/n2461.pdf
    rnd.seed();
    popFrontN(rnd, 9999);
    assert(rnd.front == 399268537);

    // Check .save works
    foreach (Type; TypeTuple!(MinstdRand0, MinstdRand))
    {
        auto rnd1 = Type(unpredictableSeed);
        auto rnd2 = rnd1.save;
        assert(rnd1 == rnd2);
        // Enable next test when RNGs are reference types
        version(none) { assert(rnd1 !is rnd2); }
        assert(rnd1.take(100).array() == rnd2.take(100).array());
    }
}

/**
The $(LUCKY Mersenne Twister) generator.
 */
struct MersenneTwisterEngine(UIntType, size_t w, size_t n, size_t m, size_t r,
                             UIntType a, size_t u, size_t s,
                             UIntType b, size_t t,
                             UIntType c, size_t l)
    if(isUnsigned!UIntType)
{
    ///Mark this as a Rng
    enum bool isUniformRandom = true;
/**
Parameter for the generator.
*/
    enum size_t wordSize = w;
    enum size_t stateSize = n;
    enum size_t shiftSize = m;
    enum size_t maskBits = r;
    enum UIntType xorMask = a;
    enum UIntType temperingU = u;
    enum size_t temperingS = s;
    enum UIntType temperingB = b;
    enum size_t temperingT = t;
    enum UIntType temperingC = c;
    enum size_t temperingL = l;

    /// Smallest generated value (0).
    enum UIntType min = 0;
    /// Largest generated value.
    enum UIntType max =
        w == UIntType.sizeof * 8 ? UIntType.max : (1u << w) - 1;
    /// The default seed value.
    enum UIntType defaultSeed = 5489u;

    static assert(1 <= m && m <= n);
    static assert(0 <= r && 0 <= u && 0 <= s && 0 <= t && 0 <= l);
    static assert(r <= w && u <= w && s <= w && t <= w && l <= w);
    static assert(0 <= a && 0 <= b && 0 <= c);
    static assert(a <= max && b <= max && c <= max);

/**
   Constructs a MersenneTwisterEngine object.
*/
    this(UIntType value)
    {
        seed(value);
    }

/**
   Seeds a MersenneTwisterEngine object.
   Note:
   This seed function gives 2^32 starting points. To allow the RNG to be started in any one of its
   internal states use the seed overload taking an InputRange.
*/
    void seed()(UIntType value = defaultSeed)
    {
        static if (w == UIntType.sizeof * 8)
        {
            mt[0] = value;
        }
        else
        {
            static assert(max + 1 > 0);
            mt[0] = value % (max + 1);
        }
        for (mti = 1; mti < n; ++mti)
        {
            mt[mti] =
                cast(UIntType)
                (1812433253UL * (mt[mti-1] ^ (mt[mti-1] >> (w - 2))) + mti);
            /* See Knuth TAOCP Vol2. 3rd Ed. P.106 for multiplier. */
            /* In the previous versions, MSBs of the seed affect   */
            /* only MSBs of the array mt[].                        */
            /* 2002/01/09 modified by Makoto Matsumoto             */
            //mt[mti] &= ResultType.max;
            /* for >32 bit machines */
        }
        popFront();
    }

/**
   Seeds a MersenneTwisterEngine object using an InputRange.

   Throws:
   $(D Exception) if the InputRange didn't provide enough elements to seed the generator.
   The number of elements required is the 'n' template parameter of the MersenneTwisterEngine struct.

   Examples:
   ----------------
   Mt19937 gen;
   gen.seed(map!((a) => unpredictableSeed)(repeat(0)));
   ----------------
 */
    void seed(T)(T range) if(isInputRange!T && is(Unqual!(ElementType!T) == UIntType))
    {
        size_t j;
        for(j = 0; j < n && !range.empty; ++j, range.popFront())
        {
            mt[j] = range.front;
        }

        mti = n;
        if(range.empty && j < n)
        {
            throw new Exception(format("MersenneTwisterEngine.seed: Input range didn't provide enough"
                " elements: Need %s elemnets.", n));
        }

        popFront();
    }

/**
   Advances the generator.
*/
    void popFront()
    {
        if (mti == size_t.max) seed();
        enum UIntType
            upperMask = ~((cast(UIntType) 1u <<
                           (UIntType.sizeof * 8 - (w - r))) - 1),
            lowerMask = (cast(UIntType) 1u << r) - 1;
        static immutable UIntType[2] mag01 = [0x0UL, a];

        ulong y = void;

        if (mti >= n)
        {
            /* generate N words at one time */

            int kk = 0;
            const limit1 = n - m;
            for (; kk < limit1; ++kk)
            {
                y = (mt[kk] & upperMask)|(mt[kk + 1] & lowerMask);
                mt[kk] = cast(UIntType) (mt[kk + m] ^ (y >> 1)
                        ^ mag01[cast(UIntType) y & 0x1U]);
            }
            const limit2 = n - 1;
            for (; kk < limit2; ++kk)
            {
                y = (mt[kk] & upperMask)|(mt[kk + 1] & lowerMask);
                mt[kk] = cast(UIntType) (mt[kk + (m -n)] ^ (y >> 1)
                                         ^ mag01[cast(UIntType) y & 0x1U]);
            }
            y = (mt[n -1] & upperMask)|(mt[0] & lowerMask);
            mt[n - 1] = cast(UIntType) (mt[m - 1] ^ (y >> 1)
                                        ^ mag01[cast(UIntType) y & 0x1U]);

            mti = 0;
        }

        y = mt[mti++];

        /* Tempering */
        y ^= (y >> temperingU);
        y ^= (y << temperingS) & temperingB;
        y ^= (y << temperingT) & temperingC;
        y ^= (y >> temperingL);

        _y = cast(UIntType) y;
    }

/**
   Returns the current random value.
 */
    @property UIntType front()
    {
        if (mti == size_t.max) seed();
        return _y;
    }

///
    @property typeof(this) save()
    {
        return this;
    }

/**
Always $(D false).
 */
    enum bool empty = false;

    private UIntType[n] mt;
    private size_t mti = size_t.max; /* means mt is not initialized */
    UIntType _y = UIntType.max;
}

/**
A $(D MersenneTwisterEngine) instantiated with the parameters of the
original engine $(WEB math.sci.hiroshima-u.ac.jp/~m-mat/MT/emt.html,
MT19937), generating uniformly-distributed 32-bit numbers with a
period of 2 to the power of 19937. Recommended for random number
generation unless memory is severely restricted, in which case a $(D
LinearCongruentialEngine) would be the generator of choice.

Example:

----
// seed with a constant
Mt19937 gen;
auto n = gen.front; // same for each run
// Seed with an unpredictable value
gen.seed(unpredictableSeed);
n = gen.front; // different across runs
----
 */
alias MersenneTwisterEngine!(uint, 32, 624, 397, 31, 0x9908b0df, 11, 7,
                             0x9d2c5680, 15, 0xefc60000, 18)
    Mt19937;

unittest
{
    static assert(isUniformRNG!Mt19937);
    static assert(isUniformRNG!(Mt19937, uint));
    static assert(isSeedable!Mt19937);
    static assert(isSeedable!(Mt19937, uint));
    static assert(isSeedable!(Mt19937, typeof(map!((a) => unpredictableSeed)(repeat(0)))));
    Mt19937 gen;
    popFrontN(gen, 9999);
    assert(gen.front == 4123659995);
}

unittest
{
    Mt19937 gen;

    assertThrown(gen.seed(map!((a) => unpredictableSeed)(repeat(0, 623))));

    gen.seed(map!((a) => unpredictableSeed)(repeat(0, 624)));
    //infinite Range
    gen.seed(map!((a) => unpredictableSeed)(repeat(0)));
}

unittest
{
    uint a, b;
    {
        Mt19937 gen;
        a = gen.front;
    }
    {
        Mt19937 gen;
        gen.popFront();
        //popFrontN(gen, 1);  // skip 1 element
        b = gen.front;
    }
    assert(a != b);
}

unittest
{
    // Check .save works
    foreach(Type; TypeTuple!(Mt19937))
    {
        auto gen1 = Type(unpredictableSeed);
        auto gen2 = gen1.save;
        assert(gen1 == gen2);  // Danger, Will Robinson -- no opEquals for MT
        // Enable next test when RNGs are reference types
        version(none) { assert(gen1 !is gen2); }
        assert(gen1.take(100).array() == gen2.take(100).array());
    }
}


/**
 * Xorshift generator using 32bit algorithm.
 *
 * Implemented according to $(WEB www.jstatsoft.org/v08/i14/paper, Xorshift RNGs).
 *
 * $(BOOKTABLE $(TEXTWITHCOMMAS Supporting bits are below, $(D bits) means second parameter of XorshiftEngine.),
 *  $(TR $(TH bits) $(TH period))
 *  $(TR $(TD 32)   $(TD 2^32 - 1))
 *  $(TR $(TD 64)   $(TD 2^64 - 1))
 *  $(TR $(TD 96)   $(TD 2^96 - 1))
 *  $(TR $(TD 128)  $(TD 2^128 - 1))
 *  $(TR $(TD 160)  $(TD 2^160 - 1))
 *  $(TR $(TD 192)  $(TD 2^192 - 2^32))
 * )
 */
struct XorshiftEngine(UIntType, UIntType bits, UIntType a, UIntType b, UIntType c)
    if(isUnsigned!UIntType)
{
    static assert(bits == 32 || bits == 64 || bits == 96 || bits == 128 || bits == 160 || bits == 192,
                  "Xorshift supports only 32, 64, 96, 128, 160 and 192 bit versions. "
                  ~ to!string(bits) ~ " is not supported.");

  public:
    ///Mark this as a Rng
    enum bool isUniformRandom = true;
    /// Always $(D false) (random generators are infinite ranges).
    enum empty = false;
    /// Smallest generated value.
    enum UIntType min = 0;
    /// Largest generated value.
    enum UIntType max = UIntType.max;


  private:
    enum size = bits / 32;

    static if (bits == 32)
        UIntType[size] seeds_ = [2463534242];
    else static if (bits == 64)
        UIntType[size] seeds_ = [123456789, 362436069];
    else static if (bits == 96)
        UIntType[size] seeds_ = [123456789, 362436069, 521288629];
    else static if (bits == 128)
        UIntType[size] seeds_ = [123456789, 362436069, 521288629, 88675123];
    else static if (bits == 160)
        UIntType[size] seeds_ = [123456789, 362436069, 521288629, 88675123, 5783321];
    else static if (bits == 192)
    {
        UIntType[size] seeds_ = [123456789, 362436069, 521288629, 88675123, 5783321, 6615241];
        UIntType       value_;
    }
    else
    {
        static assert(false, "Phobos Error: Xorshift has no instantiation rule for "
                             ~ to!string(bits) ~ " bits.");
    }


  public:
    /**
     * Constructs a $(D XorshiftEngine) generator seeded with $(D_PARAM x0).
     */
    @safe
    this(UIntType x0)
    {
        seed(x0);
    }


    /**
     * (Re)seeds the generator.
     */
    @safe
    nothrow void seed(UIntType x0)
    {
        // Initialization routine from MersenneTwisterEngine.
        foreach (i, e; seeds_)
            seeds_[i] = x0 = cast(UIntType)(1812433253U * (x0 ^ (x0 >> 30)) + i + 1);

        // All seeds must not be 0.
        sanitizeSeeds(seeds_);

        popFront();
    }


    /**
     * Returns the current number in the random sequence.
     */
    @property @safe
    nothrow UIntType front()
    {
        static if (bits == 192)
            return value_;
        else
            return seeds_[size - 1];
    }


    /**
     * Advances the random sequence.
     */
    @safe
    nothrow void popFront()
    {
        UIntType temp;

        static if (bits == 32)
        {
            temp      = seeds_[0] ^ (seeds_[0] << a);
            temp      = temp ^ (temp >> b);
            seeds_[0] = temp ^ (temp << c);
        }
        else static if (bits == 64)
        {
            temp      = seeds_[0] ^ (seeds_[0] << a);
            seeds_[0] = seeds_[1];
            seeds_[1] = seeds_[1] ^ (seeds_[1] >> c) ^ temp ^ (temp >> b);
        }
        else static if (bits == 96)
        {
            temp      = seeds_[0] ^ (seeds_[0] << a);
            seeds_[0] = seeds_[1];
            seeds_[1] = seeds_[2];
            seeds_[2] = seeds_[2] ^ (seeds_[2] >> c) ^ temp ^ (temp >> b);
        }
        else static if (bits == 128)
        {
            temp      = seeds_[0] ^ (seeds_[0] << a);
            seeds_[0] = seeds_[1];
            seeds_[1] = seeds_[2];
            seeds_[2] = seeds_[3];
            seeds_[3] = seeds_[3] ^ (seeds_[3] >> c) ^ temp ^ (temp >> b);
        }
        else static if (bits == 160)
        {
            temp      = seeds_[0] ^ (seeds_[0] << a);
            seeds_[0] = seeds_[1];
            seeds_[1] = seeds_[2];
            seeds_[2] = seeds_[3];
            seeds_[3] = seeds_[4];
            seeds_[4] = seeds_[4] ^ (seeds_[4] >> c) ^ temp ^ (temp >> b);
        }
        else static if (bits == 192)
        {
            temp      = seeds_[0] ^ (seeds_[0] >> a);
            seeds_[0] = seeds_[1];
            seeds_[1] = seeds_[2];
            seeds_[2] = seeds_[3];
            seeds_[3] = seeds_[4];
            seeds_[4] = seeds_[4] ^ (seeds_[4] << c) ^ temp ^ (temp << b);
            value_    = seeds_[4] + (seeds_[5] += 362437);
        }
        else
        {
            static assert(false, "Phobos Error: Xorshift has no popFront() update for "
                                 ~ to!string(bits) ~ " bits.");
        }
    }


    /**
     * Captures a range state.
     */
    @property
    typeof(this) save()
    {
        return this;
    }


    /**
     * Compares against $(D_PARAM rhs) for equality.
     */
    @safe
    nothrow bool opEquals(ref const XorshiftEngine rhs) const
    {
        return seeds_ == rhs.seeds_;
    }


  private:
    @safe
    static nothrow void sanitizeSeeds(ref UIntType[size] seeds)
    {
        for (uint i; i < seeds.length; i++)
        {
            if (seeds[i] == 0)
                seeds[i] = i + 1;
        }
    }


    unittest
    {
        static if (size  ==  4)  // Other bits too
        {
            UIntType[size] seeds = [1, 0, 0, 4];

            sanitizeSeeds(seeds);

            assert(seeds == [1, 2, 3, 4]);
        }
    }
}


/**
 * Define $(D XorshiftEngine) generators with well-chosen parameters. See each bits examples of "Xorshift RNGs".
 * $(D Xorshift) is a Xorshift128's alias because 128bits implementation is mostly used.
 *
 * Example:
 * -----
 * // Seed with a constant
 * auto rnd = Xorshift(1);
 * auto num = rnd.front;  // same for each run
 *
 * // Seed with an unpredictable value
 * rnd.seed(unpredictableSeed());
 * num = rnd.front; // different across runs
 * -----
 */
alias XorshiftEngine!(uint, 32,  13, 17, 15)  Xorshift32;
alias XorshiftEngine!(uint, 64,  10, 13, 10) Xorshift64;   /// ditto
alias XorshiftEngine!(uint, 96,  10, 5,  26) Xorshift96;   /// ditto
alias XorshiftEngine!(uint, 128, 11, 8,  19) Xorshift128;  /// ditto
alias XorshiftEngine!(uint, 160, 2,  1,  4)  Xorshift160;  /// ditto
alias XorshiftEngine!(uint, 192, 2,  1,  4)  Xorshift192;  /// ditto
alias Xorshift128 Xorshift;                                /// ditto


unittest
{
    static assert(isForwardRange!Xorshift);
    static assert(isUniformRNG!Xorshift);
    static assert(isUniformRNG!(Xorshift, uint));
    static assert(isSeedable!Xorshift);
    static assert(isSeedable!(Xorshift, uint));

    // Result from reference implementation.
    auto checking = [
        [2463534242UL, 901999875, 3371835698, 2675058524, 1053936272, 3811264849, 472493137, 3856898176, 2131710969, 2312157505],
        [362436069UL, 2113136921, 19051112, 3010520417, 951284840, 1213972223, 3173832558, 2611145638, 2515869689, 2245824891],
        [521288629UL, 1950277231, 185954712, 1582725458, 3580567609, 2303633688, 2394948066, 4108622809, 1116800180, 3357585673],
        [88675123UL, 3701687786, 458299110, 2500872618, 3633119408, 516391518, 2377269574, 2599949379, 717229868, 137866584],
        [5783321UL, 393427209, 1947109840, 565829276, 1006220149, 971147905, 1436324242, 2800460115, 1484058076, 3823330032],
        [0UL, 246875399, 3690007200, 1264581005, 3906711041, 1866187943, 2481925219, 2464530826, 1604040631, 3653403911]
    ];

    alias TypeTuple!(Xorshift32, Xorshift64, Xorshift96, Xorshift128, Xorshift160, Xorshift192) XorshiftTypes;

    foreach (I, Type; XorshiftTypes)
    {
        Type rnd;

        foreach (e; checking[I])
        {
            assert(rnd.front == e);
            rnd.popFront();
        }
    }

    // Check .save works
    foreach (Type; XorshiftTypes)
    {
        auto rnd1 = Type(unpredictableSeed);
        auto rnd2 = rnd1.save;
        assert(rnd1 == rnd2);
        // Enable next test when RNGs are reference types
        version(none) { assert(rnd1 !is rnd2); }
        assert(rnd1.take(100).array() == rnd2.take(100).array());
    }
}


/* A complete list of all pseudo-random number generators implemented in
 * std.random.  This can be used to confirm that a given function or
 * object is compatible with all the pseudo-random number generators
 * available.  It is enabled only in unittest mode.
 *
 * Example:
 *
 * ----
 * foreach(Rng; PseudoRngTypes)
 * {
 *     static assert(isUniformRng!Rng);
 *     auto rng = Rng(unpredictableSeed);
 *     foo(rng);
 * }
 * ----
 */
version(unittest)
{
    package alias PseudoRngTypes = TypeTuple!(MinstdRand0, MinstdRand, Mt19937, Xorshift32, Xorshift64,
                                              Xorshift96, Xorshift128, Xorshift160, Xorshift192);
}

unittest
{
    foreach(Rng; PseudoRngTypes)
    {
        static assert(isUniformRNG!Rng);
    }
}


/**
A "good" seed for initializing random number engines. Initializing
with $(D_PARAM unpredictableSeed) makes engines generate different
random number sequences every run.

Example:

----
auto rnd = Random(unpredictableSeed);
auto n = rnd.front;
...
----
*/

@property uint unpredictableSeed()
{
    static bool seeded;
    static MinstdRand0 rand;
    if (!seeded)
    {
        uint threadID = cast(uint) cast(void*) Thread.getThis();
        rand.seed((getpid() + threadID) ^ cast(uint) TickDuration.currSystemTick.length);
        seeded = true;
    }
    rand.popFront();
    return cast(uint) (TickDuration.currSystemTick.length ^ rand.front);
}

unittest
{
    // not much to test here
    auto a = unpredictableSeed;
    static assert(is(typeof(a) == uint));
}

/**
The "default", "favorite", "suggested" random number generator type on
the current platform. It is an alias for one of the previously-defined
generators. You may want to use it if (1) you need to generate some
nice random numbers, and (2) you don't care for the minutiae of the
method being used.
 */

alias Mt19937 Random;

unittest
{
    static assert(isUniformRNG!Random);
    static assert(isUniformRNG!(Random, uint));
    static assert(isSeedable!Random);
    static assert(isSeedable!(Random, uint));
}

/**
Global random number generator used by various functions in this
module whenever no generator is specified. It is allocated per-thread
and initialized to an unpredictable value for each thread.
 */
@property ref Random rndGen()
{
    static Random result;
    static bool initialized;
    if (!initialized)
    {
        static if(isSeedable!(Random, typeof(map!((a) => unpredictableSeed)(repeat(0)))))
            result.seed(map!((a) => unpredictableSeed)(repeat(0)));
        else
            result = Random(unpredictableSeed);
        initialized = true;
    }
    return result;
}

/**
Generates a number between $(D a) and $(D b). The $(D boundaries)
parameter controls the shape of the interval (open vs. closed on
either side). Valid values for $(D boundaries) are $(D "[]"), $(D
"$(LPAREN)]"), $(D "[$(RPAREN)"), and $(D "()"). The default interval
is closed to the left and open to the right. The version that does not
take $(D urng) uses the default generator $(D rndGen).

Example:

----
auto gen = Random(unpredictableSeed);
// Generate an integer in [0, 1023]
auto a = uniform(0, 1024, gen);
// Generate a float in [0, 1$(RPAREN)
auto a = uniform(0.0f, 1.0f, gen);
----
 */
auto uniform(string boundaries = "[)", T1, T2)
(T1 a, T2 b)  if (!is(CommonType!(T1, T2) == void))
{
    return uniform!(boundaries, T1, T2, Random)(a, b, rndGen);
}

unittest
{
    MinstdRand0 gen;
    foreach (i; 0 .. 20)
    {
        auto x = uniform(0.0, 15.0, gen);
        assert(0 <= x && x < 15);
    }
    foreach (i; 0 .. 20)
    {
        auto x = uniform!"[]"('a', 'z', gen);
        assert('a' <= x && x <= 'z');
    }

    foreach (i; 0 .. 20)
    {
        auto x = uniform('a', 'z', gen);
        assert('a' <= x && x < 'z');
    }

    foreach(i; 0 .. 20)
    {
        immutable ubyte a = 0;
            immutable ubyte b = 15;
        auto x = uniform(a, b, gen);
            assert(a <= x && x < b);
    }
}

// Implementation of uniform for floating-point types
/// ditto
auto uniform(string boundaries = "[)",
        T1, T2, UniformRandomNumberGenerator)
(T1 a, T2 b, ref UniformRandomNumberGenerator urng)
if (isFloatingPoint!(CommonType!(T1, T2)))
{
    alias Unqual!(CommonType!(T1, T2)) NumberType;
    static if (boundaries[0] == '(')
    {
        NumberType _a = nextafter(cast(NumberType) a, NumberType.infinity);
    }
    else
    {
        NumberType _a = a;
    }
    static if (boundaries[1] == ')')
    {
        NumberType _b = nextafter(cast(NumberType) b, -NumberType.infinity);
    }
    else
    {
        NumberType _b = b;
    }
    enforce(_a <= _b,
            text("std.random.uniform(): invalid bounding interval ",
                    boundaries[0], a, ", ", b, boundaries[1]));
    NumberType result =
        _a + (_b - _a) * cast(NumberType) (urng.front - urng.min)
        / (urng.max - urng.min);
    urng.popFront();
    return result;
}

// Implementation of uniform for integral types
auto uniform(string boundaries = "[)",
        T1, T2, UniformRandomNumberGenerator)
(T1 a, T2 b, ref UniformRandomNumberGenerator urng)
if (isIntegral!(CommonType!(T1, T2)) || isSomeChar!(CommonType!(T1, T2)))
{
    alias Unqual!(CommonType!(T1, T2)) ResultType;
    // We handle the case "[)' as the common case, and we adjust all
    // other cases to fit it.
    static if (boundaries[0] == '(')
    {
        enforce(cast(ResultType) a < ResultType.max,
                text("std.random.uniform(): invalid left bound ", a));
        ResultType min = cast(ResultType) a + 1;
    }
    else
    {
        ResultType min = a;
    }
    static if (boundaries[1] == ']')
    {
        enforce(min <= cast(ResultType) b,
                text("std.random.uniform(): invalid bounding interval ",
                        boundaries[0], a, ", ", b, boundaries[1]));
        if (b == ResultType.max && min == ResultType.min)
        {
            // Special case - all bits are occupied
            return .uniform!ResultType(urng);
        }
        auto count = unsigned(b - min) + 1u;
        static assert(count.min == 0);
    }
    else
    {
        enforce(min < cast(ResultType) b,
                text("std.random.uniform(): invalid bounding interval ",
                        boundaries[0], a, ", ", b, boundaries[1]));
        auto count = unsigned(b - min);
        static assert(count.min == 0);
    }
    assert(count != 0);
    if (count == 1) return min;
    alias typeof(count) CountType;
    static assert(CountType.min == 0);
    auto bucketSize = 1u + (CountType.max - count + 1) / count;
    CountType r;
    do
    {
        r = cast(CountType) (uniform!CountType(urng) / bucketSize);
    }
    while (r >= count);
    return cast(typeof(return)) (min + r);
}

unittest
{
    auto gen = Mt19937(unpredictableSeed);
    static assert(isForwardRange!(typeof(gen)));

    auto a = uniform(0, 1024, gen);
    assert(0 <= a && a <= 1024);
    auto b = uniform(0.0f, 1.0f, gen);
    assert(0 <= b && b < 1, to!string(b));
    auto c = uniform(0.0, 1.0);
    assert(0 <= c && c < 1);

    foreach(T; TypeTuple!(char, wchar, dchar, byte, ubyte, short, ushort,
                          int, uint, long, ulong, float, double, real))
    {
        T lo = 0, hi = 100;
        T init = uniform(lo, hi);
        size_t i = 50;
        while (--i && uniform(lo, hi) == init) {}
        assert(i > 0);
    }
}

/**
Generates a uniformly-distributed number in the range $(D [T.min,
T.max]) for any integral type $(D T). If no random number generator is
passed, uses the default $(D rndGen).
 */
auto uniform(T, UniformRandomNumberGenerator)
(ref UniformRandomNumberGenerator urng)
if (!is(T == enum) && (isIntegral!T || isSomeChar!T))
{
    auto r = urng.front;
    urng.popFront();
    static if (T.sizeof <= r.sizeof)
    {
        return cast(T) r;
    }
    else
    {
        static assert(T.sizeof == 8 && r.sizeof == 4);
        T r1 = urng.front | (cast(T)r << 32);
        urng.popFront();
        return r1;
    }
}

/// Ditto
auto uniform(T)()
if (!is(T == enum) && (isIntegral!T || isSomeChar!T))
{
    return uniform!T(rndGen);
}

unittest
{
    foreach(T; TypeTuple!(char, wchar, dchar, byte, ubyte, short, ushort,
                          int, uint, long, ulong))
    {
        T init = uniform!T();
        size_t i = 50;
        while (--i && uniform!T() == init) {}
        assert(i > 0);
    }
}

/**
Returns a uniformly selected member of enum $(D E). If no random number
generator is passed, uses the default $(D rndGen).
 */
auto uniform(E, UniformRandomNumberGenerator)
(ref UniformRandomNumberGenerator urng)
if (is(E == enum))
{
    static immutable E[EnumMembers!E.length] members = [EnumMembers!E];
    return members[std.random.uniform(0, members.length, urng)];
}

/// Ditto
auto uniform(E)()
if (is(E == enum))
{
    return uniform!E(rndGen);
}

unittest
{
    enum Fruit { Apple = 12, Mango = 29, Pear = 72 }
    foreach (_; 0 .. 100)
    {
        foreach(f; [uniform!Fruit(), rndGen.uniform!Fruit()])
        {
            assert(f == Fruit.Apple || f == Fruit.Mango || f == Fruit.Pear);
        }
    }
}

/**
Generates a uniform probability distribution of size $(D n), i.e., an
array of size $(D n) of positive numbers of type $(D F) that sum to
$(D 1). If $(D useThis) is provided, it is used as storage.
 */
F[] uniformDistribution(F = double)(size_t n, F[] useThis = null)
    if(isFloatingPoint!F)
{
    useThis.length = n;
    foreach (ref e; useThis)
    {
        e = uniform(0.0, 1);
    }
    normalize(useThis);
    return useThis;
}

unittest
{
    static assert(is(CommonType!(double, int) == double));
    auto a = uniformDistribution(5);
    enforce(a.length == 5);
    enforce(approxEqual(reduce!"a + b"(a), 1));
    a = uniformDistribution(10, a);
    enforce(a.length == 10);
    enforce(approxEqual(reduce!"a + b"(a), 1));
}

/**
Shuffles elements of $(D r) using $(D gen) as a shuffler. $(D r) must be
a random-access range with length.
 */

void randomShuffle(Range, RandomGen)(Range r, ref RandomGen gen)
    if(isRandomAccessRange!Range && isUniformRNG!RandomGen)
{
    return partialShuffle!(Range, RandomGen)(r, r.length, gen);
}

/// ditto
void randomShuffle(Range)(Range r)
    if(isRandomAccessRange!Range)
{
    return randomShuffle(r, rndGen);
}

unittest
{
    foreach(Rng; PseudoRngTypes)
    {
        static assert(isUniformRNG!Rng);
        // Also tests partialShuffle indirectly.
        auto a = ([ 1, 2, 3, 4, 5, 6, 7, 8, 9 ]).dup;
        auto b = a.dup;
        Rng gen;
        randomShuffle(a, gen);
        assert(a.sort == b.sort);
        randomShuffle(a);
        assert(a.sort == b.sort);
    }
}

/**
Partially shuffles the elements of $(D r) such that upon returning $(D r[0..n])
is a random subset of $(D r) and is randomly ordered.  $(D r[n..r.length])
will contain the elements not in $(D r[0..n]).  These will be in an undefined
order, but will not be random in the sense that their order after
$(D partialShuffle) returns will not be independent of their order before
$(D partialShuffle) was called.

$(D r) must be a random-access range with length.  $(D n) must be less than
or equal to $(D r.length).
*/
void partialShuffle(Range, RandomGen)(Range r, size_t n, ref RandomGen gen)
    if(isRandomAccessRange!Range && isUniformRNG!RandomGen)
{
    enforce(n <= r.length, "n must be <= r.length for partialShuffle.");
    foreach (i; 0 .. n)
    {
        swapAt(r, i, i + uniform(0, r.length - i, gen));
    }
}

/// ditto
void partialShuffle(Range)(Range r, size_t n)
    if(isRandomAccessRange!Range)
{
    return partialShuffle(r, n, rndGen);
}

/**
Rolls a dice with relative probabilities stored in $(D
proportions). Returns the index in $(D proportions) that was chosen.

Example:

----
auto x = dice(0.5, 0.5);   // x is 0 or 1 in equal proportions
auto y = dice(50, 50);     // y is 0 or 1 in equal proportions
auto z = dice(70, 20, 10); // z is 0 70% of the time, 1 20% of the time,
                           // and 2 10% of the time
----
*/
size_t dice(Rng, Num)(ref Rng rnd, Num[] proportions...)
if (isNumeric!Num && isForwardRange!Rng)
{
    return diceImpl(rnd, proportions);
}

/// Ditto
size_t dice(R, Range)(ref R rnd, Range proportions)
if (isForwardRange!Range && isNumeric!(ElementType!Range) && !isArray!Range)
{
    return diceImpl(rnd, proportions);
}

/// Ditto
size_t dice(Range)(Range proportions)
if (isForwardRange!Range && isNumeric!(ElementType!Range) && !isArray!Range)
{
    return diceImpl(rndGen, proportions);
}

/// Ditto
size_t dice(Num)(Num[] proportions...)
if (isNumeric!Num)
{
    return diceImpl(rndGen, proportions);
}

private size_t diceImpl(Rng, Range)(ref Rng rng, Range proportions)
if (isForwardRange!Range && isNumeric!(ElementType!Range) && isForwardRange!Rng)
{
    double sum = reduce!("(assert(b >= 0), a + b)")(0.0, proportions.save);
    enforce(sum > 0, "Proportions in a dice cannot sum to zero");
    immutable point = uniform(0.0, sum, rng);
    assert(point < sum);
    auto mass = 0.0;

    size_t i = 0;
    foreach (e; proportions)
    {
        mass += e;
        if (point < mass) return i;
        i++;
    }
    // this point should not be reached
    assert(false);
}

unittest
{
    auto rnd = Random(unpredictableSeed);
    auto i = dice(rnd, 0.0, 100.0);
    assert(i == 1);
    i = dice(rnd, 100.0, 0.0);
    assert(i == 0);

    i = dice(100U, 0U);
    assert(i == 0);
}

/**
Covers a given range $(D r) in a random manner, i.e. goes through each
element of $(D r) once and only once, just in a random order. $(D r)
must be a random-access range with length.

If no random number generator is passed to $(D randomCover), the
thread-global RNG rndGen will be used internally.

Example:
----
int[] a = [ 0, 1, 2, 3, 4, 5, 6, 7, 8 ];
foreach (e; randomCover(a))
{
    writeln(e);
}
----

$(B WARNING:) If an alternative RNG is desired, it is essential for this
to be a $(I new) RNG seeded in an unpredictable manner. Passing it a RNG
used elsewhere in the program will result in unintended correlations,
due to the current implementation of RNGs as value types.

Example:
----
int[] a = [ 0, 1, 2, 3, 4, 5, 6, 7, 8 ];
foreach (e; randomCover(a, Random(unpredictableSeed)))  // correct!
{
    writeln(e);
}

foreach (e; randomCover(a, rndGen))  // DANGEROUS!! rndGen gets copied by value
{
    writeln(e);
}

foreach (e; randomCover(a, rndGen))  // ... so this second random cover
{                                    // will output the same sequence as
    writeln(e);                      // the previous one.
}
----

These issues will be resolved in a second-generation std.random that
re-implements random number generators as reference types.
 */
struct RandomCover(Range, UniformRNG = void)
    if (isRandomAccessRange!Range && (isUniformRNG!UniformRNG || is(UniformRNG == void)))
{
    private Range _input;
    private bool[] _chosen;
    private size_t _current;
    private size_t _alreadyChosen = 0;

    static if (is(UniformRNG == void))
    {
        this(Range input)
        {
            _input = input;
            _chosen.length = _input.length;
            _alreadyChosen = 0;
        }
    }
    else
    {
        private UniformRNG _rng;

        this(Range input, ref UniformRNG rng)
        {
            _input = input;
            _rng = rng;
            _chosen.length = _input.length;
            _alreadyChosen = 0;
        }

        this(Range input, UniformRNG rng)
        {
            this(input, rng);
        }
    }

    static if (hasLength!Range)
    {
        @property size_t length()
        {
            if (_alreadyChosen == 0)
            {
                return _input.length;
            }
            else
            {
                return (1 + _input.length) - _alreadyChosen;
            }
        }
    }

    @property auto ref front()
    {
        if (_alreadyChosen == 0)
        {
            _chosen[] = false;
            popFront();
        }
        return _input[_current];
    }

    void popFront()
    {
        if (_alreadyChosen >= _input.length)
        {
            // No more elements
            ++_alreadyChosen; // means we're done
            return;
        }
        size_t k = _input.length - _alreadyChosen;
        size_t i;
        foreach (e; _input)
        {
            if (_chosen[i]) { ++i; continue; }
            // Roll a dice with k faces
            static if (is(UniformRNG == void))
            {
                auto chooseMe = uniform(0, k) == 0;
            }
            else
            {
                auto chooseMe = uniform(0, k, _rng) == 0;
            }
            assert(k > 1 || chooseMe);
            if (chooseMe)
            {
                _chosen[i] = true;
                _current = i;
                ++_alreadyChosen;
                return;
            }
            --k;
            ++i;
        }
    }

    static if (isForwardRange!UniformRNG)
    {
        @property typeof(this) save()
        {
            auto ret = this;
            ret._input = _input.save;
            ret._rng = _rng.save;
            return ret;
        }
    }

    @property bool empty() { return _alreadyChosen > _input.length; }
}

/// Ditto
auto randomCover(Range, UniformRNG)(Range r, auto ref UniformRNG rng)
    if (isRandomAccessRange!Range && isUniformRNG!UniformRNG)
{
    return RandomCover!(Range, UniformRNG)(r, rng);
}

/// Ditto
auto randomCover(Range)(Range r)
    if (isRandomAccessRange!Range)
{
    return RandomCover!(Range, void)(r);
}

unittest
{
    int[] a = [ 0, 1, 2, 3, 4, 5, 6, 7, 8 ];
    foreach (UniformRNG; TypeTuple!(void, PseudoRngTypes))
    {
        static if (is(UniformRNG == void))
        {
            auto rc = randomCover(a);
            static assert(isInputRange!(typeof(rc)));
            static assert(!isForwardRange!(typeof(rc)));
        }
        else
        {
            auto rng = UniformRNG(unpredictableSeed);
            auto rc = randomCover(a, rng);
            static assert(isForwardRange!(typeof(rc)));
            // check for constructor passed a value-type RNG
            auto rc2 = RandomCover!(int[], UniformRNG)(a, UniformRNG(unpredictableSeed));
            static assert(isForwardRange!(typeof(rc2)));
        }

        int[] b = new int[9];
        uint i;
        foreach (e; rc)
        {
            //writeln(e);
            b[i++] = e;
        }
        sort(b);
        assert(a == b, text(b));
    }
}

// RandomSample
/**
Selects a random subsample out of $(D r), containing exactly $(D n)
elements. The order of elements is the same as in the original
range. The total length of $(D r) must be known. If $(D total) is
passed in, the total number of sample is considered to be $(D
total). Otherwise, $(D RandomSample) uses $(D r.length).

$(D RandomSample) implements Jeffrey Scott Vitter's Algorithm D
(see Vitter $(WEB dx.doi.org/10.1145/358105.893, 1984), $(WEB
dx.doi.org/10.1145/23002.23003, 1987)), which selects a sample
of size $(D n) in O(n) steps and requiring O(n) random variates,
regardless of the size of the data being sampled.  The exception
to this is if traversing k elements on the input range is itself
an O(k) operation (e.g. when sampling lines from an input file),
in which case the sampling calculation will inevitably be of
O(total).

RandomSample will throw an exception if $(D total) is verifiably
less than the total number of elements available in the input,
or if $(D n > total).

If no random number generator is passed to $(D randomSample), the
thread-global RNG rndGen will be used internally.

Example:
----
int[] a = [ 0, 1, 2, 3, 4, 5, 6, 7, 8, 9 ];
// Print 5 random elements picked off from a
foreach (e; randomSample(a, 5))
{
    writeln(e);
}
----

$(B WARNING:) If an alternative RNG is desired, it is essential for this
to be a $(I new) RNG seeded in an unpredictable manner. Passing it a RNG
used elsewhere in the program will result in unintended correlations,
due to the current implementation of RNGs as value types.

Example:
----
int[] a = [ 0, 1, 2, 3, 4, 5, 6, 7, 8, 9 ];
foreach (e; randomSample(a, 5, Random(unpredictableSeed)))  // correct!
{
    writeln(e);
}

foreach (e; randomSample(a, 5, rndGen))  // DANGEROUS!! rndGen gets
{                                        // copied by value
    writeln(e);
}

foreach (e; randomSample(a, 5, rndGen))  // ... so this second random
{                                        // sample will select the same
    writeln(e);                          // values as the previous one.
}
----

These issues will be resolved in a second-generation std.random that
re-implements random number generators as reference types.
*/
struct RandomSample(Range, UniformRNG = void)
    if (isInputRange!Range && (isUniformRNG!UniformRNG || is(UniformRNG == void)))
{
    private size_t _available, _toSelect;
    private enum ushort _alphaInverse = 13; // Vitter's recommended value.
<<<<<<< HEAD
    private bool _first, _algorithmA;
=======
>>>>>>> b30e301e
    private double _Vprime;
    private Range _input;
    private size_t _index;
    private enum Skip { None, A, D };
    private Skip _skip = Skip.None;

    // If we're using the default thread-local random number generator then
    // we shouldn't store a copy of it here.  UniformRNG == void is a sentinel
    // for this.  If we're using a user-specified generator then we have no
    // choice but to store a copy.
    static if (is(UniformRNG == void))
    {
        static if (hasLength!Range)
        {
            this(Range input, size_t howMany)
            {
                _input = input;
                initialize(howMany, input.length);
            }
        }

        this(Range input, size_t howMany, size_t total)
        {
            _input = input;
            initialize(howMany, total);
        }
    }
    else
    {
        UniformRNG _rng;

        static if (hasLength!Range)
        {
            this(Range input, size_t howMany, ref UniformRNG rng)
            {
                _rng = rng;
                _input = input;
                initialize(howMany, input.length);
            }

            this(Range input, size_t howMany, UniformRNG rng)
            {
                this(input, howMany, rng);
            }
        }

        this(Range input, size_t howMany, size_t total, ref UniformRNG rng)
        {
            _rng = rng;
            _input = input;
            initialize(howMany, total);
        }

        this(Range input, size_t howMany, size_t total, UniformRNG rng)
        {
            this(input, howMany, total, rng);
        }
    }

    private void initialize(size_t howMany, size_t total)
    {
        _available = total;
        _toSelect = howMany;
        enforce(_toSelect <= _available,
                text("RandomSample: cannot sample ", _toSelect,
                     " items when only ", _available, " are available"));
        static if (hasLength!Range)
        {
            enforce(_available <= _input.length,
                    text("RandomSample: specified ", _available,
                         " items as available when input contains only ",
                         _input.length));
        }
    }

    private void initializeFront()
    {
        assert(_skip == Skip.None);
        // We can save ourselves a random variate by checking right
        // at the beginning if we should use Algorithm A.
        if ((_alphaInverse * _toSelect) > _available)
        {
            _skip = Skip.A;
        }
        else
        {
            _skip = Skip.D;
            _Vprime = newVprime(_toSelect);
        }
        prime();
    }

/**
   Range primitives.
*/
    @property bool empty() const
    {
        return _toSelect == 0;
    }

    @property auto ref front()
    {
        assert(!empty);
        // The first sample point must be determined here to avoid
        // having it always correspond to the first element of the
        // input.  The rest of the sample points are determined each
        // time we call popFront().
        if (_skip == Skip.None)
        {
            initializeFront();
        }
        return _input.front;
    }

/// Ditto
    void popFront()
    {
        // First we need to check if the sample has
        // been initialized in the first place.
        if (_skip == Skip.None)
        {
            initializeFront();
        }

        _input.popFront();
        --_available;
        --_toSelect;
        ++_index;
        prime();
    }

/// Ditto
    static if (isForwardRange!Range && isForwardRange!UniformRNG)
    {
        @property typeof(this) save()
        {
            auto ret = this;
            ret._input = _input.save;
            ret._rng = _rng.save;
            return ret;
        }
    }

/// Ditto
    @property size_t length()
    {
        return _toSelect;
    }

/**
Returns the index of the visited record.
 */
    @property size_t index()
    {
        if (_skip == Skip.None)
        {
            initializeFront();
        }
        return _index;
    }

    private size_t skip()
    {
        assert(_skip != Skip.None);

        // Step D1: if the number of points still to select is greater
        // than a certain proportion of the remaining data points, i.e.
        // if n >= alpha * N where alpha = 1/13, we carry out the
        // sampling with Algorithm A.
        if (_skip == Skip.A)
        {
            return skipA();
        }
        else if ((_alphaInverse * _toSelect) > _available)
        {
            // We shouldn't get here unless the current selected
            // algorithm is D.
            assert(_skip == Skip.D);
            _skip = Skip.A;
            return skipA();
        }
        else
        {
            assert(_skip == Skip.D);
            return skipD();
        }
    }

/*
Vitter's Algorithm A, used when the ratio of needed sample values
to remaining data values is sufficiently large.
*/
    private size_t skipA()
    {
        size_t s;
        double v, quot, top;

        if (_toSelect==1)
        {
            static if (is(UniformRNG == void))
            {
                s = uniform(0, _available);
            }
            else
            {
                s = uniform(0, _available, _rng);
            }
        }
        else
        {
            v = 0;
            top = _available - _toSelect;
            quot = top / _available;

            static if (is(UniformRNG == void))
            {
                v = uniform!"()"(0.0, 1.0);
            }
            else
            {
                v = uniform!"()"(0.0, 1.0, _rng);
            }

            while (quot > v)
            {
                ++s;
                quot *= (top - s) / (_available - s);
            }
        }

        return s;
    }

/*
Randomly reset the value of _Vprime.
*/
    private double newVprime(size_t remaining)
    {
        static if (is(UniformRNG == void))
        {
            double r = uniform!"()"(0.0, 1.0);
        }
        else
        {
            double r = uniform!"()"(0.0, 1.0, _rng);
        }

        return r ^^ (1.0 / remaining);
    }

/*
Vitter's Algorithm D.  For an extensive description of the algorithm
and its rationale, see:

  * Vitter, J.S. (1984), "Faster methods for random sampling",
    Commun. ACM 27(7): 703--718

  * Vitter, J.S. (1987) "An efficient algorithm for sequential random
    sampling", ACM Trans. Math. Softw. 13(1): 58-67.

Variable names are chosen to match those in Vitter's paper.
*/
    private size_t skipD()
    {
        // Confirm that the check in Step D1 is valid and we
        // haven't been sent here by mistake
        assert((_alphaInverse * _toSelect) <= _available);

        // Now it's safe to use the standard Algorithm D mechanism.
        if (_toSelect > 1)
        {
            size_t s;
            size_t qu1 = 1 + _available - _toSelect;
            double x, y1;

            assert(!_Vprime.isNaN);

            while (true)
            {
                // Step D2: set values of x and u.
                for (x = _available * (1-_Vprime), s = cast(size_t) trunc(x);
                     s >= qu1;
                     x = _available * (1-_Vprime), s = cast(size_t) trunc(x))
                {
                    _Vprime = newVprime(_toSelect);
                }

                static if (is(UniformRNG == void))
                {
                    double u = uniform!"()"(0.0, 1.0);
                }
                else
                {
                    double u = uniform!"()"(0.0, 1.0, _rng);
                }

                y1 = (u * (cast(double) _available) / qu1) ^^ (1.0/(_toSelect - 1));

                _Vprime = y1 * ((-x/_available)+1.0) * ( qu1/( (cast(double) qu1) - s ) );

                // Step D3: if _Vprime <= 1.0 our work is done and we return S.
                // Otherwise ...
                if (_Vprime > 1.0)
                {
                    size_t top = _available - 1, limit;
                    double y2 = 1.0, bottom;

                    if (_toSelect > (s+1))
                    {
                        bottom = _available - _toSelect;
                        limit = _available - s;
                    }
                    else
                    {
                        bottom = _available - (s+1);
                        limit = qu1;
                    }

                    foreach (size_t t; limit .. _available)
                    {
                        y2 *= top/bottom;
                        top--;
                        bottom--;
                    }

                    // Step D4: decide whether or not to accept the current value of S.
                    if (_available/(_available-x) < y1 * (y2 ^^ (1.0/(_toSelect-1))))
                    {
                        // If it's not acceptable, we generate a new value of _Vprime
                        // and go back to the start of the for (;;) loop.
                        _Vprime = newVprime(_toSelect);
                    }
                    else
                    {
                        // If it's acceptable we generate a new value of _Vprime
                        // based on the remaining number of sample points needed,
                        // and return S.
                        _Vprime = newVprime(_toSelect-1);
                        return s;
                    }
                }
                else
                {
                    // Return if condition D3 satisfied.
                    return s;
                }
            }
        }
        else
        {
            // If only one sample point remains to be taken ...
            return cast(size_t) trunc(_available * _Vprime);
        }
    }

    private void prime()
    {
        if (empty)
        {
            return;
        }
        assert(_available && _available >= _toSelect);
        immutable size_t s = skip();
        assert(s + _toSelect <= _available);
        static if (hasLength!Range)
        {
            assert(s + _toSelect <= _input.length);
        }
        assert(!_input.empty);
        _input.popFrontExactly(s);
        _index += s;
        _available -= s;
        assert(_available > 0);
    }
}

/// Ditto
auto randomSample(Range)(Range r, size_t n, size_t total)
    if (isInputRange!Range)
{
    return RandomSample!(Range, void)(r, n, total);
}

/// Ditto
auto randomSample(Range)(Range r, size_t n)
    if (isInputRange!Range && hasLength!Range)
{
    return RandomSample!(Range, void)(r, n, r.length);
}

/// Ditto
auto randomSample(Range, UniformRNG)(Range r, size_t n, size_t total, auto ref UniformRNG rng)
    if (isInputRange!Range && isUniformRNG!UniformRNG)
{
    return RandomSample!(Range, UniformRNG)(r, n, total, rng);
}

/// Ditto
auto randomSample(Range, UniformRNG)(Range r, size_t n, auto ref UniformRNG rng)
    if (isInputRange!Range && hasLength!Range && isUniformRNG!UniformRNG)
{
    return RandomSample!(Range, UniformRNG)(r, n, r.length, rng);
}

unittest
{
    // For test purposes, an infinite input range
    struct TestInputRange
    {
        private auto r = recurrence!"a[n-1] + 1"(0);
        bool empty() @property const pure nothrow { return r.empty; }
        auto front() @property pure nothrow { return r.front; }
        void popFront() pure nothrow { r.popFront(); }
    }
    static assert(isInputRange!TestInputRange);
    static assert(!isForwardRange!TestInputRange);

    int[] a = [ 0, 1, 2, 3, 4, 5, 6, 7, 8, 9 ];

    foreach (UniformRNG; PseudoRngTypes)
    {
        auto rng = UniformRNG(unpredictableSeed);
        /* First test the most general case: randomSample of input range, with and
         * without a specified random number generator.
         */
        static assert(isInputRange!(typeof(randomSample(TestInputRange(), 5, 10))));
        static assert(isInputRange!(typeof(randomSample(TestInputRange(), 5, 10, rng))));
        static assert(!isForwardRange!(typeof(randomSample(TestInputRange(), 5, 10))));
        static assert(!isForwardRange!(typeof(randomSample(TestInputRange(), 5, 10, rng))));
        // test case with range initialized by direct call to struct
        {
            auto sample =
                RandomSample!(TestInputRange, UniformRNG)
                             (TestInputRange(), 5, 10, UniformRNG(unpredictableSeed));
            static assert(isInputRange!(typeof(sample)));
            static assert(!isForwardRange!(typeof(sample)));
        }

        /* Now test the case of an input range with length.  We ignore the cases
         * already covered by the previous tests.
         */
        static assert(isInputRange!(typeof(randomSample(TestInputRange().takeExactly(10), 5))));
        static assert(isInputRange!(typeof(randomSample(TestInputRange().takeExactly(10), 5, rng))));
        static assert(!isForwardRange!(typeof(randomSample(TestInputRange().takeExactly(10), 5))));
        static assert(!isForwardRange!(typeof(randomSample(TestInputRange().takeExactly(10), 5, rng))));
        // test case with range initialized by direct call to struct
        {
            auto sample =
                RandomSample!(typeof(TestInputRange().takeExactly(10)), UniformRNG)
                             (TestInputRange().takeExactly(10), 5, 10, UniformRNG(unpredictableSeed));
            static assert(isInputRange!(typeof(sample)));
            static assert(!isForwardRange!(typeof(sample)));
        }

        // Now test the case of providing a forward range as input.
        static assert(!isForwardRange!(typeof(randomSample(a, 5))));
        static if (isForwardRange!UniformRNG)
        {
            static assert(isForwardRange!(typeof(randomSample(a, 5, rng))));
            // ... and test with range initialized directly
            {
                auto sample =
                    RandomSample!(int[], UniformRNG)
                                 (a, 5, UniformRNG(unpredictableSeed));
                static assert(isForwardRange!(typeof(sample)));
            }
        }
        else
        {
            static assert(isInputRange!(typeof(randomSample(a, 5, rng))));
            static assert(!isForwardRange!(typeof(randomSample(a, 5, rng))));
            // ... and test with range initialized directly
            {
                auto sample =
                    RandomSample!(int[], UniformRNG)
                                 (a, 5, UniformRNG(unpredictableSeed));
                static assert(isInputRange!(typeof(sample)));
                static assert(!isForwardRange!(typeof(sample)));
            }
        }

        /* Check that randomSample will throw an error if we claim more
         * items are available than there actually are, or if we try to
         * sample more items than are available. */
        assert(collectExceptionMsg(randomSample(a, 5, 15)) == "RandomSample: specified 15 items as available when input contains only 10");
        assert(collectExceptionMsg(randomSample(a, 15)) == "RandomSample: cannot sample 15 items when only 10 are available");
        assert(collectExceptionMsg(randomSample(a, 9, 8)) == "RandomSample: cannot sample 9 items when only 8 are available");
        assert(collectExceptionMsg(randomSample(TestInputRange(), 12, 11)) == "RandomSample: cannot sample 12 items when only 11 are available");

        /* Check that sampling algorithm never accidentally overruns the end of
         * the input range.  If input is an InputRange without .length, this
         * relies on the user specifying the total number of available items
         * correctly.
         */
        {
            uint i = 0;
            foreach (e; randomSample(a, a.length))
            {
                assert(e == i);
                ++i;
            }
            assert(i == a.length);

            i = 0;
            foreach (e; randomSample(TestInputRange(), 17, 17))
            {
                assert(e == i);
                ++i;
            }
            assert(i == 17);
        }


        // Check length properties of random samples.
        assert(randomSample(a, 5).length == 5);
        assert(randomSample(a, 5, 10).length == 5);
        assert(randomSample(a, 5, rng).length == 5);
        assert(randomSample(a, 5, 10, rng).length == 5);
        assert(randomSample(TestInputRange(), 5, 10).length == 5);
        assert(randomSample(TestInputRange(), 5, 10, rng).length == 5);

        // ... and emptiness!
        assert(randomSample(a, 0).empty);
        assert(randomSample(a, 0, 5).empty);
        assert(randomSample(a, 0, rng).empty);
        assert(randomSample(a, 0, 5, rng).empty);
        assert(randomSample(TestInputRange(), 0, 10).empty);
        assert(randomSample(TestInputRange(), 0, 10, rng).empty);

        /* Test that the (lazy) evaluation of random samples works correctly.
         *
         * We cover 2 different cases: a sample where the ratio of sample points
         * to total points is greater than the threshold for using Algorithm, and
         * one where the ratio is small enough (< 1/13) for Algorithm D to be used.
         *
         * For each, we also cover the case with and without a specified RNG.
         */
        {
            // Small sample/source ratio, no specified RNG.
            uint i = 0;
            foreach (e; randomSample(randomCover(a), 5))
            {
                ++i;
            }
            assert(i == 5);

            // Small sample/source ratio, specified RNG.
            i = 0;
            foreach (e; randomSample(randomCover(a), 5, rng))
            {
                ++i;
            }
            assert(i == 5);

            // Large sample/source ratio, no specified RNG.
            i = 0;
            foreach (e; randomSample(TestInputRange(), 123, 123_456))
            {
                ++i;
            }
            assert(i == 123);

            // Large sample/source ratio, specified RNG.
            i = 0;
            foreach (e; randomSample(TestInputRange(), 123, 123_456, rng))
            {
                ++i;
            }
            assert(i == 123);

            /* Sample/source ratio large enough to start with Algorithm D,
             * small enough to switch to Algorithm A.
             */
            i = 0;
            foreach (e; randomSample(TestInputRange(), 10, 131))
            {
                ++i;
            }
            assert(i == 10);
        }

        // Test that the .index property works correctly
        {
            auto sample1 = randomSample(TestInputRange(), 654, 654_321);
            for (; !sample1.empty; sample1.popFront())
            {
                assert(sample1.front == sample1.index);
            }

            auto sample2 = randomSample(TestInputRange(), 654, 654_321, rng);
            for (; !sample2.empty; sample2.popFront())
            {
                assert(sample2.front == sample2.index);
            }

            /* Check that it also works if .index is called before .front.
             * See: http://d.puremagic.com/issues/show_bug.cgi?id=10322
             */
            auto sample3 = randomSample(TestInputRange(), 654, 654_321);
            for (; !sample3.empty; sample3.popFront())
            {
                assert(sample3.index == sample3.front);
            }

            auto sample4 = randomSample(TestInputRange(), 654, 654_321, rng);
            for (; !sample4.empty; sample4.popFront())
            {
                assert(sample4.index == sample4.front);
            }
        }

        /* Test behaviour if .popFront() is called before sample is read.
         * This is a rough-and-ready check that the statistical properties
         * are in the ballpark -- not a proper validation of statistical
         * quality!  This incidentally also checks for reference-type
         * initialization bugs, as the foreach() loop will operate on a
         * copy of the popFronted (and hence initialized) sample.
         */
        {
            size_t count0, count1, count99;
            foreach(_; 0 .. 100_000)
            {
                auto sample = randomSample(iota(100), 5);
                sample.popFront();
                foreach(s; sample)
                {
                    if (s == 0)
                    {
                        ++count0;
                    }
                    else if (s == 1)
                    {
                        ++count1;
                    }
                    else if (s == 99)
                    {
                        ++count99;
                    }
                }
            }
            /* Statistical assumptions here: this is a sequential sampling process
             * so (i) 0 can only be the first sample point, so _can't_ be in the
             * remainder of the sample after .popFront() is called. (ii) By similar
             * token, 1 can only be in the remainder if it's the 2nd point of the
             * whole sample, and hence if 0 was the first; probability of 0 being
             * first and 1 second is 5/100 * 4/99 (thank you, Algorithm S:-) and
             * so the mean count of 1 should be about 202.  Finally, 99 can only
             * be the _last_ sample point to be picked, so its probability of
             * inclusion should be independent of the .popFront() and it should
             * occur with frequency 5/100, hence its count should be about 5000.
             * Unfortunately we have to set quite a high tolerance because with
             * sample size small enough for unittests to run in reasonable time,
             * the variance can be quite high.
             */
            assert(count0 == 0);
            assert(count1 < 300, text("1: ", count1, " > 300."));
            assert(4_700 < count99, text("99: ", count99, " < 4700."));
            assert(count99 < 5_300, text("99: ", count99, " > 5300."));
        }

        /* Odd corner-cases: RandomSample has 2 constructors that are not called
         * by the randomSample() helper functions, but that can be used if the
         * constructor is called directly.  These cover the case of the user
         * specifying input but not input length.
         */
        {
            auto input1 = TestInputRange().takeExactly(456_789);
            static assert(hasLength!(typeof(input1)));
            auto sample1 = RandomSample!(typeof(input1), void)(input1, 789);
            static assert(isInputRange!(typeof(sample1)));
            static assert(!isForwardRange!(typeof(sample1)));
            assert(sample1.length == 789);
            assert(sample1._available == 456_789);
            uint i = 0;
            for (; !sample1.empty; sample1.popFront())
            {
                assert(sample1.front == sample1.index);
                ++i;
            }
            assert(i == 789);

            auto input2 = TestInputRange().takeExactly(456_789);
            static assert(hasLength!(typeof(input2)));
            auto sample2 = RandomSample!(typeof(input2), typeof(rng))(input2, 789, rng);
            static assert(isInputRange!(typeof(sample2)));
            static assert(!isForwardRange!(typeof(sample2)));
            assert(sample2.length == 789);
            assert(sample2._available == 456_789);
            i = 0;
            for (; !sample2.empty; sample2.popFront())
            {
                assert(sample2.front == sample2.index);
                ++i;
            }
            assert(i == 789);
        }

        /* Test that the save property works where input is a forward range,
         * and RandomSample is using a (forward range) random number generator
         * that is not rndGen.
         */
        static if (isForwardRange!UniformRNG)
        {
            auto sample1 = randomSample(a, 5, rng);
            auto sample2 = sample1.save;
            assert(sample1.array() == sample2.array());
        }

        // Bugzilla 8314
        {
            auto sample(RandomGen)(uint seed) { return randomSample(a, 1, RandomGen(seed)).front; }

            // Start from 1 because not all RNGs accept 0 as seed.
            immutable fst = sample!UniformRNG(1);
            uint n = 1;
            while (sample!UniformRNG(++n) == fst && n < n.max) {}
            assert(n < n.max);
        }
    }
}<|MERGE_RESOLUTION|>--- conflicted
+++ resolved
@@ -1827,10 +1827,6 @@
 {
     private size_t _available, _toSelect;
     private enum ushort _alphaInverse = 13; // Vitter's recommended value.
-<<<<<<< HEAD
-    private bool _first, _algorithmA;
-=======
->>>>>>> b30e301e
     private double _Vprime;
     private Range _input;
     private size_t _index;
