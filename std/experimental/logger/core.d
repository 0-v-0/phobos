--- conflicted
+++ resolved
@@ -1761,11 +1761,7 @@
 {
     import std.conv : emplace;
 
-<<<<<<< HEAD
-    static align(StdForwardLogger.alignof) void[__traits(classInstanceSize, StdForwardLogger)] _buffer;
-=======
     static void*[(__traits(classInstanceSize, StdForwardLogger) - 1) / (void*).sizeof + 1] _buffer;
->>>>>>> 50dd33cf
 
     auto buffer = cast(ubyte[]) _buffer;
 
