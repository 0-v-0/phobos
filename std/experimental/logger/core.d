--- conflicted
+++ resolved
@@ -1631,14 +1631,10 @@
  */
 private @property Logger defaultSharedLoggerImpl() @trusted
 {
-<<<<<<< HEAD
     import std.conv : emplace;
     import std.stdio : stderr;
 
-    static __gshared ubyte[__traits(classInstanceSize, FileLogger)] _buffer;
-=======
     static __gshared align(FileLogger.alignof) void[__traits(classInstanceSize, FileLogger)] _buffer;
->>>>>>> cc8fbd7f
 
     synchronized (stdSharedLoggerMutex)
     {
@@ -1768,13 +1764,9 @@
 */
 private @property Logger stdThreadLocalLogImpl() @trusted
 {
-<<<<<<< HEAD
     import std.conv : emplace;
 
-    static ubyte[__traits(classInstanceSize, StdForwardLogger)] _buffer;
-=======
     static align(StdForwardLogger.alignof) void[__traits(classInstanceSize, StdForwardLogger)] _buffer;
->>>>>>> cc8fbd7f
 
     auto buffer = cast(ubyte[]) _buffer;
 
