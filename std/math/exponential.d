--- conflicted
+++ resolved
@@ -3096,6 +3096,8 @@
         return logImpl(x);
 }
 
+} // !LDC
+
 ///
 @safe pure nothrow @nogc unittest
 {
@@ -3160,15 +3162,6 @@
         return z;
     }
 
-<<<<<<< HEAD
-} // !LDC
-
-///
-@safe pure nothrow @nogc unittest
-{
-    import std.math.operations : feqrel;
-    import std.math.constants : E;
-=======
     // Logarithm using log(1 + x) = x - .5x^^2 + x^^3 P(x) / Q(x)
     if (x < SQRT1_2)
     {
@@ -3183,7 +3176,6 @@
     y = x * (z * poly(x, coeffs.logP) / poly(x, coeffs.logQ));
     y += exp * C2;
     z = y - 0.5 * z;
->>>>>>> 711affe2
 
     // Note, the sum of above terms does not exceed x/4,
     // so it contributes at most about 1/4 lsb to the error.
@@ -3224,6 +3216,8 @@
         return log10Impl(x);
 }
 
+} // !LDC
+
 ///
 @safe pure nothrow @nogc unittest
 {
@@ -3296,18 +3290,9 @@
     else
         x = x - 1.0;
 
-<<<<<<< HEAD
-} // !LDC
-
-///
-@safe pure nothrow @nogc unittest
-{
-    import std.math.algebraic : fabs;
-=======
     z = x * x;
     y = x * (z * poly(x, coeffs.log10P) / poly(x, coeffs.log10Q));
     y = y - 0.5 * z;
->>>>>>> 711affe2
 
     // Multiply log of fraction by log10(e) and base 2 exponent by log10(2).
     // This sequence of operations is critical and it may be horribly
