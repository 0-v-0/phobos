// Written in the D programming language.

/**
This is a submodule of $(MREF std, math).

It contains several exponential and logarithm functions.

Copyright: Copyright The D Language Foundation 2000 - 2011.
           D implementations of exp, expm1, exp2, log, log10, log1p, and log2
           functions are based on the CEPHES math library, which is Copyright
           (C) 2001 Stephen L. Moshier $(LT)steve@moshier.net$(GT) and are
           incorporated herein by permission of the author. The author reserves
           the right to distribute this material elsewhere under different
           copying permissions. These modifications are distributed here under
           the following terms:
License:   $(HTTP www.boost.org/LICENSE_1_0.txt, Boost License 1.0).
Authors:   $(HTTP digitalmars.com, Walter Bright), Don Clugston,
           Conversion of CEPHES math library to D by Iain Buclaw and David Nadlinger
Source: $(PHOBOSSRC std/math/exponential.d)

Macros:
    TABLE_SV = <table border="1" cellpadding="4" cellspacing="0">
               <caption>Special Values</caption>
               $0</table>
    NAN = $(RED NAN)
    PLUSMN = &plusmn;
    INFIN = &infin;
    PLUSMNINF = &plusmn;&infin;
    LT = &lt;
    GT = &gt;
 */

module std.math.exponential;

import std.traits :  isFloatingPoint, isIntegral, isSigned, isUnsigned, Largest, Unqual;

static import core.math;
static import core.stdc.math;

version (LDC)
{
    import ldc.intrinsics;

    version (CRuntime_Microsoft) version = LDC_MSVCRT;

    version (LDC_MSVCRT)   {}
    else version (Android) {}
    else
    {
        version (X86)    version = INLINE_YL2X;
        version (X86_64) version = INLINE_YL2X;
    }
}

version (DigitalMars)
{
    version = INLINE_YL2X;        // x87 has opcodes for these
}

version (D_InlineAsm_X86)    version = InlineAsm_X86_Any;
version (D_InlineAsm_X86_64) version = InlineAsm_X86_Any;

version (LDC_MSVCRT)   {}
else version (Android) {}
else version (InlineAsm_X86_Any) version = InlineAsm_X87;
version (InlineAsm_X87)
{
    static assert(real.mant_dig == 64);
    version (CRuntime_Microsoft) version = InlineAsm_X87_MSVC;
}

version (D_HardFloat)
{
    // FloatingPointControl.clearExceptions() depends on version IeeeFlagsSupport
    version (IeeeFlagsSupport) version = FloatingPointControlSupport;
}

/**
 * Compute the value of x $(SUPERSCRIPT n), where n is an integer
 */
Unqual!F pow(F, G)(F x, G n) @nogc @trusted pure nothrow
if (isFloatingPoint!(F) && isIntegral!(G))
{
  version (none)
  {
    // LDC: Leads to linking error on MSVC x64 as the intrinsic maps to
    // MSVC++ function `pow(double/float, int)` (a C++ template for
    // Visual Studio 2015).
    // Most likely not worth the effort anyway (and hindering CTFE).
    pragma(inline, true);
    return llvm_powi!(Unqual!F)(x, cast(int) n);
  }
  else
  {
    import std.traits : Unsigned;

    real p = 1.0, v = void;
    Unsigned!(Unqual!G) m = n;

    if (n < 0)
    {
        if (n == -1) return 1 / x;

        m = cast(typeof(m))(0 - n);
        v = p / x;
    }
    else
    {
        switch (n)
        {
        case 0:
            return 1.0;
        case 1:
            return x;
        case 2:
            return x * x;
        default:
        }

        v = x;
    }

    while (1)
    {
        if (m & 1)
            p *= v;
        m >>= 1;
        if (!m)
            break;
        v *= v;
    }
    return p;
  } // !none
}

///
@safe pure nothrow @nogc unittest
{
    import std.math.operations : feqrel;

    assert(pow(2.0, 5) == 32.0);
    assert(pow(1.5, 9).feqrel(38.4433) > 16);
    assert(pow(real.nan, 2) is real.nan);
    assert(pow(real.infinity, 2) == real.infinity);
}

@safe pure nothrow @nogc unittest
{
    import std.math.operations : isClose, feqrel;

    // Make sure it instantiates and works properly on immutable values and
    // with various integer and float types.
    immutable real x = 46;
    immutable float xf = x;
    immutable double xd = x;
    immutable uint one = 1;
    immutable ushort two = 2;
    immutable ubyte three = 3;
    immutable ulong eight = 8;

    immutable int neg1 = -1;
    immutable short neg2 = -2;
    immutable byte neg3 = -3;
    immutable long neg8 = -8;


    assert(pow(x,0) == 1.0);
    assert(pow(xd,one) == x);
    assert(pow(xf,two) == x * x);
    assert(pow(x,three) == x * x * x);
    assert(pow(x,eight) == (x * x) * (x * x) * (x * x) * (x * x));

    assert(pow(x, neg1) == 1 / x);

    assert(isClose(pow(xd, neg2), cast(double) (1 / (x * x)), 1e-15));
    assert(isClose(pow(xf, neg8), cast(float) (1 / ((x * x) * (x * x) * (x * x) * (x * x))), 1e-15));

    assert(feqrel(pow(x, neg3),  1 / (x * x * x)) >= real.mant_dig - 1);
}

@safe @nogc nothrow unittest
{
    import std.math.operations : isClose;

    assert(isClose(pow(2.0L, 10L), 1024, 1e-18));
}

// https://issues.dlang.org/show_bug.cgi?id=21601
@safe @nogc nothrow pure unittest
{
    // When reals are large enough the results of pow(b, e) can be
    // calculated correctly, if b is of type float or double and e is
    // not too large.
    static if (real.mant_dig >= 64)
    {
        // expected result: 3.790e-42
        assert(pow(-513645318757045764096.0f, -2) > 0.0);

        // expected result: 3.763915357831797e-309
        assert(pow(-1.6299717435255677e+154, -2) > 0.0);
    }
}

@safe @nogc nothrow unittest
{
    import std.math.operations : isClose;
    import std.math.traits : isInfinity;

    static float f1 = 19100.0f;
    static float f2 = 0.000012f;

    assert(isClose(pow(f1,9), 3.3829868e+38f));
    assert(isInfinity(pow(f1,10)));
    assert(pow(f2,9) > 0.0f);
    assert(isClose(pow(f2,10), 0.0f, 0.0, float.min_normal));

    static double d1 = 21800.0;
    static double d2 = 0.000012;

    assert(isClose(pow(d1,71), 1.0725339442974e+308));
    assert(isInfinity(pow(d1,72)));
    assert(pow(d2,65) > 0.0f);
    assert(isClose(pow(d2,66), 0.0, 0.0, double.min_normal));

    static if (real.mant_dig == 64) // x87
    {
        static real r1 = 21950.0L;
        static real r2 = 0.000011L;

        assert(isClose(pow(r1,1136), 7.4066175654969242752260330529e+4931L));
        assert(isInfinity(pow(r1,1137)));
        assert(pow(r2,998) > 0.0L);
        assert(isClose(pow(r2,999), 0.0L, 0.0, real.min_normal));
    }
}

@safe @nogc nothrow pure unittest
{
    import std.math.operations : isClose;

    enum f1 = 19100.0f;
    enum f2 = 0.000012f;

    static assert(isClose(pow(f1,9), 3.3829868e+38f));
    static assert(pow(f1,10) > float.max);
    static assert(pow(f2,9) > 0.0f);
    static assert(isClose(pow(f2,10), 0.0f, 0.0, float.min_normal));

    enum d1 = 21800.0;
    enum d2 = 0.000012;

    static assert(isClose(pow(d1,71), 1.0725339442974e+308));
    static assert(pow(d1,72) > double.max);
    static assert(pow(d2,65) > 0.0f);
    static assert(isClose(pow(d2,66), 0.0, 0.0, double.min_normal));

    static if (real.mant_dig == 64) // x87
    {
        enum r1 = 21950.0L;
        enum r2 = 0.000011L;

        static assert(isClose(pow(r1,1136), 7.4066175654969242752260330529e+4931L));
        static assert(pow(r1,1137) > real.max);
        static assert(pow(r2,998) > 0.0L);
        static assert(isClose(pow(r2,999), 0.0L, 0.0, real.min_normal));
    }
}

/**
 * Compute the power of two integral numbers.
 *
 * Params:
 *     x = base
 *     n = exponent
 *
 * Returns:
 *     x raised to the power of n. If n is negative the result is 1 / pow(x, -n),
 *     which is calculated as integer division with remainder. This may result in
 *     a division by zero error.
 *
 *     If both x and n are 0, the result is 1.
 *
 * Throws:
 *     If x is 0 and n is negative, the result is the same as the result of a
 *     division by zero.
 */
typeof(Unqual!(F).init * Unqual!(G).init) pow(F, G)(F x, G n) @nogc @trusted pure nothrow
if (isIntegral!(F) && isIntegral!(G))
{
    import std.traits : isSigned;

    typeof(return) p, v = void;
    Unqual!G m = n;

    static if (isSigned!(F))
    {
        if (x == -1) return cast(typeof(return)) (m & 1 ? -1 : 1);
    }
    static if (isSigned!(G))
    {
        if (x == 0 && m <= -1) return x / 0;
    }
    if (x == 1) return 1;
    static if (isSigned!(G))
    {
        if (m < 0) return 0;
    }

    switch (m)
    {
    case 0:
        p = 1;
        break;

    case 1:
        p = x;
        break;

    case 2:
        p = x * x;
        break;

    default:
        v = x;
        p = 1;
        while (1)
        {
            if (m & 1)
                p *= v;
            m >>= 1;
            if (!m)
                break;
            v *= v;
        }
        break;
    }
    return p;
}

///
@safe pure nothrow @nogc unittest
{
    assert(pow(2, 3) == 8);
    assert(pow(3, 2) == 9);

    assert(pow(2, 10) == 1_024);
    assert(pow(2, 20) == 1_048_576);
    assert(pow(2, 30) == 1_073_741_824);

    assert(pow(0, 0) == 1);

    assert(pow(1, -5) == 1);
    assert(pow(1, -6) == 1);
    assert(pow(-1, -5) == -1);
    assert(pow(-1, -6) == 1);

    assert(pow(-2, 5) == -32);
    assert(pow(-2, -5) == 0);
    assert(pow(cast(double) -2, -5) == -0.03125);
}

@safe pure nothrow @nogc unittest
{
    immutable int one = 1;
    immutable byte two = 2;
    immutable ubyte three = 3;
    immutable short four = 4;
    immutable long ten = 10;

    assert(pow(two, three) == 8);
    assert(pow(two, ten) == 1024);
    assert(pow(one, ten) == 1);
    assert(pow(ten, four) == 10_000);
    assert(pow(four, 10) == 1_048_576);
    assert(pow(three, four) == 81);
}

// https://issues.dlang.org/show_bug.cgi?id=7006
@safe pure nothrow @nogc unittest
{
    assert(pow(5, -1) == 0);
    assert(pow(-5, -1) == 0);
    assert(pow(5, -2) == 0);
    assert(pow(-5, -2) == 0);
    assert(pow(-1, int.min) == 1);
    assert(pow(-2, int.min) == 0);

    assert(pow(4294967290UL,2) == 18446744022169944100UL);
    assert(pow(0,uint.max) == 0);
}

/**Computes integer to floating point powers.*/
real pow(I, F)(I x, F y) @nogc @trusted pure nothrow
if (isIntegral!I && isFloatingPoint!F)
{
    return pow(cast(real) x, cast(Unqual!F) y);
}

///
@safe pure nothrow @nogc unittest
{
    assert(pow(2, 5.0) == 32.0);
    assert(pow(7, 3.0) == 343.0);
    assert(pow(2, real.nan) is real.nan);
    assert(pow(2, real.infinity) == real.infinity);
}

/**
 * Calculates x$(SUPERSCRIPT y).
 *
 * $(TABLE_SV
 * $(TR $(TH x) $(TH y) $(TH pow(x, y))
 *      $(TH div 0) $(TH invalid?))
 * $(TR $(TD anything)      $(TD $(PLUSMN)0.0)                $(TD 1.0)
 *      $(TD no)        $(TD no) )
 * $(TR $(TD |x| $(GT) 1)    $(TD +$(INFIN))                  $(TD +$(INFIN))
 *      $(TD no)        $(TD no) )
 * $(TR $(TD |x| $(LT) 1)    $(TD +$(INFIN))                  $(TD +0.0)
 *      $(TD no)        $(TD no) )
 * $(TR $(TD |x| $(GT) 1)    $(TD -$(INFIN))                  $(TD +0.0)
 *      $(TD no)        $(TD no) )
 * $(TR $(TD |x| $(LT) 1)    $(TD -$(INFIN))                  $(TD +$(INFIN))
 *      $(TD no)        $(TD no) )
 * $(TR $(TD +$(INFIN))      $(TD $(GT) 0.0)                  $(TD +$(INFIN))
 *      $(TD no)        $(TD no) )
 * $(TR $(TD +$(INFIN))      $(TD $(LT) 0.0)                  $(TD +0.0)
 *      $(TD no)        $(TD no) )
 * $(TR $(TD -$(INFIN))      $(TD odd integer $(GT) 0.0)      $(TD -$(INFIN))
 *      $(TD no)        $(TD no) )
 * $(TR $(TD -$(INFIN))      $(TD $(GT) 0.0, not odd integer) $(TD +$(INFIN))
 *      $(TD no)        $(TD no))
 * $(TR $(TD -$(INFIN))      $(TD odd integer $(LT) 0.0)      $(TD -0.0)
 *      $(TD no)        $(TD no) )
 * $(TR $(TD -$(INFIN))      $(TD $(LT) 0.0, not odd integer) $(TD +0.0)
 *      $(TD no)        $(TD no) )
 * $(TR $(TD $(PLUSMN)1.0)   $(TD $(PLUSMN)$(INFIN))          $(TD -$(NAN))
 *      $(TD no)        $(TD yes) )
 * $(TR $(TD $(LT) 0.0)      $(TD finite, nonintegral)        $(TD $(NAN))
 *      $(TD no)        $(TD yes))
 * $(TR $(TD $(PLUSMN)0.0)   $(TD odd integer $(LT) 0.0)      $(TD $(PLUSMNINF))
 *      $(TD yes)       $(TD no) )
 * $(TR $(TD $(PLUSMN)0.0)   $(TD $(LT) 0.0, not odd integer) $(TD +$(INFIN))
 *      $(TD yes)       $(TD no))
 * $(TR $(TD $(PLUSMN)0.0)   $(TD odd integer $(GT) 0.0)      $(TD $(PLUSMN)0.0)
 *      $(TD no)        $(TD no) )
 * $(TR $(TD $(PLUSMN)0.0)   $(TD $(GT) 0.0, not odd integer) $(TD +0.0)
 *      $(TD no)        $(TD no) )
 * )
 */
Unqual!(Largest!(F, G)) pow(F, G)(F x, G y) @nogc @trusted pure nothrow
if (isFloatingPoint!(F) && isFloatingPoint!(G))
{
    import core.math : fabs, sqrt;
    import std.math.traits : isInfinity, isNaN, signbit;

    alias Float = typeof(return);

  version (none) // LDC FIXME: Use of this LLVM intrinsic causes a unit test failure
  {
    pragma(inline, true);
    return llvm_pow!(Float)(x, y);
  }
  else
  {
    static real impl(real x, real y) @nogc pure nothrow
    {
        // Special cases.
        if (isNaN(y))
            return y;
        if (isNaN(x) && y != 0.0)
            return x;

        // Even if x is NaN.
        if (y == 0.0)
            return 1.0;
        if (y == 1.0)
            return x;

        if (isInfinity(y))
        {
            if (isInfinity(x))
            {
                if (!signbit(y) && !signbit(x))
                    return F.infinity;
                else
                    return F.nan;
            }
            else if (fabs(x) > 1)
            {
                if (signbit(y))
                    return +0.0;
                else
                    return F.infinity;
            }
            else if (fabs(x) == 1)
            {
                return F.nan;
            }
            else // < 1
            {
                if (signbit(y))
                    return F.infinity;
                else
                    return +0.0;
            }
        }
        if (isInfinity(x))
        {
            if (signbit(x))
            {
                long i = cast(long) y;
                if (y > 0.0)
                {
                    if (i == y && i & 1)
                        return -F.infinity;
                    else if (i == y)
                        return F.infinity;
                    else
                        return -F.nan;
                }
                else if (y < 0.0)
                {
                    if (i == y && i & 1)
                        return -0.0;
                    else if (i == y)
                        return +0.0;
                    else
                        return F.nan;
                }
            }
            else
            {
                if (y > 0.0)
                    return F.infinity;
                else if (y < 0.0)
                    return +0.0;
            }
        }

        if (x == 0.0)
        {
            if (signbit(x))
            {
                long i = cast(long) y;
                if (y > 0.0)
                {
                    if (i == y && i & 1)
                        return -0.0;
                    else
                        return +0.0;
                }
                else if (y < 0.0)
                {
                    if (i == y && i & 1)
                        return -F.infinity;
                    else
                        return F.infinity;
                }
            }
            else
            {
                if (y > 0.0)
                    return +0.0;
                else if (y < 0.0)
                    return F.infinity;
            }
        }
        if (x == 1.0)
            return 1.0;

        if (y >= F.max)
        {
            if ((x > 0.0 && x < 1.0) || (x > -1.0 && x < 0.0))
                return 0.0;
            if (x > 1.0 || x < -1.0)
                return F.infinity;
        }
        if (y <= -F.max)
        {
            if ((x > 0.0 && x < 1.0) || (x > -1.0 && x < 0.0))
                return F.infinity;
            if (x > 1.0 || x < -1.0)
                return 0.0;
        }

        if (x >= F.max)
        {
            if (y > 0.0)
                return F.infinity;
            else
                return 0.0;
        }
        if (x <= -F.max)
        {
            long i = cast(long) y;
            if (y > 0.0)
            {
                if (i == y && i & 1)
                    return -F.infinity;
                else
                    return F.infinity;
            }
            else if (y < 0.0)
            {
                if (i == y && i & 1)
                    return -0.0;
                else
                    return +0.0;
            }
        }

        // Integer power of x.
        long iy = cast(long) y;
        if (iy == y && fabs(y) < 32_768.0)
            return pow(x, iy);

        real sign = 1.0;
        if (x < 0)
        {
            // Result is real only if y is an integer
            // Check for a non-zero fractional part
            enum maxOdd = pow(2.0L, real.mant_dig) - 1.0L;
            static if (maxOdd > ulong.max)
            {
                // Generic method, for any FP type
                import std.math.rounding : floor;
                if (floor(y) != y)
                    return sqrt(x); // Complex result -- create a NaN

                const hy = 0.5 * y;
                if (floor(hy) != hy)
                    sign = -1.0;
            }
            else
            {
                // Much faster, if ulong has enough precision
                const absY = fabs(y);
                if (absY <= maxOdd)
                {
                    const uy = cast(ulong) absY;
                    if (uy != absY)
                        return sqrt(x); // Complex result -- create a NaN

                    if (uy & 1)
                        sign = -1.0;
                }
            }
            x = -x;
        }
        version (INLINE_YL2X)
        {
            // If x > 0, x ^^ y == 2 ^^ ( y * log2(x) )
            // TODO: This is not accurate in practice. A fast and accurate
            // (though complicated) method is described in:
            // "An efficient rounding boundary test for pow(x, y)
            // in double precision", C.Q. Lauter and V. Lefèvre, INRIA (2007).
            return sign * exp2( core.math.yl2x(x, y) );
        }
        else
        {
            // If x > 0, x ^^ y == 2 ^^ ( y * log2(x) )
            // TODO: This is not accurate in practice. A fast and accurate
            // (though complicated) method is described in:
            // "An efficient rounding boundary test for pow(x, y)
            // in double precision", C.Q. Lauter and V. Lefèvre, INRIA (2007).
            Float w = exp2(y * log2(x));
            return sign * w;
        }
    }
    return impl(x, y);
  } // !none
}

///
@safe pure nothrow @nogc unittest
{
    import std.math.operations : isClose;

    assert(isClose(pow(2.0, 3.0), 8.0));
    assert(isClose(pow(1.5, 10.0), 57.6650390625));

    // square root of 9
    assert(isClose(pow(9.0, 0.5), 3.0));
    // 10th root of 1024
    assert(isClose(pow(1024.0, 0.1), 2.0));

    assert(isClose(pow(-4.0, 3.0), -64.0));

    // reciprocal of 4 ^^ 2
    assert(isClose(pow(4.0, -2.0), 0.0625));
    // reciprocal of (-2) ^^ 3
    assert(isClose(pow(-2.0, -3.0), -0.125));

    assert(isClose(pow(-2.5, 3.0), -15.625));
    // reciprocal of 2.5 ^^ 3
    assert(isClose(pow(2.5, -3.0), 0.064));
    // reciprocal of (-2.5) ^^ 3
    assert(isClose(pow(-2.5, -3.0), -0.064));

    // reciprocal of square root of 4
    assert(isClose(pow(4.0, -0.5), 0.5));

    // per definition
    assert(isClose(pow(0.0, 0.0), 1.0));
}

///
@safe pure nothrow @nogc unittest
{
    import std.math.operations : isClose;

    // the result is a complex number
    // which cannot be represented as floating point number
    import std.math.traits : isNaN;
    assert(isNaN(pow(-2.5, -1.5)));

    // use the ^^-operator of std.complex instead
    import std.complex : complex;
    auto c1 = complex(-2.5, 0.0);
    auto c2 = complex(-1.5, 0.0);
    auto result = c1 ^^ c2;
    // exact result apparently depends on `real` precision => increased tolerance
    assert(isClose(result.re, -4.64705438e-17, 2e-4));
    assert(isClose(result.im, 2.52982e-1, 2e-4));
}

@safe pure nothrow @nogc unittest
{
    import std.math.traits : isNaN;

    assert(pow(1.5, real.infinity) == real.infinity);
    assert(pow(0.5, real.infinity) == 0.0);
    assert(pow(1.5, -real.infinity) == 0.0);
    assert(pow(0.5, -real.infinity) == real.infinity);
    assert(pow(real.infinity, 1.0) == real.infinity);
    assert(pow(real.infinity, -1.0) == 0.0);
    assert(pow(real.infinity, real.infinity) == real.infinity);
    assert(pow(-real.infinity, 1.0) == -real.infinity);
    assert(pow(-real.infinity, 2.0) == real.infinity);
    assert(pow(-real.infinity, -1.0) == -0.0);
    assert(pow(-real.infinity, -2.0) == 0.0);
    assert(isNaN(pow(1.0, real.infinity)));
    assert(pow(0.0, -1.0) == real.infinity);
    assert(pow(real.nan, 0.0) == 1.0);
    assert(isNaN(pow(real.nan, 3.0)));
    assert(isNaN(pow(3.0, real.nan)));
}

@safe @nogc nothrow unittest
{
    import std.math.operations : isClose;

    assert(isClose(pow(2.0L, 10.0L), 1024, 1e-18));
}

@safe pure nothrow @nogc unittest
{
    import std.math.operations : isClose;
    import std.math.traits : isIdentical, isNaN;
    import std.math.constants : PI;

    // Test all the special values.  These unittests can be run on Windows
    // by temporarily changing the version (linux) to version (all).
    immutable float zero = 0;
    immutable real one = 1;
    immutable double two = 2;
    immutable float three = 3;
    immutable float fnan = float.nan;
    immutable double dnan = double.nan;
    immutable real rnan = real.nan;
    immutable dinf = double.infinity;
    immutable rninf = -real.infinity;

    assert(pow(fnan, zero) == 1);
    assert(pow(dnan, zero) == 1);
    assert(pow(rnan, zero) == 1);

    assert(pow(two, dinf) == double.infinity);
    assert(isIdentical(pow(0.2f, dinf), +0.0));
    assert(pow(0.99999999L, rninf) == real.infinity);
    assert(isIdentical(pow(1.000000001, rninf), +0.0));
    assert(pow(dinf, 0.001) == dinf);
    assert(isIdentical(pow(dinf, -0.001), +0.0));
    assert(pow(rninf, 3.0L) == rninf);
    assert(pow(rninf, 2.0L) == real.infinity);
    assert(isIdentical(pow(rninf, -3.0), -0.0));
    assert(isIdentical(pow(rninf, -2.0), +0.0));

    // @@@BUG@@@ somewhere
    version (OSX) {} else assert(isNaN(pow(one, dinf)));
    version (OSX) {} else assert(isNaN(pow(-one, dinf)));
    assert(isNaN(pow(-0.2, PI)));
    // boundary cases. Note that epsilon == 2^^-n for some n,
    // so 1/epsilon == 2^^n is always even.
    assert(pow(-1.0L, 1/real.epsilon - 1.0L) == -1.0L);
    static if (LLVM_version >= 1300) { /* LDC: on x86, yields -1 with enabled optimizations */ } else
        assert(pow(-1.0L, 1/real.epsilon) == 1.0L);
    assert(isNaN(pow(-1.0L, 1/real.epsilon-0.5L)));
    assert(isNaN(pow(-1.0L, -1/real.epsilon+0.5L)));

    assert(pow(0.0, -3.0) == double.infinity);
    assert(pow(-0.0, -3.0) == -double.infinity);
    assert(pow(0.0, -PI) == double.infinity);
    assert(pow(-0.0, -PI) == double.infinity);
    assert(isIdentical(pow(0.0, 5.0), 0.0));
    assert(isIdentical(pow(-0.0, 5.0), -0.0));
    assert(isIdentical(pow(0.0, 6.0), 0.0));
    assert(isIdentical(pow(-0.0, 6.0), 0.0));

    // https://issues.dlang.org/show_bug.cgi?id=14786 fixed
    immutable real maxOdd = pow(2.0L, real.mant_dig) - 1.0L;
    assert(pow(-1.0L,  maxOdd) == -1.0L);
    assert(pow(-1.0L, -maxOdd) == -1.0L);
    assert(pow(-1.0L, maxOdd + 1.0L) == 1.0L);
    assert(pow(-1.0L, -maxOdd + 1.0L) == 1.0L);
    assert(pow(-1.0L, maxOdd - 1.0L) == 1.0L);
    assert(pow(-1.0L, -maxOdd - 1.0L) == 1.0L);

    // Now, actual numbers.
    assert(isClose(pow(two, three), 8.0));
    assert(isClose(pow(two, -2.5), 0.1767766953));

    // Test integer to float power.
    immutable uint twoI = 2;
    assert(isClose(pow(twoI, three), 8.0));
}

// https://issues.dlang.org/show_bug.cgi?id=20508
@safe pure nothrow @nogc unittest
{
    import std.math.traits : isNaN;

    assert(isNaN(pow(-double.infinity, 0.5)));

    assert(isNaN(pow(-real.infinity, real.infinity)));
    assert(isNaN(pow(-real.infinity, -real.infinity)));
    assert(isNaN(pow(-real.infinity, 1.234)));
    assert(isNaN(pow(-real.infinity, -0.751)));
    assert(pow(-real.infinity, 0.0) == 1.0);
}

/** Computes the value of a positive integer `x`, raised to the power `n`, modulo `m`.
 *
 *  Params:
 *      x = base
 *      n = exponent
 *      m = modulus
 *
 *  Returns:
 *      `x` to the power `n`, modulo `m`.
 *      The return type is the largest of `x`'s and `m`'s type.
 *
 * The function requires that all values have unsigned types.
 */
Unqual!(Largest!(F, H)) powmod(F, G, H)(F x, G n, H m)
if (isUnsigned!F && isUnsigned!G && isUnsigned!H)
{
    import std.meta : AliasSeq;

    alias T = Unqual!(Largest!(F, H));
    static if (T.sizeof <= 4)
    {
        alias DoubleT = AliasSeq!(void, ushort, uint, void, ulong)[T.sizeof];
    }

    static T mulmod(T a, T b, T c)
    {
        static if (T.sizeof == 8)
        {
            static T addmod(T a, T b, T c)
            {
                b = c - b;
                if (a >= b)
                    return a - b;
                else
                    return c - b + a;
            }

            T result = 0, tmp;

            b %= c;
            while (a > 0)
            {
                if (a & 1)
                    result = addmod(result, b, c);

                a >>= 1;
                b = addmod(b, b, c);
            }

            return result;
        }
        else
        {
            DoubleT result = cast(DoubleT) (cast(DoubleT) a * cast(DoubleT) b);
            return result % c;
        }
    }

    T base = x, result = 1, modulus = m;
    Unqual!G exponent = n;

    while (exponent > 0)
    {
        if (exponent & 1)
            result = mulmod(result, base, modulus);

        base = mulmod(base, base, modulus);
        exponent >>= 1;
    }

    return result;
}

///
@safe pure nothrow @nogc unittest
{
    assert(powmod(1U, 10U, 3U) == 1);
    assert(powmod(3U, 2U, 6U) == 3);
    assert(powmod(5U, 5U, 15U) == 5);
    assert(powmod(2U, 3U, 5U) == 3);
    assert(powmod(2U, 4U, 5U) == 1);
    assert(powmod(2U, 5U, 5U) == 2);
}

@safe pure nothrow @nogc unittest
{
    ulong a = 18446744073709551615u, b = 20u, c = 18446744073709551610u;
    assert(powmod(a, b, c) == 95367431640625u);
    a = 100; b = 7919; c = 18446744073709551557u;
    assert(powmod(a, b, c) == 18223853583554725198u);
    a = 117; b = 7919; c = 18446744073709551557u;
    assert(powmod(a, b, c) == 11493139548346411394u);
    a = 134; b = 7919; c = 18446744073709551557u;
    assert(powmod(a, b, c) == 10979163786734356774u);
    a = 151; b = 7919; c = 18446744073709551557u;
    assert(powmod(a, b, c) == 7023018419737782840u);
    a = 168; b = 7919; c = 18446744073709551557u;
    assert(powmod(a, b, c) == 58082701842386811u);
    a = 185; b = 7919; c = 18446744073709551557u;
    assert(powmod(a, b, c) == 17423478386299876798u);
    a = 202; b = 7919; c = 18446744073709551557u;
    assert(powmod(a, b, c) == 5522733478579799075u);
    a = 219; b = 7919; c = 18446744073709551557u;
    assert(powmod(a, b, c) == 15230218982491623487u);
    a = 236; b = 7919; c = 18446744073709551557u;
    assert(powmod(a, b, c) == 5198328724976436000u);

    a = 0; b = 7919; c = 18446744073709551557u;
    assert(powmod(a, b, c) == 0);
    a = 123; b = 0; c = 18446744073709551557u;
    assert(powmod(a, b, c) == 1);

    immutable ulong a1 = 253, b1 = 7919, c1 = 18446744073709551557u;
    assert(powmod(a1, b1, c1) == 3883707345459248860u);

    uint x = 100 ,y = 7919, z = 1844674407u;
    assert(powmod(x, y, z) == 1613100340u);
    x = 134; y = 7919; z = 1844674407u;
    assert(powmod(x, y, z) == 734956622u);
    x = 151; y = 7919; z = 1844674407u;
    assert(powmod(x, y, z) == 1738696945u);
    x = 168; y = 7919; z = 1844674407u;
    assert(powmod(x, y, z) == 1247580927u);
    x = 185; y = 7919; z = 1844674407u;
    assert(powmod(x, y, z) == 1293855176u);
    x = 202; y = 7919; z = 1844674407u;
    assert(powmod(x, y, z) == 1566963682u);
    x = 219; y = 7919; z = 1844674407u;
    assert(powmod(x, y, z) == 181227807u);
    x = 236; y = 7919; z = 1844674407u;
    assert(powmod(x, y, z) == 217988321u);
    x = 253; y = 7919; z = 1844674407u;
    assert(powmod(x, y, z) == 1588843243u);

    x = 0; y = 7919; z = 184467u;
    assert(powmod(x, y, z) == 0);
    x = 123; y = 0; z = 1844674u;
    assert(powmod(x, y, z) == 1);

    immutable ubyte x1 = 117;
    immutable uint y1 = 7919;
    immutable uint z1 = 1844674407u;
    auto res = powmod(x1, y1, z1);
    assert(is(typeof(res) == uint));
    assert(res == 9479781u);

    immutable ushort x2 = 123;
    immutable uint y2 = 203;
    immutable ubyte z2 = 113;
    auto res2 = powmod(x2, y2, z2);
    assert(is(typeof(res2) == ushort));
    assert(res2 == 42u);
}

/**
 * Calculates e$(SUPERSCRIPT x).
 *
 *  $(TABLE_SV
 *    $(TR $(TH x)             $(TH e$(SUPERSCRIPT x)) )
 *    $(TR $(TD +$(INFIN))     $(TD +$(INFIN)) )
 *    $(TR $(TD -$(INFIN))     $(TD +0.0)      )
 *    $(TR $(TD $(NAN))        $(TD $(NAN))    )
 *  )
 */
version (none) // LDC FIXME: Use of this LLVM intrinsic causes a unit test failure
{
    pragma(inline, true):
    real   exp(real   x) @safe pure nothrow @nogc { return llvm_exp(x); }
    ///ditto
    double exp(double x) @safe pure nothrow @nogc { return llvm_exp(x); }
    ///ditto
    float  exp(float  x) @safe pure nothrow @nogc { return llvm_exp(x); }
}
else
{

pragma(inline, true)
real exp(real x) @trusted pure nothrow @nogc // TODO: @safe
{
    version (InlineAsm_X87)
    {
        import std.math.constants : LOG2E;

        //  e^^x = 2^^(LOG2E*x)
        // (This is valid because the overflow & underflow limits for exp
        // and exp2 are so similar).
        if (!__ctfe)
            return exp2Asm(LOG2E*x);
    }
    return expImpl(x);
}

/// ditto
pragma(inline, true)
double exp(double x) @safe pure nothrow @nogc { return __ctfe ? cast(double) exp(cast(real) x) : expImpl(x); }

/// ditto
pragma(inline, true)
float exp(float x) @safe pure nothrow @nogc { return __ctfe ? cast(float) exp(cast(real) x) : expImpl(x); }

} // !none

///
@safe unittest
{
    import std.math.operations : feqrel;
    import std.math.constants : E;

    assert(exp(0.0) == 1.0);
    assert(exp(3.0).feqrel(E * E * E) > 16);
}

private T expImpl(T)(T x) @safe pure nothrow @nogc
{
    import std.math : floatTraits, RealFormat;
    import std.math.traits : isNaN;
    import std.math.rounding : floor;
    import std.math.algebraic : poly;
    import std.math.constants : LOG2E;

    alias F = floatTraits!T;
    static if (F.realFormat == RealFormat.ieeeSingle)
    {
        static immutable T[6] P = [
            5.0000001201E-1,
            1.6666665459E-1,
            4.1665795894E-2,
            8.3334519073E-3,
            1.3981999507E-3,
            1.9875691500E-4,
        ];

        enum T C1 = 0.693359375;
        enum T C2 = -2.12194440e-4;

        // Overflow and Underflow limits.
        enum T OF = 88.72283905206835;
        enum T UF = -103.278929903431851103; // ln(2^-149)
    }
    else static if (F.realFormat == RealFormat.ieeeDouble)
    {
        // Coefficients for exp(x)
        static immutable T[3] P = [
            9.99999999999999999910E-1L,
            3.02994407707441961300E-2L,
            1.26177193074810590878E-4L,
        ];
        static immutable T[4] Q = [
            2.00000000000000000009E0L,
            2.27265548208155028766E-1L,
            2.52448340349684104192E-3L,
            3.00198505138664455042E-6L,
        ];

        // C1 + C2 = LN2.
        enum T C1 = 6.93145751953125E-1;
        enum T C2 = 1.42860682030941723212E-6;

        // Overflow and Underflow limits.
        enum T OF =  7.09782712893383996732E2;  // ln((1-2^-53) * 2^1024)
        enum T UF = -7.451332191019412076235E2; // ln(2^-1075)
    }
    else static if (F.realFormat == RealFormat.ieeeExtended ||
                    F.realFormat == RealFormat.ieeeExtended53)
    {
        // Coefficients for exp(x)
        static immutable T[3] P = [
            9.9999999999999999991025E-1L,
            3.0299440770744196129956E-2L,
            1.2617719307481059087798E-4L,
        ];
        static immutable T[4] Q = [
            2.0000000000000000000897E0L,
            2.2726554820815502876593E-1L,
            2.5244834034968410419224E-3L,
            3.0019850513866445504159E-6L,
        ];

        // C1 + C2 = LN2.
        enum T C1 = 6.9314575195312500000000E-1L;
        enum T C2 = 1.4286068203094172321215E-6L;

        // Overflow and Underflow limits.
        enum T OF =  1.1356523406294143949492E4L;  // ln((1-2^-64) * 2^16384)
        enum T UF = -1.13994985314888605586758E4L; // ln(2^-16446)
    }
    else static if (F.realFormat == RealFormat.ieeeQuadruple)
    {
        // Coefficients for exp(x) - 1
        static immutable T[5] P = [
            9.999999999999999999999999999999999998502E-1L,
            3.508710990737834361215404761139478627390E-2L,
            2.708775201978218837374512615596512792224E-4L,
            6.141506007208645008909088812338454698548E-7L,
            3.279723985560247033712687707263393506266E-10L
        ];
        static immutable T[6] Q = [
            2.000000000000000000000000000000000000150E0,
            2.368408864814233538909747618894558968880E-1L,
            3.611828913847589925056132680618007270344E-3L,
            1.504792651814944826817779302637284053660E-5L,
            1.771372078166251484503904874657985291164E-8L,
            2.980756652081995192255342779918052538681E-12L
        ];

        // C1 + C2 = LN2.
        enum T C1 = 6.93145751953125E-1L;
        enum T C2 = 1.428606820309417232121458176568075500134E-6L;

        // Overflow and Underflow limits.
        enum T OF =  1.135583025911358400418251384584930671458833e4L;
        enum T UF = -1.143276959615573793352782661133116431383730e4L;
    }
    else
        static assert(0, "Not implemented for this architecture");

    // Special cases.
    if (isNaN(x))
        return x;
    if (x > OF)
        return real.infinity;
    if (x < UF)
        return 0.0;

    // Express: e^^x = e^^g * 2^^n
    //   = e^^g * e^^(n * LOG2E)
    //   = e^^(g + n * LOG2E)
    T xx = floor((cast(T) LOG2E) * x + cast(T) 0.5);
    const int n = cast(int) xx;
    x -= xx * C1;
    x -= xx * C2;

    static if (F.realFormat == RealFormat.ieeeSingle)
    {
        xx = x * x;
        x = poly(x, P) * xx + x + 1.0f;
    }
    else
    {
        // Rational approximation for exponential of the fractional part:
        //  e^^x = 1 + 2x P(x^^2) / (Q(x^^2) - P(x^^2))
        xx = x * x;
        const T px = x * poly(xx, P);
        x = px / (poly(xx, Q) - px);
        x = (cast(T) 1.0) + (cast(T) 2.0) * x;
    }

    // Scale by power of 2.
    x = core.math.ldexp(x, n);

    return x;
}

@safe @nogc nothrow unittest
{
    import std.math : floatTraits, RealFormat;
    import std.math.operations : NaN, feqrel, isClose;
    import std.math.constants : E;
    import std.math.traits : isIdentical;
    import std.math.algebraic : abs;

    version (IeeeFlagsSupport) import std.math.hardware : IeeeFlags, resetIeeeFlags, ieeeFlags;
    version (FloatingPointControlSupport)
    {
        import std.math.hardware : FloatingPointControl;

        FloatingPointControl ctrl;
        if (FloatingPointControl.hasExceptionTraps)
            ctrl.disableExceptions(FloatingPointControl.allExceptions);
        ctrl.rounding = FloatingPointControl.roundToNearest;
    }

    static void testExp(T)()
    {
        enum realFormat = floatTraits!T.realFormat;
        static if (realFormat == RealFormat.ieeeQuadruple)
        {
            static immutable T[2][] exptestpoints =
            [ //  x               exp(x)
                [ 1.0L,           E                                        ],
                [ 0.5L,           0x1.a61298e1e069bc972dfefab6df34p+0L     ],
                [ 3.0L,           E*E*E                                    ],
                [ 0x1.6p+13L,     0x1.6e509d45728655cdb4840542acb5p+16250L ], // near overflow
                [ 0x1.7p+13L,     T.infinity                               ], // close overflow
                [ 0x1p+80L,       T.infinity                               ], // far overflow
                [ T.infinity,     T.infinity                               ],
                [-0x1.18p+13L,    0x1.5e4bf54b4807034ea97fef0059a6p-12927L ], // near underflow
                [-0x1.625p+13L,   0x1.a6bd68a39d11fec3a250cd97f524p-16358L ], // ditto
                [-0x1.62dafp+13L, 0x0.cb629e9813b80ed4d639e875be6cp-16382L ], // near underflow - subnormal
                [-0x1.6549p+13L,  0x0.0000000000000000000000000001p-16382L ], // ditto
                [-0x1.655p+13L,   0                                        ], // close underflow
                [-0x1p+30L,       0                                        ], // far underflow
            ];
        }
        else static if (realFormat == RealFormat.ieeeExtended ||
                        realFormat == RealFormat.ieeeExtended53)
        {
            static immutable T[2][] exptestpoints =
            [ //  x               exp(x)
                [ 1.0L,           E                            ],
                [ 0.5L,           0x1.a61298e1e069bc97p+0L     ],
                [ 3.0L,           E*E*E                        ],
                [ 0x1.1p+13L,     0x1.29aeffefc8ec645p+12557L  ], // near overflow
                [ 0x1.7p+13L,     T.infinity                   ], // close overflow
                [ 0x1p+80L,       T.infinity                   ], // far overflow
                [ T.infinity,     T.infinity                   ],
                [-0x1.18p+13L,    0x1.5e4bf54b4806db9p-12927L  ], // near underflow
                [-0x1.625p+13L,   0x1.a6bd68a39d11f35cp-16358L ], // ditto
                [-0x1.62dafp+13L, 0x1.96c53d30277021dp-16383L  ], // near underflow - subnormal
                [-0x1.643p+13L,   0x1p-16444L                  ], // ditto
                [-0x1.645p+13L,   0                            ], // close underflow
                [-0x1p+30L,       0                            ], // far underflow
            ];
        }
        else static if (realFormat == RealFormat.ieeeDouble)
        {
            static immutable T[2][] exptestpoints =
            [ //  x,             exp(x)
                [ 1.0L,          E                        ],
                [ 0.5L,          0x1.a61298e1e069cp+0L    ],
                [ 3.0L,          E*E*E                    ],
                [ 0x1.6p+9L,     0x1.93bf4ec282efbp+1015L ], // near overflow
                [ 0x1.7p+9L,     T.infinity               ], // close overflow
                [ 0x1p+80L,      T.infinity               ], // far overflow
                [ T.infinity,    T.infinity               ],
                [-0x1.6p+9L,     0x1.44a3824e5285fp-1016L ], // near underflow
                [-0x1.64p+9L,    0x0.06f84920bb2d4p-1022L ], // near underflow - subnormal
                [-0x1.743p+9L,   0x0.0000000000001p-1022L ], // ditto
                [-0x1.8p+9L,     0                        ], // close underflow
                [-0x1p+30L,      0                        ], // far underflow
            ];
        }
        else static if (realFormat == RealFormat.ieeeSingle)
        {
            static immutable T[2][] exptestpoints =
            [ //  x,             exp(x)
                [ 1.0L,          E                ],
                [ 0.5L,          0x1.a61299p+0L   ],
                [ 3.0L,          E*E*E            ],
                [ 0x1.62p+6L,    0x1.99b988p+127L ], // near overflow
                [ 0x1.7p+6L,     T.infinity       ], // close overflow
                [ 0x1p+80L,      T.infinity       ], // far overflow
                [ T.infinity,    T.infinity       ],
                [-0x1.5cp+6L,    0x1.666d0ep-126L ], // near underflow
                [-0x1.7p+6L,     0x0.026a42p-126L ], // near underflow - subnormal
                [-0x1.9cp+6L,    0x0.000002p-126L ], // ditto
                [-0x1.ap+6L,     0                ], // close underflow
                [-0x1p+30L,      0                ], // far underflow
            ];
        }
        else
            static assert(0, "No exp() tests for real type!");

        const minEqualMantissaBits = T.mant_dig - 2;
        T x;
        version (IeeeFlagsSupport) IeeeFlags f;
        foreach (ref pair; exptestpoints)
        {
            version (IeeeFlagsSupport) resetIeeeFlags();
            x = exp(pair[0]);
            //printf("exp(%La) = %La, should be %La\n", cast(real) pair[0], cast(real) x, cast(real) pair[1]);
            assert(feqrel(x, pair[1]) >= minEqualMantissaBits);
        }

        // Ideally, exp(0) would not set the inexact flag.
        // Unfortunately, fldl2e sets it!
        // So it's not realistic to avoid setting it.
        assert(exp(cast(T) 0.0) == 1.0);

        // NaN propagation. Doesn't set flags, bcos was already NaN.
        version (IeeeFlagsSupport)
        {
            resetIeeeFlags();
            x = exp(T.nan);
            f = ieeeFlags;
            assert(isIdentical(abs(x), T.nan));
            assert(f.flags == 0);

            resetIeeeFlags();
            x = exp(-T.nan);
            f = ieeeFlags;
            assert(isIdentical(abs(x), T.nan));
            assert(f.flags == 0);
        }
        else
        {
            x = exp(T.nan);
            assert(isIdentical(abs(x), T.nan));

            x = exp(-T.nan);
            assert(isIdentical(abs(x), T.nan));
        }

        x = exp(NaN(0x123));
        assert(isIdentical(x, NaN(0x123)));
    }

    import std.meta : AliasSeq;
    foreach (T; AliasSeq!(real, double, float))
        testExp!T();

    // High resolution test (verified against GNU MPFR/Mathematica).
    assert(exp(0.5L) == 0x1.A612_98E1_E069_BC97_2DFE_FAB6_DF34p+0L);

    assert(isClose(exp(3.0L), E * E * E, real.sizeof > double.sizeof ? 1e-15 : 1e-14));
}

/**
 * Calculates the value of the natural logarithm base (e)
 * raised to the power of x, minus 1.
 *
 * For very small x, expm1(x) is more accurate
 * than exp(x)-1.
 *
 *  $(TABLE_SV
 *    $(TR $(TH x)             $(TH e$(SUPERSCRIPT x)-1)  )
 *    $(TR $(TD $(PLUSMN)0.0)  $(TD $(PLUSMN)0.0) )
 *    $(TR $(TD +$(INFIN))     $(TD +$(INFIN))    )
 *    $(TR $(TD -$(INFIN))     $(TD -1.0)         )
 *    $(TR $(TD $(NAN))        $(TD $(NAN))       )
 *  )
 */
pragma(inline, true)
real expm1(real x) @trusted pure nothrow @nogc // TODO: @safe
{
    version (InlineAsm_X87)
    {
        if (!__ctfe)
            return expm1Asm(x);
    }
    return expm1Impl(x);
}

/// ditto
pragma(inline, true)
double expm1(double x) @safe pure nothrow @nogc
{
    return __ctfe ? cast(double) expm1(cast(real) x) : expm1Impl(x);
}

/// ditto
pragma(inline, true)
float expm1(float x) @safe pure nothrow @nogc
{
    // no single-precision version in Cephes => use double precision
    return __ctfe ? cast(float) expm1(cast(real) x) : cast(float) expm1Impl(cast(double) x);
}

///
@safe unittest
{
    import std.math.traits : isIdentical;
    import std.math.operations : feqrel;

    assert(isIdentical(expm1(0.0), 0.0));
    assert(expm1(1.0).feqrel(1.71828) > 16);
    assert(expm1(2.0).feqrel(6.3890) > 16);
}

version (InlineAsm_X87)
private real expm1Asm(real x) @trusted pure nothrow @nogc
{
    version (X86)
    {
        enum PARAMSIZE = (real.sizeof+3)&(0xFFFF_FFFC); // always a multiple of 4
        asm pure nothrow @nogc
        {
            /*  expm1() for x87 80-bit reals, IEEE754-2008 conformant.
             * Author: Don Clugston.
             *
             *    expm1(x) = 2^^(rndint(y))* 2^^(y-rndint(y)) - 1 where y = LN2*x.
             *    = 2rndy * 2ym1 + 2rndy - 1, where 2rndy = 2^^(rndint(y))
             *     and 2ym1 = (2^^(y-rndint(y))-1).
             *    If 2rndy  < 0.5*real.epsilon, result is -1.
             *    Implementation is otherwise the same as for exp2()
             */
            naked;
            fld real ptr [ESP+4] ; // x
            mov AX, [ESP+4+8]; // AX = exponent and sign
            sub ESP, 12+8; // Create scratch space on the stack
            // [ESP,ESP+2] = scratchint
            // [ESP+4..+6, +8..+10, +10] = scratchreal
            // set scratchreal mantissa = 1.0
            mov dword ptr [ESP+8], 0;
            mov dword ptr [ESP+8+4], 0x80000000;
            and AX, 0x7FFF; // drop sign bit
            cmp AX, 0x401D; // avoid InvalidException in fist
            jae L_extreme;
            fldl2e;
            fmulp ST(1), ST; // y = x*log2(e)
            fist dword ptr [ESP]; // scratchint = rndint(y)
            fisub dword ptr [ESP]; // y - rndint(y)
            // and now set scratchreal exponent
            mov EAX, [ESP];
            add EAX, 0x3fff;
            jle short L_largenegative;
            cmp EAX,0x8000;
            jge short L_largepositive;
            mov [ESP+8+8],AX;
            f2xm1; // 2ym1 = 2^^(y-rndint(y)) -1
            fld real ptr [ESP+8] ; // 2rndy = 2^^rndint(y)
            fmul ST(1), ST;  // ST=2rndy, ST(1)=2rndy*2ym1
            fld1;
            fsubp ST(1), ST; // ST = 2rndy-1, ST(1) = 2rndy * 2ym1 - 1
            faddp ST(1), ST; // ST = 2rndy * 2ym1 + 2rndy - 1
            add ESP,12+8;
            ret PARAMSIZE;

L_extreme:  // Extreme exponent. X is very large positive, very
            // large negative, infinity, or NaN.
            fxam;
            fstsw AX;
            test AX, 0x0400; // NaN_or_zero, but we already know x != 0
            jz L_was_nan;  // if x is NaN, returns x
            test AX, 0x0200;
            jnz L_largenegative;
L_largepositive:
            // Set scratchreal = real.max.
            // squaring it will create infinity, and set overflow flag.
            mov word  ptr [ESP+8+8], 0x7FFE;
            fstp ST(0);
            fld real ptr [ESP+8];  // load scratchreal
            fmul ST(0), ST;        // square it, to create havoc!
L_was_nan:
            add ESP,12+8;
            ret PARAMSIZE;
L_largenegative:
            fstp ST(0);
            fld1;
            fchs; // return -1. Underflow flag is not set.
            add ESP,12+8;
            ret PARAMSIZE;
        }
    }
    else version (X86_64)
    {
        asm pure nothrow @nogc
        {
            naked;
        }
        version (Win64)
        {
            asm pure nothrow @nogc
            {
                fld   real ptr [RCX];  // x
                mov   AX,[RCX+8];      // AX = exponent and sign
            }
        }
        else
        {
            asm pure nothrow @nogc
            {
                fld   real ptr [RSP+8];  // x
                mov   AX,[RSP+8+8];      // AX = exponent and sign
            }
        }
        asm pure nothrow @nogc
        {
            /*  expm1() for x87 80-bit reals, IEEE754-2008 conformant.
             * Author: Don Clugston.
             *
             *    expm1(x) = 2^(rndint(y))* 2^(y-rndint(y)) - 1 where y = LN2*x.
             *    = 2rndy * 2ym1 + 2rndy - 1, where 2rndy = 2^(rndint(y))
             *     and 2ym1 = (2^(y-rndint(y))-1).
             *    If 2rndy  < 0.5*real.epsilon, result is -1.
             *    Implementation is otherwise the same as for exp2()
             */
            sub RSP, 24;       // Create scratch space on the stack
            // [RSP,RSP+2] = scratchint
            // [RSP+4..+6, +8..+10, +10] = scratchreal
            // set scratchreal mantissa = 1.0
            mov dword ptr [RSP+8], 0;
            mov dword ptr [RSP+8+4], 0x80000000;
            and AX, 0x7FFF; // drop sign bit
            cmp AX, 0x401D; // avoid InvalidException in fist
            jae L_extreme;
            fldl2e;
            fmul ; // y = x*log2(e)
            fist dword ptr [RSP]; // scratchint = rndint(y)
            fisub dword ptr [RSP]; // y - rndint(y)
            // and now set scratchreal exponent
            mov EAX, [RSP];
            add EAX, 0x3fff;
            jle short L_largenegative;
            cmp EAX,0x8000;
            jge short L_largepositive;
            mov [RSP+8+8],AX;
            f2xm1; // 2^(y-rndint(y)) -1
            fld real ptr [RSP+8] ; // 2^rndint(y)
            fmul ST(1), ST;
            fld1;
            fsubp ST(1), ST;
            fadd;
            add RSP,24;
            ret;

L_extreme:  // Extreme exponent. X is very large positive, very
            // large negative, infinity, or NaN.
            fxam;
            fstsw AX;
            test AX, 0x0400; // NaN_or_zero, but we already know x != 0
            jz L_was_nan;  // if x is NaN, returns x
            test AX, 0x0200;
            jnz L_largenegative;
L_largepositive:
            // Set scratchreal = real.max.
            // squaring it will create infinity, and set overflow flag.
            mov word  ptr [RSP+8+8], 0x7FFE;
            fstp ST(0);
            fld real ptr [RSP+8];  // load scratchreal
            fmul ST(0), ST;        // square it, to create havoc!
L_was_nan:
            add RSP,24;
            ret;

L_largenegative:
            fstp ST(0);
            fld1;
            fchs; // return -1. Underflow flag is not set.
            add RSP,24;
            ret;
        }
    }
    else
        static assert(0);
}

private T expm1Impl(T)(T x) @safe pure nothrow @nogc
{
    import std.math : floatTraits, RealFormat;
    import std.math.rounding : floor;
    import std.math.algebraic : poly;
    import std.math.constants : LN2;

    // Coefficients for exp(x) - 1 and overflow/underflow limits.
    enum realFormat = floatTraits!T.realFormat;
    static if (realFormat == RealFormat.ieeeQuadruple)
    {
        static immutable T[8] P = [
            2.943520915569954073888921213330863757240E8L,
            -5.722847283900608941516165725053359168840E7L,
            8.944630806357575461578107295909719817253E6L,
            -7.212432713558031519943281748462837065308E5L,
            4.578962475841642634225390068461943438441E4L,
            -1.716772506388927649032068540558788106762E3L,
            4.401308817383362136048032038528753151144E1L,
            -4.888737542888633647784737721812546636240E-1L
        ];

        static immutable T[9] Q = [
            1.766112549341972444333352727998584753865E9L,
            -7.848989743695296475743081255027098295771E8L,
            1.615869009634292424463780387327037251069E8L,
            -2.019684072836541751428967854947019415698E7L,
            1.682912729190313538934190635536631941751E6L,
            -9.615511549171441430850103489315371768998E4L,
            3.697714952261803935521187272204485251835E3L,
            -8.802340681794263968892934703309274564037E1L,
            1.0
        ];

        enum T OF = 1.1356523406294143949491931077970764891253E4L;
        enum T UF = -1.143276959615573793352782661133116431383730e4L;
    }
    else static if (realFormat == RealFormat.ieeeExtended)
    {
        static immutable T[5] P = [
           -1.586135578666346600772998894928250240826E4L,
            2.642771505685952966904660652518429479531E3L,
           -3.423199068835684263987132888286791620673E2L,
            1.800826371455042224581246202420972737840E1L,
           -5.238523121205561042771939008061958820811E-1L,
        ];
        static immutable T[6] Q = [
           -9.516813471998079611319047060563358064497E4L,
            3.964866271411091674556850458227710004570E4L,
           -7.207678383830091850230366618190187434796E3L,
            7.206038318724600171970199625081491823079E2L,
           -4.002027679107076077238836622982900945173E1L,
            1.0
        ];

        enum T OF =  1.1356523406294143949492E4L;
        enum T UF = -4.5054566736396445112120088E1L;
    }
    else static if (realFormat == RealFormat.ieeeDouble)
    {
        static immutable T[3] P = [
            9.9999999999999999991025E-1,
            3.0299440770744196129956E-2,
            1.2617719307481059087798E-4,
        ];
        static immutable T[4] Q = [
            2.0000000000000000000897E0,
            2.2726554820815502876593E-1,
            2.5244834034968410419224E-3,
            3.0019850513866445504159E-6,
        ];
    }
    else
        static assert(0, "no coefficients for expm1()");

    static if (realFormat == RealFormat.ieeeDouble) // special case for double precision
    {
        if (x < -0.5 || x > 0.5)
            return exp(x) - 1.0;
        if (x == 0.0)
            return x;

        const T xx = x * x;
        x = x * poly(xx, P);
        x = x / (poly(xx, Q) - x);
        return x + x;
    }
    else
    {
        // C1 + C2 = LN2.
        enum T C1 = 6.9314575195312500000000E-1L;
        enum T C2 = 1.428606820309417232121458176568075500134E-6L;

        // Special cases.
        if (x > OF)
            return real.infinity;
        if (x == cast(T) 0.0)
            return x;
        if (x < UF)
            return -1.0;

        // Express x = LN2 (n + remainder), remainder not exceeding 1/2.
        int n = cast(int) floor((cast(T) 0.5) + x / cast(T) LN2);
        x -= n * C1;
        x -= n * C2;

        // Rational approximation:
        //  exp(x) - 1 = x + 0.5 x^^2 + x^^3 P(x) / Q(x)
        T px = x * poly(x, P);
        T qx = poly(x, Q);
        const T xx = x * x;
        qx = x + ((cast(T) 0.5) * xx + xx * px / qx);

        // We have qx = exp(remainder LN2) - 1, so:
        //  exp(x) - 1 = 2^^n (qx + 1) - 1 = 2^^n qx + 2^^n - 1.
        px = core.math.ldexp(cast(T) 1.0, n);
        x = px * qx + (px - cast(T) 1.0);

        return x;
    }
}

@safe @nogc nothrow unittest
{
    import std.math.traits : isNaN;
    import std.math.operations : isClose, CommonDefaultFor;

    static void testExpm1(T)()
    {
        // NaN
        assert(isNaN(expm1(cast(T) T.nan)));

        static immutable T[] xs = [ -2, -0.75, -0.3, 0.0, 0.1, 0.2, 0.5, 1.0 ];
        foreach (x; xs)
        {
            const T e = expm1(x);
            const T r = exp(x) - 1;

            //printf("expm1(%Lg) = %Lg, should approximately be %Lg\n", cast(real) x, cast(real) e, cast(real) r);
            assert(isClose(r, e, CommonDefaultFor!(T,T), CommonDefaultFor!(T,T)));
        }
    }

    import std.meta : AliasSeq;
    foreach (T; AliasSeq!(real, double))
        testExpm1!T();
}

/**
 * Calculates 2$(SUPERSCRIPT x).
 *
 *  $(TABLE_SV
 *    $(TR $(TH x)             $(TH exp2(x))   )
 *    $(TR $(TD +$(INFIN))     $(TD +$(INFIN)) )
 *    $(TR $(TD -$(INFIN))     $(TD +0.0)      )
 *    $(TR $(TD $(NAN))        $(TD $(NAN))    )
 *  )
 */
version (none) // LDC FIXME: Use of this LLVM intrinsic causes a unit test failure
{
    pragma(inline, true):
    real   exp2(real   x) @safe pure nothrow @nogc { return llvm_exp2(x); }
    ///ditto
    double exp2(double x) @safe pure nothrow @nogc { return llvm_exp2(x); }
    ///ditto
    float  exp2(float  x) @safe pure nothrow @nogc { return llvm_exp2(x); }
}
else
{

pragma(inline, true)
real exp2(real x) @nogc @trusted pure nothrow // TODO: @safe
{
    version (InlineAsm_X87)
    {
        if (!__ctfe)
            return exp2Asm(x);
    }
    return exp2Impl(x);
}

/// ditto
pragma(inline, true)
double exp2(double x) @nogc @safe pure nothrow { return __ctfe ? cast(double) exp2(cast(real) x) : exp2Impl(x); }

/// ditto
pragma(inline, true)
float exp2(float x) @nogc @safe pure nothrow { return __ctfe ? cast(float) exp2(cast(real) x) : exp2Impl(x); }

} // !none

///
@safe unittest
{
    import std.math.traits : isIdentical;
    import std.math.operations : feqrel;

    assert(isIdentical(exp2(0.0), 1.0));
    assert(exp2(2.0).feqrel(4.0) > 16);
    assert(exp2(8.0).feqrel(256.0) > 16);
}

@safe unittest
{
    version (CRuntime_Microsoft) {} else // aexp2/exp2f/exp2l not implemented
    {
        assert( core.stdc.math.exp2f(0.0f) == 1 );
        assert( core.stdc.math.exp2 (0.0)  == 1 );
        assert( core.stdc.math.exp2l(0.0L) == 1 );
    }
}

version (InlineAsm_X87)
private real exp2Asm(real x) @nogc @trusted pure nothrow
{
    version (X86)
    {
        enum PARAMSIZE = (real.sizeof+3)&(0xFFFF_FFFC); // always a multiple of 4

        asm pure nothrow @nogc
        {
            /*  exp2() for x87 80-bit reals, IEEE754-2008 conformant.
             * Author: Don Clugston.
             *
             * exp2(x) = 2^^(rndint(x))* 2^^(y-rndint(x))
             * The trick for high performance is to avoid the fscale(28cycles on core2),
             * frndint(19 cycles), leaving f2xm1(19 cycles) as the only slow instruction.
             *
             * We can do frndint by using fist. BUT we can't use it for huge numbers,
             * because it will set the Invalid Operation flag if overflow or NaN occurs.
             * Fortunately, whenever this happens the result would be zero or infinity.
             *
             * We can perform fscale by directly poking into the exponent. BUT this doesn't
             * work for the (very rare) cases where the result is subnormal. So we fall back
             * to the slow method in that case.
             */
            naked;
            fld real ptr [ESP+4] ; // x
            mov AX, [ESP+4+8]; // AX = exponent and sign
            sub ESP, 12+8; // Create scratch space on the stack
            // [ESP,ESP+2] = scratchint
            // [ESP+4..+6, +8..+10, +10] = scratchreal
            // set scratchreal mantissa = 1.0
            mov dword ptr [ESP+8], 0;
            mov dword ptr [ESP+8+4], 0x80000000;
            and AX, 0x7FFF; // drop sign bit
            cmp AX, 0x401D; // avoid InvalidException in fist
            jae L_extreme;
            fist dword ptr [ESP]; // scratchint = rndint(x)
            fisub dword ptr [ESP]; // x - rndint(x)
            // and now set scratchreal exponent
            mov EAX, [ESP];
            add EAX, 0x3fff;
            jle short L_subnormal;
            cmp EAX,0x8000;
            jge short L_overflow;
            mov [ESP+8+8],AX;
L_normal:
            f2xm1;
            fld1;
            faddp ST(1), ST; // 2^^(x-rndint(x))
            fld real ptr [ESP+8] ; // 2^^rndint(x)
            add ESP,12+8;
            fmulp ST(1), ST;
            ret PARAMSIZE;

L_subnormal:
            // Result will be subnormal.
            // In this rare case, the simple poking method doesn't work.
            // The speed doesn't matter, so use the slow fscale method.
            fild dword ptr [ESP];  // scratchint
            fld1;
            fscale;
            fstp real ptr [ESP+8]; // scratchreal = 2^^scratchint
            fstp ST(0);         // drop scratchint
            jmp L_normal;

L_extreme:  // Extreme exponent. X is very large positive, very
            // large negative, infinity, or NaN.
            fxam;
            fstsw AX;
            test AX, 0x0400; // NaN_or_zero, but we already know x != 0
            jz L_was_nan;  // if x is NaN, returns x
            // set scratchreal = real.min_normal
            // squaring it will return 0, setting underflow flag
            mov word  ptr [ESP+8+8], 1;
            test AX, 0x0200;
            jnz L_waslargenegative;
L_overflow:
            // Set scratchreal = real.max.
            // squaring it will create infinity, and set overflow flag.
            mov word  ptr [ESP+8+8], 0x7FFE;
L_waslargenegative:
            fstp ST(0);
            fld real ptr [ESP+8];  // load scratchreal
            fmul ST(0), ST;        // square it, to create havoc!
L_was_nan:
            add ESP,12+8;
            ret PARAMSIZE;
        }
    }
    else version (X86_64)
    {
        asm pure nothrow @nogc
        {
            naked;
        }
        version (Win64)
        {
            asm pure nothrow @nogc
            {
                fld   real ptr [RCX];  // x
                mov   AX,[RCX+8];      // AX = exponent and sign
            }
        }
        else
        {
            asm pure nothrow @nogc
            {
                fld   real ptr [RSP+8];  // x
                mov   AX,[RSP+8+8];      // AX = exponent and sign
            }
        }
        asm pure nothrow @nogc
        {
            /*  exp2() for x87 80-bit reals, IEEE754-2008 conformant.
             * Author: Don Clugston.
             *
             * exp2(x) = 2^(rndint(x))* 2^(y-rndint(x))
             * The trick for high performance is to avoid the fscale(28cycles on core2),
             * frndint(19 cycles), leaving f2xm1(19 cycles) as the only slow instruction.
             *
             * We can do frndint by using fist. BUT we can't use it for huge numbers,
             * because it will set the Invalid Operation flag is overflow or NaN occurs.
             * Fortunately, whenever this happens the result would be zero or infinity.
             *
             * We can perform fscale by directly poking into the exponent. BUT this doesn't
             * work for the (very rare) cases where the result is subnormal. So we fall back
             * to the slow method in that case.
             */
            sub RSP, 24; // Create scratch space on the stack
            // [RSP,RSP+2] = scratchint
            // [RSP+4..+6, +8..+10, +10] = scratchreal
            // set scratchreal mantissa = 1.0
            mov dword ptr [RSP+8], 0;
            mov dword ptr [RSP+8+4], 0x80000000;
            and AX, 0x7FFF; // drop sign bit
            cmp AX, 0x401D; // avoid InvalidException in fist
            jae L_extreme;
            fist dword ptr [RSP]; // scratchint = rndint(x)
            fisub dword ptr [RSP]; // x - rndint(x)
            // and now set scratchreal exponent
            mov EAX, [RSP];
            add EAX, 0x3fff;
            jle short L_subnormal;
            cmp EAX,0x8000;
            jge short L_overflow;
            mov [RSP+8+8],AX;
L_normal:
            f2xm1;
            fld1;
            fadd; // 2^(x-rndint(x))
            fld real ptr [RSP+8] ; // 2^rndint(x)
            add RSP,24;
            fmulp ST(1), ST;
            ret;

L_subnormal:
            // Result will be subnormal.
            // In this rare case, the simple poking method doesn't work.
            // The speed doesn't matter, so use the slow fscale method.
            fild dword ptr [RSP];  // scratchint
            fld1;
            fscale;
            fstp real ptr [RSP+8]; // scratchreal = 2^scratchint
            fstp ST(0);         // drop scratchint
            jmp L_normal;

L_extreme:  // Extreme exponent. X is very large positive, very
            // large negative, infinity, or NaN.
            fxam;
            fstsw AX;
            test AX, 0x0400; // NaN_or_zero, but we already know x != 0
            jz L_was_nan;  // if x is NaN, returns x
            // set scratchreal = real.min
            // squaring it will return 0, setting underflow flag
            mov word  ptr [RSP+8+8], 1;
            test AX, 0x0200;
            jnz L_waslargenegative;
L_overflow:
            // Set scratchreal = real.max.
            // squaring it will create infinity, and set overflow flag.
            mov word  ptr [RSP+8+8], 0x7FFE;
L_waslargenegative:
            fstp ST(0);
            fld real ptr [RSP+8];  // load scratchreal
            fmul ST(0), ST;        // square it, to create havoc!
L_was_nan:
            add RSP,24;
            ret;
        }
    }
    else
        static assert(0);
}

private T exp2Impl(T)(T x) @nogc @safe pure nothrow
{
    import std.math : floatTraits, RealFormat;
    import std.math.traits : isNaN;
    import std.math.rounding : floor;
    import std.math.algebraic : poly;

    // Coefficients for exp2(x)
    enum realFormat = floatTraits!T.realFormat;
    static if (realFormat == RealFormat.ieeeQuadruple)
    {
        static immutable T[5] P = [
            9.079594442980146270952372234833529694788E12L,
            1.530625323728429161131811299626419117557E11L,
            5.677513871931844661829755443994214173883E8L,
            6.185032670011643762127954396427045467506E5L,
            1.587171580015525194694938306936721666031E2L
        ];

        static immutable T[6] Q = [
            2.619817175234089411411070339065679229869E13L,
            1.490560994263653042761789432690793026977E12L,
            1.092141473886177435056423606755843616331E10L,
            2.186249607051644894762167991800811827835E7L,
            1.236602014442099053716561665053645270207E4L,
            1.0
        ];
    }
    else static if (realFormat == RealFormat.ieeeExtended)
    {
        static immutable T[3] P = [
            2.0803843631901852422887E6L,
            3.0286971917562792508623E4L,
            6.0614853552242266094567E1L,
        ];
        static immutable T[4] Q = [
            6.0027204078348487957118E6L,
            3.2772515434906797273099E5L,
            1.7492876999891839021063E3L,
            1.0000000000000000000000E0L,
        ];
    }
    else static if (realFormat == RealFormat.ieeeDouble)
    {
        static immutable T[3] P = [
            1.51390680115615096133E3L,
            2.02020656693165307700E1L,
            2.30933477057345225087E-2L,
        ];
        static immutable T[3] Q = [
            4.36821166879210612817E3L,
            2.33184211722314911771E2L,
            1.00000000000000000000E0L,
        ];
    }
    else static if (realFormat == RealFormat.ieeeSingle)
    {
        static immutable T[6] P = [
            6.931472028550421E-001L,
            2.402264791363012E-001L,
            5.550332471162809E-002L,
            9.618437357674640E-003L,
            1.339887440266574E-003L,
            1.535336188319500E-004L,
        ];
    }
    else
        static assert(0, "no coefficients for exp2()");

    // Overflow and Underflow limits.
    enum T OF = T.max_exp;
    enum T UF = T.min_exp - 1;

    // Special cases.
    if (isNaN(x))
        return x;
    if (x > OF)
        return real.infinity;
    if (x < UF)
        return 0.0;

    static if (realFormat == RealFormat.ieeeSingle) // special case for single precision
    {
        // The following is necessary because range reduction blows up.
        if (x == 0.0f)
            return 1.0f;

        // Separate into integer and fractional parts.
        const T i = floor(x);
        int n = cast(int) i;
        x -= i;
        if (x > 0.5f)
        {
            n += 1;
            x -= 1.0f;
        }

        // Rational approximation:
        //  exp2(x) = 1.0 + x P(x)
        x = 1.0f + x * poly(x, P);
    }
    else
    {
        // Separate into integer and fractional parts.
        const T i = floor(x + cast(T) 0.5);
        int n = cast(int) i;
        x -= i;

        // Rational approximation:
        //  exp2(x) = 1.0 + 2x P(x^^2) / (Q(x^^2) - P(x^^2))
        const T xx = x * x;
        const T px = x * poly(xx, P);
        x = px / (poly(xx, Q) - px);
        x = (cast(T) 1.0) + (cast(T) 2.0) * x;
    }

    // Scale by power of 2.
    x = core.math.ldexp(x, n);

    return x;
}

@safe @nogc nothrow unittest
{
    import std.math.operations : feqrel, NaN, isClose;
    import std.math.traits : isIdentical;
    import std.math.constants : SQRT2;

    assert(feqrel(exp2(0.5L), SQRT2) >= real.mant_dig -1);
    assert(exp2(8.0L) == 256.0);
    assert(exp2(-9.0L)== 1.0L/512.0);

    static void testExp2(T)()
    {
        // NaN
        const T specialNaN = NaN(0x0123L);
        assert(isIdentical(exp2(specialNaN), specialNaN));

        // over-/underflow
        enum T OF = T.max_exp;
        enum T UF = T.min_exp - T.mant_dig;
        assert(isIdentical(exp2(OF + 1), cast(T) T.infinity));
        assert(isIdentical(exp2(UF - 1), cast(T) 0.0));

        static immutable T[2][] vals =
        [
            // x, exp2(x)
            [  0.0, 1.0 ],
            [ -0.0, 1.0 ],
            [  0.5, SQRT2 ],
            [  8.0, 256.0 ],
            [ -9.0, 1.0 / 512 ],
        ];

        foreach (ref val; vals)
        {
            const T x = val[0];
            const T r = val[1];
            const T e = exp2(x);

            //printf("exp2(%Lg) = %Lg, should be %Lg\n", cast(real) x, cast(real) e, cast(real) r);
            assert(isClose(r, e));
        }
    }

    import std.meta : AliasSeq;
    foreach (T; AliasSeq!(real, double, float))
        testExp2!T();
}

/*********************************************************************
 * Separate floating point value into significand and exponent.
 *
 * Returns:
 *      Calculate and return $(I x) and $(I exp) such that
 *      value =$(I x)*2$(SUPERSCRIPT exp) and
 *      .5 $(LT)= |$(I x)| $(LT) 1.0
 *
 *      $(I x) has same sign as value.
 *
 *      $(TABLE_SV
 *      $(TR $(TH value)           $(TH returns)         $(TH exp))
 *      $(TR $(TD $(PLUSMN)0.0)    $(TD $(PLUSMN)0.0)    $(TD 0))
 *      $(TR $(TD +$(INFIN))       $(TD +$(INFIN))       $(TD int.max))
 *      $(TR $(TD -$(INFIN))       $(TD -$(INFIN))       $(TD int.min))
 *      $(TR $(TD $(PLUSMN)$(NAN)) $(TD $(PLUSMN)$(NAN)) $(TD int.min))
 *      )
 */
T frexp(T)(const T value, out int exp) @trusted pure nothrow @nogc
if (isFloatingPoint!T)
{
    import std.math : floatTraits, RealFormat, MANTISSA_MSB, MANTISSA_LSB;
    import std.math.traits : isSubnormal;

    if (__ctfe)
    {
        // Handle special cases.
        if (value == 0) { exp = 0; return value; }
        if (value == T.infinity) { exp = int.max; return value; }
        if (value == -T.infinity || value != value) { exp = int.min; return value; }
        // Handle ordinary cases.
        // In CTFE there is no performance advantage for having separate
        // paths for different floating point types.
        T absValue = value < 0 ? -value : value;
        int expCount;
        static if (T.mant_dig > double.mant_dig)
        {
            for (; absValue >= 0x1.0p+1024L; absValue *= 0x1.0p-1024L)
                expCount += 1024;
            for (; absValue < 0x1.0p-1021L; absValue *= 0x1.0p+1021L)
                expCount -= 1021;
        }
        const double dval = cast(double) absValue;
        int dexp = cast(int) (((*cast(const long*) &dval) >>> 52) & 0x7FF) + double.min_exp - 2;
        dexp++;
        expCount += dexp;
        absValue *= 2.0 ^^ -dexp;
        // If the original value was subnormal or if it was a real
        // then absValue can still be outside the [0.5, 1.0) range.
        if (absValue < 0.5)
        {
            assert(T.mant_dig > double.mant_dig || isSubnormal(value));
            do
            {
                absValue += absValue;
                expCount--;
            } while (absValue < 0.5);
        }
        else
        {
            assert(absValue < 1 || T.mant_dig > double.mant_dig);
            for (; absValue >= 1; absValue *= T(0.5))
                expCount++;
        }
        exp = expCount;
        return value < 0 ? -absValue : absValue;
    }

    Unqual!T vf = value;
    ushort* vu = cast(ushort*)&vf;
    static if (is(immutable T == immutable float))
        int* vi = cast(int*)&vf;
    else
        long* vl = cast(long*)&vf;
    int ex;
    alias F = floatTraits!T;

    ex = vu[F.EXPPOS_SHORT] & F.EXPMASK;
    static if (F.realFormat == RealFormat.ieeeExtended ||
               F.realFormat == RealFormat.ieeeExtended53)
    {
        if (ex)
        {   // If exponent is non-zero
            if (ex == F.EXPMASK) // infinity or NaN
            {
                if (*vl &  0x7FFF_FFFF_FFFF_FFFF)  // NaN
                {
                    *vl |= 0xC000_0000_0000_0000;  // convert NaNS to NaNQ
                    exp = int.min;
                }
                else if (vu[F.EXPPOS_SHORT] & 0x8000)   // negative infinity
                    exp = int.min;
                else   // positive infinity
                    exp = int.max;

            }
            else
            {
                exp = ex - F.EXPBIAS;
                vu[F.EXPPOS_SHORT] = (0x8000 & vu[F.EXPPOS_SHORT]) | 0x3FFE;
            }
        }
        else if (!*vl)
        {
            // vf is +-0.0
            exp = 0;
        }
        else
        {
            // subnormal

            vf *= F.RECIP_EPSILON;
            ex = vu[F.EXPPOS_SHORT] & F.EXPMASK;
            exp = ex - F.EXPBIAS - T.mant_dig + 1;
            vu[F.EXPPOS_SHORT] = ((-1 - F.EXPMASK) & vu[F.EXPPOS_SHORT]) | 0x3FFE;
        }
        return vf;
    }
    else static if (F.realFormat == RealFormat.ieeeQuadruple)
    {
        if (ex)     // If exponent is non-zero
        {
            if (ex == F.EXPMASK)
            {
                // infinity or NaN
                if (vl[MANTISSA_LSB] |
                    (vl[MANTISSA_MSB] & 0x0000_FFFF_FFFF_FFFF))  // NaN
                {
                    // convert NaNS to NaNQ
                    vl[MANTISSA_MSB] |= 0x0000_8000_0000_0000;
                    exp = int.min;
                }
                else if (vu[F.EXPPOS_SHORT] & 0x8000)   // negative infinity
                    exp = int.min;
                else   // positive infinity
                    exp = int.max;
            }
            else
            {
                exp = ex - F.EXPBIAS;
                vu[F.EXPPOS_SHORT] = F.EXPBIAS | (0x8000 & vu[F.EXPPOS_SHORT]);
            }
        }
        else if ((vl[MANTISSA_LSB] |
            (vl[MANTISSA_MSB] & 0x0000_FFFF_FFFF_FFFF)) == 0)
        {
            // vf is +-0.0
            exp = 0;
        }
        else
        {
            // subnormal
            vf *= F.RECIP_EPSILON;
            ex = vu[F.EXPPOS_SHORT] & F.EXPMASK;
            exp = ex - F.EXPBIAS - T.mant_dig + 1;
            vu[F.EXPPOS_SHORT] = F.EXPBIAS | (0x8000 & vu[F.EXPPOS_SHORT]);
        }
        return vf;
    }
    else static if (F.realFormat == RealFormat.ieeeDouble)
    {
        if (ex) // If exponent is non-zero
        {
            if (ex == F.EXPMASK)   // infinity or NaN
            {
                if (*vl == 0x7FF0_0000_0000_0000)  // positive infinity
                {
                    exp = int.max;
                }
                else if (*vl == 0xFFF0_0000_0000_0000) // negative infinity
                    exp = int.min;
                else
                { // NaN
                    *vl |= 0x0008_0000_0000_0000;  // convert NaNS to NaNQ
                    exp = int.min;
                }
            }
            else
            {
                exp = (ex - F.EXPBIAS) >> 4;
                vu[F.EXPPOS_SHORT] = cast(ushort)((0x800F & vu[F.EXPPOS_SHORT]) | 0x3FE0);
            }
        }
        else if (!(*vl & 0x7FFF_FFFF_FFFF_FFFF))
        {
            // vf is +-0.0
            exp = 0;
        }
        else
        {
            // subnormal
            vf *= F.RECIP_EPSILON;
            ex = vu[F.EXPPOS_SHORT] & F.EXPMASK;
            exp = ((ex - F.EXPBIAS) >> 4) - T.mant_dig + 1;
            vu[F.EXPPOS_SHORT] =
                cast(ushort)(((-1 - F.EXPMASK) & vu[F.EXPPOS_SHORT]) | 0x3FE0);
        }
        return vf;
    }
    else static if (F.realFormat == RealFormat.ieeeSingle)
    {
        if (ex) // If exponent is non-zero
        {
            if (ex == F.EXPMASK)   // infinity or NaN
            {
                if (*vi == 0x7F80_0000)  // positive infinity
                {
                    exp = int.max;
                }
                else if (*vi == 0xFF80_0000) // negative infinity
                    exp = int.min;
                else
                { // NaN
                    *vi |= 0x0040_0000;  // convert NaNS to NaNQ
                    exp = int.min;
                }
            }
            else
            {
                exp = (ex - F.EXPBIAS) >> 7;
                vu[F.EXPPOS_SHORT] = cast(ushort)((0x807F & vu[F.EXPPOS_SHORT]) | 0x3F00);
            }
        }
        else if (!(*vi & 0x7FFF_FFFF))
        {
            // vf is +-0.0
            exp = 0;
        }
        else
        {
            // subnormal
            vf *= F.RECIP_EPSILON;
            ex = vu[F.EXPPOS_SHORT] & F.EXPMASK;
            exp = ((ex - F.EXPBIAS) >> 7) - T.mant_dig + 1;
            vu[F.EXPPOS_SHORT] =
                cast(ushort)(((-1 - F.EXPMASK) & vu[F.EXPPOS_SHORT]) | 0x3F00);
        }
        return vf;
    }
    else // static if (F.realFormat == RealFormat.ibmExtended)
    {
        assert(0, "frexp not implemented");
    }
}

///
@safe unittest
{
    import std.math.operations : isClose;

    int exp;
    real mantissa = frexp(123.456L, exp);

    assert(isClose(mantissa * pow(2.0L, cast(real) exp), 123.456L));

    assert(frexp(-real.nan, exp) && exp == int.min);
    assert(frexp(real.nan, exp) && exp == int.min);
    assert(frexp(-real.infinity, exp) == -real.infinity && exp == int.min);
    assert(frexp(real.infinity, exp) == real.infinity && exp == int.max);
    assert(frexp(-0.0, exp) == -0.0 && exp == 0);
    assert(frexp(0.0, exp) == 0.0 && exp == 0);
}

@safe @nogc nothrow unittest
{
    import std.math.operations : isClose;

    int exp;
    real mantissa = frexp(123.456L, exp);

    // check if values are equal to 19 decimal digits of precision
    assert(isClose(mantissa * pow(2.0L, cast(real) exp), 123.456L, 1e-18));
}

@safe unittest
{
    import std.math : floatTraits, RealFormat;
    import std.math.traits : isIdentical;
    import std.meta : AliasSeq;
    import std.typecons : tuple, Tuple;

    static foreach (T; AliasSeq!(real, double, float))
    {{
        Tuple!(T, T, int)[] vals = [   // x,frexp,exp
            tuple(T(0.0),  T( 0.0 ), 0),
            tuple(T(-0.0), T( -0.0), 0),
            tuple(T(1.0),  T( .5  ), 1),
            tuple(T(-1.0), T( -.5 ), 1),
            tuple(T(2.0),  T( .5  ), 2),
            tuple(T(float.min_normal/2.0f), T(.5), -126),
            tuple(T.infinity, T.infinity, int.max),
            tuple(-T.infinity, -T.infinity, int.min),
            tuple(T.nan, T.nan, int.min),
            tuple(-T.nan, -T.nan, int.min),

            // https://issues.dlang.org/show_bug.cgi?id=16026:
            tuple(3 * (T.min_normal * T.epsilon), T( .75), (T.min_exp - T.mant_dig) + 2)
        ];

        foreach (elem; vals)
        {
            T x = elem[0];
            T e = elem[1];
            int exp = elem[2];
            int eptr;
            T v = frexp(x, eptr);
            assert(isIdentical(e, v));
            assert(exp == eptr);
        }

        static if (floatTraits!(T).realFormat == RealFormat.ieeeExtended)
        {
            static T[3][] extendedvals = [ // x,frexp,exp
                [0x1.a5f1c2eb3fe4efp+73L,    0x1.A5F1C2EB3FE4EFp-1L,     74],    // normal
                [0x1.fa01712e8f0471ap-1064L, 0x1.fa01712e8f0471ap-1L, -1063],
                [T.min_normal,      .5, -16381],
                [T.min_normal/2.0L, .5, -16382]    // subnormal
            ];
            foreach (elem; extendedvals)
            {
                T x = elem[0];
                T e = elem[1];
                int exp = cast(int) elem[2];
                int eptr;
                T v = frexp(x, eptr);
                assert(isIdentical(e, v));
                assert(exp == eptr);
            }
        }
    }}

    // CTFE
    alias CtfeFrexpResult= Tuple!(real, int);
    static CtfeFrexpResult ctfeFrexp(T)(const T value)
    {
        int exp;
        auto significand = frexp(value, exp);
        return CtfeFrexpResult(significand, exp);
    }
    static foreach (T; AliasSeq!(real, double, float))
    {{
        enum Tuple!(T, T, int)[] vals = [   // x,frexp,exp
            tuple(T(0.0),  T( 0.0 ), 0),
            tuple(T(-0.0), T( -0.0), 0),
            tuple(T(1.0),  T( .5  ), 1),
            tuple(T(-1.0), T( -.5 ), 1),
            tuple(T(2.0),  T( .5  ), 2),
            tuple(T(float.min_normal/2.0f), T(.5), -126),
            tuple(T.infinity, T.infinity, int.max),
            tuple(-T.infinity, -T.infinity, int.min),
            tuple(T.nan, T.nan, int.min),
            tuple(-T.nan, -T.nan, int.min),

            // https://issues.dlang.org/show_bug.cgi?id=16026:
            tuple(3 * (T.min_normal * T.epsilon), T( .75), (T.min_exp - T.mant_dig) + 2)
        ];

        static foreach (elem; vals)
        {
            static assert(ctfeFrexp(elem[0]) is CtfeFrexpResult(elem[1], elem[2]));
        }

        static if (floatTraits!(T).realFormat == RealFormat.ieeeExtended)
        {
            enum T[3][] extendedvals = [ // x,frexp,exp
                [0x1.a5f1c2eb3fe4efp+73L,    0x1.A5F1C2EB3FE4EFp-1L,     74],    // normal
                [0x1.fa01712e8f0471ap-1064L, 0x1.fa01712e8f0471ap-1L, -1063],
                [T.min_normal,      .5, -16381],
                [T.min_normal/2.0L, .5, -16382]    // subnormal
            ];
            static foreach (elem; extendedvals)
            {
                static assert(ctfeFrexp(elem[0]) is CtfeFrexpResult(elem[1], cast(int) elem[2]));
            }
        }
    }}
}

@safe unittest
{
    import std.meta : AliasSeq;
    void foo() {
        static foreach (T; AliasSeq!(real, double, float))
        {{
            int exp;
            const T a = 1;
            immutable T b = 2;
            auto c = frexp(a, exp);
            auto d = frexp(b, exp);
        }}
    }
}

/******************************************
 * Extracts the exponent of x as a signed integral value.
 *
 * If x is not a special value, the result is the same as
 * $(D cast(int) logb(x)).
 *
 *      $(TABLE_SV
 *      $(TR $(TH x)                $(TH ilogb(x))     $(TH Range error?))
 *      $(TR $(TD 0)                 $(TD FP_ILOGB0)   $(TD yes))
 *      $(TR $(TD $(PLUSMN)$(INFIN)) $(TD int.max)     $(TD no))
 *      $(TR $(TD $(NAN))            $(TD FP_ILOGBNAN) $(TD no))
 *      )
 */
int ilogb(T)(const T x) @trusted pure nothrow @nogc
if (isFloatingPoint!T)
{
    import std.math : floatTraits, RealFormat, MANTISSA_MSB, MANTISSA_LSB;

    import core.bitop : bsr;
    alias F = floatTraits!T;

    union floatBits
    {
        T rv;
        ushort[T.sizeof/2] vu;
        uint[T.sizeof/4] vui;
        static if (T.sizeof >= 8)
            ulong[T.sizeof/8] vul;
    }
    floatBits y = void;
    y.rv = x;

    int ex = y.vu[F.EXPPOS_SHORT] & F.EXPMASK;
    static if (F.realFormat == RealFormat.ieeeExtended ||
               F.realFormat == RealFormat.ieeeExtended53)
    {
        if (ex)
        {
            // If exponent is non-zero
            if (ex == F.EXPMASK) // infinity or NaN
            {
                if (y.vul[0] &  0x7FFF_FFFF_FFFF_FFFF)  // NaN
                    return FP_ILOGBNAN;
                else // +-infinity
                    return int.max;
            }
            else
            {
                return ex - F.EXPBIAS - 1;
            }
        }
        else if (!y.vul[0])
        {
            // vf is +-0.0
            return FP_ILOGB0;
        }
        else
        {
            // subnormal
            return ex - F.EXPBIAS - T.mant_dig + 1 + bsr(y.vul[0]);
        }
    }
    else static if (F.realFormat == RealFormat.ieeeQuadruple)
    {
        if (ex)    // If exponent is non-zero
        {
            if (ex == F.EXPMASK)
            {
                // infinity or NaN
                if (y.vul[MANTISSA_LSB] | ( y.vul[MANTISSA_MSB] & 0x0000_FFFF_FFFF_FFFF))  // NaN
                    return FP_ILOGBNAN;
                else // +- infinity
                    return int.max;
            }
            else
            {
                return ex - F.EXPBIAS - 1;
            }
        }
        else if ((y.vul[MANTISSA_LSB] | (y.vul[MANTISSA_MSB] & 0x0000_FFFF_FFFF_FFFF)) == 0)
        {
            // vf is +-0.0
            return FP_ILOGB0;
        }
        else
        {
            // subnormal
            const ulong msb = y.vul[MANTISSA_MSB] & 0x0000_FFFF_FFFF_FFFF;
            const ulong lsb = y.vul[MANTISSA_LSB];
            if (msb)
                return ex - F.EXPBIAS - T.mant_dig + 1 + bsr(msb) + 64;
            else
                return ex - F.EXPBIAS - T.mant_dig + 1 + bsr(lsb);
        }
    }
    else static if (F.realFormat == RealFormat.ieeeDouble)
    {
        if (ex) // If exponent is non-zero
        {
            if (ex == F.EXPMASK)   // infinity or NaN
            {
                if ((y.vul[0] & 0x7FFF_FFFF_FFFF_FFFF) == 0x7FF0_0000_0000_0000)  // +- infinity
                    return int.max;
                else // NaN
                    return FP_ILOGBNAN;
            }
            else
            {
                return ((ex - F.EXPBIAS) >> 4) - 1;
            }
        }
        else if (!(y.vul[0] & 0x7FFF_FFFF_FFFF_FFFF))
        {
            // vf is +-0.0
            return FP_ILOGB0;
        }
        else
        {
            // subnormal
            enum MANTISSAMASK_64 = ((cast(ulong) F.MANTISSAMASK_INT) << 32) | 0xFFFF_FFFF;
            return ((ex - F.EXPBIAS) >> 4) - T.mant_dig + 1 + bsr(y.vul[0] & MANTISSAMASK_64);
        }
    }
    else static if (F.realFormat == RealFormat.ieeeSingle)
    {
        if (ex) // If exponent is non-zero
        {
            if (ex == F.EXPMASK)   // infinity or NaN
            {
                if ((y.vui[0] & 0x7FFF_FFFF) == 0x7F80_0000)  // +- infinity
                    return int.max;
                else // NaN
                    return FP_ILOGBNAN;
            }
            else
            {
                return ((ex - F.EXPBIAS) >> 7) - 1;
            }
        }
        else if (!(y.vui[0] & 0x7FFF_FFFF))
        {
            // vf is +-0.0
            return FP_ILOGB0;
        }
        else
        {
            // subnormal
            const uint mantissa = y.vui[0] & F.MANTISSAMASK_INT;
            return ((ex - F.EXPBIAS) >> 7) - T.mant_dig + 1 + bsr(mantissa);
        }
    }
    else // static if (F.realFormat == RealFormat.ibmExtended)
    {
        assert(0, "ilogb not implemented");
    }
}
/// ditto
int ilogb(T)(const T x) @safe pure nothrow @nogc
if (isIntegral!T && isUnsigned!T)
{
    import core.bitop : bsr;
    if (x == 0)
        return FP_ILOGB0;
    else
    {
        static assert(T.sizeof <= ulong.sizeof, "integer size too large for the current ilogb implementation");
        return bsr(x);
    }
}
/// ditto
int ilogb(T)(const T x) @safe pure nothrow @nogc
if (isIntegral!T && isSigned!T)
{
    import std.traits : Unsigned;
    // Note: abs(x) can not be used because the return type is not Unsigned and
    //       the return value would be wrong for x == int.min
    Unsigned!T absx =  x >= 0 ? x : -x;
    return ilogb(absx);
}

///
@safe pure unittest
{
    assert(ilogb(1) == 0);
    assert(ilogb(3) == 1);
    assert(ilogb(3.0) == 1);
    assert(ilogb(100_000_000) == 26);

    assert(ilogb(0) == FP_ILOGB0);
    assert(ilogb(0.0) == FP_ILOGB0);
    assert(ilogb(double.nan) == FP_ILOGBNAN);
    assert(ilogb(double.infinity) == int.max);
}

/**
Special return values of $(LREF ilogb).
 */
alias FP_ILOGB0   = core.stdc.math.FP_ILOGB0;
/// ditto
alias FP_ILOGBNAN = core.stdc.math.FP_ILOGBNAN;

///
@safe pure unittest
{
    assert(ilogb(0) == FP_ILOGB0);
    assert(ilogb(0.0) == FP_ILOGB0);
    assert(ilogb(double.nan) == FP_ILOGBNAN);
}

@safe nothrow @nogc unittest
{
    import std.math : floatTraits, RealFormat;
    import std.math.operations : nextUp;
    import std.meta : AliasSeq;
    import std.typecons : Tuple;
    static foreach (F; AliasSeq!(float, double, real))
    {{
        alias T = Tuple!(F, int);
        T[13] vals =   // x, ilogb(x)
        [
            T(  F.nan     , FP_ILOGBNAN ),
            T( -F.nan     , FP_ILOGBNAN ),
            T(  F.infinity, int.max     ),
            T( -F.infinity, int.max     ),
            T(  0.0       , FP_ILOGB0   ),
            T( -0.0       , FP_ILOGB0   ),
            T(  2.0       , 1           ),
            T(  2.0001    , 1           ),
            T(  1.9999    , 0           ),
            T(  0.5       , -1          ),
            T(  123.123   , 6           ),
            T( -123.123   , 6           ),
            T(  0.123     , -4          ),
        ];

        foreach (elem; vals)
        {
            assert(ilogb(elem[0]) == elem[1]);
        }
    }}

    // min_normal and subnormals
    assert(ilogb(-float.min_normal) == -126);
    assert(ilogb(nextUp(-float.min_normal)) == -127);
    assert(ilogb(nextUp(-float(0.0))) == -149);
    assert(ilogb(-double.min_normal) == -1022);
    assert(ilogb(nextUp(-double.min_normal)) == -1023);
    assert(ilogb(nextUp(-double(0.0))) == -1074);
    static if (floatTraits!(real).realFormat == RealFormat.ieeeExtended)
    {
        assert(ilogb(-real.min_normal) == -16382);
        assert(ilogb(nextUp(-real.min_normal)) == -16383);
        assert(ilogb(nextUp(-real(0.0))) == -16445);
    }
    else static if (floatTraits!(real).realFormat == RealFormat.ieeeDouble)
    {
        assert(ilogb(-real.min_normal) == -1022);
        assert(ilogb(nextUp(-real.min_normal)) == -1023);
        assert(ilogb(nextUp(-real(0.0))) == -1074);
    }

    // test integer types
    assert(ilogb(0) == FP_ILOGB0);
    assert(ilogb(int.max) == 30);
    assert(ilogb(int.min) == 31);
    assert(ilogb(uint.max) == 31);
    assert(ilogb(long.max) == 62);
    assert(ilogb(long.min) == 63);
    assert(ilogb(ulong.max) == 63);
}

/*******************************************
 * Compute n * 2$(SUPERSCRIPT exp)
 * References: frexp
 */

pragma(inline, true)
real ldexp(real n, int exp)     @safe pure nothrow @nogc { return core.math.ldexp(n, exp); }
///ditto
pragma(inline, true)
double ldexp(double n, int exp) @safe pure nothrow @nogc { return core.math.ldexp(n, exp); }
///ditto
pragma(inline, true)
float ldexp(float n, int exp)   @safe pure nothrow @nogc { return core.math.ldexp(n, exp); }

///
@nogc @safe pure nothrow unittest
{
    import std.meta : AliasSeq;
    static foreach (T; AliasSeq!(float, double, real))
    {{
        T r;

        r = ldexp(3.0L, 3);
        assert(r == 24);

        r = ldexp(cast(T) 3.0, cast(int) 3);
        assert(r == 24);

        T n = 3.0;
        int exp = 3;
        r = ldexp(n, exp);
        assert(r == 24);
    }}
}

@safe pure nothrow @nogc unittest
{
    import std.math : floatTraits, RealFormat;

    static if (floatTraits!(real).realFormat == RealFormat.ieeeExtended ||
               floatTraits!(real).realFormat == RealFormat.ieeeExtended53 ||
               floatTraits!(real).realFormat == RealFormat.ieeeQuadruple)
    {
        assert(ldexp(1.0L, -16384) == 0x1p-16384L);
        assert(ldexp(1.0L, -16382) == 0x1p-16382L);
        int x;
        real n = frexp(0x1p-16384L, x);
        assert(n == 0.5L);
        assert(x==-16383);
        assert(ldexp(n, x)==0x1p-16384L);
    }
    else static if (floatTraits!(real).realFormat == RealFormat.ieeeDouble)
    {
        assert(ldexp(1.0L, -1024) == 0x1p-1024L);
        assert(ldexp(1.0L, -1022) == 0x1p-1022L);
        int x;
        real n = frexp(0x1p-1024L, x);
        assert(n == 0.5L);
        assert(x==-1023);
        assert(ldexp(n, x)==0x1p-1024L);
    }
    else static assert(false, "Floating point type real not supported");
}

/* workaround https://issues.dlang.org/show_bug.cgi?id=14718
   float parsing depends on platform strtold
@safe pure nothrow @nogc unittest
{
    assert(ldexp(1.0, -1024) == 0x1p-1024);
    assert(ldexp(1.0, -1022) == 0x1p-1022);
    int x;
    double n = frexp(0x1p-1024, x);
    assert(n == 0.5);
    assert(x==-1023);
    assert(ldexp(n, x)==0x1p-1024);
}

@safe pure nothrow @nogc unittest
{
    assert(ldexp(1.0f, -128) == 0x1p-128f);
    assert(ldexp(1.0f, -126) == 0x1p-126f);
    int x;
    float n = frexp(0x1p-128f, x);
    assert(n == 0.5f);
    assert(x==-127);
    assert(ldexp(n, x)==0x1p-128f);
}
*/

@safe @nogc nothrow unittest
{
    import std.math.operations : isClose;

    static real[3][] vals =    // value,exp,ldexp
    [
    [    0,    0,    0],
    [    1,    0,    1],
    [    -1,    0,    -1],
    [    1,    1,    2],
    [    123,    10,    125952],
    [    real.max,    int.max,    real.infinity],
    [    real.max,    -int.max,    0],
    [    real.min_normal,    -int.max,    0],
    ];
    int i;

    for (i = 0; i < vals.length; i++)
    {
        real x = vals[i][0];
        int exp = cast(int) vals[i][1];
        real z = vals[i][2];
        real l = ldexp(x, exp);

        assert(isClose(z, l, 1e-6));
    }

    real function(real, int) pldexp = &ldexp;
    assert(pldexp != null);
}

private
{
    // Coefficients shared across log(), log2(), log10().
    template LogCoeffs(T)
    {
        import std.math : floatTraits, RealFormat;

        static if (floatTraits!T.realFormat == RealFormat.ieeeQuadruple)
        {
            // Coefficients for log(1 + x) = x - x^^2/2 + x^^3 P(x)/Q(x)
            // Theoretical peak relative error = 5.3e-37
            static immutable real[13] logP = [
                1.313572404063446165910279910527789794488E4L,
                7.771154681358524243729929227226708890930E4L,
                2.014652742082537582487669938141683759923E5L,
                3.007007295140399532324943111654767187848E5L,
                2.854829159639697837788887080758954924001E5L,
                1.797628303815655343403735250238293741397E5L,
                7.594356839258970405033155585486712125861E4L,
                2.128857716871515081352991964243375186031E4L,
                3.824952356185897735160588078446136783779E3L,
                4.114517881637811823002128927449878962058E2L,
                2.321125933898420063925789532045674660756E1L,
                4.998469661968096229986658302195402690910E-1L,
                1.538612243596254322971797716843006400388E-6L
            ];
            static immutable real[13] logQ = [
                3.940717212190338497730839731583397586124E4L,
                2.626900195321832660448791748036714883242E5L,
                7.777690340007566932935753241556479363645E5L,
                1.347518538384329112529391120390701166528E6L,
                1.514882452993549494932585972882995548426E6L,
                1.158019977462989115839826904108208787040E6L,
                6.132189329546557743179177159925690841200E5L,
                2.248234257620569139969141618556349415120E5L,
                5.605842085972455027590989944010492125825E4L,
                9.147150349299596453976674231612674085381E3L,
                9.104928120962988414618126155557301584078E2L,
                4.839208193348159620282142911143429644326E1L,
                1.0
            ];

            // log2 uses the same coefficients as log.
            alias log2P = logP;
            alias log2Q = logQ;

            // log10 uses the same coefficients as log.
            alias log10P = logP;
            alias log10Q = logQ;

            // Coefficients for log(x) = z + z^^3 R(z^^2)/S(z^^2)
            // where z = 2(x-1)/(x+1)
            // Theoretical peak relative error = 1.1e-35
            static immutable real[6] logR = [
                1.418134209872192732479751274970992665513E5L,
                -8.977257995689735303686582344659576526998E4L,
                2.048819892795278657810231591630928516206E4L,
                -2.024301798136027039250415126250455056397E3L,
                8.057002716646055371965756206836056074715E1L,
                -8.828896441624934385266096344596648080902E-1L
            ];
            static immutable real[7] logS = [
                1.701761051846631278975701529965589676574E6L,
                -1.332535117259762928288745111081235577029E6L,
                4.001557694070773974936904547424676279307E5L,
                -5.748542087379434595104154610899551484314E4L,
                3.998526750980007367835804959888064681098E3L,
                -1.186359407982897997337150403816839480438E2L,
                1.0
            ];
        }
        else static if (floatTraits!T.realFormat == RealFormat.ieeeExtended ||
                        floatTraits!T.realFormat == RealFormat.ieeeExtended53)
        {
            // Coefficients for log(1 + x) = x - x^^2/2 + x^^3 P(x)/Q(x)
            // Theoretical peak relative error = 2.32e-20
            static immutable real[7] logP = [
                2.0039553499201281259648E1L,
                5.7112963590585538103336E1L,
                6.0949667980987787057556E1L,
                2.9911919328553073277375E1L,
                6.5787325942061044846969E0L,
                4.9854102823193375972212E-1L,
                4.5270000862445199635215E-5L,
            ];
            static immutable real[7] logQ = [
                6.0118660497603843919306E1L,
                2.1642788614495947685003E2L,
                3.0909872225312059774938E2L,
                2.2176239823732856465394E2L,
                8.3047565967967209469434E1L,
                1.5062909083469192043167E1L,
                1.0000000000000000000000E0L,
            ];

            // Coefficients for log(1 + x) = x - x^^2/2 + x^^3 P(x)/Q(x)
            // Theoretical peak relative error = 6.2e-22
            static immutable real[7] log2P = [
                1.0747524399916215149070E2L,
                3.4258224542413922935104E2L,
                4.2401812743503691187826E2L,
                2.5620629828144409632571E2L,
                7.7671073698359539859595E1L,
                1.0767376367209449010438E1L,
                4.9962495940332550844739E-1L,
            ];
            static immutable real[8] log2Q = [
                3.2242573199748645407652E2L,
                1.2695660352705325274404E3L,
                2.0307734695595183428202E3L,
                1.6911722418503949084863E3L,
                7.7952888181207260646090E2L,
                1.9444210022760132894510E2L,
                2.3479774160285863271658E1L,
                1.0000000000000000000000E0,
            ];

            // log10 uses the same coefficients as log2.
            alias log10P = log2P;
            alias log10Q = log2Q;

            // Coefficients for log(x) = z + z^^3 R(z^^2)/S(z^^2)
            // where z = 2(x-1)/(x+1)
            // Theoretical peak relative error = 6.16e-22
            static immutable real[4] logR = [
               -3.5717684488096787370998E1L,
                1.0777257190312272158094E1L,
               -7.1990767473014147232598E-1L,
                1.9757429581415468984296E-3L,
            ];
            static immutable real[4] logS = [
               -4.2861221385716144629696E2L,
                1.9361891836232102174846E2L,
               -2.6201045551331104417768E1L,
                1.0000000000000000000000E0L,
            ];
        }
        else static if (floatTraits!T.realFormat == RealFormat.ieeeDouble)
        {
            // Coefficients for log(1 + x) = x - x^^2/2 + x^^3 P(x)/Q(x)
            static immutable double[6] logP = [
                7.70838733755885391666E0,
                1.79368678507819816313E1,
                1.44989225341610930846E1,
                4.70579119878881725854E0,
                4.97494994976747001425E-1,
                1.01875663804580931796E-4,
            ];
            static immutable double[6] logQ = [
                2.31251620126765340583E1,
                7.11544750618563894466E1,
                8.29875266912776603211E1,
                4.52279145837532221105E1,
                1.12873587189167450590E1,
                1.00000000000000000000E0,
            ];

            // log2 uses the same coefficients as log.
            alias log2P = logP;
            alias log2Q = logQ;

            // Coefficients for log(1 + x) = x - x^^2/2 + x^^3 P(x)/Q(x)
            static immutable double[7] log10P = [
                4.58482948458143443514E-5,
                4.98531067254050724270E-1,
                6.56312093769992875930E0,
                2.97877425097986925891E1,
                6.06127134467767258030E1,
                5.67349287391754285487E1,
                1.98892446572874072159E1,
            ];
            static immutable double[7] log10Q = [
                1.00000000000000000000E0,
                1.50314182634250003249E1,
                8.27410449222435217021E1,
                2.20664384982121929218E2,
                3.07254189979530058263E2,
                2.14955586696422947765E2,
                5.96677339718622216300E1,
            ];

            // Coefficients for log(x) = z + z^^3 R(z)/S(z)
            // where z = 2(x-1)/(x+1)
            static immutable double[3] logR = [
                -6.41409952958715622951E1,
                1.63866645699558079767E1,
                -7.89580278884799154124E-1,
            ];
            static immutable double[4] logS = [
                -7.69691943550460008604E2,
                3.12093766372244180303E2,
                -3.56722798256324312549E1,
                1.00000000000000000000E0,
            ];
        }
        else static if (floatTraits!T.realFormat == RealFormat.ieeeSingle)
        {
            // Coefficients for log(1 + x) = x - x^^2/2 + x^^3 P(x)
            static immutable float[9] logP = [
                 3.3333331174E-1,
                -2.4999993993E-1,
                 2.0000714765E-1,
                -1.6668057665E-1,
                 1.4249322787E-1,
                -1.2420140846E-1,
                 1.1676998740E-1,
                -1.1514610310E-1,
                 7.0376836292E-2,
            ];

            // log2 and log10 uses the same coefficients as log.
            alias log2P = logP;
            alias log10P = logP;
        }
        else
            static assert(0, "no coefficients for log()");
    }
}

/**************************************
 * Calculate the natural logarithm of x.
 *
 *    $(TABLE_SV
 *    $(TR $(TH x)            $(TH log(x))    $(TH divide by 0?) $(TH invalid?))
 *    $(TR $(TD $(PLUSMN)0.0) $(TD -$(INFIN)) $(TD yes)          $(TD no))
 *    $(TR $(TD $(LT)0.0)     $(TD $(NAN))    $(TD no)           $(TD yes))
 *    $(TR $(TD +$(INFIN))    $(TD +$(INFIN)) $(TD no)           $(TD no))
 *    )
 */
<<<<<<< HEAD
version (LDC)
{
    pragma(inline, true):
    real   log(real   x) @safe pure nothrow @nogc { return llvm_log(x); }
    //double log(double x) @safe pure nothrow @nogc { return llvm_log(x); }
    //float  log(float  x) @safe pure nothrow @nogc { return llvm_log(x); }
}
else
{

=======
pragma(inline, true)
>>>>>>> c06e3171
real log(real x) @safe pure nothrow @nogc
{
    version (INLINE_YL2X)
    {
        import std.math.constants : LN2;
        return core.math.yl2x(x, LN2);
    }
    else
        return logImpl(x);
}

<<<<<<< HEAD
} // !LDC
=======
/// ditto
pragma(inline, true)
double log(double x) @safe pure nothrow @nogc { return __ctfe ? cast(double) log(cast(real) x) : logImpl(x); }

/// ditto
pragma(inline, true)
float log(float x) @safe pure nothrow @nogc { return __ctfe ? cast(float) log(cast(real) x) : logImpl(x); }

// @@@DEPRECATED_[2.112.0]@@@
deprecated("`std.math.exponential.log` called with argument types `(int)` matches both "
           ~ "`log(real)`, `log(double)`, and `log(float)`. Cast argument to floating point type instead.")
real log(int x) @safe pure nothrow @nogc { return log(cast(real) x); }
// @@@DEPRECATED_[2.112.0]@@@
deprecated("`std.math.exponential.log` called with argument types `(uint)` matches both "
           ~ "`log(real)`, `log(double)`, and `log(float)`. Cast argument to floating point type instead.")
real log(uint x) @safe pure nothrow @nogc { return log(cast(real) x); }
// @@@DEPRECATED_[2.112.0]@@@
deprecated("`std.math.exponential.log` called with argument types `(long)` matches both "
           ~ "`log(real)`, `log(double)`, and `log(float)`. Cast argument to floating point type instead.")
real log(long x) @safe pure nothrow @nogc { return log(cast(real) x); }
// @@@DEPRECATED_[2.112.0]@@@
deprecated("`std.math.exponential.log` called with argument types `(ulong)` matches both "
           ~ "`log(real)`, `log(double)`, and `log(float)`. Cast argument to floating point type instead.")
real log(ulong x) @safe pure nothrow @nogc { return log(cast(real) x); }
>>>>>>> c06e3171

///
@safe pure nothrow @nogc unittest
{
    import std.math.operations : feqrel;
    import std.math.constants : E;

    assert(feqrel(log(E), 1) >= real.mant_dig - 1);
}

private T logImpl(T)(T x) @safe pure nothrow @nogc
{
    import std.math.constants : SQRT1_2;
    import std.math.algebraic : poly;
    import std.math.traits : isInfinity, isNaN, signbit;
    import std.math : floatTraits, RealFormat;

    alias coeffs = LogCoeffs!T;
    alias F = floatTraits!T;

    static if (F.realFormat == RealFormat.ieeeExtended ||
               F.realFormat == RealFormat.ieeeExtended53 ||
               F.realFormat == RealFormat.ieeeQuadruple)
    {
        // C1 + C2 = LN2.
        enum T C1 = 6.93145751953125E-1L;
        enum T C2 = 1.428606820309417232121458176568075500134E-6L;
    }
    else static if (F.realFormat == RealFormat.ieeeDouble)
    {
        enum T C1 = 0.693359375;
        enum T C2 = -2.121944400546905827679e-4;
    }
    else static if (F.realFormat == RealFormat.ieeeSingle)
    {
        enum T C1 = 0.693359375;
        enum T C2 = -2.12194440e-4;
    }
    else
        static assert(0, "Not implemented for this architecture");

    // Special cases.
    if (isNaN(x))
        return x;
    if (isInfinity(x) && !signbit(x))
        return x;
    if (x == 0.0)
        return -T.infinity;
    if (x < 0.0)
        return T.nan;

    // Separate mantissa from exponent.
    // Note, frexp is used so that denormal numbers will be handled properly.
    T y, z;
    int exp;

    x = frexp(x, exp);

    static if (F.realFormat == RealFormat.ieeeDouble ||
               F.realFormat == RealFormat.ieeeExtended ||
               F.realFormat == RealFormat.ieeeExtended53 ||
               F.realFormat == RealFormat.ieeeQuadruple)
    {
        // Logarithm using log(x) = z + z^^3 R(z) / S(z),
        // where z = 2(x - 1)/(x + 1)
        if ((exp > 2) || (exp < -2))
        {
            if (x < SQRT1_2)
            {   // 2(2x - 1)/(2x + 1)
                exp -= 1;
                z = x - 0.5;
                y = 0.5 * z + 0.5;
            }
            else
            {   // 2(x - 1)/(x + 1)
                z = x - 0.5;
                z -= 0.5;
                y = 0.5 * x  + 0.5;
            }
            x = z / y;
            z = x * x;
            z = x * (z * poly(z, coeffs.logR) / poly(z, coeffs.logS));
            z += exp * C2;
            z += x;
            z += exp * C1;

            return z;
        }
    }

    // Logarithm using log(1 + x) = x - .5x^^2 + x^^3 P(x) / Q(x)
    if (x < SQRT1_2)
    {
        exp -= 1;
        x = 2.0 * x - 1.0;
    }
    else
    {
        x = x - 1.0;
    }
    z = x * x;
    static if (F.realFormat == RealFormat.ieeeSingle)
        y = x * (z * poly(x, coeffs.logP));
    else
        y = x * (z * poly(x, coeffs.logP) / poly(x, coeffs.logQ));
    y += exp * C2;
    z = y - 0.5 * z;

    // Note, the sum of above terms does not exceed x/4,
    // so it contributes at most about 1/4 lsb to the error.
    z += x;
    z += exp * C1;

    return z;
}

/**************************************
 * Calculate the base-10 logarithm of x.
 *
 *      $(TABLE_SV
 *      $(TR $(TH x)            $(TH log10(x))  $(TH divide by 0?) $(TH invalid?))
 *      $(TR $(TD $(PLUSMN)0.0) $(TD -$(INFIN)) $(TD yes)          $(TD no))
 *      $(TR $(TD $(LT)0.0)     $(TD $(NAN))    $(TD no)           $(TD yes))
 *      $(TR $(TD +$(INFIN))    $(TD +$(INFIN)) $(TD no)           $(TD no))
 *      )
 */
<<<<<<< HEAD
version (LDC)
{
    pragma(inline, true):
    real   log10(real   x) @safe pure nothrow @nogc { return llvm_log10(x); }
    //double log10(double x) @safe pure nothrow @nogc { return llvm_log10(x); }
    //float  log10(float  x) @safe pure nothrow @nogc { return llvm_log10(x); }
}
else
{

=======
pragma(inline, true)
>>>>>>> c06e3171
real log10(real x) @safe pure nothrow @nogc
{
    version (INLINE_YL2X)
    {
        import std.math.constants : LOG2;
        return core.math.yl2x(x, LOG2);
    }
    else
        return log10Impl(x);
}

<<<<<<< HEAD
} // !LDC
=======
/// ditto
pragma(inline, true)
double log10(double x) @safe pure nothrow @nogc { return __ctfe ? cast(double) log10(cast(real) x) : log10Impl(x); }

/// ditto
pragma(inline, true)
float log10(float x) @safe pure nothrow @nogc { return __ctfe ? cast(float) log10(cast(real) x) : log10Impl(x); }

// @@@DEPRECATED_[2.112.0]@@@
deprecated("`std.math.exponential.log10` called with argument types `(int)` matches both "
           ~ "`log10(real)`, `log10(double)`, and `log10(float)`. Cast argument to floating point type instead.")
real log10(int x) @safe pure nothrow @nogc { return log10(cast(real) x); }
// @@@DEPRECATED_[2.112.0]@@@
deprecated("`std.math.exponential.log10` called with argument types `(uint)` matches both "
           ~ "`log10(real)`, `log10(double)`, and `log10(float)`. Cast argument to floating point type instead.")
real log10(uint x) @safe pure nothrow @nogc { return log10(cast(real) x); }
// @@@DEPRECATED_[2.112.0]@@@
deprecated("`std.math.exponential.log10` called with argument types `(long)` matches both "
           ~ "`log10(real)`, `log10(double)`, and `log10(float)`. Cast argument to floating point type instead.")
real log10(long x) @safe pure nothrow @nogc { return log10(cast(real) x); }
// @@@DEPRECATED_[2.112.0]@@@
deprecated("`std.math.exponential.log10` called with argument types `(ulong)` matches both "
           ~ "`log10(real)`, `log10(double)`, and `log10(float)`. Cast argument to floating point type instead.")
real log10(ulong x) @safe pure nothrow @nogc { return log10(cast(real) x); }
>>>>>>> c06e3171

///
@safe pure nothrow @nogc unittest
{
    import std.math.algebraic : fabs;

    assert(fabs(log10(1000.0L) - 3) < .000001);
}

private T log10Impl(T)(T x) @safe pure nothrow @nogc
{
    import std.math.constants : SQRT1_2;
    import std.math.algebraic : poly;
    import std.math.traits : isNaN, isInfinity, signbit;
    import std.math : floatTraits, RealFormat;

    alias coeffs = LogCoeffs!T;
    alias F = floatTraits!T;

    static if (F.realFormat == RealFormat.ieeeExtended ||
               F.realFormat == RealFormat.ieeeExtended53 ||
               F.realFormat == RealFormat.ieeeQuadruple)
    {
        // log10(2) split into two parts.
        enum T L102A =  0.3125L;
        enum T L102B = -1.14700043360188047862611052755069732318101185E-2L;

        // log10(e) split into two parts.
        enum T L10EA =  0.5L;
        enum T L10EB = -6.570551809674817234887108108339491770560299E-2L;
    }
    else static if (F.realFormat == RealFormat.ieeeDouble ||
                    F.realFormat == RealFormat.ieeeSingle)
    {
        enum T L102A =  3.0078125E-1;
        enum T L102B = 2.48745663981195213739E-4;

        enum T L10EA =  4.3359375E-1;
        enum T L10EB = 7.00731903251827651129E-4;
    }
    else
        static assert(0, "Not implemented for this architecture");

    // Special cases are the same as for log.
    if (isNaN(x))
        return x;
    if (isInfinity(x) && !signbit(x))
        return x;
    if (x == 0.0)
        return -T.infinity;
    if (x < 0.0)
        return T.nan;

    // Separate mantissa from exponent.
    // Note, frexp is used so that denormal numbers will be handled properly.
    T y, z;
    int exp;

    x = frexp(x, exp);

    static if (F.realFormat == RealFormat.ieeeExtended ||
               F.realFormat == RealFormat.ieeeExtended53 ||
               F.realFormat == RealFormat.ieeeQuadruple)
    {
        // Logarithm using log(x) = z + z^^3 R(z) / S(z),
        // where z = 2(x - 1)/(x + 1)
        if ((exp > 2) || (exp < -2))
        {
            if (x < SQRT1_2)
            {   // 2(2x - 1)/(2x + 1)
                exp -= 1;
                z = x - 0.5;
                y = 0.5 * z + 0.5;
            }
            else
            {   // 2(x - 1)/(x + 1)
                z = x - 0.5;
                z -= 0.5;
                y = 0.5 * x  + 0.5;
            }
            x = z / y;
            z = x * x;
            y = x * (z * poly(z, coeffs.logR) / poly(z, coeffs.logS));
            goto Ldone;
        }
    }

    // Logarithm using log(1 + x) = x - .5x^^2 + x^^3 P(x) / Q(x)
    if (x < SQRT1_2)
    {
        exp -= 1;
        x = 2.0 * x - 1.0;
    }
    else
        x = x - 1.0;

    z = x * x;
    static if (F.realFormat == RealFormat.ieeeSingle)
        y = x * (z * poly(x, coeffs.log10P));
    else
        y = x * (z * poly(x, coeffs.log10P) / poly(x, coeffs.log10Q));
    y = y - 0.5 * z;

    // Multiply log of fraction by log10(e) and base 2 exponent by log10(2).
    // This sequence of operations is critical and it may be horribly
    // defeated by some compiler optimizers.
Ldone:
    z = y * L10EB;
    z += x * L10EB;
    z += exp * L102B;
    z += y * L10EA;
    z += x * L10EA;
    z += exp * L102A;

    return z;
}

/**
 * Calculates the natural logarithm of 1 + x.
 *
 * For very small x, log1p(x) will be more accurate than
 * log(1 + x).
 *
 *  $(TABLE_SV
 *  $(TR $(TH x)            $(TH log1p(x))     $(TH divide by 0?) $(TH invalid?))
 *  $(TR $(TD $(PLUSMN)0.0) $(TD $(PLUSMN)0.0) $(TD no)           $(TD no))
 *  $(TR $(TD -1.0)         $(TD -$(INFIN))    $(TD yes)          $(TD no))
 *  $(TR $(TD $(LT)-1.0)    $(TD -$(NAN))      $(TD no)           $(TD yes))
 *  $(TR $(TD +$(INFIN))    $(TD +$(INFIN))    $(TD no)           $(TD no))
 *  )
 */
pragma(inline, true)
real log1p(real x) @safe pure nothrow @nogc
{
    version (INLINE_YL2X)
    {
        // On x87, yl2xp1 is valid if and only if -0.5 <= lg(x) <= 0.5,
        //    ie if -0.29 <= x <= 0.414
        import std.math.constants : LN2;
        return (core.math.fabs(x) <= 0.25)  ? core.math.yl2xp1(x, LN2) : core.math.yl2x(x+1, LN2);
    }
    else
        return log1pImpl(x);
}

/// ditto
pragma(inline, true)
double log1p(double x) @safe pure nothrow @nogc { return __ctfe ? cast(double) log1p(cast(real) x) : log1pImpl(x); }

/// ditto
pragma(inline, true)
float log1p(float x) @safe pure nothrow @nogc { return __ctfe ? cast(float) log1p(cast(real) x) : log1pImpl(x); }

// @@@DEPRECATED_[2.112.0]@@@
deprecated("`std.math.exponential.log1p` called with argument types `(int)` matches both "
           ~ "`log1p(real)`, `log1p(double)`, and `log1p(float)`. Cast argument to floating point type instead.")
real log1p(int x) @safe pure nothrow @nogc { return log1p(cast(real) x); }
// @@@DEPRECATED_[2.112.0]@@@
deprecated("`std.math.exponential.log1p` called with argument types `(uint)` matches both "
           ~ "`log1p(real)`, `log1p(double)`, and `log1p(float)`. Cast argument to floating point type instead.")
real log1p(uint x) @safe pure nothrow @nogc { return log1p(cast(real) x); }
// @@@DEPRECATED_[2.112.0]@@@
deprecated("`std.math.exponential.log1p` called with argument types `(long)` matches both "
           ~ "`log1p(real)`, `log1p(double)`, and `log1p(float)`. Cast argument to floating point type instead.")
real log1p(long x) @safe pure nothrow @nogc { return log1p(cast(real) x); }
// @@@DEPRECATED_[2.112.0]@@@
deprecated("`std.math.exponential.log1p` called with argument types `(ulong)` matches both "
           ~ "`log1p(real)`, `log1p(double)`, and `log1p(float)`. Cast argument to floating point type instead.")
real log1p(ulong x) @safe pure nothrow @nogc { return log1p(cast(real) x); }

///
@safe pure unittest
{
    import std.math.traits : isIdentical, isNaN;
    import std.math.operations : feqrel;

    assert(isIdentical(log1p(0.0), 0.0));
    assert(log1p(1.0).feqrel(0.69314) > 16);

    assert(log1p(-1.0) == -real.infinity);
    assert(isNaN(log1p(-2.0)));
    assert(log1p(real.nan) is real.nan);
    assert(log1p(-real.nan) is -real.nan);
    assert(log1p(real.infinity) == real.infinity);
}

private T log1pImpl(T)(T x) @safe pure nothrow @nogc
{
    import std.math.traits : isNaN, isInfinity, signbit;

    // Special cases.
    if (isNaN(x) || x == 0.0)
        return x;
    if (isInfinity(x) && !signbit(x))
        return x;
    if (x == -1.0)
        return -T.infinity;
    if (x < -1.0)
        return T.nan;

    return logImpl(x + 1.0);
}

/***************************************
 * Calculates the base-2 logarithm of x:
 * $(SUB log, 2)x
 *
 *  $(TABLE_SV
 *  $(TR $(TH x)            $(TH log2(x))   $(TH divide by 0?) $(TH invalid?))
 *  $(TR $(TD $(PLUSMN)0.0) $(TD -$(INFIN)) $(TD yes)          $(TD no) )
 *  $(TR $(TD $(LT)0.0)     $(TD $(NAN))    $(TD no)           $(TD yes) )
 *  $(TR $(TD +$(INFIN))    $(TD +$(INFIN)) $(TD no)           $(TD no) )
 *  )
 */
<<<<<<< HEAD
version (LDC)
{
    pragma(inline, true):
    real   log2(real   x) @safe pure nothrow @nogc { return llvm_log2(x); }
    //double log2(double x) @safe pure nothrow @nogc { return llvm_log2(x); }
    //float  log2(float  x) @safe pure nothrow @nogc { return llvm_log2(x); }
}
else
{

=======
pragma(inline, true)
>>>>>>> c06e3171
real log2(real x) @safe pure nothrow @nogc
{
    version (INLINE_YL2X)
        return core.math.yl2x(x, 1.0L);
    else
        return log2Impl(x);
}

<<<<<<< HEAD
} // !LDC
=======
/// ditto
pragma(inline, true)
double log2(double x) @safe pure nothrow @nogc { return __ctfe ? cast(double) log2(cast(real) x) : log2Impl(x); }

/// ditto
pragma(inline, true)
float log2(float x) @safe pure nothrow @nogc { return __ctfe ? cast(float) log2(cast(real) x) : log2Impl(x); }

// @@@DEPRECATED_[2.112.0]@@@
deprecated("`std.math.exponential.log2` called with argument types `(int)` matches both "
           ~ "`log2(real)`, `log2(double)`, and `log2(float)`. Cast argument to floating point type instead.")
real log2(int x) @safe pure nothrow @nogc { return log2(cast(real) x); }
// @@@DEPRECATED_[2.112.0]@@@
deprecated("`std.math.exponential.log2` called with argument types `(uint)` matches both "
           ~ "`log2(real)`, `log2(double)`, and `log2(float)`. Cast argument to floating point type instead.")
real log2(uint x) @safe pure nothrow @nogc { return log2(cast(real) x); }
// @@@DEPRECATED_[2.112.0]@@@
deprecated("`std.math.exponential.log2` called with argument types `(long)` matches both "
           ~ "`log2(real)`, `log2(double)`, and `log2(float)`. Cast argument to floating point type instead.")
real log2(long x) @safe pure nothrow @nogc { return log2(cast(real) x); }
// @@@DEPRECATED_[2.112.0]@@@
deprecated("`std.math.exponential.log2` called with argument types `(ulong)` matches both "
           ~ "`log2(real)`, `log2(double)`, and `log2(float)`. Cast argument to floating point type instead.")
real log2(ulong x) @safe pure nothrow @nogc { return log2(cast(real) x); }
>>>>>>> c06e3171

///
@safe unittest
{
    import std.math.operations : isClose;

    assert(isClose(log2(1024.0L), 10));
}

@safe @nogc nothrow unittest
{
    import std.math.operations : isClose;

    // check if values are equal to 19 decimal digits of precision
    assert(isClose(log2(1024.0L), 10, 1e-18));
}

private T log2Impl(T)(T x) @safe pure nothrow @nogc
{
    import std.math.traits : isNaN, isInfinity, signbit;
    import std.math.constants : SQRT1_2, LOG2E;
    import std.math.algebraic : poly;
    import std.math : floatTraits, RealFormat;

    alias coeffs = LogCoeffs!T;
    alias F = floatTraits!T;

    // Special cases are the same as for log.
    if (isNaN(x))
        return x;
    if (isInfinity(x) && !signbit(x))
        return x;
    if (x == 0.0)
        return -T.infinity;
    if (x < 0.0)
        return T.nan;

    // Separate mantissa from exponent.
    // Note, frexp is used so that denormal numbers will be handled properly.
    T y, z;
    int exp;

    x = frexp(x, exp);

    static if (F.realFormat == RealFormat.ieeeDouble ||
               F.realFormat == RealFormat.ieeeExtended ||
               F.realFormat == RealFormat.ieeeExtended53 ||
               F.realFormat == RealFormat.ieeeQuadruple)
    {
        // Logarithm using log(x) = z + z^^3 R(z) / S(z),
        // where z = 2(x - 1)/(x + 1)
        if ((exp > 2) || (exp < -2))
        {
            if (x < SQRT1_2)
            {   // 2(2x - 1)/(2x + 1)
                exp -= 1;
                z = x - 0.5;
                y = 0.5 * z + 0.5;
            }
            else
            {   // 2(x - 1)/(x + 1)
                z = x - 0.5;
                z -= 0.5;
                y = 0.5 * x  + 0.5;
            }
            x = z / y;
            z = x * x;
            y = x * (z * poly(z, coeffs.logR) / poly(z, coeffs.logS));
            goto Ldone;
        }
    }

    // Logarithm using log(1 + x) = x - .5x^^2 + x^^3 P(x) / Q(x)
    if (x < SQRT1_2)
    {
        exp -= 1;
        x = 2.0 * x - 1.0;
    }
    else
        x = x - 1.0;

    z = x * x;
    static if (F.realFormat == RealFormat.ieeeSingle)
        y = x * (z * poly(x, coeffs.log2P));
    else
        y = x * (z * poly(x, coeffs.log2P) / poly(x, coeffs.log2Q));
    y = y - 0.5 * z;

    // Multiply log of fraction by log10(e) and base 2 exponent by log10(2).
    // This sequence of operations is critical and it may be horribly
    // defeated by some compiler optimizers.
Ldone:
    z = y * (LOG2E - 1.0);
    z += x * (LOG2E - 1.0);
    z += y;
    z += x;
    z += exp;

    return z;
}

/*****************************************
 * Extracts the exponent of x as a signed integral value.
 *
 * If x is subnormal, it is treated as if it were normalized.
 * For a positive, finite x:
 *
 * 1 $(LT)= $(I x) * FLT_RADIX$(SUPERSCRIPT -logb(x)) $(LT) FLT_RADIX
 *
 *      $(TABLE_SV
 *      $(TR $(TH x)                 $(TH logb(x))   $(TH divide by 0?) )
 *      $(TR $(TD $(PLUSMN)$(INFIN)) $(TD +$(INFIN)) $(TD no))
 *      $(TR $(TD $(PLUSMN)0.0)      $(TD -$(INFIN)) $(TD yes) )
 *      )
 */
pragma(inline, true)
real logb(real x) @trusted pure nothrow @nogc
{
    version (InlineAsm_X87_MSVC)
        return logbAsm(x);
    else
        return logbImpl(x);
}

/// ditto
pragma(inline, true)
double logb(double x) @trusted pure nothrow @nogc { return logbImpl(x); }

/// ditto
pragma(inline, true)
float logb(float x) @trusted pure nothrow @nogc { return logbImpl(x); }

///
@safe @nogc nothrow unittest
{
    assert(logb(1.0) == 0);
    assert(logb(100.0) == 6);

    assert(logb(0.0) == -real.infinity);
    assert(logb(real.infinity) == real.infinity);
    assert(logb(-real.infinity) == real.infinity);
}

@safe @nogc nothrow unittest
{
    import std.meta : AliasSeq;
    import std.typecons : Tuple;
    import std.math.traits : isNaN;
    static foreach (F; AliasSeq!(float, double, real))
    {{
        alias T = Tuple!(F, F);
        T[17] vals =   // x, logb(x)
        [
            T(1.0          , 0          ),
            T(100.0        , 6          ),
            T(0.0          , -F.infinity),
            T(-0.0         , -F.infinity),
            T(1024         , 10         ),
            T(-2000        , 10         ),
            T(0x0.1p-127   , -131       ),
            T(0x0.01p-127  , -135       ),
            T(0x0.011p-127 , -135       ),
            T(F.nan        , F.nan      ),
            T(-F.nan       , F.nan      ),
            T(F.infinity   , F.infinity ),
            T(-F.infinity  , F.infinity ),
            T(F.min_normal , F.min_exp-1),
            T(-F.min_normal, F.min_exp-1),
            T(F.max        , F.max_exp-1),
            T(-F.max       , F.max_exp-1),
        ];

        foreach (elem; vals)
        {
            if (isNaN(elem[1]))
                assert(isNaN(logb(elem[1])));
            else
                assert(logb(elem[0]) == elem[1]);
        }
    }}
}

version (InlineAsm_X87_MSVC)
private T logbAsm(T)(T x) @trusted pure nothrow @nogc
{
    version (X86_64)
    {
        asm pure nothrow @nogc
        {
            naked                       ;
            fld     real ptr [RCX]      ;
            fxtract                     ;
            fstp    ST(0)               ;
            ret                         ;
        }
    }
    else
    {
        asm pure nothrow @nogc
        {
            fld     x                   ;
            fxtract                     ;
            fstp    ST(0)               ;
        }
    }
}

private T logbImpl(T)(T x) @trusted pure nothrow @nogc
{
    import std.math.traits : isFinite;

    // Handle special cases.
    if (!isFinite(x))
        return x * x;
    if (x == 0)
        return -1 / (x * x);

    return ilogb(x);
}

/*************************************
 * Efficiently calculates x * 2$(SUPERSCRIPT n).
 *
 * scalbn handles underflow and overflow in
 * the same fashion as the basic arithmetic operators.
 *
 *      $(TABLE_SV
 *      $(TR $(TH x)                 $(TH scalb(x)))
 *      $(TR $(TD $(PLUSMNINF))      $(TD $(PLUSMNINF)) )
 *      $(TR $(TD $(PLUSMN)0.0)      $(TD $(PLUSMN)0.0) )
 *      )
 */
pragma(inline, true)
real scalbn(real x, int n) @safe pure nothrow @nogc { return _scalbn(x,n); }

/// ditto
pragma(inline, true)
double scalbn(double x, int n) @safe pure nothrow @nogc { return _scalbn(x,n); }

/// ditto
pragma(inline, true)
float scalbn(float x, int n) @safe pure nothrow @nogc { return _scalbn(x,n); }

///
@safe pure nothrow @nogc unittest
{
    assert(scalbn(0x1.2345678abcdefp0L, 999) == 0x1.2345678abcdefp999L);
    assert(scalbn(-real.infinity, 5) == -real.infinity);
    assert(scalbn(2.0,10) == 2048.0);
    assert(scalbn(2048.0f,-10) == 2.0f);
}

pragma(inline, true)
private F _scalbn(F)(F x, int n)
{
    import std.math.traits : isInfinity;

    if (__ctfe)
    {
        // Handle special cases.
        if (x == F(0.0) || isInfinity(x))
            return x;
    }
    return core.math.ldexp(x, n);
}

@safe pure nothrow @nogc unittest
{
    // CTFE-able test
    static assert(scalbn(0x1.2345678abcdefp0L, 999) == 0x1.2345678abcdefp999L);
    static assert(scalbn(-real.infinity, 5) == -real.infinity);
    // Test with large exponent delta n where the result is in bounds but 2.0L ^^ n is not.
    enum initialExponent = real.min_exp + 2, resultExponent = real.max_exp - 2;
    enum int n = resultExponent - initialExponent;
    enum real x = 0x1.2345678abcdefp0L * (2.0L ^^ initialExponent);
    enum staticResult = scalbn(x, n);
    static assert(staticResult == 0x1.2345678abcdefp0L * (2.0L ^^ resultExponent));
    assert(scalbn(x, n) == staticResult);
}
<|MERGE_RESOLUTION|>--- conflicted
+++ resolved
@@ -3155,20 +3155,17 @@
  *    $(TR $(TD +$(INFIN))    $(TD +$(INFIN)) $(TD no)           $(TD no))
  *    )
  */
-<<<<<<< HEAD
 version (LDC)
 {
     pragma(inline, true):
     real   log(real   x) @safe pure nothrow @nogc { return llvm_log(x); }
-    //double log(double x) @safe pure nothrow @nogc { return llvm_log(x); }
-    //float  log(float  x) @safe pure nothrow @nogc { return llvm_log(x); }
+    double log(double x) @safe pure nothrow @nogc { return llvm_log(x); }
+    float  log(float  x) @safe pure nothrow @nogc { return llvm_log(x); }
 }
 else
 {
 
-=======
 pragma(inline, true)
->>>>>>> c06e3171
 real log(real x) @safe pure nothrow @nogc
 {
     version (INLINE_YL2X)
@@ -3180,9 +3177,6 @@
         return logImpl(x);
 }
 
-<<<<<<< HEAD
-} // !LDC
-=======
 /// ditto
 pragma(inline, true)
 double log(double x) @safe pure nothrow @nogc { return __ctfe ? cast(double) log(cast(real) x) : logImpl(x); }
@@ -3190,6 +3184,8 @@
 /// ditto
 pragma(inline, true)
 float log(float x) @safe pure nothrow @nogc { return __ctfe ? cast(float) log(cast(real) x) : logImpl(x); }
+
+} // !LDC
 
 // @@@DEPRECATED_[2.112.0]@@@
 deprecated("`std.math.exponential.log` called with argument types `(int)` matches both "
@@ -3207,7 +3203,6 @@
 deprecated("`std.math.exponential.log` called with argument types `(ulong)` matches both "
            ~ "`log(real)`, `log(double)`, and `log(float)`. Cast argument to floating point type instead.")
 real log(ulong x) @safe pure nothrow @nogc { return log(cast(real) x); }
->>>>>>> c06e3171
 
 ///
 @safe pure nothrow @nogc unittest
@@ -3334,20 +3329,17 @@
  *      $(TR $(TD +$(INFIN))    $(TD +$(INFIN)) $(TD no)           $(TD no))
  *      )
  */
-<<<<<<< HEAD
 version (LDC)
 {
     pragma(inline, true):
     real   log10(real   x) @safe pure nothrow @nogc { return llvm_log10(x); }
-    //double log10(double x) @safe pure nothrow @nogc { return llvm_log10(x); }
-    //float  log10(float  x) @safe pure nothrow @nogc { return llvm_log10(x); }
+    double log10(double x) @safe pure nothrow @nogc { return llvm_log10(x); }
+    float  log10(float  x) @safe pure nothrow @nogc { return llvm_log10(x); }
 }
 else
 {
 
-=======
 pragma(inline, true)
->>>>>>> c06e3171
 real log10(real x) @safe pure nothrow @nogc
 {
     version (INLINE_YL2X)
@@ -3359,9 +3351,6 @@
         return log10Impl(x);
 }
 
-<<<<<<< HEAD
-} // !LDC
-=======
 /// ditto
 pragma(inline, true)
 double log10(double x) @safe pure nothrow @nogc { return __ctfe ? cast(double) log10(cast(real) x) : log10Impl(x); }
@@ -3369,6 +3358,8 @@
 /// ditto
 pragma(inline, true)
 float log10(float x) @safe pure nothrow @nogc { return __ctfe ? cast(float) log10(cast(real) x) : log10Impl(x); }
+
+} // !LDC
 
 // @@@DEPRECATED_[2.112.0]@@@
 deprecated("`std.math.exponential.log10` called with argument types `(int)` matches both "
@@ -3386,7 +3377,6 @@
 deprecated("`std.math.exponential.log10` called with argument types `(ulong)` matches both "
            ~ "`log10(real)`, `log10(double)`, and `log10(float)`. Cast argument to floating point type instead.")
 real log10(ulong x) @safe pure nothrow @nogc { return log10(cast(real) x); }
->>>>>>> c06e3171
 
 ///
 @safe pure nothrow @nogc unittest
@@ -3601,20 +3591,17 @@
  *  $(TR $(TD +$(INFIN))    $(TD +$(INFIN)) $(TD no)           $(TD no) )
  *  )
  */
-<<<<<<< HEAD
 version (LDC)
 {
     pragma(inline, true):
     real   log2(real   x) @safe pure nothrow @nogc { return llvm_log2(x); }
-    //double log2(double x) @safe pure nothrow @nogc { return llvm_log2(x); }
-    //float  log2(float  x) @safe pure nothrow @nogc { return llvm_log2(x); }
+    double log2(double x) @safe pure nothrow @nogc { return llvm_log2(x); }
+    float  log2(float  x) @safe pure nothrow @nogc { return llvm_log2(x); }
 }
 else
 {
 
-=======
 pragma(inline, true)
->>>>>>> c06e3171
 real log2(real x) @safe pure nothrow @nogc
 {
     version (INLINE_YL2X)
@@ -3623,9 +3610,6 @@
         return log2Impl(x);
 }
 
-<<<<<<< HEAD
-} // !LDC
-=======
 /// ditto
 pragma(inline, true)
 double log2(double x) @safe pure nothrow @nogc { return __ctfe ? cast(double) log2(cast(real) x) : log2Impl(x); }
@@ -3633,6 +3617,8 @@
 /// ditto
 pragma(inline, true)
 float log2(float x) @safe pure nothrow @nogc { return __ctfe ? cast(float) log2(cast(real) x) : log2Impl(x); }
+
+} // !LDC
 
 // @@@DEPRECATED_[2.112.0]@@@
 deprecated("`std.math.exponential.log2` called with argument types `(int)` matches both "
@@ -3650,7 +3636,6 @@
 deprecated("`std.math.exponential.log2` called with argument types `(ulong)` matches both "
            ~ "`log2(real)`, `log2(double)`, and `log2(float)`. Cast argument to floating point type instead.")
 real log2(ulong x) @safe pure nothrow @nogc { return log2(cast(real) x); }
->>>>>>> c06e3171
 
 ///
 @safe unittest
