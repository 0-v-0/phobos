// Written in the D programming language.

/**
Defines generic _containers.

Source: $(PHOBOSSRC std/_container.d)
Macros:
WIKI = Phobos/StdContainer
TEXTWITHCOMMAS = $0

Copyright: Red-black tree code copyright (C) 2008- by Steven Schveighoffer. Other code
copyright 2010- Andrei Alexandrescu. All rights reserved by the respective holders.

License: Distributed under the Boost Software License, Version 1.0.
(See accompanying file LICENSE_1_0.txt or copy at $(WEB
boost.org/LICENSE_1_0.txt)).

Authors: Steven Schveighoffer, $(WEB erdani.com, Andrei Alexandrescu)

$(BOOKTABLE $(TEXTWITHCOMMAS Container primitives. Below, $(D C) means
a _container type, $(D c) is a value of _container type, $(D n$(SUB
x)) represents the effective length of value $(D x), which could be a
single element (in which case $(D n$(SUB x)) is $(D 1)), a _container,
or a range.),

$(TR $(TH Syntax) $(TH $(BIGOH &middot;)) $(TH Description))

$(TR $(TDNW $(D C(x))) $(TDNW $(D n$(SUB x))) $(TD Creates a
_container of type $(D C) from either another _container or a range.))

$(TR $(TDNW $(D c.dup)) $(TDNW $(D n$(SUB c))) $(TD Returns a
duplicate of the _container.))

$(TR $(TDNW $(D c ~ x)) $(TDNW $(D n$(SUB c) + n$(SUB x))) $(TD
Returns the concatenation of $(D c) and $(D r). $(D x) may be a single
element or an input range.))

$(TR $(TDNW $(D x ~ c)) $(TDNW $(D n$(SUB c) + n$(SUB x))) $(TD
Returns the concatenation of $(D x) and $(D c).  $(D x) may be a
single element or an input range type.))

$(LEADINGROW Iteration)

$(TR  $(TD $(D c.Range)) $(TD) $(TD The primary range
type associated with the _container.))

$(TR $(TD $(D c[])) $(TDNW $(D log n$(SUB c))) $(TD Returns a range
iterating over the entire _container, in a _container-defined order.))

$(TR $(TDNW $(D c[a .. b])) $(TDNW $(D log n$(SUB c))) $(TD Fetches a
portion of the _container from key $(D a) to key $(D b).))

$(LEADINGROW Capacity)

$(TR $(TD $(D c.empty)) $(TD $(D 1)) $(TD Returns $(D true) if the
_container has no elements, $(D false) otherwise.))

$(TR  $(TD $(D c.length)) $(TDNW $(D log n$(SUB c))) $(TD Returns the
number of elements in the _container.))

$(TR $(TDNW $(D c.length = n)) $(TDNW $(D n$(SUB c) + n)) $(TD Forces
the number of elements in the _container to $(D n). If the _container
ends up growing, the added elements are initialized in a
_container-dependent manner (usually with $(D T.init)).))

$(TR $(TD $(D c.capacity)) $(TDNW $(D log n$(SUB c))) $(TD Returns the
maximum number of elements that can be stored in the _container
without triggering a reallocation.))

$(TR $(TD $(D c.reserve(x))) $(TD $(D n$(SUB c))) $(TD Forces $(D
capacity) to at least $(D x) without reducing it.))

$(LEADINGROW Access)

$(TR $(TDNW $(D c.front)) $(TDNW $(D log n$(SUB c))) $(TD Returns the
first element of the _container, in a _container-defined order.))

$(TR $(TDNW $(D c.moveFront)) $(TDNW $(D log n$(SUB c))) $(TD
Destructively reads and returns the first element of the
_container. The slot is not removed from the _container; it is left
initalized with $(D T.init). This routine need not be defined if $(D
front) returns a $(D ref).))

$(TR $(TDNW $(D c.front = v)) $(TDNW $(D log n$(SUB c))) $(TD Assigns
$(D v) to the first element of the _container.))

$(TR $(TDNW $(D c.back)) $(TDNW $(D log n$(SUB c))) $(TD Returns the
last element of the _container, in a _container-defined order.))

$(TR $(TDNW $(D c.moveBack)) $(TDNW $(D log n$(SUB c))) $(TD
Destructively reads and returns the last element of the
container. The slot is not removed from the _container; it is left
initalized with $(D T.init). This routine need not be defined if $(D
front) returns a $(D ref).))

$(TR $(TDNW $(D c.back = v)) $(TDNW $(D log n$(SUB c))) $(TD Assigns
$(D v) to the last element of the _container.))

$(TR $(TDNW $(D c[x])) $(TDNW $(D log n$(SUB c))) $(TD Provides
indexed access into the _container. The index type is
_container-defined. A container may define several index types (and
consequently overloaded indexing).))

$(TR  $(TDNW $(D c.moveAt(x))) $(TDNW $(D log n$(SUB c))) $(TD
Destructively reads and returns the value at position $(D x). The slot
is not removed from the _container; it is left initialized with $(D
T.init).))

$(TR  $(TDNW $(D c[x] = v)) $(TDNW $(D log n$(SUB c))) $(TD Sets
element at specified index into the _container.))

$(TR  $(TDNW $(D c[x] $(I op)= v)) $(TDNW $(D log n$(SUB c)))
$(TD Performs read-modify-write operation at specified index into the
_container.))

$(LEADINGROW Operations)

$(TR $(TDNW $(D e in c)) $(TDNW $(D log n$(SUB c))) $(TD
Returns nonzero if e is found in $(D c).))

$(TR  $(TDNW $(D c.lowerBound(v))) $(TDNW $(D log n$(SUB c))) $(TD
Returns a range of all elements strictly less than $(D v).))

$(TR  $(TDNW $(D c.upperBound(v))) $(TDNW $(D log n$(SUB c))) $(TD
Returns a range of all elements strictly greater than $(D v).))

$(TR  $(TDNW $(D c.equalRange(v))) $(TDNW $(D log n$(SUB c))) $(TD
Returns a range of all elements in $(D c) that are equal to $(D v).))

$(LEADINGROW Modifiers)

$(TR $(TDNW $(D c ~= x)) $(TDNW $(D n$(SUB c) + n$(SUB x)))
$(TD Appends $(D x) to $(D c). $(D x) may be a single element or an
input range type.))

$(TR  $(TDNW $(D c.clear())) $(TDNW $(D n$(SUB c))) $(TD Removes all
elements in $(D c).))

$(TR  $(TDNW $(D c.insert(x))) $(TDNW $(D n$(SUB x) * log n$(SUB c)))
$(TD Inserts $(D x) in $(D c) at a position (or positions) chosen by $(D c).))

$(TR  $(TDNW $(D c.stableInsert(x)))
$(TDNW $(D n$(SUB x) * log n$(SUB c))) $(TD Same as $(D c.insert(x)),
but is guaranteed to not invalidate any ranges.))

$(TR  $(TDNW $(D c.linearInsert(v))) $(TDNW $(D n$(SUB c))) $(TD Same
as $(D c.insert(v)) but relaxes complexity to linear.))

$(TR  $(TDNW $(D c.stableLinearInsert(v))) $(TDNW $(D n$(SUB c)))
$(TD Same as $(D c.stableInsert(v)) but relaxes complexity to linear.))

$(TR  $(TDNW $(D c.removeAny())) $(TDNW $(D log n$(SUB c)))
$(TD Removes some element from $(D c) and returns it.))

$(TR  $(TDNW $(D c.stableRemoveAny())) $(TDNW $(D log n$(SUB c)))
$(TD Same as $(D c.removeAny()), but is guaranteed to not invalidate any
iterators.))

$(TR  $(TDNW $(D c.insertFront(v))) $(TDNW $(D log n$(SUB c)))
$(TD Inserts $(D v) at the front of $(D c).))

$(TR  $(TDNW $(D c.stableInsertFront(v))) $(TDNW $(D log n$(SUB c)))
$(TD Same as $(D c.insertFront(v)), but guarantees no ranges will be
invalidated.))

$(TR  $(TDNW $(D c.insertBack(v))) $(TDNW $(D log n$(SUB c)))
$(TD Inserts $(D v) at the back of $(D c).))

$(TR  $(TDNW $(D c.stableInsertBack(v))) $(TDNW $(D log n$(SUB c)))
$(TD Same as $(D c.insertBack(v)), but guarantees no ranges will be
invalidated.))

$(TR  $(TDNW $(D c.removeFront())) $(TDNW $(D log n$(SUB c)))
$(TD Removes the element at the front of $(D c).))

$(TR  $(TDNW $(D c.stableRemoveFront())) $(TDNW $(D log n$(SUB c)))
$(TD Same as $(D c.removeFront()), but guarantees no ranges will be
invalidated.))

$(TR  $(TDNW $(D c.removeBack())) $(TDNW $(D log n$(SUB c)))
$(TD Removes the value at the back of $(D c).))

$(TR  $(TDNW $(D c.stableRemoveBack())) $(TDNW $(D log n$(SUB c)))
$(TD Same as $(D c.removeBack()), but guarantees no ranges will be
invalidated.))

$(TR  $(TDNW $(D c.remove(r))) $(TDNW $(D n$(SUB r) * log n$(SUB c)))
$(TD Removes range $(D r) from $(D c).))

$(TR  $(TDNW $(D c.stableRemove(r)))
$(TDNW $(D n$(SUB r) * log n$(SUB c)))
$(TD Same as $(D c.remove(r)), but guarantees iterators are not
invalidated.))

$(TR  $(TDNW $(D c.linearRemove(r))) $(TDNW $(D n$(SUB c)))
$(TD Removes range $(D r) from $(D c).))

$(TR  $(TDNW $(D c.stableLinearRemove(r))) $(TDNW $(D n$(SUB c)))
$(TD Same as $(D c.linearRemove(r)), but guarantees iterators are not
invalidated.))

$(TR  $(TDNW $(D c.removeKey(k))) $(TDNW $(D log n$(SUB c)))
$(TD Removes an element from $(D c) by using its key $(D k).
The key's type is defined by the _container.))

$(TR  $(TDNW $(D )) $(TDNW $(D )) $(TD ))

)
 */
module std.container;

import core.exception, core.memory, core.stdc.stdlib, core.stdc.string,
    std.algorithm, std.conv, std.exception, std.functional, std.range,
    std.traits, std.typecons, std.typetuple;
version(unittest) import std.stdio;

version(unittest) version = RBDoChecks;

//version = RBDoChecks;

version(RBDoChecks)
{
    import std.stdio;
}



/* The following documentation and type $(D TotalContainer) are
intended for developers only.

$(D TotalContainer) is an unimplemented container that illustrates a
host of primitives that a container may define. It is to some extent
the bottom of the conceptual container hierarchy. A given container
most often will choose to only implement a subset of these primitives,
and define its own additional ones. Adhering to the standard primitive
names below allows generic code to work independently of containers.

Things to remember: any container must be a reference type, whether
implemented as a $(D class) or $(D struct). No primitive below
requires the container to escape addresses of elements, which means
that compliant containers can be defined to use reference counting or
other deterministic memory management techniques.

A container may choose to define additional specific operations. The
only requirement is that those operations bear different names than
the ones below, lest user code gets confused.

Complexity of operations should be interpreted as "at least as good
as". If an operation is required to have $(BIGOH n) complexity, it
could have anything lower than that, e.g. $(BIGOH log(n)). Unless
specified otherwise, $(D n) inside a $(BIGOH) expression stands for
the number of elements in the container.
 */
struct TotalContainer(T)
{
/**
If the container has a notion of key-value mapping, $(D KeyType)
defines the type of the key of the container.
 */
    alias T KeyType;

/**
If the container has a notion of multikey-value mapping, $(D
KeyTypes[k]), where $(D k) is a zero-based unsigned number, defines
the type of the $(D k)th key of the container.

A container may define both $(D KeyType) and $(D KeyTypes), e.g. in
the case it has the notion of primary/preferred key.
 */
    alias TypeTuple!T KeyTypes;

/**
If the container has a notion of key-value mapping, $(D ValueType)
defines the type of the value of the container. Typically, a map-style
container mapping values of type $(D K) to values of type $(D V)
defines $(D KeyType) to be $(D K) and $(D ValueType) to be $(D V).
 */
    alias T ValueType;

/**
Defines the container's primary range, which embodies one of the
ranges defined in $(XREFMODULE range).

Generally a container may define several types of ranges.
 */
    struct Range
    {
        /// Range primitives.
        @property bool empty()
        {
            assert(0);
        }
        /// Ditto
        @property T front()
        {
            assert(0);
        }
        /// Ditto
        T moveFront()
        {
            assert(0);
        }
        /// Ditto
        void popFront()
        {
            assert(0);
        }
        /// Ditto
        @property T back()
        {
            assert(0);
        }
        /// Ditto
        T moveBack()
        {
            assert(0);
        }
        /// Ditto
        void popBack()
        {
            assert(0);
        }
        /// Ditto
        T opIndex(size_t i)
        {
            assert(0);
        }
        /// Ditto
        void opIndexAssign(T value, size_t i)
        {
            assert(0);
        }
        /// Ditto
        void opIndexOpAssign(string op)(T value, uint i)
        {
            assert(0);
        }
        /// Ditto
        T moveAt(size_t i)
        {
            assert(0);
        }
        /// Ditto
        @property size_t length()
        {
            assert(0);
        }
    }

/**
Property returning $(D true) if and only if the container has no
elements.

Complexity: $(BIGOH 1)
 */
    @property bool empty()
    {
        assert(0);
    }

/**
Returns a duplicate of the container. The elements themselves are not
transitively duplicated.

Complexity: $(BIGOH n).
 */
    @property TotalContainer dup()
    {
        assert(0);
    }

/**
Returns the number of elements in the container.

Complexity: $(BIGOH log(n)).
*/
    @property size_t length()
    {
        assert(0);
    }

/**
Returns the maximum number of elements the container can store without
(a) allocating memory, (b) invalidating iterators upon insertion.

Complexity: $(BIGOH log(n)).
 */
    @property size_t capacity()
    {
        assert(0);
    }

/**
Ensures sufficient capacity to accommodate $(D n) elements.

Postcondition: $(D capacity >= n)

Complexity: $(BIGOH log(e - capacity)) if $(D e > capacity), otherwise
$(BIGOH 1).
 */
    void reserve(size_t e)
    {
        assert(0);
    }

/**
Returns a range that iterates over all elements of the container, in a
container-defined order. The container should choose the most
convenient and fast method of iteration for $(D opSlice()).

Complexity: $(BIGOH log(n))
 */
    Range opSlice()
    {
        assert(0);
    }

    /**
       Returns a range that iterates the container between two
       specified positions.

       Complexity: $(BIGOH log(n))
     */
    Range opSlice(size_t a, size_t b)
    {
        assert(0);
    }

/**
Forward to $(D opSlice().front) and $(D opSlice().back), respectively.

Complexity: $(BIGOH log(n))
 */
    @property T front()
    {
        assert(0);
    }
    /// Ditto
    T moveFront()
    {
        assert(0);
    }
    /// Ditto
    @property T back()
    {
        assert(0);
    }
    /// Ditto
    T moveBack()
    {
        assert(0);
    }

/**
Indexing operators yield or modify the value at a specified index.
 */
    /**
       Indexing operators yield or modify the value at a specified index.
     */
    ValueType opIndex(KeyType)
    {
        assert(0);
    }
    /// ditto
    void opIndexAssign(KeyType)
    {
        assert(0);
    }
    /// ditto
    void opIndexOpAssign(string op)(KeyType)
    {
        assert(0);
    }
    T moveAt(size_t i)
    {
        assert(0);
    }

/**
$(D k in container) returns true if the given key is in the container.
 */
    bool opBinary(string op)(KeyType k) if (op == "in")
    {
        assert(0);
    }

/**
Returns a range of all elements containing $(D k) (could be empty or a
singleton range).
 */
    Range equalRange(KeyType k)
    {
        assert(0);
    }

/**
Returns a range of all elements with keys less than $(D k) (could be
empty or a singleton range). Only defined by containers that store
data sorted at all times.
 */
    Range lowerBound(KeyType k)
    {
        assert(0);
    }

/**
Returns a range of all elements with keys larger than $(D k) (could be
empty or a singleton range).  Only defined by containers that store
data sorted at all times.
 */
    Range upperBound(KeyType k)
    {
        assert(0);
    }

/**
Returns a new container that's the concatenation of $(D this) and its
argument. $(D opBinaryRight) is only defined if $(D Stuff) does not
define $(D opBinary).

Complexity: $(BIGOH n + m), where m is the number of elements in $(D
stuff)
 */
    TotalContainer opBinary(string op)(Stuff rhs) if (op == "~")
    {
        assert(0);
    }

    /// ditto
    TotalContainer opBinaryRight(string op)(Stuff lhs) if (op == "~")
    {
        assert(0);
    }

/**
Forwards to $(D insertAfter(this[], stuff)).
 */
    void opOpAssign(string op)(Stuff stuff) if (op == "~")
    {
        assert(0);
    }

/**
Removes all contents from the container. The container decides how $(D
capacity) is affected.

Postcondition: $(D empty)

Complexity: $(BIGOH n)
 */
    void clear()
    {
        assert(0);
    }

/**
Sets the number of elements in the container to $(D newSize). If $(D
newSize) is greater than $(D length), the added elements are added to
unspecified positions in the container and initialized with $(D
.init).

Complexity: $(BIGOH abs(n - newLength))

Postcondition: $(D _length == newLength)
 */
    @property void length(size_t newLength)
    {
        assert(0);
    }

/**
Inserts $(D stuff) in an unspecified position in the
container. Implementations should choose whichever insertion means is
the most advantageous for the container, but document the exact
behavior. $(D stuff) can be a value convertible to the element type of
the container, or a range of values convertible to it.

The $(D stable) version guarantees that ranges iterating over the
container are never invalidated. Client code that counts on
non-invalidating insertion should use $(D stableInsert). Such code would
not compile against containers that don't support it.

Returns: The number of elements added.

Complexity: $(BIGOH m * log(n)), where $(D m) is the number of
elements in $(D stuff)
 */
    size_t insert(Stuff)(Stuff stuff)
    {
        assert(0);
    }
    ///ditto
    size_t stableInsert(Stuff)(Stuff stuff)
    {
        assert(0);
    }

/**
Same as $(D insert(stuff)) and $(D stableInsert(stuff)) respectively,
but relax the complexity constraint to linear.
 */
    size_t linearInsert(Stuff)(Stuff stuff)
    {
        assert(0);
    }
    ///ditto
    size_t stableLinearInsert(Stuff)(Stuff stuff)
    {
        assert(0);
    }

/**
Picks one value in an unspecified position in the container, removes
it from the container, and returns it. Implementations should pick the
value that's the most advantageous for the container, but document the
exact behavior. The stable version behaves the same, but guarantees that
ranges iterating over the container are never invalidated.

Precondition: $(D !empty)

Returns: The element removed.

Complexity: $(BIGOH log(n)).
 */
    T removeAny()
    {
        assert(0);
    }
    /// ditto
    T stableRemoveAny()
    {
        assert(0);
    }

/**
Inserts $(D value) to the front or back of the container. $(D stuff)
can be a value convertible to the container's element type or a range
of values convertible to it. The stable version behaves the same, but
guarantees that ranges iterating over the container are never
invalidated.

Returns: The number of elements inserted

Complexity: $(BIGOH log(n)).
 */
    size_t insertFront(Stuff)(Stuff stuff)
    {
        assert(0);
    }
    /// ditto
    size_t stableInsertFront(Stuff)(Stuff stuff)
    {
        assert(0);
    }
    /// ditto
    size_t insertBack(Stuff)(Stuff stuff)
    {
        assert(0);
    }
    /// ditto
    size_t stableInsertBack(T value)
    {
        assert(0);
    }

/**
Removes the value at the front or back of the container. The stable
version behaves the same, but guarantees that ranges iterating over
the container are never invalidated. The optional parameter $(D
howMany) instructs removal of that many elements. If $(D howMany > n),
all elements are removed and no exception is thrown.

Precondition: $(D !empty)

Complexity: $(BIGOH log(n)).
 */
    void removeFront()
    {
        assert(0);
    }
    /// ditto
    void stableRemoveFront()
    {
        assert(0);
    }
    /// ditto
    void removeBack()
    {
        assert(0);
    }
    /// ditto
    void stableRemoveBack()
    {
        assert(0);
    }

/**
Removes $(D howMany) values at the front or back of the
container. Unlike the unparameterized versions above, these functions
do not throw if they could not remove $(D howMany) elements. Instead,
if $(D howMany > n), all elements are removed. The returned value is
the effective number of elements removed. The stable version behaves
the same, but guarantees that ranges iterating over the container are
never invalidated.

Returns: The number of elements removed

Complexity: $(BIGOH howMany * log(n)).
 */
    size_t removeFront(size_t howMany)
    {
        assert(0);
    }
    /// ditto
    size_t stableRemoveFront(size_t howMany)
    {
        assert(0);
    }
    /// ditto
    size_t removeBack(size_t howMany)
    {
        assert(0);
    }
    /// ditto
    size_t stableRemoveBack(size_t howMany)
    {
        assert(0);
    }

/**
Removes all values corresponding to key $(D k).

Complexity: $(BIGOH m * log(n)), where $(D m) is the number of
elements with the same key.

Returns: The number of elements removed.
 */
    size_t removeKey(KeyType k)
    {
        assert(0);
    }

/**
Inserts $(D stuff) before, after, or instead range $(D r), which must
be a valid range previously extracted from this container. $(D stuff)
can be a value convertible to the container's element type or a range
of objects convertible to it. The stable version behaves the same, but
guarantees that ranges iterating over the container are never
invalidated.

Returns: The number of values inserted.

Complexity: $(BIGOH n + m), where $(D m) is the length of $(D stuff)
 */
    size_t insertBefore(Stuff)(Range r, Stuff stuff)
    {
        assert(0);
    }
    /// ditto
    size_t stableInsertBefore(Stuff)(Range r, Stuff stuff)
    {
        assert(0);
    }
    /// ditto
    size_t insertAfter(Stuff)(Range r, Stuff stuff)
    {
        assert(0);
    }
    /// ditto
    size_t stableInsertAfter(Stuff)(Range r, Stuff stuff)
    {
        assert(0);
    }
    /// ditto
    size_t replace(Stuff)(Range r, Stuff stuff)
    {
        assert(0);
    }
    /// ditto
    size_t stableReplace(Stuff)(Range r, Stuff stuff)
    {
        assert(0);
    }

/**
Removes all elements belonging to $(D r), which must be a range
obtained originally from this container. The stable version behaves the
same, but guarantees that ranges iterating over the container are
never invalidated.

Returns: A range spanning the remaining elements in the container that
initially were right after $(D r).

Complexity: $(BIGOH m * log(n)), where $(D m) is the number of
elements in $(D r)
 */
    Range remove(Range r)
    {
        assert(0);
    }
    /// ditto
    Range stableRemove(Range r)
    {
        assert(0);
    }

/**
Same as $(D remove) above, but has complexity relaxed to linear.

Returns: A range spanning the remaining elements in the container that
initially were right after $(D r).

Complexity: $(BIGOH n)
 */
    Range linearRemove(Range r)
    {
        assert(0);
    }
    /// ditto
    Range stableLinearRemove(Range r)
    {
        assert(0);
    }
}

unittest {
    TotalContainer!int test;
}

/**
Returns an initialized object. This function is mainly for eliminating
construction differences between structs and classes. It allows code to not
worry about whether the type it's constructing is a struct or a class.

Examples:
--------------------
auto arr = make!(Array!int)([4, 2, 3, 1]);
assert(equal(arr[], [4, 2, 3, 1]));

auto rbt = make!(RedBlackTree!(int, "a > b"))([4, 2, 3, 1]);
assert(equal(rbt[], [4, 3, 2, 1]));

alias make!(DList!int) makeList;
auto list = makeList([1, 7, 42]);
assert(equal(list[], [1, 7, 42]));
--------------------
 */
template make(T)
if (is(T == struct) || is(T == class))
{
    T make(Args...)(Args arguments)
    if (is(T == struct) && __traits(compiles, T(arguments)))
    {
        return T(arguments);
    }

    T make(Args...)(Args arguments)
    if (is(T == class) && __traits(compiles, new T(arguments)))
    {
        return new T(arguments);
    }
}

//Verify Examples.
unittest
{
    auto arr = make!(Array!int)([4, 2, 3, 1]);
    assert(equal(arr[], [4, 2, 3, 1]));

    auto rbt = make!(RedBlackTree!(int, "a > b"))([4, 2, 3, 1]);
    assert(equal(rbt[], [4, 3, 2, 1]));

    alias make!(DList!int) makeList;
    auto list = makeList([1, 7, 42]);
    assert(equal(list[], [1, 7, 42]));
}

unittest
{
    auto arr1 = make!(Array!dchar)();
    assert(arr1.empty);
    auto arr2 = make!(Array!dchar)("hello"d);
    assert(equal(arr2[], "hello"d));

    auto rtb1 = make!(RedBlackTree!dchar)();
    assert(rtb1.empty);
    auto rtb2 = make!(RedBlackTree!dchar)('h', 'e', 'l', 'l', 'o');
    assert(equal(rtb2[], "ehlo"d));
}

/**
   Implements a simple and fast singly-linked list.
 */
struct SList(T)
{
    private struct Node
    {
        T _payload;
        Node * _next;
        this(T a, Node* b) { _payload = a; _next = b; }
    }
    private Node * _root;

    private static Node * findLastNode(Node * n)
    {
        assert(n);
        auto ahead = n._next;
        while (ahead)
        {
            n = ahead;
            ahead = n._next;
        }
        return n;
    }

    private static Node * findLastNode(Node * n, size_t limit)
    {
        assert(n && limit);
        auto ahead = n._next;
        while (ahead)
        {
            if (!--limit) break;
            n = ahead;
            ahead = n._next;
        }
        return n;
    }

    private static Node * findNode(Node * n, Node * findMe)
    {
        assert(n);
        auto ahead = n._next;
        while (ahead != findMe)
        {
            n = ahead;
            enforce(n);
            ahead = n._next;
        }
        return n;
    }

/**
Constructor taking a number of nodes
     */
    this(U)(U[] values...) if (isImplicitlyConvertible!(U, T))
    {
        insertFront(values);
    }

/**
Constructor taking an input range
     */
    this(Stuff)(Stuff stuff)
    if (isInputRange!Stuff
            && isImplicitlyConvertible!(ElementType!Stuff, T)
            && !is(Stuff == T[]))
    {
        insertFront(stuff);
    }

/**
Comparison for equality.

Complexity: $(BIGOH min(n, n1)) where $(D n1) is the number of
elements in $(D rhs).
     */
    bool opEquals(const SList rhs) const
    {
        return opEquals(rhs);
    }

    /// ditto
    bool opEquals(ref const SList rhs) const
    {
        const(Node) * n1 = _root, n2 = rhs._root;

        for (;; n1 = n1._next, n2 = n2._next)
        {
            if (!n1) return !n2;
            if (!n2 || n1._payload != n2._payload) return false;
        }
    }

/**
Defines the container's primary range, which embodies a forward range.
     */
    struct Range
    {
        private Node * _head;
        private this(Node * p) { _head = p; }

        /// Input range primitives.
        @property bool empty() const { return !_head; }

        /// ditto
        @property T front()
        {
            assert(!empty, "SList.Range.front: Range is empty");
            return _head._payload;
        }

        /// ditto
        static if (isAssignable!(T, T))
        {
            @property void front(T value)
            {
                assert(!empty, "SList.Range.front: Range is empty");
                move(value, _head._payload);
            }
        }

        /// ditto
        void popFront()
        {
            assert(!empty, "SList.Range.popFront: Range is empty");
            _head = _head._next;
        }

        /// Forward range primitive.
        @property Range save() { return this; }

        T moveFront()
        {
            assert(!empty, "SList.Range.moveFront: Range is empty");
            return move(_head._payload);
        }

        bool sameHead(Range rhs)
        {
            return _head && _head == rhs._head;
        }
    }

    unittest
    {
        static assert(isForwardRange!Range);
    }

/**
Property returning $(D true) if and only if the container has no
elements.

Complexity: $(BIGOH 1)
     */
    @property bool empty() const
    {
        return _root is null;
    }

/**
Duplicates the container. The elements themselves are not transitively
duplicated.

Complexity: $(BIGOH n).
     */
    @property SList dup()
    {
        return SList(this[]);
    }

/**
Returns a range that iterates over all elements of the container, in
forward order.

Complexity: $(BIGOH 1)
     */
    Range opSlice()
    {
        return Range(_root);
    }

/**
Forward to $(D opSlice().front).

Complexity: $(BIGOH 1)
     */
    @property T front()
    {
        assert(!empty, "SList.front: List is empty");
        return _root._payload;
    }

/**
Forward to $(D opSlice().front(value)).

Complexity: $(BIGOH 1)
     */
    static if (isAssignable!(T, T))
    {
        @property void front(T value)
        {
            assert(!empty, "SList.front: List is empty");
            move(value, _root._payload);
        }
    }

    unittest
    {
        auto s = SList!int(1, 2, 3);
        s.front = 42;
        assert(s == SList!int(42, 2, 3));
    }

/**
Returns a new $(D SList) that's the concatenation of $(D this) and its
argument. $(D opBinaryRight) is only defined if $(D Stuff) does not
define $(D opBinary).
     */
    SList opBinary(string op, Stuff)(Stuff rhs)
    if (op == "~" && is(typeof(SList(rhs))))
    {
        auto toAdd = SList(rhs);
        static if (is(Stuff == SList))
        {
            toAdd = toAdd.dup;
        }
        if (empty) return toAdd;
        // TODO: optimize
        auto result = dup;
        auto n = findLastNode(result._root);
        n._next = toAdd._root;
        return result;
    }

/**
Removes all contents from the $(D SList).

Postcondition: $(D empty)

Complexity: $(BIGOH 1)
     */
    void clear()
    {
        _root = null;
    }

/**
Inserts $(D stuff) to the front of the container. $(D stuff) can be a
value convertible to $(D T) or a range of objects convertible to $(D
T). The stable version behaves the same, but guarantees that ranges
iterating over the container are never invalidated.

Returns: The number of elements inserted

Complexity: $(BIGOH m), where $(D m) is the length of $(D stuff)
     */
    size_t insertFront(Stuff)(Stuff stuff)
    if (isInputRange!Stuff && isImplicitlyConvertible!(ElementType!Stuff, T))
    {
        size_t result;
        Node * n, newRoot;
        foreach (item; stuff)
        {
            auto newNode = new Node(item, null);
            (newRoot ? n._next : newRoot) = newNode;
            n = newNode;
            ++result;
        }
        if (!n) return 0;
        // Last node points to the old root
        n._next = _root;
        _root = newRoot;
        return result;
    }

    /// ditto
    size_t insertFront(Stuff)(Stuff stuff)
    if (isImplicitlyConvertible!(Stuff, T))
    {
        auto newRoot = new Node(stuff, _root);
        _root = newRoot;
        return 1;
    }

/// ditto
    alias insertFront insert;

/// ditto
    alias insert stableInsert;

    /// ditto
    alias insertFront stableInsertFront;

/**
Picks one value from the front of the container, removes it from the
container, and returns it.

Precondition: $(D !empty)

Returns: The element removed.

Complexity: $(BIGOH 1).
     */
    T removeAny()
    {
        assert(!empty, "SList.removeAny: List is empty");
        auto result = move(_root._payload);
        _root = _root._next;
        return result;
    }
    /// ditto
    alias removeAny stableRemoveAny;

/**
Removes the value at the front of the container. The stable version
behaves the same, but guarantees that ranges iterating over the
container are never invalidated.

Precondition: $(D !empty)

Complexity: $(BIGOH 1).
     */
    void removeFront()
    {
        assert(!empty, "SList.removeFront: List is empty");
        _root = _root._next;
    }

    /// ditto
    alias removeFront stableRemoveFront;

/**
Removes $(D howMany) values at the front or back of the
container. Unlike the unparameterized versions above, these functions
do not throw if they could not remove $(D howMany) elements. Instead,
if $(D howMany > n), all elements are removed. The returned value is
the effective number of elements removed. The stable version behaves
the same, but guarantees that ranges iterating over the container are
never invalidated.

Returns: The number of elements removed

Complexity: $(BIGOH howMany * log(n)).
     */
    size_t removeFront(size_t howMany)
    {
        size_t result;
        while (_root && result < howMany)
        {
            _root = _root._next;
            ++result;
        }
        return result;
    }

    /// ditto
    alias removeFront stableRemoveFront;

/**
Inserts $(D stuff) after range $(D r), which must be a range
previously extracted from this container. Given that all ranges for a
list end at the end of the list, this function essentially appends to
the list and uses $(D r) as a potentially fast way to reach the last
node in the list. Ideally $(D r) is positioned near or at the last
element of the list.

$(D stuff) can be a value convertible to $(D T) or a range of objects
convertible to $(D T). The stable version behaves the same, but
guarantees that ranges iterating over the container are never
invalidated.

Returns: The number of values inserted.

Complexity: $(BIGOH k + m), where $(D k) is the number of elements in
$(D r) and $(D m) is the length of $(D stuff).

Examples:
--------------------
auto sl = SList!string(["a", "b", "d"]);
sl.insertAfter(sl[], "e"); // insert at the end (slowest)
assert(std.algorithm.equal(sl[], ["a", "b", "d", "e"]));
sl.insertAfter(std.range.take(sl[], 2), "c"); // insert after "b"
assert(std.algorithm.equal(sl[], ["a", "b", "c", "d", "e"]));
--------------------
     */

    size_t insertAfter(Stuff)(Range r, Stuff stuff)
    {
        if (!_root)
        {
            enforce(!r._head);
            return insertFront(stuff);
        }
        enforce(r._head);
        auto n = findLastNode(r._head);
        SList tmp;
        auto result = tmp.insertFront(stuff);
        n._next = tmp._root;
        return result;
    }

/**
Similar to $(D insertAfter) above, but accepts a range bounded in
count. This is important for ensuring fast insertions in the middle of
the list.  For fast insertions after a specified position $(D r), use
$(D insertAfter(take(r, 1), stuff)). The complexity of that operation
only depends on the number of elements in $(D stuff).

Precondition: $(D r.original.empty || r.maxLength > 0)

Returns: The number of values inserted.

Complexity: $(BIGOH k + m), where $(D k) is the number of elements in
$(D r) and $(D m) is the length of $(D stuff).
     */
    size_t insertAfter(Stuff)(Take!Range r, Stuff stuff)
    {
        auto orig = r.source;
        if (!orig._head)
        {
            // Inserting after a null range counts as insertion to the
            // front
            return insertFront(stuff);
        }
        enforce(!r.empty);
        // Find the last valid element in the range
        foreach (i; 1 .. r.maxLength)
        {
            if (!orig._head._next) break;
            orig.popFront();
        }
        // insert here
        SList tmp;
        tmp._root = orig._head._next;
        auto result = tmp.insertFront(stuff);
        orig._head._next = tmp._root;
        return result;
    }

/// ditto
    alias insertAfter stableInsertAfter;

/**
Removes a range from the list in linear time.

Returns: An empty range.

Complexity: $(BIGOH n)
     */
    Range linearRemove(Range r)
    {
        if (!_root)
        {
            enforce(!r._head);
            return this[];
        }
        auto n = findNode(_root, r._head);
        n._next = null;
        return Range(null);
    }

/**
Removes a $(D Take!Range) from the list in linear time.

Returns: A range comprehending the elements after the removed range.

Complexity: $(BIGOH n)
     */
    Range linearRemove(Take!Range r)
    {
        auto orig = r.source;
        // We have something to remove here
        if (orig._head == _root)
        {
            // remove straight from the head of the list
            for (; !r.empty; r.popFront())
            {
                removeFront();
            }
            return this[];
        }
        if (!r.maxLength)
        {
            // Nothing to remove, return the range itself
            return orig;
        }
        // Remove from somewhere in the middle of the list
        enforce(_root);
        auto n1 = findNode(_root, orig._head);
        auto n2 = findLastNode(orig._head, r.maxLength);
        n1._next = n2._next;
        return Range(n1._next);
    }

/// ditto
    alias linearRemove stableLinearRemove;
}

unittest
{
    auto s = make!(SList!int)(1, 2, 3);
    auto n = s.findLastNode(s._root);
    assert(n && n._payload == 3);
}

unittest
{
    auto s = SList!int(1, 2, 5, 10);
    assert(walkLength(s[]) == 4);
}

unittest
{
    auto src = take([0, 1, 2, 3], 3);
    auto s = SList!int(src);
    assert(s == SList!int(0, 1, 2));
}

unittest
{
    auto a = SList!int(1, 2, 3);
    auto b = SList!int(4, 5, 6);
    // @@@BUG@@@ in compiler
    //auto c = a ~ b;
    auto d = [ 4, 5, 6 ];
    auto e = a ~ d;
    assert(e == SList!int(1, 2, 3, 4, 5, 6));
}

unittest
{
    auto a = SList!int(1, 2, 3);
    auto c = a ~ 4;
    assert(c == SList!int(1, 2, 3, 4));
}

unittest
{
    auto s = SList!int(1, 2, 3, 4);
    s.insertFront([ 42, 43 ]);
    assert(s == SList!int(42, 43, 1, 2, 3, 4));
}

unittest
{
    auto s = SList!int(1, 2, 3);
    assert(s.removeAny() == 1);
    assert(s == SList!int(2, 3));
    assert(s.stableRemoveAny() == 2);
    assert(s == SList!int(3));
}

unittest
{
    auto s = SList!int(1, 2, 3);
    s.removeFront();
    assert(equal(s[], [2, 3]));
    s.stableRemoveFront();
    assert(equal(s[], [3]));
}

unittest
{
    auto s = SList!int(1, 2, 3, 4, 5, 6, 7);
    assert(s.removeFront(3) == 3);
    assert(s == SList!int(4, 5, 6, 7));
}

unittest
{
    auto a = SList!int(1, 2, 3);
    auto b = SList!int(1, 2, 3);
    assert(a.insertAfter(a[], b[]) == 3);
}

unittest
{
    auto s = SList!int(1, 2, 3, 4);
    auto r = take(s[], 2);
    assert(s.insertAfter(r, 5) == 1);
    assert(s == SList!int(1, 2, 5, 3, 4));
}

unittest
{
    // insertAfter documentation example
    auto sl = SList!string(["a", "b", "d"]);
    sl.insertAfter(sl[], "e"); // insert at the end (slowest)
    assert(std.algorithm.equal(sl[], ["a", "b", "d", "e"]));
    sl.insertAfter(std.range.take(sl[], 2), "c"); // insert after "b"
    assert(std.algorithm.equal(sl[], ["a", "b", "c", "d", "e"]));
}

unittest
{
    auto s = SList!int(1, 2, 3, 4, 5);
    auto r = s[];
    popFrontN(r, 3);
    auto r1 = s.linearRemove(r);
    assert(s == SList!int(1, 2, 3));
    assert(r1.empty);
}

unittest
{
    auto s = SList!int(1, 2, 3, 4, 5, 6, 7, 8, 9, 10);
    auto r = s[];
    popFrontN(r, 3);
    auto r1 = take(r, 4);
    assert(equal(r1, [4, 5, 6, 7]));
    auto r2 = s.linearRemove(r1);
    assert(s == SList!int(1, 2, 3, 8, 9, 10));
    assert(equal(r2, [8, 9, 10]));
}

unittest
{
    auto lst = SList!int(1, 5, 42, 9);
    assert(!lst.empty);
    assert(lst.front == 1);
    assert(walkLength(lst[]) == 4);

    auto lst2 = lst ~ [ 1, 2, 3 ];
    assert(walkLength(lst2[]) == 7);

    auto lst3 = lst ~ [ 7 ];
    assert(walkLength(lst3[]) == 5);
}

unittest
{
    auto s = make!(SList!int)(1, 2, 3);
}

unittest
{
    // 5193
    static struct Data
    {
        const int val;
    }
    SList!Data list;
}

unittest
{
    auto s = SList!int([1, 2, 3]);
    s.front = 5; //test frontAssign
    assert(s.front == 5);
    auto r = s[];
    r.front = 1; //test frontAssign
    assert(r.front == 1);
}

/**
Implements a doubly-linked list.

$(D DList) uses neither reference nor value semantics. They can be seen as
several different handles into an external chain of nodes. Several different
$(D DList)s can all reference different points in a same chain.

$(D DList.Range) is, for all intents and purposes, a DList with range
semantics. The $(D DList.Range) has a view directly into the chain itself.
It is not tied to its parent $(D DList), and may be used to operate on
other lists (that point to the same chain).

The ONLY operation that can invalidate a $(D DList) or $(D DList.Range), but
which will invalidate BOTH, is the $(D remove) operation, if the cut Range
overlaps with the boundaries of another DList or DList.Range.

Example:
----
auto a = DList!int([3, 4]); //Create a new chain
auto b = a; //Point to the same chain
// (3 - 4)
assert(a[].equal([3, 4]));
assert(b[].equal([3, 4]));

b.stableInsertFront(1); //insert before of b
b.stableInsertBack(5); //insert after of b
// (2 - (3 - 4) - 5)
assert(a[].equal([3, 4])); //a is not changed
assert(b[].equal([1, 3, 4, 5])); // but b is changed

a.stableInsertFront(2); //insert in front of a, this will insert "inside" the chain
// (1 - (2 - 3 - 4) - 5)
assert(a[].equal([2, 3, 4])); //a is modified
assert(b[].equal([1, 2, 3, 4, 5])); //and so is b;

a.remove(a[]); //remove all the elements of a: This will cut them from the chain;
// (1 - 5)
assert(a[].empty); //a is empty
assert(b[].equal([1, 5])); //b has lost some of its elements;

a.insert(2); //insert in a. This will create a new chain
// (2)
// (1 - 5)
assert(a[].equal([2])); //a is a new chain
assert(b[].equal([1, 5])); //b is unchanged;
----
 */
struct DList(T)
{
    private struct Node
    {
        T _payload;
        Node * _prev;
        Node * _next;
        this(T a, Node* p, Node* n)
        {
            _payload = a;
            _prev = p; _next = n;
            if (p) p._next = &this;
            if (n) n._prev = &this;
        }
    }
    private Node * _first;
    private Node * _last;

/**
Constructor taking a number of nodes
     */
    this(U)(U[] values...) if (isImplicitlyConvertible!(U, T))
    {
        insertBack(values);
    }

/**
Constructor taking an input range
     */
    this(Stuff)(Stuff stuff)
    if (isInputRange!Stuff
            && isImplicitlyConvertible!(ElementType!Stuff, T)
            && !is(Stuff == T[]))
    {
        insertBack(stuff);
    }

/**
Comparison for equality.

Complexity: $(BIGOH min(n, n1)) where $(D n1) is the number of
elements in $(D rhs).
     */
    bool opEquals(ref const DList rhs) const
    {
        if(_first == rhs._first) return _last == rhs._last;
        if(_last == rhs._last) return false;

        const(Node)* nthis = _first, nrhs = rhs._first;
        while(true)
        {
            if (!nthis) return !nrhs;
            if (!nrhs || nthis._payload != nrhs._payload) return false;
            nthis = nthis._next;
            nrhs = nrhs._next;
        }
    }

    /**
    Defines the container's primary range, which embodies a bidirectional range.
     */
    struct Range
    {
        private Node * _first;
        private Node * _last;
        private this(Node* first, Node* last)
        {
            assert(!!_first == !!_last, "Dlist.Rangethis: Invalid arguments");
            _first = first; _last = last;
        }
        private this(Node* n) { _first = _last = n; }

        /// Input range primitives.
        @property const nothrow
        bool empty()
        {
            assert(!!_first == !!_last, "DList.Range: chain is in an inconsistent state (maybe it was cut?)");
            return !_first;
        }

        /// ditto
        @property T front()
        {
            assert(!empty, "DList.Range.front: Range is empty");
            return _first._payload;
        }

        /// ditto
        static if(isAssignable!(T, T))
        {
            @property void front(T value)
            {
                assert(!empty, "DList.Range.front: Range is empty");
                move(value, _first._payload);
            }
        }

        /// ditto
        void popFront()
        {
            assert(!empty, "DList.Range.popFront: Range is empty");
            if (_first is _last)
            {
                _first = _last = null;
            }
            else
            {
                _first = _first._next;
            }
        }

        /// Forward range primitive.
        @property Range save() { return this; }

        /// Bidirectional range primitives.
        @property T back()
        {
            assert(!empty, "DList.Range.back: Range is empty");
            return _last._payload;
        }

        /// ditto
        static if(isAssignable!(T, T))
        {
            @property void back(T value)
            {
                assert(!empty, "DList.Range.back: Range is empty");
                move(value, _last._payload);
            }
        }

        /// ditto
        void popBack()
        {
            assert(!empty, "DList.Range.popBack: Range is empty");
            if (_first is _last)
            {
                _first = _last = null;
            }
            else
            {
                _last = _last._prev;
            }
        }
    }

    unittest
    {
        static assert(isBidirectionalRange!Range);
    }

/**
Property returning $(D true) if and only if the container has no
elements.

Complexity: $(BIGOH 1)
     */
    @property const nothrow
    bool empty()
    {
        assert(!!_first == !!_last, "DList: Internal error, inconsistant list");
        return _first is null;
    }

/**
Duplicates the container. The elements themselves are not transitively
duplicated.

Complexity: $(BIGOH n).
     */
    @property DList dup()
    {
        return DList(this[]);
    }

/**
Returns a range that iterates over all elements of the container, in
forward order.

Complexity: $(BIGOH 1)
     */
    Range opSlice()
    {
        return Range(_first, _last);
    }

/**
Forward to $(D opSlice().front).

Complexity: $(BIGOH 1)
     */
    @property T front()
    {
        assert(!empty, "DList.front: List is empty");
        return _first._payload;
    }

/**
Forward to $(D opSlice().front(value)).

Complexity: $(BIGOH 1)
     */
    static if(isAssignable!(T,T))
    {
        @property void front(T value)
        {
            assert(!empty, "DList.front: List is empty");
            move(value, _first._payload);
        }
    }

/**
Forward to $(D opSlice().back).

Complexity: $(BIGOH 1)
     */
    @property T back()
    {
        assert(!empty, "DList.back: List is empty");
        return _last._payload;
    }

/**
Forward to $(D opSlice().back(value)).

Complexity: $(BIGOH 1)
     */
    static if(isAssignable!(T,T))
    {
        @property void back(T value)
        {
            assert(!empty, "DList.back: List is empty");
            move(value, _last._payload);
        }
    }

/**
Returns a new $(D DList) that's the concatenation of $(D this) and its
argument.
     */
    DList opBinary(string op, Stuff)(Stuff rhs)
    if (op == "~" && isImplicitlyConvertible!(Stuff, T))
    {
        auto ret = this.dup;
        ret ~= rhs;
        return ret;
    }
    /// ditto
    DList opBinary(string op, Stuff)(Stuff rhs)
    if (op == "~" && (is(Stuff == DList) || is(typeof(DList(rhs)))))
    {
        auto ret = this.dup;
        ret ~= rhs;
        return ret;
    }

/**
Returns a new $(D DList) that's the concatenation of the argument and $(D this)
     */
    DList opBinaryRight(string op, Stuff)(Stuff rhs)
    if (op == "~" && isImplicitlyConvertible!(Stuff, T))
    {
        auto ret = this.dup;
        ret.opOpAssignRightPrivate!"~"(rhs);
        return ret;
    }

/// ditto
    DList opBinaryRight(string op, Stuff)(Stuff rhs)
    if (op == "~" && isInputRange!Stuff && isImplicitlyConvertible!(ElementType!Stuff, T))
    {
        auto ret = this.dup;
        ret.opOpAssignRightPrivate!"~"(rhs);
        return ret;
    }

/**
Appends the contents of stuff into this.
     */
    DList opOpAssign(string op, Stuff)(Stuff rhs)
    if (op == "~" && isImplicitlyConvertible!(Stuff, T))
    {
        if (_last) _last._next = rhs._first;
        if (rhs._first) rhs_.first._prev = _last;
    }

/// ditto
    DList opOpAssign(string op, Stuff)(Stuff rhs)
    if (op == "~" && isInputRange!Stuff && isImplicitlyConvertible!(ElementType!Stuff, T))
    {
        insertBack(rhs);
        return this;
    }

// Private implementations helpers for opOpBinaryRight
    DList opOpAssignRightPrivate(string op, Stuff)(Stuff lhs)
    if (op == "~" && isInputRange!Stuff && isImplicitlyConvertible!(ElementType!Stuff, T))
    {
        this.insertFront(lhs);
        return this;
    }

/**
Removes all contents from the $(D DList).

Postcondition: $(D empty)

Complexity: $(BIGOH 1)
     */
    void clear()
    {
        //remove actual elements.
        remove(this[]);
    }

/**
Inserts $(D stuff) to the front/back of the container. $(D stuff) can be a
value convertible to $(D T) or a range of objects convertible to $(D
T). The stable version behaves the same, but guarantees that ranges
iterating over the container are never invalidated.

Returns: The number of elements inserted

Complexity: $(BIGOH log(n))
     */
    size_t insertFront(Stuff)(Stuff stuff)
    {
        return insertBeforeNode(_first, stuff);
    }

    /// ditto
    size_t insertBack(Stuff)(Stuff stuff)
    {
        return insertBeforeNode(null, stuff);
    }

    /// ditto
    alias insertBack insert;

    /// ditto
    alias insert stableInsert;

    /// ditto
    alias insertFront stableInsertFront;

    /// ditto
    alias insertBack stableInsertBack;

/**
Picks one value from the front of the container, removes it from the
container, and returns it.

Elements are not actually removed from the chain, but the $(D DList)'s,
first/last pointer is advanced.

Precondition: $(D !empty)

Returns: The element removed.

Complexity: $(BIGOH 1).
     */
    T removeAny()
    {
        assert(!empty, "DList.removeAny: List is empty");
        auto result = move(_last._payload);
        _last = _last._prev;
        if (_last is null)
        {
            _first = null;
        }
        return result;
    }
    /// ditto
    alias removeAny stableRemoveAny;

/**
Removes the value at the front/back of the container. The stable version
behaves the same, but guarantees that ranges iterating over the
container are never invalidated.

Elements are not actually removed from the chain, but the $(D DList)'s,
first/last pointer is advanced.

Precondition: $(D !empty)

Complexity: $(BIGOH 1).
     */
    void removeFront()
    {
        assert(!empty, "DList.removeFront: List is empty");
        _first = _first._next;
        if (_first is null)
        {
            _last = null;
        }
    }

    /// ditto
    alias removeFront stableRemoveFront;

    /// ditto
    void removeBack()
    {
        assert(!empty, "DList.removeBack: List is empty");
        _last = _last._prev;
        if (_last is null)
        {
            _first = null;
        }
    }

    /// ditto
    alias removeBack stableRemoveBack;

/**
Removes $(D howMany) values at the front or back of the
container. Unlike the unparameterized versions above, these functions
do not throw if they could not remove $(D howMany) elements. Instead,
if $(D howMany > n), all elements are removed. The returned value is
the effective number of elements removed. The stable version behaves
the same, but guarantees that ranges iterating over the container are
never invalidated.

Elements are not actually removed from the chain, but the $(D DList)'s,
first/last pointer is advanced.

Returns: The number of elements removed

Complexity: $(BIGOH howMany * log(n)).
     */
    size_t removeFront(size_t howMany)
    {
        size_t result;
        while (_first && result < howMany)
        {
            _first = _first._next;
            ++result;
        }
        if (_first is null)
        {
            _last = null;
        }
        return result;
    }

    /// ditto
    alias removeFront stableRemoveFront;

    /// ditto
    size_t removeBack(size_t howMany)
    {
        size_t result;
        while (_last && result < howMany)
        {
            _last = _last._prev;
            ++result;
        }
        if (_last is null)
        {
            _first = null;
        }
        return result;
    }

    /// ditto
    alias removeBack stableRemoveBack;

/**
Inserts $(D stuff) after range $(D r), which must be a non-empty range
previously extracted from this container.

$(D stuff) can be a value convertible to $(D T) or a range of objects
convertible to $(D T). The stable version behaves the same, but
guarantees that ranges iterating over the container are never
invalidated.

Elements are not actually removed from the chain, but the $(D DList)'s,
first/last pointer is advanced.

Returns: The number of values inserted.

Complexity: $(BIGOH k + m), where $(D k) is the number of elements in
$(D r) and $(D m) is the length of $(D stuff).
     */
    size_t insertBefore(Stuff)(Range r, Stuff stuff)
    {
        Node* n = (r._first) ? r._first : _first;
        return insertBeforeNode(n, stuff);
    }

    /// ditto
    alias insertBefore stableInsertBefore;

    /// ditto
    size_t insertAfter(Stuff)(Range r, Stuff stuff)
    {
        Node* n = (r._last) ? r._last._next : null;
        return insertBeforeNode(n, stuff);
    }

    /// ditto
    alias insertAfter stableInsertAfter;

    // Helper: insert $(D stuff) before Node $(D n). If $(D n) is $(D null) then insert at end.
    private size_t insertBeforeNode(Stuff)(Node* n, Stuff stuff)
    if (isInputRange!Stuff && isImplicitlyConvertible!(ElementType!Stuff, T))
    {        size_t result;
        if(stuff.empty) return result;

        Node* first;
        Node* last;
        //scope block
        {
            auto item = stuff.front;
            stuff.popFront();
            last = first = new Node(item, null, null);
            ++result;
        }
        foreach (item; stuff)
        {
            last = new Node(item, last, null);
            ++result;
        }

        //We have created a first-last chain. Now we insert it.
        if(!_first)
        {
            _first = first;
            _last = last;
        }
        else
        {
            assert(_last);
            if(n)
            {
                if(n._prev)
                {
                    n._prev._next = first;
                    first._prev = n._prev;
                }
                n._prev = last;
                last._next = n;
                if(n is _first)
                  _first = first;
            }
            else
            {
                if(_last._next)
                {
                    _last._next._prev = last;
                    last._next = _last._next;
                }
                _last._next = first;
                first._prev = _last;
                _last = last;
            }
        }
        assert(_first);
        assert(_last);
        return result;
    }

    // Helper: insert $(D stuff) before Node $(D n). If $(D n) is $(D null) then insert at end.
    private size_t insertBeforeNode(Stuff)(Node* n, Stuff stuff)
    if (isImplicitlyConvertible!(Stuff, T))
    {
        Stuff[] stuffs = (&stuff)[0 .. 1];
        return insertBeforeNode(n, stuffs);
    }

/**
Removes all elements belonging to $(D r), which must be a range
obtained originally from this container.

This function actually removes the elements from the chain. This is the
only function that may invalidate a range, as it cuts the chain of elements:
*Ranges (and other DList) that contain $(D r) or that are inside $(D r),
as well a $(D r) itself, are never invalidated.
*Ranges (and other DList) which partially overlap with $(D r) will be cut,
and invalidated.

Returns: A range spanning the remaining elements in the container that
initially were right after $(D r).

Complexity: $(BIGOH 1)
     */
    Range remove(Range r)
    {
        if (r.empty)
        {
            return r;
        }
        assert(!empty, "DList.remove: Range is empty");

        //Note about the unusual complexity here:
        //The first and last nodes are not necessarilly the actual last nodes
        //of the "chain".
        //If we merelly excise the range from the chain, we can run into odd behavior,
        //in particlar, when the range's front and/or back coincide with the List's...

        Node* before = r._first._prev;
        Node* after = r._last._next;

        Node* oldFirst = _first;
        Node* oldLast = _last;

        if (before)
        {
            if (after)
            {
                before._next = after;
                after._prev = before;
            }
            if (_first == r._first)
                _first = (oldLast != r._last) ? after : null ;
        }
        else
        {
            assert(oldFirst == r._first, "Dlist.remove: Range is not part of the list");
            _first = (oldLast != r._last) ? after : null ;
        }

        if (after)
        {
            if (before)
            {
                after._prev = before;
                before._next = after;
            }
            if (_last == r._last)
                _last = (oldFirst != r._first) ? before : null ;
        }
        else
        {
            assert(oldLast == r._last, "Dlist.remove: Range is not part of the list");
            _last = (oldFirst != r._first) ? before : null ;
        }

        return Range(after, _last);
    }

    /// ditto
    template linearRemove(R) if (is(R == Range))
    {
        Range linearRemove(R r) { return remove(r); }
    }

    /// ditto
    Range linearRemove(R)(R r)
        if (is(R == Range))
    {
         return remove(r);
    }

/**
$(D linearRemove) functions as $(D remove), but also accepts ranges that are
result the of a $(D take) operation. This is a convenient way to remove a
fixed amount of elements from the range.

Complexity: $(BIGOH r.walkLength)
     */
    Range linearRemove(R)(R r)
        if (is(R == Take!Range))
    {
        if (r.empty)
            return Range(null,null);
        assert(r.source._first);

        Node* first = r.source._first;
        Node* last = void;
        do
        {
            last = r.source._first;
            r.popFront();
        } while ( !r.empty );

        return remove(Range(first, last));
    }

    /** $(RED Scheduled for deprecation. These methods are not actually stable.
    Use the standard $(D remove) or $(D linearRemove) instead.)
         */
    alias remove stableRemove;
    /// ditto
    alias linearRemove stableLinearRemove;
}

unittest
{
    auto a = DList!int([3, 4]); //Create a new chain
    auto b = a; //Point to the same chain
    // (3 - 4)
    assert(a[].equal([3, 4]));
    assert(b[].equal([3, 4]));

    b.stableInsertFront(1); //insert before of b
    b.stableInsertBack(5); //insert after of b
    // (2 - (3 - 4) - 5)
    assert(a[].equal([3, 4])); //a is not changed
    assert(b[].equal([1, 3, 4, 5])); // but b is changed

    a.stableInsertFront(2); //insert in front of a, this will insert "inside" the chain
    // (1 - (2 - 3 - 4) - 5)
    assert(a[].equal([2, 3, 4])); //a is modified
    assert(b[].equal([1, 2, 3, 4, 5])); //and so is b;

    a.remove(a[]); //remove all the elements of a: This will cut them from the chain;
    // (1 - 5)
    assert(a[].empty); //a is empty
    assert(b[].equal([1, 5])); //b has lost some of its elements;

    a.insert(2); //insert in a. This will create a new chain
    // (2)
    // (1 - 5)
    assert(a[].equal([2])); //a is a new chain
    assert(b[].equal([1, 5])); //b is unchanged;
}

unittest
{
    alias DList!int IntList;
    IntList list = IntList([0,1,2,3]);
    assert(equal(list[],[0,1,2,3]));
    list.insertBack([4,5,6,7]);
    assert(equal(list[],[0,1,2,3,4,5,6,7]));

    list = IntList();
    list.insertFront([0,1,2,3]);
    assert(equal(list[],[0,1,2,3]));
    list.insertFront([4,5,6,7]);
    assert(equal(list[],[4,5,6,7,0,1,2,3]));
}

unittest
{
    alias DList!int IntList;
    IntList list = IntList([0,1,2,3]);
    auto range = list[];
    for( ; !range.empty; range.popFront())
    {
        int item = range.front;
        if (item == 2)
        {
            list.stableLinearRemove(take(range,1));
        }
    }
    assert(equal(list[],[0,1,3]));

    list = IntList([0,1,2,3]);
    range = list[];
    for( ; !range.empty; range.popFront())
    {
        int item = range.front;
        if (item == 2)
        {
            list.stableLinearRemove(take(range,2));
        }
    }
    assert(equal(list[],[0,1]));

    list = IntList([0,1,2,3]);
    range = list[];
    for( ; !range.empty; range.popFront())
    {
        int item = range.front;
        if (item == 0)
        {
            list.stableLinearRemove(take(range,2));
        }
    }
    assert(equal(list[],[2,3]));

    list = IntList([0,1,2,3]);
    range = list[];
    for( ; !range.empty; range.popFront())
    {
        int item = range.front;
        if (item == 1)
        {
            list.stableLinearRemove(take(range,2));
        }
    }
    assert(equal(list[],[0,3]));
}

unittest
{
    auto dl = DList!string(["a", "b", "d"]);
    dl.insertAfter(dl[], "e"); // insert at the end
    assert(equal(dl[], ["a", "b", "d", "e"]));
    auto dlr = dl[];
    dlr.popBack(); dlr.popBack();
    dl.insertAfter(dlr, "c"); // insert after "b"
    assert(equal(dl[], ["a", "b", "c", "d", "e"]));
}

unittest
{
    auto dl = DList!string(["a", "b", "d"]);
    dl.insertBefore(dl[], "e"); // insert at the front
    assert(equal(dl[], ["e", "a", "b", "d"]));
    auto dlr = dl[];
    dlr.popFront(); dlr.popFront();
    dl.insertBefore(dlr, "c"); // insert before "b"
    assert(equal(dl[], ["e", "a", "c", "b", "d"]));
}

unittest
{
    auto d = DList!int([1, 2, 3]);
    d.front = 5; //test frontAssign
    assert(d.front == 5);
    auto r = d[];
    r.back = 1;
    assert(r.back == 1);
}

// Issue 8895
unittest
{
    auto a = make!(DList!int)(1,2,3,4);
    auto b = make!(DList!int)(1,2,3,4);
    auto c = make!(DList!int)(1,2,3,5);
    auto d = make!(DList!int)(1,2,3,4,5);
    assert(a == b); // this better terminate!
    assert(!(a == c));
    assert(!(a == d));
}

unittest
{
    auto d = DList!int([1, 2, 3]);
    d.front = 5; //test frontAssign
    assert(d.front == 5);
    auto r = d[];
    r.back = 1;
    assert(r.back == 1);
}

unittest
{
    auto a = DList!int();
    assert(a.removeFront(10) == 0);
    a.insert([1, 2, 3]);
    assert(a.removeFront(10) == 3);
    assert(a[].empty);
}

unittest
{
    //Verify all flavors of ~
    auto a = DList!int();
    auto b = DList!int();
    auto c = DList!int([1, 2, 3]);
    auto d = DList!int([4, 5, 6]);

    assert((a ~ b[])[].empty);

    assert((c ~ d[])[].equal([1, 2, 3, 4, 5, 6]));
    assert(c[].equal([1, 2, 3]));
    assert(d[].equal([4, 5, 6]));

    assert((c[] ~ d)[].equal([1, 2, 3, 4, 5, 6]));
    assert(c[].equal([1, 2, 3]));
    assert(d[].equal([4, 5, 6]));

    a~=c[];
    assert(a[].equal([1, 2, 3]));
    assert(c[].equal([1, 2, 3]));

    a~=d[];
    assert(a[].equal([1, 2, 3, 4, 5, 6]));
    assert(d[].equal([4, 5, 6]));

    a~=[7, 8, 9];
    assert(a[].equal([1, 2, 3, 4, 5, 6, 7, 8, 9]));

    //trick test:
    auto r = c[];
    c.removeFront();
    c.removeBack();
    c~=d[];
    assert(c[].equal([2, 4, 5, 6]));
    assert(r.equal([1, 2, 4, 5, 6, 3]));
}

unittest
{
    //8905
    auto a = DList!int([1, 2, 3, 4]);
    auto r = a[];
    a.stableRemoveBack();
    a.stableInsertBack(7);
    assert(a[].equal([1, 2, 3, 7]));
    assert(r.equal([1, 2, 3, 7, 4]));
}

/**
Array type with deterministic control of memory. The memory allocated
for the array is reclaimed as soon as possible; there is no reliance
on the garbage collector. $(D Array) uses $(D malloc) and $(D free)
for managing its own memory.
 */
struct Array(T)
if (!is(Unqual!T == bool))
{
    // This structure is not copyable.
    private struct Payload
    {
        size_t _capacity;
        T[] _payload;

        // Convenience constructor
        this(T[] p) { _capacity = p.length; _payload = p; }

        // Destructor releases array memory
        ~this()
        {
            foreach (ref e; _payload) .destroy(e);
            static if (hasIndirections!T)
                GC.removeRange(_payload.ptr);
            free(_payload.ptr);
        }

        this(this)
        {
            assert(0);
        }

        void opAssign(Payload rhs)
        {
            assert(false);
        }

        // Duplicate data
        // @property Payload dup()
        // {
        //     Payload result;
        //     result._payload = _payload.dup;
        //     // Conservatively assume initial capacity == length
        //     result._capacity = result._payload.length;
        //     return result;
        // }

        // length
        @property size_t length() const
        {
            return _payload.length;
        }

        // length
        @property void length(size_t newLength)
        {
            if (length >= newLength)
            {
                // shorten
                static if (is(T == struct) && hasElaborateDestructor!T)
                {
                    foreach (ref e; _payload.ptr[newLength .. _payload.length])
                    {
                        .destroy(e);
                    }
                }
                _payload = _payload.ptr[0 .. newLength];
                return;
            }
            // enlarge
            auto startEmplace = length;
            _payload = (cast(T*) realloc(_payload.ptr,
                            T.sizeof * newLength))[0 .. newLength];
            initializeAll(_payload.ptr[startEmplace .. length]);
        }

        // capacity
        @property size_t capacity() const
        {
            return _capacity;
        }

        // reserve
        void reserve(size_t elements)
        {
            if (elements <= capacity) return;
            immutable sz = elements * T.sizeof;
            static if (hasIndirections!T)       // should use hasPointers instead
            {
                /* Because of the transactional nature of this
                 * relative to the garbage collector, ensure no
                 * threading bugs by using malloc/copy/free rather
                 * than realloc.
                 */
                immutable oldLength = length;
                auto newPayload =
                    enforce(cast(T*) malloc(sz))[0 .. oldLength];
                // copy old data over to new array
                memcpy(newPayload.ptr, _payload.ptr, T.sizeof * oldLength);
                // Zero out unused capacity to prevent gc from seeing
                // false pointers
                memset(newPayload.ptr + oldLength,
                        0,
                        (elements - oldLength) * T.sizeof);
                GC.addRange(newPayload.ptr, sz);
                GC.removeRange(_payload.ptr);
                free(_payload.ptr);
                _payload = newPayload;
            }
            else
            {
                /* These can't have pointers, so no need to zero
                 * unused region
                 */
                auto newPayload =
                    enforce(cast(T*) realloc(_payload.ptr, sz))[0 .. length];
                _payload = newPayload;
            }
            _capacity = elements;
        }

        // Insert one item
        size_t insertBack(Stuff)(Stuff stuff)
        if (isImplicitlyConvertible!(Stuff, T))
        {
            if (_capacity == length)
            {
                reserve(1 + capacity * 3 / 2);
            }
            assert(capacity > length && _payload.ptr);
            emplace(_payload.ptr + _payload.length, stuff);
            _payload = _payload.ptr[0 .. _payload.length + 1];
            return 1;
        }

        /// Insert a range of items
        size_t insertBack(Stuff)(Stuff stuff)
        if (isInputRange!Stuff && isImplicitlyConvertible!(ElementType!Stuff, T))
        {
            static if (hasLength!Stuff)
            {
                immutable oldLength = length;
                reserve(oldLength + stuff.length);
            }
            size_t result;
            foreach (item; stuff)
            {
                insertBack(item);
                ++result;
            }
            static if (hasLength!Stuff)
            {
                assert(length == oldLength + stuff.length);
            }
            return result;
        }
    }
    private alias RefCounted!(Payload, RefCountedAutoInitialize.no) Data;
    private Data _data;

/**
Constructor taking a number of items
     */
    this(U)(U[] values...) if (isImplicitlyConvertible!(U, T))
    {
        auto p = cast(T*) malloc(T.sizeof * values.length);
        if (hasIndirections!T && p)
        {
            GC.addRange(p, T.sizeof * values.length);
        }
        foreach (i, e; values)
        {
            emplace(p + i, e);
            assert(p[i] == e);
        }
        _data = Data(p[0 .. values.length]);
    }

/**
Constructor taking an input range
     */
    this(Stuff)(Stuff stuff)
    if (isInputRange!Stuff && isImplicitlyConvertible!(ElementType!Stuff, T) && !is(Stuff == T[]))
    {
        insertBack(stuff);
    }


/**
Comparison for equality.
     */
    bool opEquals(const Array rhs) const
    {
        return opEquals(rhs);
    }

    /// ditto
    bool opEquals(ref const Array rhs) const
    {
        if (empty) return rhs.empty;
        if (rhs.empty) return false;
        return _data._payload == rhs._data._payload;
    }

/**
Defines the container's primary range, which is a random-access range.
     */
    static struct Range
    {
        private Array _outer;
        private size_t _a, _b;

        private this(ref Array data, size_t a, size_t b)
        {
            _outer = data;
            _a = a;
            _b = b;
        }

        @property Range save()
        {
            return this;
        }

        @property bool empty() @safe pure nothrow const
        {
            return _a >= _b;
        }

        @property size_t length() @safe pure nothrow const
        {
            return _b - _a;
        }

        size_t opDollar() @safe pure nothrow const
        {
            return length;
        }

        @property T front()
        {
            version (assert) if (empty) throw new RangeError();
            return _outer[_a];
        }

        @property T back()
        {
            version (assert) if (empty) throw new RangeError();
            return _outer[_b - 1];
        }

        @property void front(T value)
        {
            version (assert) if (empty) throw new RangeError();
            _outer[_a] = move(value);
        }

        @property void back(T value)
        {
            version (assert) if (empty) throw new RangeError();
            _outer[_b - 1] = move(value);
        }

        void popFront() @safe pure nothrow
        {
            version (assert) if (empty) throw new RangeError();
            ++_a;
        }

        void popBack() @safe pure nothrow
        {
            version (assert) if (empty) throw new RangeError();
            --_b;
        }

        T moveFront()
        {
            version (assert) if (empty || _a >= _outer.length) throw new RangeError();
            return move(_outer._data._payload[_a]);
        }

        T moveBack()
        {
            version (assert) if (empty || _b  > _outer.length) throw new RangeError();
            return move(_outer._data._payload[_b - 1]);
        }

        T moveAt(size_t i)
        {
            version (assert) if (_a + i >= _b || _a + i >= _outer.length) throw new RangeError();
            return move(_outer._data._payload[_a + i]);
        }

        T opIndex(size_t i)
        {
            version (assert) if (_a + i >= _b) throw new RangeError();
            return _outer[_a + i];
        }

        void opIndexUnary(string op)(size_t i)
            if(op == "++" || op == "--")
        {
            version (assert) if (_a + i >= _b) throw new RangeError();
            mixin(op~"_outer[_a + i];");
        }

        T opIndexUnary(string op)(size_t i)
            if(op != "++" && op != "--")
        {
            version (assert) if (_a + i >= _b) throw new RangeError();
            mixin("return "~op~"_outer[_a + i];");
        }

        void opIndexAssign(T value, size_t i)
        {
            version (assert) if (_a + i >= _b) throw new RangeError();
            _outer[_a + i] = value;
        }

        void opIndexOpAssign(string op)(T value, size_t i)
        {
            version (assert) if (_a + i >= _b) throw new RangeError();
            mixin("_outer[i] "~op~"= value;");
        }

        typeof(this) opSlice()
        {
            return typeof(this)(_outer, _a, _b);
        }

        typeof(this) opSlice(size_t i, size_t j)
        {
            version (assert) if (i > j || _a + j > _b) throw new RangeError();
            return typeof(this)(_outer, _a + i, _a + j);
        }

        void opSliceAssign(T value)
        {
            version (assert) if (_b > _outer.length) throw new RangeError();
            _outer[_a .. _b] = value;
        }

        void opSliceAssign(T value, size_t i, size_t j)
        {
            version (assert) if (_a + j > _b) throw new RangeError();
            _outer[_a + i .. _a + j] = value;
        }

        void opSliceUnary(string op)()
            if(op == "++" || op == "--")
        {
            version (assert) if (_b > _outer.length) throw new RangeError();
            mixin(op~"_outer[_a .. _b];");
        }

        void opSliceUnary(string op)(size_t i, size_t j)
            if(op == "++" || op == "--")
        {
            version (assert) if (_a + j > _b) throw new RangeError();
            mixin(op~"_outer[_a + i .. _a + j];");
        }

        void opSliceOpAssign(string op)(T value)
        {
            version (assert) if (_b > _outer.length) throw new RangeError();
            mixin("_outer[_a .. _b] "~op~"= value;");
        }

        void opSliceOpAssign(string op)(T value, size_t i, size_t j)
        {
            version (assert) if (_a + j > _b) throw new RangeError();
            mixin("_outer[_a + i .. _a + j] "~op~"= value;");
        }
    }

/**
Duplicates the container. The elements themselves are not transitively
duplicated.

Complexity: $(BIGOH n).
     */
    @property Array dup()
    {
        if (!_data.refCountedStore.isInitialized) return this;
        return Array(_data._payload);
    }

/**
Property returning $(D true) if and only if the container has no
elements.

Complexity: $(BIGOH 1)
     */
    @property bool empty() const
    {
        return !_data.refCountedStore.isInitialized || _data._payload.empty;
    }

/**
Returns the number of elements in the container.

Complexity: $(BIGOH 1).
     */
    @property size_t length() const
    {
        return _data.refCountedStore.isInitialized ? _data._payload.length : 0;
    }

    /// ditto
    size_t opDollar() const
    {
        return length;
    }

/**
Returns the maximum number of elements the container can store without
   (a) allocating memory, (b) invalidating iterators upon insertion.

Complexity: $(BIGOH 1)
     */
    @property size_t capacity()
    {
        return _data.refCountedStore.isInitialized ? _data._capacity : 0;
    }

/**
Ensures sufficient capacity to accommodate $(D e) elements.

Postcondition: $(D capacity >= e)

Complexity: $(BIGOH 1)
     */
    void reserve(size_t elements)
    {
        if (!_data.refCountedStore.isInitialized)
        {
            if (!elements) return;
            immutable sz = elements * T.sizeof;
            auto p = enforce(malloc(sz));
            static if (hasIndirections!T)
            {
                GC.addRange(p, sz);
            }
            _data = Data(cast(T[]) p[0 .. 0]);
            _data._capacity = elements;
        }
        else
        {
            _data.reserve(elements);
        }
    }

/**
Returns a range that iterates over elements of the container, in
forward order.

Complexity: $(BIGOH 1)
     */
    Range opSlice()
    {
        return Range(this, 0, length);
    }

/**
Returns a range that iterates over elements of the container from
index $(D a) up to (excluding) index $(D b).

Precondition: $(D a <= b && b <= length)

Complexity: $(BIGOH 1)
     */
    Range opSlice(size_t i, size_t j)
    {
        version (assert) if (i > j || j > length) throw new RangeError();
        return Range(this, i, j);
    }

/**
Forward to $(D opSlice().front) and $(D opSlice().back), respectively.

Precondition: $(D !empty)

Complexity: $(BIGOH 1)
     */
    @property T front()
    {
        version (assert) if (!_data.refCountedStore.isInitialized) throw new RangeError();
        return _data._payload[0];
    }

    /// ditto
    @property void front(T value)
    {
        version (assert) if (!_data.refCountedStore.isInitialized) throw new RangeError();
        _data._payload[0] = value;
    }

    /// ditto
    @property T back()
    {
        version (assert) if (!_data.refCountedStore.isInitialized) throw new RangeError();
        return _data._payload[$ - 1];
    }

    /// ditto
    @property void back(T value)
    {
        version (assert) if (!_data.refCountedStore.isInitialized) throw new RangeError();
        _data._payload[$ - 1] = value;
    }

/**
Indexing operators yield or modify the value at a specified index.

Precondition: $(D i < length)

Complexity: $(BIGOH 1)
     */
    T opIndex(size_t i)
    {
        version (assert) if (!_data.refCountedStore.isInitialized) throw new RangeError();
        return _data._payload[i];
    }

    /// ditto
    void opIndexUnary(string op)(size_t i)
        if(op == "++" || op == "--")
    {
        version (assert) if (!_data.refCountedStore.isInitialized) throw new RangeError();
        mixin(op~"_data._payload[i];");
    }

    /// ditto
    T opIndexUnary(string op)(size_t i)
        if(op != "++" && op != "--")
    {
        version (assert) if (!_data.refCountedStore.isInitialized) throw new RangeError();
        mixin("return "~op~"_data._payload[i];");
    }

    /// ditto
    void opIndexAssign(T value, size_t i)
    {
        version (assert) if (!_data.refCountedStore.isInitialized) throw new RangeError();
        _data._payload[i] = value;
    }

    /// ditto
    void opIndexOpAssign(string op)(T value, size_t i)
    {
        version (assert) if (!_data.refCountedStore.isInitialized) throw new RangeError();
        mixin("_data._payload[i] "~op~"= value;");
    }

/**
Slicing operations execute an operation on an entire slice.

Precondition: $(D i < j && j < length)

Complexity: $(BIGOH slice.length)
     */

    void opSliceAssign(T value)
    {
        if (!_data.refCountedStore.isInitialized) return;
        _data._payload[] = value;
    }

    void opSliceAssign(T value, size_t i, size_t j)
    {
        auto slice = _data.refCountedStore.isInitialized ? _data._payload : T[].init;
        slice[i .. j] = value;
    }

    void opSliceUnary(string op)()
        if(op == "++" || op == "--")
    {
        if(!_data.refCountedStore.isInitialized) return;
        mixin(op~"_data._payload[];");
    }

    /// ditto
    void opSliceUnary(string op)(size_t i, size_t j)
        if(op == "++" || op == "--")
    {
        auto slice = _data.refCountedStore.isInitialized ? _data._payload : T[].init;
        mixin(op~"slice[i .. j];");
    }

    /// ditto
    void opSliceOpAssign(string op)(T value)
    {
        if(!_data.refCountedStore.isInitialized) return;
        mixin("_data._payload[] "~op~"= value;");
    }

    /// ditto
    void opSliceOpAssign(string op)(T value, size_t i, size_t j)
    {
        auto slice = _data.refCountedStore.isInitialized ? _data._payload : T[].init;
        mixin("slice[i .. j] "~op~"= value;");
    }

/**
Returns a new container that's the concatenation of $(D this) and its
argument. $(D opBinaryRight) is only defined if $(D Stuff) does not
define $(D opBinary).

Complexity: $(BIGOH n + m), where m is the number of elements in $(D
stuff)
     */
    Array opBinary(string op, Stuff)(Stuff stuff)
        if (op == "~")
    {
        // TODO: optimize
        Array result;
        // @@@BUG@@ result ~= this[] doesn't work
        auto r = this[];
        result ~= r;
        assert(result.length == length);
        result ~= stuff[];
        return result;
    }

/**
Forwards to $(D insertBack(stuff)).
     */
    void opOpAssign(string op, Stuff)(Stuff stuff)
        if (op == "~")
    {
        static if (is(typeof(stuff[])))
        {
            insertBack(stuff[]);
        }
        else
        {
            insertBack(stuff);
        }
    }

/**
Removes all contents from the container. The container decides how $(D
capacity) is affected.

Postcondition: $(D empty)

Complexity: $(BIGOH n)
     */
    void clear()
    {
        .destroy(_data);
    }

/**
Sets the number of elements in the container to $(D newSize). If $(D
newSize) is greater than $(D length), the added elements are added to
unspecified positions in the container and initialized with $(D
T.init).

Complexity: $(BIGOH abs(n - newLength))

Postcondition: $(D length == newLength)
     */
    @property void length(size_t newLength)
    {
        _data.refCountedStore.ensureInitialized();
        _data.length = newLength;
    }

/**
Picks one value in an unspecified position in the container, removes
it from the container, and returns it. Implementations should pick the
value that's the most advantageous for the container, but document the
exact behavior. The stable version behaves the same, but guarantees
that ranges iterating over the container are never invalidated.

Precondition: $(D !empty)

Returns: The element removed.

Complexity: $(BIGOH log(n)).
     */
    T removeAny()
    {
        auto result = back;
        removeBack();
        return result;
    }
    /// ditto
    alias removeAny stableRemoveAny;

/**
Inserts $(D value) to the front or back of the container. $(D stuff)
can be a value convertible to $(D T) or a range of objects convertible
to $(D T). The stable version behaves the same, but guarantees that
ranges iterating over the container are never invalidated.

Returns: The number of elements inserted

Complexity: $(BIGOH m * log(n)), where $(D m) is the number of
elements in $(D stuff)
     */
    size_t insertBack(Stuff)(Stuff stuff)
    if (isImplicitlyConvertible!(Stuff, T) ||
            isInputRange!Stuff && isImplicitlyConvertible!(ElementType!Stuff, T))
    {
        _data.refCountedStore.ensureInitialized();
        return _data.insertBack(stuff);
    }
    /// ditto
    alias insertBack insert;

/**
Removes the value at the back of the container. The stable version
behaves the same, but guarantees that ranges iterating over the
container are never invalidated.

Precondition: $(D !empty)

Complexity: $(BIGOH log(n)).
     */
    void removeBack()
    {
        enforce(!empty);
        static if (is(T == struct))
        {
            // Destroy this guy
            .destroy(_data._payload[$ - 1]);
        }
        _data._payload = _data._payload[0 .. $ - 1];
    }
    /// ditto
    alias removeBack stableRemoveBack;

/**
Removes $(D howMany) values at the front or back of the
container. Unlike the unparameterized versions above, these functions
do not throw if they could not remove $(D howMany) elements. Instead,
if $(D howMany > n), all elements are removed. The returned value is
the effective number of elements removed. The stable version behaves
the same, but guarantees that ranges iterating over the container are
never invalidated.

Returns: The number of elements removed

Complexity: $(BIGOH howMany).
     */
    size_t removeBack(size_t howMany)
    {
        if (howMany > length) howMany = length;
        static if (is(T == struct))
        {
            // Destroy this guy
            foreach (ref e; _data._payload[$ - howMany .. $])
            {
                .destroy(e);
            }
        }
        _data._payload = _data._payload[0 .. $ - howMany];
        return howMany;
    }
    /// ditto
    alias removeBack stableRemoveBack;

/**
Inserts $(D stuff) before, after, or instead range $(D r), which must
be a valid range previously extracted from this container. $(D stuff)
can be a value convertible to $(D T) or a range of objects convertible
to $(D T). The stable version behaves the same, but guarantees that
ranges iterating over the container are never invalidated.

Returns: The number of values inserted.

Complexity: $(BIGOH n + m), where $(D m) is the length of $(D stuff)
     */
    size_t insertBefore(Stuff)(Range r, Stuff stuff)
    if (isImplicitlyConvertible!(Stuff, T))
    {
        enforce(r._outer._data is _data && r._a <= length);
        reserve(length + 1);
        assert(_data.refCountedStore.isInitialized);
        // Move elements over by one slot
        memmove(_data._payload.ptr + r._a + 1,
                _data._payload.ptr + r._a,
                T.sizeof * (length - r._a));
        emplace(_data._payload.ptr + r._a, stuff);
        _data._payload = _data._payload.ptr[0 .. _data._payload.length + 1];
        return 1;
    }

    /// ditto
    size_t insertBefore(Stuff)(Range r, Stuff stuff)
    if (isInputRange!Stuff && isImplicitlyConvertible!(ElementType!Stuff, T))
    {
        enforce(r._outer._data is _data && r._a <= length);
        static if (isForwardRange!Stuff)
        {
            // Can find the length in advance
            auto extra = walkLength(stuff);
            if (!extra) return 0;
            reserve(length + extra);
            assert(_data.refCountedStore.isInitialized);
            // Move elements over by extra slots
            memmove(_data._payload.ptr + r._a + extra,
                    _data._payload.ptr + r._a,
                    T.sizeof * (length - r._a));
            foreach (p; _data._payload.ptr + r._a ..
                    _data._payload.ptr + r._a + extra)
            {
                emplace(p, stuff.front);
                stuff.popFront();
            }
            _data._payload =
                _data._payload.ptr[0 .. _data._payload.length + extra];
            return extra;
        }
        else
        {
            enforce(_data);
            immutable offset = r._a;
            enforce(offset <= length);
            auto result = insertBack(stuff);
            bringToFront(this[offset .. length - result],
                    this[length - result .. length]);
            return result;
        }
    }

    /// ditto
    size_t insertAfter(Stuff)(Range r, Stuff stuff)
    {
        enforce(r._outer._data is _data);
        // TODO: optimize
        immutable offset = r._b;
        enforce(offset <= length);
        auto result = insertBack(stuff);
        bringToFront(this[offset .. length - result],
                this[length - result .. length]);
        return result;
    }

    /// ditto
    size_t replace(Stuff)(Range r, Stuff stuff)
    if (isInputRange!Stuff && isImplicitlyConvertible!(ElementType!Stuff, T))
    {
        enforce(r._outer._data is _data);
        size_t result;
        for (; !stuff.empty; stuff.popFront())
        {
            if (r.empty)
            {
                // insert the rest
                return result + insertBefore(r, stuff);
            }
            r.front = stuff.front;
            r.popFront();
            ++result;
        }
        // Remove remaining stuff in r
        linearRemove(r);
        return result;
    }

    /// ditto
    size_t replace(Stuff)(Range r, Stuff stuff)
    if (isImplicitlyConvertible!(Stuff, T))
    {
        enforce(r._outer._data is _data);
        if (r.empty)
        {
            insertBefore(r, stuff);
        }
        else
        {
            r.front = stuff;
            r.popFront();
            linearRemove(r);
        }
        return 1;
    }

/**
Removes all elements belonging to $(D r), which must be a range
obtained originally from this container. The stable version behaves
the same, but guarantees that ranges iterating over the container are
never invalidated.

Returns: A range spanning the remaining elements in the container that
initially were right after $(D r).

Complexity: $(BIGOH n - m), where $(D m) is the number of elements in
$(D r)
     */
    Range linearRemove(Range r)
    {
        enforce(r._outer._data is _data);
        enforce(_data.refCountedStore.isInitialized);
        enforce(r._a <= r._b && r._b <= length);
        immutable offset1 = r._a;
        immutable offset2 = r._b;
        immutable tailLength = length - offset2;
        // Use copy here, not a[] = b[] because the ranges may overlap
        copy(this[offset2 .. length], this[offset1 .. offset1 + tailLength]);
        length = offset1 + tailLength;
        return this[length - tailLength .. length];
    }
    /// ditto
    alias remove stableLinearRemove;
}

unittest
{
    Array!int a;
    assert(a.empty);
}

unittest
{
    Array!int a = Array!int(1, 2, 3);
    //a._data._refCountedDebug = true;
    auto b = a.dup;
    assert(b == Array!int(1, 2, 3));
    b.front = 42;
    assert(b == Array!int(42, 2, 3));
    assert(a == Array!int(1, 2, 3));
}

unittest
{
    auto a = Array!int(1, 2, 3);
    assert(a.length == 3);
}

unittest
{
    Array!int a;
    a.reserve(1000);
    assert(a.length == 0);
    assert(a.empty);
    assert(a.capacity >= 1000);
    auto p = a._data._payload.ptr;
    foreach (i; 0 .. 1000)
    {
        a.insertBack(i);
    }
    assert(p == a._data._payload.ptr);
}

unittest
{
    auto a = Array!int(1, 2, 3);
    a[1] *= 42;
    assert(a[1] == 84);
}

unittest
{
    auto a = Array!int(1, 2, 3);
    auto b = Array!int(11, 12, 13);
    auto c = a ~ b;
    //foreach (e; c) writeln(e);
    assert(c == Array!int(1, 2, 3, 11, 12, 13));
    //assert(a ~ b[] == Array!int(1, 2, 3, 11, 12, 13));
}

unittest
{
    auto a = Array!int(1, 2, 3);
    auto b = Array!int(11, 12, 13);
    a ~= b;
    assert(a == Array!int(1, 2, 3, 11, 12, 13));
}

unittest
{
    auto a = Array!int(1, 2, 3, 4);
    assert(a.removeAny() == 4);
    assert(a == Array!int(1, 2, 3));
}

unittest
{
    auto a = Array!int(1, 2, 3, 4, 5);
    auto r = a[2 .. a.length];
    assert(a.insertBefore(r, 42) == 1);
    assert(a == Array!int(1, 2, 42, 3, 4, 5));
    r = a[2 .. 2];
    assert(a.insertBefore(r, [8, 9]) == 2);
    assert(a == Array!int(1, 2, 8, 9, 42, 3, 4, 5));
}

unittest
{
    auto a = Array!int(0, 1, 2, 3, 4, 5, 6, 7, 8);
    a.linearRemove(a[4 .. 6]);
    auto b = Array!int(0, 1, 2, 3, 6, 7, 8);
    //writeln(a.length);
    //foreach (e; a) writeln(e);
    assert(a == Array!int(0, 1, 2, 3, 6, 7, 8));
}

// Give the Range object some testing.
unittest
{
    auto a = Array!int(0, 1, 2, 3, 4, 5, 6)[];
    auto b = Array!int(6, 5, 4, 3, 2, 1, 0)[];
    alias typeof(a) A;

    static assert(isRandomAccessRange!A);
    static assert(hasSlicing!A);
    static assert(hasAssignableElements!A);
    static assert(hasMobileElements!A);

    assert(equal(retro(b), a));
    assert(a.length == 7);
    assert(equal(a[1..4], [1, 2, 3]));
}
// Test issue 5920
version(unittest)
{
    //@@@BUG4274@@@: This cannot be declared as an inner struct.
    private struct structBug5920
    {
        int order;
        uint* pDestructionMask;
        ~this()
        {
            if (pDestructionMask)
                *pDestructionMask += 1 << order;
        }
    }
}
unittest
{
    alias structBug5920 S;
    uint dMask;

    auto arr = Array!S(cast(S[])[]);
    foreach (i; 0..8)
        arr.insertBack(S(i, &dMask));
    // don't check dMask now as S may be copied multiple times (it's ok?)
    {
        assert(arr.length == 8);
        dMask = 0;
        arr.length = 6;
        assert(arr.length == 6);    // make sure shrinking calls the d'tor
        assert(dMask == 0b1100_0000);
        arr.removeBack();
        assert(arr.length == 5);    // make sure removeBack() calls the d'tor
        assert(dMask == 0b1110_0000);
        arr.removeBack(3);
        assert(arr.length == 2);    // ditto
        assert(dMask == 0b1111_1100);
        arr.clear();
        assert(arr.length == 0);    // make sure clear() calls the d'tor
        assert(dMask == 0b1111_1111);
    }
    assert(dMask == 0b1111_1111);   // make sure the d'tor is called once only.
}
// Test issue 5792 (mainly just to check if this piece of code is compilable)
unittest
{
    auto a = Array!(int[])([[1,2],[3,4]]);
    a.reserve(4);
    assert(a.capacity >= 4);
    assert(a.length == 2);
    assert(a[0] == [1,2]);
    assert(a[1] == [3,4]);
    a.reserve(16);
    assert(a.capacity >= 16);
    assert(a.length == 2);
    assert(a[0] == [1,2]);
    assert(a[1] == [3,4]);
}

// test replace!Stuff with range Stuff
unittest
{
    auto a = Array!int([1, 42, 5]);
    a.replace(a[1 .. 2], [2, 3, 4]);
    assert(equal(a[], [1, 2, 3, 4, 5]));
}

// test insertBefore and replace with empty Arrays
unittest
{
    auto a = Array!int();
    a.insertBefore(a[], 1);
    assert(equal(a[], [1]));
}
unittest
{
    auto a = Array!int();
    a.insertBefore(a[], [1, 2]);
    assert(equal(a[], [1, 2]));
}
unittest
{
    auto a = Array!int();
    a.replace(a[], [1, 2]);
    assert(equal(a[], [1, 2]));
}
unittest
{
    auto a = Array!int();
    a.replace(a[], 1);
    assert(equal(a[], [1]));
}
// make sure that Array instances refuse ranges that don't belong to them
unittest
{
<<<<<<< HEAD
        Array!int a = [1, 2, 3];
        auto r = a.dup[];
        assertThrown(a.insertBefore(r, 42));
        assertThrown(a.insertBefore(r, [42]));
        assertThrown(a.insertAfter(r, 42));
        assertThrown(a.replace(r, 42));
        assertThrown(a.replace(r, [42]));
        assertThrown(a.linearRemove(r));
=======
    Array!int a = [1, 2, 3];
    auto r = a.dup[];
    assertThrown(a.insertBefore(r, 42));
    assertThrown(a.insertBefore(r, [42]));
    assertThrown(a.insertAfter(r, 42));
    assertThrown(a.replace(r, 42));
    assertThrown(a.replace(r, [42]));
    assertThrown(a.linearRemove(r));
>>>>>>> 84422029
}
unittest
{
    auto a = Array!int([1, 1]);
    a[1]  = 0; //Check Array.opIndexAssign
    assert(a[1] == 0);
    a[1] += 1; //Check Array.opIndexOpAssign
    assert(a[1] == 1);

    //Check Array.opIndexUnary
    ++a[0];
    //a[0]++ //op++ doesn't return, so this shouldn't work, even with 5044 fixed
    assert(a[0] == 2);
    assert(+a[0] == +2);
    assert(-a[0] == -2);
    assert(~a[0] == ~2);

    auto r = a[];
    r[1]  = 0; //Check Array.Range.opIndexAssign
    assert(r[1] == 0);
    r[1] += 1; //Check Array.Range.opIndexOpAssign
    assert(r[1] == 1);

    //Check Array.Range.opIndexUnary
    ++r[0];
    //r[0]++ //op++ doesn't return, so this shouldn't work, even with 5044 fixed
    assert(r[0] == 3);
    assert(+r[0] == +3);
    assert(-r[0] == -3);
    assert(~r[0] == ~3);
}

unittest
{
    //Test "array-wide" operations
    auto a = Array!int([0, 1, 2]); //Array
    a[] += 5;
    assert(a[].equal([5, 6, 7]));
    ++a[];
    assert(a[].equal([6, 7, 8]));
    a[1 .. 3] *= 5;
    assert(a[].equal([6, 35, 40]));
    a[0 .. 2] = 0;
    assert(a[].equal([0, 0, 40]));

    //Test empty array
    auto a2 = Array!int.init;
    ++a2[];
    ++a2[0 .. 0];
    a2[] = 0;
    a2[0 .. 0] = 0;
    a2[] += 0;
    a2[0 .. 0] += 0;

    //Test "range-wide" operations
    auto r = Array!int([0, 1, 2])[]; //Array.Range
    r[] += 5;
    assert(r.equal([5, 6, 7]));
    ++r[];
    assert(r.equal([6, 7, 8]));
    r[1 .. 3] *= 5;
    assert(r.equal([6, 35, 40]));
    r[0 .. 2] = 0;
    assert(r.equal([0, 0, 40]));

    //Test empty Range
    auto r2 = Array!int.init[];
    ++r2[];
    ++r2[0 .. 0];
    r2[] = 0;
    r2[0 .. 0] = 0;
    r2[] += 0;
    r2[0 .. 0] += 0;
}

// Test issue 11194
unittest {
    static struct S {
        int i = 1337;
        void* p;
        this(this) { assert(i == 1337); }
        ~this() { assert(i == 1337); }
    }
    Array!S arr;
    S s;
    arr ~= s;
    arr ~= s;
}

unittest //11459
{
    static struct S
    {
        bool b;
        alias b this;
    }
    alias A = Array!S;
    alias B = Array!(shared bool);
}

unittest //11884
{
    auto a = Array!int([1, 2, 2].filter!"true"());
}

// BinaryHeap
/**
Implements a $(WEB en.wikipedia.org/wiki/Binary_heap, binary heap)
container on top of a given random-access range type (usually $(D
T[])) or a random-access container type (usually $(D Array!T)). The
documentation of $(D BinaryHeap) will refer to the underlying range or
container as the $(I store) of the heap.

The binary heap induces structure over the underlying store such that
accessing the largest element (by using the $(D front) property) is a
$(BIGOH 1) operation and extracting it (by using the $(D
removeFront()) method) is done fast in $(BIGOH log n) time.

If $(D less) is the less-than operator, which is the default option,
then $(D BinaryHeap) defines a so-called max-heap that optimizes
extraction of the $(I largest) elements. To define a min-heap,
instantiate BinaryHeap with $(D "a > b") as its predicate.

Simply extracting elements from a $(D BinaryHeap) container is
tantamount to lazily fetching elements of $(D Store) in descending
order. Extracting elements from the $(D BinaryHeap) to completion
leaves the underlying store sorted in ascending order but, again,
yields elements in descending order.

If $(D Store) is a range, the $(D BinaryHeap) cannot grow beyond the
size of that range. If $(D Store) is a container that supports $(D
insertBack), the $(D BinaryHeap) may grow by adding elements to the
container.

Example:
----
// Example from "Introduction to Algorithms" Cormen et al, p 146
int[] a = [ 4, 1, 3, 2, 16, 9, 10, 14, 8, 7 ];
auto h = heapify(a);
// largest element
assert(h.front == 16);
// a has the heap property
assert(equal(a, [ 16, 14, 10, 9, 8, 7, 4, 3, 2, 1 ]));
----
     */
struct BinaryHeap(Store, alias less = "a < b")
if (isRandomAccessRange!(Store) || isRandomAccessRange!(typeof(Store.init[])))
{
// Really weird @@BUG@@: if you comment out the "private:" label below,
// std.algorithm can't unittest anymore
//private:

    // The payload includes the support store and the effective length
    private static struct Data
    {
        Store _store;
        size_t _length;
    }
    private RefCounted!(Data, RefCountedAutoInitialize.no) _payload;
    // Comparison predicate
    private alias binaryFun!(less) comp;
    // Convenience accessors
    private @property ref Store _store()
    {
        assert(_payload.refCountedStore.isInitialized);
        return _payload._store;
    }
    private @property ref size_t _length()
    {
        assert(_payload.refCountedStore.isInitialized);
        return _payload._length;
    }

    // Asserts that the heap property is respected.
    private void assertValid()
    {
        debug
        {
            if (!_payload.refCountedStore.isInitialized) return;
            if (_length < 2) return;
            for (size_t n = _length - 1; n >= 1; --n)
            {
                auto parentIdx = (n - 1) / 2;
                assert(!comp(_store[parentIdx], _store[n]), text(n));
            }
        }
    }

    // Assuming the element at index i perturbs the heap property in
    // store r, percolates it down the heap such that the heap
    // property is restored.
    private void percolateDown(Store r, size_t i, size_t length)
    {
        for (;;)
        {
            auto left = i * 2 + 1, right = left + 1;
            if (right == length)
            {
                if (comp(r[i], r[left])) swap(r, i, left);
                return;
            }
            if (right > length) return;
            assert(left < length && right < length);
            auto largest = comp(r[i], r[left])
                ? (comp(r[left], r[right]) ? right : left)
                : (comp(r[i], r[right]) ? right : i);
            if (largest == i) return;
            swap(r, i, largest);
            i = largest;
        }
    }

    // @@@BUG@@@: add private here, std.algorithm doesn't unittest anymore
    /*private*/ void pop(Store store)
    {
        assert(!store.empty);
        if (store.length == 1) return;
        auto t1 = moveFront(store[]);
        auto t2 = moveBack(store[]);
        store.front = move(t2);
        store.back = move(t1);
        percolateDown(store, 0, store.length - 1);
    }

    /*private*/ static void swap(Store _store, size_t i, size_t j)
    {
        static if (is(typeof(swap(_store[i], _store[j]))))
        {
            swap(_store[i], _store[j]);
        }
        else static if (is(typeof(_store.moveAt(i))))
        {
            auto t1 = _store.moveAt(i);
            auto t2 = _store.moveAt(j);
            _store[i] = move(t2);
            _store[j] = move(t1);
        }
        else // assume it's a container and access its range with []
        {
            auto t1 = _store[].moveAt(i);
            auto t2 = _store[].moveAt(j);
            _store[i] = move(t2);
            _store[j] = move(t1);
        }
    }

public:

    /**
       Converts the store $(D s) into a heap. If $(D initialSize) is
       specified, only the first $(D initialSize) elements in $(D s)
       are transformed into a heap, after which the heap can grow up
       to $(D r.length) (if $(D Store) is a range) or indefinitely (if
       $(D Store) is a container with $(D insertBack)). Performs
       $(BIGOH min(r.length, initialSize)) evaluations of $(D less).
     */
    this(Store s, size_t initialSize = size_t.max)
    {
        acquire(s, initialSize);
    }

/**
Takes ownership of a store. After this, manipulating $(D s) may make
the heap work incorrectly.
     */
    void acquire(Store s, size_t initialSize = size_t.max)
    {
        _payload.refCountedStore.ensureInitialized();
        _store = move(s);
        _length = min(_store.length, initialSize);
        if (_length < 2) return;
        for (auto i = (_length - 2) / 2; ; )
        {
            this.percolateDown(_store, i, _length);
            if (i-- == 0) break;
        }
        assertValid();
    }

/**
Takes ownership of a store assuming it already was organized as a
heap.
     */
    void assume(Store s, size_t initialSize = size_t.max)
    {
        _payload.refCountedStore.ensureInitialized();
        _store = s;
        _length = min(_store.length, initialSize);
        assertValid();
    }

/**
Clears the heap. Returns the portion of the store from $(D 0) up to
$(D length), which satisfies the $(LUCKY heap property).
     */
    auto release()
    {
        if (!_payload.refCountedStore.isInitialized)
        {
            return typeof(_store[0 .. _length]).init;
        }
        assertValid();
        auto result = _store[0 .. _length];
        _payload = _payload.init;
        return result;
    }

/**
Returns $(D true) if the heap is _empty, $(D false) otherwise.
     */
    @property bool empty()
    {
        return !length;
    }

/**
Returns a duplicate of the heap. The underlying store must also
support a $(D dup) method.
     */
    @property BinaryHeap dup()
    {
        BinaryHeap result;
        if (!_payload.refCountedStore.isInitialized) return result;
        result.assume(_store.dup, length);
        return result;
    }

/**
Returns the _length of the heap.
     */
    @property size_t length()
    {
        return _payload.refCountedStore.isInitialized ? _length : 0;
    }

/**
Returns the _capacity of the heap, which is the length of the
underlying store (if the store is a range) or the _capacity of the
underlying store (if the store is a container).
     */
    @property size_t capacity()
    {
        if (!_payload.refCountedStore.isInitialized) return 0;
        static if (is(typeof(_store.capacity) : size_t))
        {
            return _store.capacity;
        }
        else
        {
            return _store.length;
        }
    }

/**
Returns a copy of the _front of the heap, which is the largest element
according to $(D less).
     */
    @property ElementType!Store front()
    {
        enforce(!empty);
        return _store.front;
    }

/**
Clears the heap by detaching it from the underlying store.
     */
    void clear()
    {
        _payload = _payload.init;
    }

/**
Inserts $(D value) into the store. If the underlying store is a range
and $(D length == capacity), throws an exception.
     */
    size_t insert(ElementType!Store value)
    {
        static if (is(typeof(_store.insertBack(value))))
        {
            _payload.refCountedStore.ensureInitialized();
            if (length == _store.length)
            {
                // reallocate
                _store.insertBack(value);
            }
            else
            {
                // no reallocation
                _store[_length] = value;
            }
        }
        else
        {
            // can't grow
            enforce(length < _store.length,
                    "Cannot grow a heap created over a range");
            _store[_length] = value;
        }

        // sink down the element
        for (size_t n = _length; n; )
        {
            auto parentIdx = (n - 1) / 2;
            if (!comp(_store[parentIdx], _store[n])) break; // done!
            // must swap and continue
            swap(_store, parentIdx, n);
            n = parentIdx;
        }
        ++_length;
        assertValid();
        return 1;
    }

/**
Removes the largest element from the heap.
     */
    void removeFront()
    {
        enforce(!empty);
        if (_length > 1)
        {
            auto t1 = moveFront(_store[]);
            auto t2 = moveAt(_store[], _length - 1);
            _store.front = move(t2);
            _store[_length - 1] = move(t1);
        }
        --_length;
        percolateDown(_store, 0, _length);
    }

/**
Removes the largest element from the heap and returns a copy of
it. The element still resides in the heap's store. For performance
reasons you may want to use $(D removeFront) with heaps of objects
that are expensive to copy.
     */
    ElementType!Store removeAny()
    {
        removeFront();
        return _store[_length];
    }

/**
Replaces the largest element in the store with $(D value).
     */
    void replaceFront(ElementType!Store value)
    {
        // must replace the top
        assert(!empty);
        _store.front = value;
        percolateDown(_store, 0, _length);
        assertValid();
    }

/**
If the heap has room to grow, inserts $(D value) into the store and
returns $(D true). Otherwise, if $(D less(value, front)), calls $(D
replaceFront(value)) and returns again $(D true). Otherwise, leaves
the heap unaffected and returns $(D false). This method is useful in
scenarios where the smallest $(D k) elements of a set of candidates
must be collected.
     */
    bool conditionalInsert(ElementType!Store value)
    {
        _payload.refCountedStore.ensureInitialized();
        if (_length < _store.length)
        {
            insert(value);
            return true;
        }
        // must replace the top
        assert(!_store.empty);
        if (!comp(value, _store.front)) return false; // value >= largest
        _store.front = value;
        percolateDown(_store, 0, _length);
        assertValid();
        return true;
    }
}

/**
Convenience function that returns a $(D BinaryHeap!Store) object
initialized with $(D s) and $(D initialSize).
 */
BinaryHeap!(Store, less) heapify(alias less = "a < b", Store)(Store s,
        size_t initialSize = size_t.max)
{
    return BinaryHeap!(Store, less)(s, initialSize);
}

unittest
{
    {
        // example from "Introduction to Algorithms" Cormen et al., p 146
        int[] a = [ 4, 1, 3, 2, 16, 9, 10, 14, 8, 7 ];
        auto h = heapify(a);
        h = heapify!"a < b"(a);
        assert(h.front == 16);
        assert(a == [ 16, 14, 10, 8, 7, 9, 3, 2, 4, 1 ]);
        auto witness = [ 16, 14, 10, 9, 8, 7, 4, 3, 2, 1 ];
        for (; !h.empty; h.removeFront(), witness.popFront())
        {
            assert(!witness.empty);
            assert(witness.front == h.front);
        }
        assert(witness.empty);
    }
    {
        int[] a = [ 4, 1, 3, 2, 16, 9, 10, 14, 8, 7 ];
        int[] b = new int[a.length];
        BinaryHeap!(int[]) h = BinaryHeap!(int[])(b, 0);
        foreach (e; a)
        {
            h.insert(e);
        }
        assert(b == [ 16, 14, 10, 8, 7, 3, 9, 1, 4, 2 ], text(b));
    }
}

////////////////////////////////////////////////////////////////////////////////
// Array!bool
////////////////////////////////////////////////////////////////////////////////

/**
_Array specialized for $(D bool). Packs together values efficiently by
allocating one bit per element.
 */
struct Array(T)
if (is(Unqual!T == bool))
{
    static immutable uint bitsPerWord = size_t.sizeof * 8;
    private static struct Data
    {
        Array!size_t.Payload _backend;
        size_t _length;
    }
    private RefCounted!(Data, RefCountedAutoInitialize.no) _store;

    private @property ref size_t[] data()
    {
        assert(_store.refCountedStore.isInitialized);
        return _store._backend._payload;
    }

    /**
       Defines the container's primary range.
     */
    struct Range
    {
        private Array _outer;
        private size_t _a, _b;
        /// Range primitives
        @property Range save()
        {
            version (bug4437)
            {
                return this;
            }
            else
            {
                auto copy = this;
                return copy;
            }
        }
        /// Ditto
        @property bool empty()
        {
            return _a >= _b || _outer.length < _b;
        }
        /// Ditto
        @property T front()
        {
            enforce(!empty);
            return _outer[_a];
        }
        /// Ditto
        @property void front(bool value)
        {
            enforce(!empty);
            _outer[_a] = value;
        }
        /// Ditto
        T moveFront()
        {
            enforce(!empty);
            return _outer.moveAt(_a);
        }
        /// Ditto
        void popFront()
        {
            enforce(!empty);
            ++_a;
        }
        /// Ditto
        @property T back()
        {
            enforce(!empty);
            return _outer[_b - 1];
        }
        /// Ditto
        @property void back(bool value)
        {
            enforce(!empty);
            _outer[_b - 1] = value;
        }
        /// Ditto
        T moveBack()
        {
            enforce(!empty);
            return _outer.moveAt(_b - 1);
        }
        /// Ditto
        void popBack()
        {
            enforce(!empty);
            --_b;
        }
        /// Ditto
        T opIndex(size_t i)
        {
            return _outer[_a + i];
        }
        /// Ditto
        void opIndexAssign(T value, size_t i)
        {
            _outer[_a + i] = value;
        }
        /// Ditto
        T moveAt(size_t i)
        {
            return _outer.moveAt(_a + i);
        }
        /// Ditto
        @property size_t length() const
        {
            assert(_a <= _b);
            return _b - _a;
        }
        alias opDollar = length;
        /// ditto
        Range opSlice(size_t low, size_t high)
        {
            assert(_a <= low && low <= high && high <= _b);
            return Range(_outer, _a + low, _a + high);
        }
    }

    /**
       Property returning $(D true) if and only if the container has
       no elements.

       Complexity: $(BIGOH 1)
     */
    @property bool empty()
    {
        return !length;
    }

    unittest
    {
        Array!bool a;
        //a._store._refCountedDebug = true;
        assert(a.empty);
        a.insertBack(false);
        assert(!a.empty);
    }

    /**
       Returns a duplicate of the container. The elements themselves
       are not transitively duplicated.

       Complexity: $(BIGOH n).
     */
    @property Array dup()
    {
        Array result;
        result.insertBack(this[]);
        return result;
    }

    unittest
    {
        Array!bool a;
        assert(a.empty);
        auto b = a.dup;
        assert(b.empty);
        a.insertBack(true);
        assert(b.empty);
    }

    /**
       Returns the number of elements in the container.

       Complexity: $(BIGOH log(n)).
    */
    @property size_t length() const
    {
        return _store.refCountedStore.isInitialized ? _store._length : 0;
    }
    size_t opDollar() const
    {
        return length;
    }

    unittest
    {
        Array!bool a;
        assert(a.length == 0);
        a.insert(true);
        assert(a.length == 1, text(a.length));
    }

    /**
       Returns the maximum number of elements the container can store
       without (a) allocating memory, (b) invalidating iterators upon
       insertion.

       Complexity: $(BIGOH log(n)).
     */
    @property size_t capacity()
    {
        return _store.refCountedStore.isInitialized
            ? cast(size_t) bitsPerWord * _store._backend.capacity
            : 0;
    }

    unittest
    {
        Array!bool a;
        assert(a.capacity == 0);
        foreach (i; 0 .. 100)
        {
            a.insert(true);
            assert(a.capacity >= a.length, text(a.capacity));
        }
    }

    /**
       Ensures sufficient capacity to accommodate $(D n) elements.

       Postcondition: $(D capacity >= n)

       Complexity: $(BIGOH log(e - capacity)) if $(D e > capacity),
       otherwise $(BIGOH 1).
     */
    void reserve(size_t e)
    {
        _store.refCountedStore.ensureInitialized();
        _store._backend.reserve(to!size_t((e + bitsPerWord - 1) / bitsPerWord));
    }

    unittest
    {
        Array!bool a;
        assert(a.capacity == 0);
        a.reserve(15657);
        assert(a.capacity >= 15657);
    }

    /**
       Returns a range that iterates over all elements of the
       container, in a container-defined order. The container should
       choose the most convenient and fast method of iteration for $(D
       opSlice()).

       Complexity: $(BIGOH log(n))
     */
    Range opSlice()
    {
        return Range(this, 0, length);
    }

    unittest
    {
        Array!bool a;
        a.insertBack([true, false, true, true]);
        assert(a[].length == 4);
    }

    /**
       Returns a range that iterates the container between two
       specified positions.

       Complexity: $(BIGOH log(n))
     */
    Range opSlice(size_t a, size_t b)
    {
        enforce(a <= b && b <= length);
        return Range(this, a, b);
    }

    unittest
    {
        Array!bool a;
        a.insertBack([true, false, true, true]);
        assert(a[0 .. 2].length == 2);
    }

    /**
       Equivalent to $(D opSlice().front) and $(D opSlice().back),
       respectively.

       Complexity: $(BIGOH log(n))
     */
    @property bool front()
    {
        enforce(!empty);
        return data.ptr[0] & 1;
    }

    /// Ditto
    @property void front(bool value)
    {
        enforce(!empty);
        if (value) data.ptr[0] |= 1;
        else data.ptr[0] &= ~cast(size_t) 1;
    }

    unittest
    {
        Array!bool a;
        a.insertBack([true, false, true, true]);
        assert(a.front);
        a.front = false;
        assert(!a.front);
    }

    /// Ditto
    @property bool back()
    {
        enforce(!empty);
        return cast(bool)(data.back & (cast(size_t)1 << ((_store._length - 1) % bitsPerWord)));
    }

    /// Ditto
    @property void back(bool value)
    {
        enforce(!empty);
        if (value)
        {
            data.back |= (cast(size_t)1 << ((_store._length - 1) % bitsPerWord));
        }
        else
        {
            data.back &=
                ~(cast(size_t)1 << ((_store._length - 1) % bitsPerWord));
        }
    }

    unittest
    {
        Array!bool a;
        a.insertBack([true, false, true, true]);
        assert(a.back);
        a.back = false;
        assert(!a.back);
    }

    /**
       Indexing operators yield or modify the value at a specified index.
     */
    bool opIndex(size_t i)
    {
        auto div = cast(size_t) (i / bitsPerWord);
        auto rem = i % bitsPerWord;
        enforce(div < data.length);
        return cast(bool)(data.ptr[div] & (cast(size_t)1 << rem));
    }
    /// ditto
    void opIndexAssign(bool value, size_t i)
    {
        auto div = cast(size_t) (i / bitsPerWord);
        auto rem = i % bitsPerWord;
        enforce(div < data.length);
        if (value) data.ptr[div] |= (cast(size_t)1 << rem);
        else data.ptr[div] &= ~(cast(size_t)1 << rem);
    }
    /// ditto
    void opIndexOpAssign(string op)(bool value, size_t i)
    {
        auto div = cast(size_t) (i / bitsPerWord);
        auto rem = i % bitsPerWord;
        enforce(div < data.length);
        auto oldValue = cast(bool) (data.ptr[div] & (cast(size_t)1 << rem));
        // Do the deed
        auto newValue = mixin("oldValue "~op~" value");
        // Write back the value
        if (newValue != oldValue)
        {
            if (newValue) data.ptr[div] |= (cast(size_t)1 << rem);
            else data.ptr[div] &= ~(cast(size_t)1 << rem);
        }
    }
    /// Ditto
    T moveAt(size_t i)
    {
        return this[i];
    }

    unittest
    {
        Array!bool a;
        a.insertBack([true, false, true, true]);
        assert(a[0] && !a[1]);
        a[0] &= a[1];
        assert(!a[0]);
    }

    /**
       Returns a new container that's the concatenation of $(D this)
       and its argument.

       Complexity: $(BIGOH n + m), where m is the number of elements
       in $(D stuff)
     */
    Array!bool opBinary(string op, Stuff)(Stuff rhs) if (op == "~")
    {
        auto result = this;
        return result ~= rhs;
    }

    unittest
    {
        Array!bool a;
        a.insertBack([true, false, true, true]);
        Array!bool b;
        b.insertBack([true, true, false, true]);
        assert(equal((a ~ b)[],
                        [true, false, true, true, true, true, false, true]));
    }

    // /// ditto
    // TotalContainer opBinaryRight(Stuff, string op)(Stuff lhs) if (op == "~")
    // {
    //     assert(0);
    // }

    /**
       Forwards to $(D insertAfter(this[], stuff)).
     */
    // @@@BUG@@@
    //ref Array!bool opOpAssign(string op, Stuff)(Stuff stuff) if (op == "~")
    Array!bool opOpAssign(string op, Stuff)(Stuff stuff) if (op == "~")
    {
        static if (is(typeof(stuff[]))) insertBack(stuff[]);
        else insertBack(stuff);
        return this;
    }

    unittest
    {
        Array!bool a;
        a.insertBack([true, false, true, true]);
        Array!bool b;
        a.insertBack([false, true, false, true, true]);
        a ~= b;
        assert(equal(
                    a[],
                    [true, false, true, true, false, true, false, true, true]));
    }

    /**
       Removes all contents from the container. The container decides
       how $(D capacity) is affected.

       Postcondition: $(D empty)

       Complexity: $(BIGOH n)
     */
    void clear()
    {
        this = Array();
    }

    unittest
    {
        Array!bool a;
        a.insertBack([true, false, true, true]);
        a.clear();
        assert(a.capacity == 0);
    }

    /**
       Sets the number of elements in the container to $(D
       newSize). If $(D newSize) is greater than $(D length), the
       added elements are added to the container and initialized with
       $(D ElementType.init).

       Complexity: $(BIGOH abs(n - newLength))

       Postcondition: $(D _length == newLength)
     */
    @property void length(size_t newLength)
    {
        _store.refCountedStore.ensureInitialized();
        auto newDataLength =
            to!size_t((newLength + bitsPerWord - 1) / bitsPerWord);
        _store._backend.length = newDataLength;
        _store._length = newLength;
    }

    unittest
    {
        Array!bool a;
        a.length = 1057;
        assert(a.length == 1057);
        foreach (e; a)
        {
            assert(!e);
        }
    }

    /**
       Inserts $(D stuff) in the container. $(D stuff) can be a value
       convertible to $(D ElementType) or a range of objects
       convertible to $(D ElementType).

       The $(D stable) version guarantees that ranges iterating over
       the container are never invalidated. Client code that counts on
       non-invalidating insertion should use $(D stableInsert).

       Returns: The number of elements added.

       Complexity: $(BIGOH m * log(n)), where $(D m) is the number of
       elements in $(D stuff)
     */
    alias insertBack insert;
    ///ditto
    alias insertBack stableInsert;

    /**
       Same as $(D insert(stuff)) and $(D stableInsert(stuff))
       respectively, but relax the complexity constraint to linear.
     */
    alias insertBack linearInsert;
    ///ditto
    alias insertBack stableLinearInsert;

    /**
       Picks one value in the container, removes it from the
       container, and returns it. The stable version behaves the same,
       but guarantees that ranges iterating over the container are
       never invalidated.

       Precondition: $(D !empty)

       Returns: The element removed.

       Complexity: $(BIGOH log(n))
     */
    T removeAny()
    {
        auto result = back;
        removeBack();
        return result;
    }
    /// ditto
    alias removeAny stableRemoveAny;

    unittest
    {
        Array!bool a;
        a.length = 1057;
        assert(!a.removeAny());
        assert(a.length == 1056);
        foreach (e; a)
        {
            assert(!e);
        }
    }

    /**
       Inserts $(D value) to the back of the container. $(D stuff) can
       be a value convertible to $(D ElementType) or a range of
       objects convertible to $(D ElementType). The stable version
       behaves the same, but guarantees that ranges iterating over the
       container are never invalidated.

       Returns: The number of elements inserted

       Complexity: $(BIGOH log(n))
     */
    size_t insertBack(Stuff)(Stuff stuff) if (is(Stuff : bool))
    {
        _store.refCountedStore.ensureInitialized();
        auto rem = _store._length % bitsPerWord;
        if (rem)
        {
            // Fits within the current array
            if (stuff)
            {
                data[$ - 1] |= (1u << rem);
            }
            else
            {
                data[$ - 1] &= ~(1u << rem);
            }
        }
        else
        {
            // Need to add more data
            _store._backend.insertBack(stuff);
        }
        ++_store._length;
        return 1;
    }
    /// Ditto
    size_t insertBack(Stuff)(Stuff stuff)
    if (isInputRange!Stuff && is(ElementType!Stuff : bool))
    {
        static if (!hasLength!Stuff) size_t result;
        for (; !stuff.empty; stuff.popFront())
        {
            insertBack(stuff.front);
            static if (!hasLength!Stuff) ++result;
        }
        static if (!hasLength!Stuff) return result;
        else return stuff.length;
    }
    /// ditto
    alias insertBack stableInsertBack;

    /**
       Removes the value at the front or back of the container. The
       stable version behaves the same, but guarantees that ranges
       iterating over the container are never invalidated. The
       optional parameter $(D howMany) instructs removal of that many
       elements. If $(D howMany > n), all elements are removed and no
       exception is thrown.

       Precondition: $(D !empty)

       Complexity: $(BIGOH log(n)).
     */
    void removeBack()
    {
        enforce(_store._length);
        if (_store._length % bitsPerWord)
        {
            // Cool, just decrease the length
            --_store._length;
        }
        else
        {
            // Reduce the allocated space
            --_store._length;
            _store._backend.length = _store._backend.length - 1;
        }
    }
    /// ditto
    alias removeBack stableRemoveBack;

    /**
       Removes $(D howMany) values at the front or back of the
       container. Unlike the unparameterized versions above, these
       functions do not throw if they could not remove $(D howMany)
       elements. Instead, if $(D howMany > n), all elements are
       removed. The returned value is the effective number of elements
       removed. The stable version behaves the same, but guarantees
       that ranges iterating over the container are never invalidated.

       Returns: The number of elements removed

       Complexity: $(BIGOH howMany * log(n)).
     */
    /// ditto
    size_t removeBack(size_t howMany)
    {
        if (howMany >= length)
        {
            howMany = length;
            clear();
        }
        else
        {
            length = length - howMany;
        }
        return howMany;
    }

    unittest
    {
        Array!bool a;
        a.length = 1057;
        assert(a.removeBack(1000) == 1000);
        assert(a.length == 57);
        foreach (e; a)
        {
            assert(!e);
        }
    }

    /**
       Inserts $(D stuff) before, after, or instead range $(D r),
       which must be a valid range previously extracted from this
       container. $(D stuff) can be a value convertible to $(D
       ElementType) or a range of objects convertible to $(D
       ElementType). The stable version behaves the same, but
       guarantees that ranges iterating over the container are never
       invalidated.

       Returns: The number of values inserted.

       Complexity: $(BIGOH n + m), where $(D m) is the length of $(D stuff)
     */
    size_t insertBefore(Stuff)(Range r, Stuff stuff)
    {
        // TODO: make this faster, it moves one bit at a time
        immutable inserted = stableInsertBack(stuff);
        immutable tailLength = length - inserted;
        bringToFront(
            this[r._a .. tailLength],
            this[tailLength .. length]);
        return inserted;
    }
    /// ditto
    alias insertBefore stableInsertBefore;

    unittest
    {
        Array!bool a;
        version (bugxxxx)
        {
            a._store.refCountedDebug = true;
        }
        a.insertBefore(a[], true);
        assert(a.length == 1, text(a.length));
        a.insertBefore(a[], false);
        assert(a.length == 2, text(a.length));
    }

    /// ditto
    size_t insertAfter(Stuff)(Range r, Stuff stuff)
    {
        // TODO: make this faster, it moves one bit at a time
        immutable inserted = stableInsertBack(stuff);
        immutable tailLength = length - inserted;
        bringToFront(
            this[r._b .. tailLength],
            this[tailLength .. length]);
        return inserted;
    }
    /// ditto
    alias insertAfter stableInsertAfter;

    unittest
    {
        Array!bool a;
        a.length = 10;
        a.insertAfter(a[0 .. 5], true);
        assert(a.length == 11, text(a.length));
        assert(a[5]);
    }
    /// ditto
    size_t replace(Stuff)(Range r, Stuff stuff) if (is(Stuff : bool))
    {
        if (!r.empty)
        {
            // There is room
            r.front = stuff;
            r.popFront();
            linearRemove(r);
        }
        else
        {
            // No room, must insert
            insertBefore(r, stuff);
        }
        return 1;
    }
    /// ditto
    alias replace stableReplace;

    unittest
    {
        Array!bool a;
        a.length = 10;
        a.replace(a[3 .. 5], true);
        assert(a.length == 9, text(a.length));
        assert(a[3]);
    }

    /**
       Removes all elements belonging to $(D r), which must be a range
       obtained originally from this container. The stable version
       behaves the same, but guarantees that ranges iterating over the
       container are never invalidated.

       Returns: A range spanning the remaining elements in the container that
       initially were right after $(D r).

       Complexity: $(BIGOH n)
     */
    Range linearRemove(Range r)
    {
        copy(this[r._b .. length], this[r._a .. length]);
        length = length - r.length;
        return this[r._a .. length];
    }
    /// ditto
    alias linearRemove stableLinearRemove;
}

unittest
{
    Array!bool a;
    assert(a.empty);
}

unittest
{
    Array!bool arr;
    arr.insert([false, false, false, false]);
    assert(arr.front == false);
    assert(arr.back == false);
    assert(arr[1] == false);
    auto slice = arr[];
    slice = arr[0 .. $];
    slice = slice[1 .. $];
    slice.front = true;
    slice.back = true;
    slice[1] = true;
    assert(slice.front == true);
    assert(slice.back == true);
    assert(slice[1] == true);
    assert(slice.moveFront == true);
    assert(slice.moveBack == true);
    assert(slice.moveAt(1) == true);
}

/*
 * Implementation for a Red Black node for use in a Red Black Tree (see below)
 *
 * this implementation assumes we have a marker Node that is the parent of the
 * root Node.  This marker Node is not a valid Node, but marks the end of the
 * collection.  The root is the left child of the marker Node, so it is always
 * last in the collection.  The marker Node is passed in to the setColor
 * function, and the Node which has this Node as its parent is assumed to be
 * the root Node.
 *
 * A Red Black tree should have O(lg(n)) insertion, removal, and search time.
 */
struct RBNode(V)
{
    /*
     * Convenience alias
     */
    alias RBNode* Node;

    private Node _left;
    private Node _right;
    private Node _parent;

    /**
     * The value held by this node
     */
    V value;

    /**
     * Enumeration determining what color the node is.  Null nodes are assumed
     * to be black.
     */
    enum Color : byte
    {
        Red,
        Black
    }

    /**
     * The color of the node.
     */
    Color color;

    /**
     * Get the left child
     */
    @property Node left()
    {
        return _left;
    }

    /**
     * Get the right child
     */
    @property Node right()
    {
        return _right;
    }

    /**
     * Get the parent
     */
    @property Node parent()
    {
        return _parent;
    }

    /**
     * Set the left child.  Also updates the new child's parent node.  This
     * does not update the previous child.
     *
     * Returns newNode
     */
    @property Node left(Node newNode)
    {
        _left = newNode;
        if(newNode !is null)
            newNode._parent = &this;
        return newNode;
    }

    /**
     * Set the right child.  Also updates the new child's parent node.  This
     * does not update the previous child.
     *
     * Returns newNode
     */
    @property Node right(Node newNode)
    {
        _right = newNode;
        if(newNode !is null)
            newNode._parent = &this;
        return newNode;
    }

    // assume _left is not null
    //
    // performs rotate-right operation, where this is T, _right is R, _left is
    // L, _parent is P:
    //
    //      P         P
    //      |   ->    |
    //      T         L
    //     / \       / \
    //    L   R     a   T
    //   / \           / \
    //  a   b         b   R
    //
    /**
     * Rotate right.  This performs the following operations:
     *  - The left child becomes the parent of this node.
     *  - This node becomes the new parent's right child.
     *  - The old right child of the new parent becomes the left child of this
     *    node.
     */
    Node rotateR()
    in
    {
        assert(_left !is null);
    }
    body
    {
        // sets _left._parent also
        if(isLeftNode)
            parent.left = _left;
        else
            parent.right = _left;
        Node tmp = _left._right;

        // sets _parent also
        _left.right = &this;

        // sets tmp._parent also
        left = tmp;

        return &this;
    }

    // assumes _right is non null
    //
    // performs rotate-left operation, where this is T, _right is R, _left is
    // L, _parent is P:
    //
    //      P           P
    //      |    ->     |
    //      T           R
    //     / \         / \
    //    L   R       T   b
    //       / \     / \
    //      a   b   L   a
    //
    /**
     * Rotate left.  This performs the following operations:
     *  - The right child becomes the parent of this node.
     *  - This node becomes the new parent's left child.
     *  - The old left child of the new parent becomes the right child of this
     *    node.
     */
    Node rotateL()
    in
    {
        assert(_right !is null);
    }
    body
    {
        // sets _right._parent also
        if(isLeftNode)
            parent.left = _right;
        else
            parent.right = _right;
        Node tmp = _right._left;

        // sets _parent also
        _right.left = &this;

        // sets tmp._parent also
        right = tmp;
        return &this;
    }


    /**
     * Returns true if this node is a left child.
     *
     * Note that this should always return a value because the root has a
     * parent which is the marker node.
     */
    @property bool isLeftNode() const
    in
    {
        assert(_parent !is null);
    }
    body
    {
        return _parent._left is &this;
    }

    /**
     * Set the color of the node after it is inserted.  This performs an
     * update to the whole tree, possibly rotating nodes to keep the Red-Black
     * properties correct.  This is an O(lg(n)) operation, where n is the
     * number of nodes in the tree.
     *
     * end is the marker node, which is the parent of the topmost valid node.
     */
    void setColor(Node end)
    {
        // test against the marker node
        if(_parent !is end)
        {
            if(_parent.color == Color.Red)
            {
                Node cur = &this;
                while(true)
                {
                    // because root is always black, _parent._parent always exists
                    if(cur._parent.isLeftNode)
                    {
                        // parent is left node, y is 'uncle', could be null
                        Node y = cur._parent._parent._right;
                        if(y !is null && y.color == Color.Red)
                        {
                            cur._parent.color = Color.Black;
                            y.color = Color.Black;
                            cur = cur._parent._parent;
                            if(cur._parent is end)
                            {
                                // root node
                                cur.color = Color.Black;
                                break;
                            }
                            else
                            {
                                // not root node
                                cur.color = Color.Red;
                                if(cur._parent.color == Color.Black)
                                    // satisfied, exit the loop
                                    break;
                            }
                        }
                        else
                        {
                            if(!cur.isLeftNode)
                                cur = cur._parent.rotateL();
                            cur._parent.color = Color.Black;
                            cur = cur._parent._parent.rotateR();
                            cur.color = Color.Red;
                            // tree should be satisfied now
                            break;
                        }
                    }
                    else
                    {
                        // parent is right node, y is 'uncle'
                        Node y = cur._parent._parent._left;
                        if(y !is null && y.color == Color.Red)
                        {
                            cur._parent.color = Color.Black;
                            y.color = Color.Black;
                            cur = cur._parent._parent;
                            if(cur._parent is end)
                            {
                                // root node
                                cur.color = Color.Black;
                                break;
                            }
                            else
                            {
                                // not root node
                                cur.color = Color.Red;
                                if(cur._parent.color == Color.Black)
                                    // satisfied, exit the loop
                                    break;
                            }
                        }
                        else
                        {
                            if(cur.isLeftNode)
                                cur = cur._parent.rotateR();
                            cur._parent.color = Color.Black;
                            cur = cur._parent._parent.rotateL();
                            cur.color = Color.Red;
                            // tree should be satisfied now
                            break;
                        }
                    }
                }

            }
        }
        else
        {
            //
            // this is the root node, color it black
            //
            color = Color.Black;
        }
    }

    /**
     * Remove this node from the tree.  The 'end' node is used as the marker
     * which is root's parent.  Note that this cannot be null!
     *
     * Returns the next highest valued node in the tree after this one, or end
     * if this was the highest-valued node.
     */
    Node remove(Node end)
    {
        //
        // remove this node from the tree, fixing the color if necessary.
        //
        Node x;
        Node ret;
        if(_left is null || _right is null)
        {
            ret = next;
        }
        else
        {
            //
            // normally, we can just swap this node's and y's value, but
            // because an iterator could be pointing to y and we don't want to
            // disturb it, we swap this node and y's structure instead.  This
            // can also be a benefit if the value of the tree is a large
            // struct, which takes a long time to copy.
            //
            Node yp, yl, yr;
            Node y = next;
            yp = y._parent;
            yl = y._left;
            yr = y._right;
            auto yc = y.color;
            auto isyleft = y.isLeftNode;

            //
            // replace y's structure with structure of this node.
            //
            if(isLeftNode)
                _parent.left = y;
            else
                _parent.right = y;
            //
            // need special case so y doesn't point back to itself
            //
            y.left = _left;
            if(_right is y)
                y.right = &this;
            else
                y.right = _right;
            y.color = color;

            //
            // replace this node's structure with structure of y.
            //
            left = yl;
            right = yr;
            if(_parent !is y)
            {
                if(isyleft)
                    yp.left = &this;
                else
                    yp.right = &this;
            }
            color = yc;

            //
            // set return value
            //
            ret = y;
        }

        // if this has less than 2 children, remove it
        if(_left !is null)
            x = _left;
        else
            x = _right;

        // remove this from the tree at the end of the procedure
        bool removeThis = false;
        if(x is null)
        {
            // pretend this is a null node, remove this on finishing
            x = &this;
            removeThis = true;
        }
        else if(isLeftNode)
            _parent.left = x;
        else
            _parent.right = x;

        // if the color of this is black, then it needs to be fixed
        if(color == color.Black)
        {
            // need to recolor the tree.
            while(x._parent !is end && x.color == Node.Color.Black)
            {
                if(x.isLeftNode)
                {
                    // left node
                    Node w = x._parent._right;
                    if(w.color == Node.Color.Red)
                    {
                        w.color = Node.Color.Black;
                        x._parent.color = Node.Color.Red;
                        x._parent.rotateL();
                        w = x._parent._right;
                    }
                    Node wl = w.left;
                    Node wr = w.right;
                    if((wl is null || wl.color == Node.Color.Black) &&
                            (wr is null || wr.color == Node.Color.Black))
                    {
                        w.color = Node.Color.Red;
                        x = x._parent;
                    }
                    else
                    {
                        if(wr is null || wr.color == Node.Color.Black)
                        {
                            // wl cannot be null here
                            wl.color = Node.Color.Black;
                            w.color = Node.Color.Red;
                            w.rotateR();
                            w = x._parent._right;
                        }

                        w.color = x._parent.color;
                        x._parent.color = Node.Color.Black;
                        w._right.color = Node.Color.Black;
                        x._parent.rotateL();
                        x = end.left; // x = root
                    }
                }
                else
                {
                    // right node
                    Node w = x._parent._left;
                    if(w.color == Node.Color.Red)
                    {
                        w.color = Node.Color.Black;
                        x._parent.color = Node.Color.Red;
                        x._parent.rotateR();
                        w = x._parent._left;
                    }
                    Node wl = w.left;
                    Node wr = w.right;
                    if((wl is null || wl.color == Node.Color.Black) &&
                            (wr is null || wr.color == Node.Color.Black))
                    {
                        w.color = Node.Color.Red;
                        x = x._parent;
                    }
                    else
                    {
                        if(wl is null || wl.color == Node.Color.Black)
                        {
                            // wr cannot be null here
                            wr.color = Node.Color.Black;
                            w.color = Node.Color.Red;
                            w.rotateL();
                            w = x._parent._left;
                        }

                        w.color = x._parent.color;
                        x._parent.color = Node.Color.Black;
                        w._left.color = Node.Color.Black;
                        x._parent.rotateR();
                        x = end.left; // x = root
                    }
                }
            }
            x.color = Node.Color.Black;
        }

        if(removeThis)
        {
            //
            // clear this node out of the tree
            //
            if(isLeftNode)
                _parent.left = null;
            else
                _parent.right = null;
        }

        return ret;
    }

    /**
     * Return the leftmost descendant of this node.
     */
    @property Node leftmost()
    {
        Node result = &this;
        while(result._left !is null)
            result = result._left;
        return result;
    }

    /**
     * Return the rightmost descendant of this node
     */
    @property Node rightmost()
    {
        Node result = &this;
        while(result._right !is null)
            result = result._right;
        return result;
    }

    /**
     * Returns the next valued node in the tree.
     *
     * You should never call this on the marker node, as it is assumed that
     * there is a valid next node.
     */
    @property Node next()
    {
        Node n = &this;
        if(n.right is null)
        {
            while(!n.isLeftNode)
                n = n._parent;
            return n._parent;
        }
        else
            return n.right.leftmost;
    }

    /**
     * Returns the previous valued node in the tree.
     *
     * You should never call this on the leftmost node of the tree as it is
     * assumed that there is a valid previous node.
     */
    @property Node prev()
    {
        Node n = &this;
        if(n.left is null)
        {
            while(n.isLeftNode)
                n = n._parent;
            return n._parent;
        }
        else
            return n.left.rightmost;
    }

    Node dup(scope Node delegate(V v) alloc)
    {
        //
        // duplicate this and all child nodes
        //
        // The recursion should be lg(n), so we shouldn't have to worry about
        // stack size.
        //
        Node copy = alloc(value);
        copy.color = color;
        if(_left !is null)
            copy.left = _left.dup(alloc);
        if(_right !is null)
            copy.right = _right.dup(alloc);
        return copy;
    }

    Node dup()
    {
        Node copy = new RBNode!V;
        copy.value = value;
        copy.color = color;
        if(_left !is null)
            copy.left = _left.dup();
        if(_right !is null)
            copy.right = _right.dup();
        return copy;
    }
}

/**
 * Implementation of a $(LUCKY red-black tree) container.
 *
 * All inserts, removes, searches, and any function in general has complexity
 * of $(BIGOH lg(n)).
 *
 * To use a different comparison than $(D "a < b"), pass a different operator string
 * that can be used by $(XREF functional, binaryFun), or pass in a
 * function, delegate, functor, or any type where $(D less(a, b)) results in a $(D bool)
 * value.
 *
 * Note that less should produce a strict ordering.  That is, for two unequal
 * elements $(D a) and $(D b), $(D less(a, b) == !less(b, a)). $(D less(a, a)) should
 * always equal $(D false).
 *
 * If $(D allowDuplicates) is set to $(D true), then inserting the same element more than
 * once continues to add more elements.  If it is $(D false), duplicate elements are
 * ignored on insertion.  If duplicates are allowed, then new elements are
 * inserted after all existing duplicate elements.
 */
final class RedBlackTree(T, alias less = "a < b", bool allowDuplicates = false)
    if(is(typeof(binaryFun!less(T.init, T.init))))
{
    alias binaryFun!less _less;

    // BUG: this must come first in the struct due to issue 2810

    // add an element to the tree, returns the node added, or the existing node
    // if it has already been added and allowDuplicates is false

    private auto _add(Elem n)
    {
        Node result;
        static if(!allowDuplicates)
            bool added = true;

        if(!_end.left)
        {
            _end.left = _begin = result = allocate(n);
        }
        else
        {
            Node newParent = _end.left;
            Node nxt = void;
            while(true)
            {
                if(_less(n, newParent.value))
                {
                    nxt = newParent.left;
                    if(nxt is null)
                    {
                        //
                        // add to right of new parent
                        //
                        newParent.left = result = allocate(n);
                        break;
                    }
                }
                else
                {
                    static if(!allowDuplicates)
                    {
                        if(!_less(newParent.value, n))
                        {
                            result = newParent;
                            added = false;
                            break;
                        }
                    }
                    nxt = newParent.right;
                    if(nxt is null)
                    {
                        //
                        // add to right of new parent
                        //
                        newParent.right = result = allocate(n);
                        break;
                    }
                }
                newParent = nxt;
            }
            if(_begin.left)
                _begin = _begin.left;
        }

        static if(allowDuplicates)
        {
            result.setColor(_end);
            version(RBDoChecks)
                check();
            ++_length;
            return result;
        }
        else
        {
            if(added)
            {
                ++_length;
                result.setColor(_end);
            }
            version(RBDoChecks)
                check();
            return Tuple!(bool, "added", Node, "n")(added, result);
        }
    }

    version(unittest)
    {
        private enum doUnittest = isIntegral!T;

        // note, this must be final so it does not affect the vtable layout
        final bool arrayEqual(T[] arr)
        {
            if(walkLength(this[]) == arr.length)
            {
                foreach(v; arr)
                {
                    if(!(v in this))
                        return false;
                }
                return true;
            }
            return false;
        }
    }
    else
    {
        private enum doUnittest = false;
    }

    /**
      * Element type for the tree
      */
    alias T Elem;

    // used for convenience
    private alias RBNode!Elem.Node Node;

    private Node   _end;
    private Node   _begin;
    private size_t _length;

    private void _setup()
    {
        assert(!_end); //Make sure that _setup isn't run more than once.
        _begin = _end = allocate();
    }

    static private Node allocate()
    {
        return new RBNode!Elem;
    }

    static private Node allocate(Elem v)
    {
        auto result = allocate();
        result.value = v;
        return result;
    }

    /**
     * The range type for $(D RedBlackTree)
     */
    struct Range
    {
        private Node _begin;
        private Node _end;

        private this(Node b, Node e)
        {
            _begin = b;
            _end = e;
        }

        /**
         * Returns $(D true) if the range is _empty
         */
        @property bool empty() const
        {
            return _begin is _end;
        }

        /**
         * Returns the first element in the range
         */
        @property Elem front()
        {
            return _begin.value;
        }

        /**
         * Returns the last element in the range
         */
        @property Elem back()
        {
            return _end.prev.value;
        }

        /**
         * pop the front element from the range
         *
         * complexity: amortized $(BIGOH 1)
         */
        void popFront()
        {
            _begin = _begin.next;
        }

        /**
         * pop the back element from the range
         *
         * complexity: amortized $(BIGOH 1)
         */
        void popBack()
        {
            _end = _end.prev;
        }

        /**
         * Trivial _save implementation, needed for $(D isForwardRange).
         */
        @property Range save()
        {
            return this;
        }
    }

    static if(doUnittest) unittest
    {
        auto ts = new RedBlackTree(1, 2, 3, 4, 5);
        assert(ts.length == 5);
        auto r = ts[];

        static if(less == "a < b")
            auto vals = [1, 2, 3, 4, 5];
        else
            auto vals = [5, 4, 3, 2, 1];

        assert(std.algorithm.equal(r, vals));
        assert(r.front == vals.front);
        assert(r.back != r.front);
        auto oldfront = r.front;
        auto oldback = r.back;
        r.popFront();
        r.popBack();
        assert(r.front != r.back);
        assert(r.front != oldfront);
        assert(r.back != oldback);
        assert(ts.length == 5);
    }

    // find a node based on an element value
    private Node _find(Elem e)
    {
        static if(allowDuplicates)
        {
            Node cur = _end.left;
            Node result = null;
            while(cur)
            {
                if(_less(cur.value, e))
                    cur = cur.right;
                else if(_less(e, cur.value))
                    cur = cur.left;
                else
                {
                    // want to find the left-most element
                    result = cur;
                    cur = cur.left;
                }
            }
            return result;
        }
        else
        {
            Node cur = _end.left;
            while(cur)
            {
                if(_less(cur.value, e))
                    cur = cur.right;
                else if(_less(e, cur.value))
                    cur = cur.left;
                else
                    return cur;
            }
            return null;
        }
    }

    /**
     * Check if any elements exist in the container.  Returns $(D false) if at least
     * one element exists.
     */
    @property bool empty()
    {
        return _end.left is null;
    }

    /++
        Returns the number of elements in the container.

        Complexity: $(BIGOH 1).
    +/
    @property size_t length()
    {
        return _length;
    }

    /**
     * Duplicate this container.  The resulting container contains a shallow
     * copy of the elements.
     *
     * Complexity: $(BIGOH n)
     */
    @property RedBlackTree dup()
    {
        return new RedBlackTree(_end.dup(), _length);
    }

    static if(doUnittest) unittest
    {
        auto ts = new RedBlackTree(1, 2, 3, 4, 5);
        assert(ts.length == 5);
        auto ts2 = ts.dup;
        assert(ts2.length == 5);
        assert(std.algorithm.equal(ts[], ts2[]));
        ts2.insert(cast(Elem)6);
        assert(!std.algorithm.equal(ts[], ts2[]));
        assert(ts.length == 5 && ts2.length == 6);
    }

    /**
     * Fetch a range that spans all the elements in the container.
     *
     * Complexity: $(BIGOH log(n))
     */
    Range opSlice()
    {
        return Range(_begin, _end);
    }

    /**
     * The front element in the container
     *
     * Complexity: $(BIGOH log(n))
     */
    Elem front()
    {
        return _begin.value;
    }

    /**
     * The last element in the container
     *
     * Complexity: $(BIGOH log(n))
     */
    Elem back()
    {
        return _end.prev.value;
    }

    /++
        $(D in) operator. Check to see if the given element exists in the
        container.

       Complexity: $(BIGOH log(n))
     +/
    bool opBinaryRight(string op)(Elem e) if (op == "in")
    {
        return _find(e) !is null;
    }

    static if(doUnittest) unittest
    {
        auto ts = new RedBlackTree(1, 2, 3, 4, 5);
        assert(cast(Elem)3 in ts);
        assert(cast(Elem)6 !in ts);
    }

    /**
     * Compares two trees for equality.
     *
     * Complexity: $(BIGOH n*log(n))
     */
    override bool opEquals(Object rhs)
    {
        RedBlackTree that = cast(RedBlackTree)rhs;
        if (that is null) return false;

        // If there aren't the same number of nodes, we can't be equal.
        if (this._length != that._length) return false;

        // FIXME: use a more efficient algo (if one exists?)
        auto thisRange = this[];
        auto thatRange = that[];
        return equal!(function(Elem a, Elem b) => !_less(a,b) && !_less(b,a))
                     (thisRange, thatRange);
    }

    static if(doUnittest) unittest
    {
        auto t1 = new RedBlackTree(1,2,3,4);
        auto t2 = new RedBlackTree(1,2,3,4);
        auto t3 = new RedBlackTree(1,2,3,5);
        auto t4 = new RedBlackTree(1,2,3,4,5);
        auto o = new Object();

        assert(t1==t2);
        assert(t1!=t3);
        assert(t1!=t4);
        assert(t1!=o);  // pathological case, must not crash
    }

    /**
     * Removes all elements from the container.
     *
     * Complexity: $(BIGOH 1)
     */
    void clear()
    {
        _end.left = null;
        _begin = _end;
        _length = 0;
    }

    static if(doUnittest) unittest
    {
        auto ts = new RedBlackTree(1,2,3,4,5);
        assert(ts.length == 5);
        ts.clear();
        assert(ts.empty && ts.length == 0);
    }

    /**
     * Insert a single element in the container.  Note that this does not
     * invalidate any ranges currently iterating the container.
     *
     * Complexity: $(BIGOH log(n))
     */
    size_t stableInsert(Stuff)(Stuff stuff) if (isImplicitlyConvertible!(Stuff, Elem))
    {
        static if(allowDuplicates)
        {
            _add(stuff);
            return 1;
        }
        else
        {
            return(_add(stuff).added ? 1 : 0);
        }
    }

    /**
     * Insert a range of elements in the container.  Note that this does not
     * invalidate any ranges currently iterating the container.
     *
     * Complexity: $(BIGOH m * log(n))
     */
    size_t stableInsert(Stuff)(Stuff stuff) if(isInputRange!Stuff && isImplicitlyConvertible!(ElementType!Stuff, Elem))
    {
        size_t result = 0;
        static if(allowDuplicates)
        {
            foreach(e; stuff)
            {
                ++result;
                _add(e);
            }
        }
        else
        {
            foreach(e; stuff)
            {
                if(_add(e).added)
                    ++result;
            }
        }
        return result;
    }

    /// ditto
    alias stableInsert insert;

    static if(doUnittest) unittest
    {
        auto ts = new RedBlackTree(2,1,3,4,5,2,5);
        static if(allowDuplicates)
        {
            assert(ts.length == 7);
            assert(ts.stableInsert(cast(Elem[])[7, 8, 6, 9, 10, 8]) == 6);
            assert(ts.length == 13);
            assert(ts.stableInsert(cast(Elem)11) == 1 && ts.length == 14);
            assert(ts.stableInsert(cast(Elem)7) == 1 && ts.length == 15);

            static if(less == "a < b")
                assert(ts.arrayEqual([1,2,2,3,4,5,5,6,7,7,8,8,9,10,11]));
            else
                assert(ts.arrayEqual([11,10,9,8,8,7,7,6,5,5,4,3,2,2,1]));
        }
        else
        {
            assert(ts.length == 5);
            assert(ts.stableInsert(cast(Elem[])[7, 8, 6, 9, 10, 8]) == 5);
            assert(ts.length == 10);
            assert(ts.stableInsert(cast(Elem)11) == 1 && ts.length == 11);
            assert(ts.stableInsert(cast(Elem)7) == 0 && ts.length == 11);

            static if(less == "a < b")
                assert(ts.arrayEqual([1,2,3,4,5,6,7,8,9,10,11]));
            else
                assert(ts.arrayEqual([11,10,9,8,7,6,5,4,3,2,1]));
        }
    }

    /**
     * Remove an element from the container and return its value.
     *
     * Complexity: $(BIGOH log(n))
     */
    Elem removeAny()
    {
        scope(success)
            --_length;
        auto n = _begin;
        auto result = n.value;
        _begin = n.remove(_end);
        version(RBDoChecks)
            check();
        return result;
    }

    static if(doUnittest) unittest
    {
        auto ts = new RedBlackTree(1,2,3,4,5);
        assert(ts.length == 5);
        auto x = ts.removeAny();
        assert(ts.length == 4);
        Elem[] arr;
        foreach(Elem i; 1..6)
            if(i != x) arr ~= i;
        assert(ts.arrayEqual(arr));
    }

    /**
     * Remove the front element from the container.
     *
     * Complexity: $(BIGOH log(n))
     */
    void removeFront()
    {
        scope(success)
            --_length;
        _begin = _begin.remove(_end);
        version(RBDoChecks)
            check();
    }

    /**
     * Remove the back element from the container.
     *
     * Complexity: $(BIGOH log(n))
     */
    void removeBack()
    {
        scope(success)
            --_length;
        auto lastnode = _end.prev;
        if(lastnode is _begin)
            _begin = _begin.remove(_end);
        else
            lastnode.remove(_end);
        version(RBDoChecks)
            check();
    }

    static if(doUnittest) unittest
    {
        auto ts = new RedBlackTree(1,2,3,4,5);
        assert(ts.length == 5);
        ts.removeBack();
        assert(ts.length == 4);

        static if(less == "a < b")
            assert(ts.arrayEqual([1,2,3,4]));
        else
            assert(ts.arrayEqual([2,3,4,5]));

        ts.removeFront();
        assert(ts.arrayEqual([2,3,4]) && ts.length == 3);
    }

    /++
        Removes the given range from the container.

        Returns: A range containing all of the elements that were after the
                 given range.

        Complexity: $(BIGOH m * log(n)) (where m is the number of elements in
                    the range)
     +/
    Range remove(Range r)
    {
        auto b = r._begin;
        auto e = r._end;
        if(_begin is b)
            _begin = e;
        while(b !is e)
        {
            b = b.remove(_end);
            --_length;
        }
        version(RBDoChecks)
            check();
        return Range(e, _end);
    }

    static if(doUnittest) unittest
    {
        auto ts = new RedBlackTree(1,2,3,4,5);
        assert(ts.length == 5);
        auto r = ts[];
        r.popFront();
        r.popBack();
        assert(ts.length == 5);
        auto r2 = ts.remove(r);
        assert(ts.length == 2);
        assert(ts.arrayEqual([1,5]));

        static if(less == "a < b")
            assert(std.algorithm.equal(r2, [5]));
        else
            assert(std.algorithm.equal(r2, [1]));
    }

    /++
        Removes the given $(D Take!Range) from the container

        Returns: A range containing all of the elements that were after the
                 given range.

        Complexity: $(BIGOH m * log(n)) (where m is the number of elements in
                    the range)
     +/
    Range remove(Take!Range r)
    {
        immutable isBegin = (r.source._begin is _begin);
        auto b = r.source._begin;

        while(!r.empty)
        {
            r.popFront();
            b = b.remove(_end);
            --_length;
        }

        if(isBegin)
            _begin = b;

        return Range(b, _end);
    }

    static if(doUnittest) unittest
    {
        auto ts = new RedBlackTree(1,2,3,4,5);
        auto r = ts[];
        r.popFront();
        assert(ts.length == 5);
        auto r2 = ts.remove(take(r, 0));

        static if(less == "a < b")
        {
            assert(std.algorithm.equal(r2, [2,3,4,5]));
            auto r3 = ts.remove(take(r, 2));
            assert(ts.arrayEqual([1,4,5]) && ts.length == 3);
            assert(std.algorithm.equal(r3, [4,5]));
        }
        else
        {
            assert(std.algorithm.equal(r2, [4,3,2,1]));
            auto r3 = ts.remove(take(r, 2));
            assert(ts.arrayEqual([5,2,1]) && ts.length == 3);
            assert(std.algorithm.equal(r3, [2,1]));
        }
    }

    /++
       Removes elements from the container that are equal to the given values
       according to the less comparator. One element is removed for each value
       given which is in the container. If $(D allowDuplicates) is true,
       duplicates are removed only if duplicate values are given.

       Returns: The number of elements removed.

       Complexity: $(BIGOH m log(n)) (where m is the number of elements to remove)

        Examples:
--------------------
auto rbt = redBlackTree!true(0, 1, 1, 1, 4, 5, 7);
rbt.removeKey(1, 4, 7);
assert(std.algorithm.equal(rbt[], [0, 1, 1, 5]));
rbt.removeKey(1, 1, 0);
assert(std.algorithm.equal(rbt[], [5]));
--------------------
      +/
    size_t removeKey(U...)(U elems)
        if(allSatisfy!(isImplicitlyConvertibleToElem, U))
    {
        Elem[U.length] toRemove;

        foreach(i, e; elems)
            toRemove[i] = e;

        return removeKey(toRemove[]);
    }

    /++ Ditto +/
    size_t removeKey(U)(U[] elems)
        if(isImplicitlyConvertible!(U, Elem))
    {
        immutable lenBefore = length;

        foreach(e; elems)
        {
            auto beg = _firstGreaterEqual(e);
            if(beg is _end || _less(e, beg.value))
                // no values are equal
                continue;
            immutable isBegin = (beg is _begin);
            beg = beg.remove(_end);
            if(isBegin)
                _begin = beg;
            --_length;
        }

        return lenBefore - length;
    }

    /++ Ditto +/
    size_t removeKey(Stuff)(Stuff stuff)
        if(isInputRange!Stuff &&
           isImplicitlyConvertible!(ElementType!Stuff, Elem) &&
           !isDynamicArray!Stuff)
    {
        //We use array in case stuff is a Range from this RedBlackTree - either
        //directly or indirectly.
        return removeKey(array(stuff));
    }

    //Helper for removeKey.
    private template isImplicitlyConvertibleToElem(U)
    {
        enum isImplicitlyConvertibleToElem = isImplicitlyConvertible!(U, Elem);
    }

    static if(doUnittest) unittest
    {
        auto rbt = new RedBlackTree(5, 4, 3, 7, 2, 1, 7, 6, 2, 19, 45);

        //The cast(Elem) is because these tests are instantiated with a variety
        //of numeric types, and the literals are all int, which is not always
        //implicitly convertible to Elem (e.g. short).
        static if(allowDuplicates)
        {
            assert(rbt.length == 11);
            assert(rbt.removeKey(cast(Elem)4) == 1 && rbt.length == 10);
            assert(rbt.arrayEqual([1,2,2,3,5,6,7,7,19,45]) && rbt.length == 10);

            assert(rbt.removeKey(cast(Elem)6, cast(Elem)2, cast(Elem)1) == 3);
            assert(rbt.arrayEqual([2,3,5,7,7,19,45]) && rbt.length == 7);

            assert(rbt.removeKey(cast(Elem)(42)) == 0 && rbt.length == 7);
            assert(rbt.removeKey(take(rbt[], 3)) == 3 && rbt.length == 4);

            static if(less == "a < b")
                assert(std.algorithm.equal(rbt[], [7,7,19,45]));
            else
                assert(std.algorithm.equal(rbt[], [7,5,3,2]));
        }
        else
        {
            assert(rbt.length == 9);
            assert(rbt.removeKey(cast(Elem)4) == 1 && rbt.length == 8);
            assert(rbt.arrayEqual([1,2,3,5,6,7,19,45]));

            assert(rbt.removeKey(cast(Elem)6, cast(Elem)2, cast(Elem)1) == 3);
            assert(rbt.arrayEqual([3,5,7,19,45]) && rbt.length == 5);

            assert(rbt.removeKey(cast(Elem)(42)) == 0 && rbt.length == 5);
            assert(rbt.removeKey(take(rbt[], 3)) == 3 && rbt.length == 2);

            static if(less == "a < b")
                assert(std.algorithm.equal(rbt[], [19,45]));
            else
                assert(std.algorithm.equal(rbt[], [5,3]));
        }
    }

    // find the first node where the value is > e
    private Node _firstGreater(Elem e)
    {
        // can't use _find, because we cannot return null
        auto cur = _end.left;
        auto result = _end;
        while(cur)
        {
            if(_less(e, cur.value))
            {
                result = cur;
                cur = cur.left;
            }
            else
                cur = cur.right;
        }
        return result;
    }

    // find the first node where the value is >= e
    private Node _firstGreaterEqual(Elem e)
    {
        // can't use _find, because we cannot return null.
        auto cur = _end.left;
        auto result = _end;
        while(cur)
        {
            if(_less(cur.value, e))
                cur = cur.right;
            else
            {
                result = cur;
                cur = cur.left;
            }

        }
        return result;
    }

    /**
     * Get a range from the container with all elements that are > e according
     * to the less comparator
     *
     * Complexity: $(BIGOH log(n))
     */
    Range upperBound(Elem e)
    {
        return Range(_firstGreater(e), _end);
    }

    /**
     * Get a range from the container with all elements that are < e according
     * to the less comparator
     *
     * Complexity: $(BIGOH log(n))
     */
    Range lowerBound(Elem e)
    {
        return Range(_begin, _firstGreaterEqual(e));
    }

    /**
     * Get a range from the container with all elements that are == e according
     * to the less comparator
     *
     * Complexity: $(BIGOH log(n))
     */
    Range equalRange(Elem e)
    {
        auto beg = _firstGreaterEqual(e);
        if(beg is _end || _less(e, beg.value))
            // no values are equal
            return Range(beg, beg);
        static if(allowDuplicates)
        {
            return Range(beg, _firstGreater(e));
        }
        else
        {
            // no sense in doing a full search, no duplicates are allowed,
            // so we just get the next node.
            return Range(beg, beg.next);
        }
    }

    static if(doUnittest) unittest
    {
        auto ts = new RedBlackTree(1, 2, 3, 4, 5);
        auto rl = ts.lowerBound(3);
        auto ru = ts.upperBound(3);
        auto re = ts.equalRange(3);

        static if(less == "a < b")
        {
            assert(std.algorithm.equal(rl, [1,2]));
            assert(std.algorithm.equal(ru, [4,5]));
        }
        else
        {
            assert(std.algorithm.equal(rl, [5,4]));
            assert(std.algorithm.equal(ru, [2,1]));
        }

        assert(std.algorithm.equal(re, [3]));
    }

    version(RBDoChecks)
    {
        /*
         * Print the tree.  This prints a sideways view of the tree in ASCII form,
         * with the number of indentations representing the level of the nodes.
         * It does not print values, only the tree structure and color of nodes.
         */
        void printTree(Node n, int indent = 0)
        {
            if(n !is null)
            {
                printTree(n.right, indent + 2);
                for(int i = 0; i < indent; i++)
                    write(".");
                writeln(n.color == n.color.Black ? "B" : "R");
                printTree(n.left, indent + 2);
            }
            else
            {
                for(int i = 0; i < indent; i++)
                    write(".");
                writeln("N");
            }
            if(indent is 0)
                writeln();
        }

        /*
         * Check the tree for validity.  This is called after every add or remove.
         * This should only be enabled to debug the implementation of the RB Tree.
         */
        void check()
        {
            //
            // check implementation of the tree
            //
            int recurse(Node n, string path)
            {
                if(n is null)
                    return 1;
                if(n.parent.left !is n && n.parent.right !is n)
                    throw new Exception("Node at path " ~ path ~ " has inconsistent pointers");
                Node next = n.next;
                static if(allowDuplicates)
                {
                    if(next !is _end && _less(next.value, n.value))
                        throw new Exception("ordering invalid at path " ~ path);
                }
                else
                {
                    if(next !is _end && !_less(n.value, next.value))
                        throw new Exception("ordering invalid at path " ~ path);
                }
                if(n.color == n.color.Red)
                {
                    if((n.left !is null && n.left.color == n.color.Red) ||
                            (n.right !is null && n.right.color == n.color.Red))
                        throw new Exception("Node at path " ~ path ~ " is red with a red child");
                }

                int l = recurse(n.left, path ~ "L");
                int r = recurse(n.right, path ~ "R");
                if(l != r)
                {
                    writeln("bad tree at:");
                    printTree(n);
                    throw new Exception("Node at path " ~ path ~ " has different number of black nodes on left and right paths");
                }
                return l + (n.color == n.color.Black ? 1 : 0);
            }

            try
            {
                recurse(_end.left, "");
            }
            catch(Exception e)
            {
                printTree(_end.left, 0);
                throw e;
            }
        }
    }

    /+
        For the moment, using templatized contstructors doesn't seem to work
        very well (likely due to bug# 436 and/or bug# 1528). The redBlackTree
        helper function seems to do the job well enough though.

    /**
     * Constructor.  Pass in an array of elements, or individual elements to
     * initialize the tree with.
     */
    this(U)(U[] elems...) if (isImplicitlyConvertible!(U, Elem))
    {
        _setup();
        stableInsert(elems);
    }

    /**
     * Constructor.  Pass in a range of elements to initialize the tree with.
     */
    this(Stuff)(Stuff stuff) if (isInputRange!Stuff && isImplicitlyConvertible!(ElementType!Stuff, Elem) && !is(Stuff == Elem[]))
    {
        _setup();
        stableInsert(stuff);
    }
    +/

    /++ +/
    this()
    {
        _setup();
    }

    /++
       Constructor.  Pass in an array of elements, or individual elements to
       initialize the tree with.
     +/
    this(Elem[] elems...)
    {
        _setup();
        stableInsert(elems);
    }

    private this(Node end, size_t length)
    {
        _end = end;
        _begin = end.leftmost;
        _length = length;
    }
}

//Verify Example for removeKey.
unittest
{
    auto rbt = redBlackTree!true(0, 1, 1, 1, 4, 5, 7);
    rbt.removeKey(1, 4, 7);
    assert(std.algorithm.equal(rbt[], [0, 1, 1, 5]));
    rbt.removeKey(1, 1, 0);
    assert(std.algorithm.equal(rbt[], [5]));
}

//Tests for removeKey
unittest
{
    {
        auto rbt = redBlackTree(["hello", "world", "foo", "bar"]);
        assert(equal(rbt[], ["bar", "foo", "hello", "world"]));
        assert(rbt.removeKey("hello") == 1);
        assert(equal(rbt[], ["bar", "foo", "world"]));
        assert(rbt.removeKey("hello") == 0);
        assert(equal(rbt[], ["bar", "foo", "world"]));
        assert(rbt.removeKey("hello", "foo", "bar") == 2);
        assert(equal(rbt[], ["world"]));
        assert(rbt.removeKey(["", "world", "hello"]) == 1);
        assert(rbt.empty);
    }

    {
        auto rbt = redBlackTree([1, 2, 12, 27, 4, 500]);
        assert(equal(rbt[], [1, 2, 4, 12, 27, 500]));
        assert(rbt.removeKey(1u) == 1);
        assert(equal(rbt[], [2, 4, 12, 27, 500]));
        assert(rbt.removeKey(cast(byte)1) == 0);
        assert(equal(rbt[], [2, 4, 12, 27, 500]));
        assert(rbt.removeKey(1, 12u, cast(byte)27) == 2);
        assert(equal(rbt[], [2, 4, 500]));
        assert(rbt.removeKey([cast(short)0, cast(short)500, cast(short)1]) == 1);
        assert(equal(rbt[], [2, 4]));
    }
}

unittest
{
    void test(T)()
    {
        auto rt1 = new RedBlackTree!(T, "a < b", false)();
        auto rt2 = new RedBlackTree!(T, "a < b", true)();
        auto rt3 = new RedBlackTree!(T, "a > b", false)();
        auto rt4 = new RedBlackTree!(T, "a > b", true)();
    }

    test!long();
    test!ulong();
    test!int();
    test!uint();
    test!short();
    test!ushort();
    test!byte();
    test!byte();
}

/++
    Convenience function for creating a $(D RedBlackTree!E) from a list of
    values.

        Examples:
--------------------
auto rbt1 = redBlackTree(0, 1, 5, 7);
auto rbt2 = redBlackTree!string("hello", "world");
auto rbt3 = redBlackTree!true(0, 1, 5, 7, 5);
auto rbt4 = redBlackTree!"a > b"(0, 1, 5, 7);
auto rbt5 = redBlackTree!("a > b", true)(0.1, 1.3, 5.9, 7.2, 5.9);
--------------------
  +/
auto redBlackTree(E)(E[] elems...)
{
    return new RedBlackTree!E(elems);
}

/++ Ditto +/
auto redBlackTree(bool allowDuplicates, E)(E[] elems...)
{
    return new RedBlackTree!(E, "a < b", allowDuplicates)(elems);
}

/++ Ditto +/
auto redBlackTree(alias less, E)(E[] elems...)
{
    return new RedBlackTree!(E, less)(elems);
}

/++ Ditto +/
auto redBlackTree(alias less, bool allowDuplicates, E)(E[] elems...)
    if(is(typeof(binaryFun!less(E.init, E.init))))
{
    //We shouldn't need to instantiate less here, but for some reason,
    //dmd can't handle it if we don't (even though the template which
    //takes less but not allowDuplicates works just fine).
    return new RedBlackTree!(E, binaryFun!less, allowDuplicates)(elems);
}

//Verify Examples.
unittest
{
    auto rbt1 = redBlackTree(0, 1, 5, 7);
    auto rbt2 = redBlackTree!string("hello", "world");
    auto rbt3 = redBlackTree!true(0, 1, 5, 7, 5);
    auto rbt4 = redBlackTree!"a > b"(0, 1, 5, 7);
    auto rbt5 = redBlackTree!("a > b", true)(0.1, 1.3, 5.9, 7.2, 5.9);
}

//Combinations not in examples.
unittest
{
    auto rbt1 = redBlackTree!(true, string)("hello", "hello");
    auto rbt2 = redBlackTree!((a, b){return a < b;}, double)(5.1, 2.3);
    auto rbt3 = redBlackTree!("a > b", true, string)("hello", "world");
}

unittest
{
    auto rt1 = redBlackTree(5, 4, 3, 2, 1);
    assert(rt1.length == 5);
    assert(array(rt1[]) == [1, 2, 3, 4, 5]);

    auto rt2 = redBlackTree!"a > b"(1.1, 2.1);
    assert(rt2.length == 2);
    assert(array(rt2[]) == [2.1, 1.1]);

    auto rt3 = redBlackTree!true(5, 5, 4);
    assert(rt3.length == 3);
    assert(array(rt3[]) == [4, 5, 5]);

    auto rt4 = redBlackTree!string("hello", "hello");
    assert(rt4.length == 1);
    assert(array(rt4[]) == ["hello"]);
}

version(unittest) struct UnittestMe {
  int a;
}

unittest
{
    auto c = Array!UnittestMe();
}<|MERGE_RESOLUTION|>--- conflicted
+++ resolved
@@ -3597,16 +3597,6 @@
 // make sure that Array instances refuse ranges that don't belong to them
 unittest
 {
-<<<<<<< HEAD
-        Array!int a = [1, 2, 3];
-        auto r = a.dup[];
-        assertThrown(a.insertBefore(r, 42));
-        assertThrown(a.insertBefore(r, [42]));
-        assertThrown(a.insertAfter(r, 42));
-        assertThrown(a.replace(r, 42));
-        assertThrown(a.replace(r, [42]));
-        assertThrown(a.linearRemove(r));
-=======
     Array!int a = [1, 2, 3];
     auto r = a.dup[];
     assertThrown(a.insertBefore(r, 42));
@@ -3615,7 +3605,6 @@
     assertThrown(a.replace(r, 42));
     assertThrown(a.replace(r, [42]));
     assertThrown(a.linearRemove(r));
->>>>>>> 84422029
 }
 unittest
 {
