// Written in the D programming language.
/**
Functions and types that manipulate built-in arrays.

Copyright: Copyright Andrei Alexandrescu 2008- and Jonathan M Davis 2011-.

License:   $(WEB boost.org/LICENSE_1_0.txt, Boost License 1.0).

Authors:   $(WEB erdani.org, Andrei Alexandrescu) and Jonathan M Davis

Source: $(PHOBOSSRC std/_array.d)
*/
module std.array;

import core.memory, core.bitop;
import std.algorithm, std.ascii, std.conv, std.exception, std.range, std.string,
       std.traits, std.typecons, std.typetuple, std.uni, std.utf;
import std.c.string : memcpy;
version(unittest) import core.exception, std.stdio;

/**
Returns a newly-allocated dynamic array consisting of a copy of the
input range, static array, dynamic array, or class or struct with an
$(D opApply) function $(D r).  Note that narrow strings are handled as
a special case in an overload.
 */
ForeachType!Range[] array(Range)(Range r)
if (isIterable!Range && !isNarrowString!Range && !isInfinite!Range)
{
    alias ForeachType!Range E;
    static if (hasLength!Range)
    {
        if(r.length == 0) return null;
        //@@@BUG@@@ 10928 should be lambda
        static @trusted nothrow auto trustedAllocateArray(size_t n)
        {
            return uninitializedArray!(Unqual!E[])(n);
        }
        auto result = trustedAllocateArray(r.length);
        size_t i = 0;
        foreach (e; r)
        {
            // hacky
            static if (is(typeof(result[i].opAssign(e))) ||
                       !is(typeof(result[i] = e)))
            {
                // this should be in-place construction
                emplace(result.ptr + i, e);
            }
            else
            {
                result[i] = e;
            }
            i++;
        }
        return cast(E[])result;
    }
    else
    {
        auto a = appender!(E[])();
        foreach (e; r)
        {
            a.put(e);
        }
        return a.data;
    }
}

///
@safe pure nothrow unittest
{
    auto a = array([1, 2, 3, 4, 5][]);
    assert(a == [ 1, 2, 3, 4, 5 ]);
}

@safe pure nothrow unittest
{
    struct Foo
    {
        int a;
    }
    auto a = array([Foo(1), Foo(2), Foo(3), Foo(4), Foo(5)][]);
    assert(equal(a, [Foo(1), Foo(2), Foo(3), Foo(4), Foo(5)]));
}

@system unittest
{
    struct Foo
    {
        int a;
        auto opAssign(Foo foo)
        {
            assert(0);
        }
        auto opEquals(Foo foo)
        {
            return a == foo.a;
        }
    }
    auto a = array([Foo(1), Foo(2), Foo(3), Foo(4), Foo(5)][]);
    assert(equal(a, [Foo(1), Foo(2), Foo(3), Foo(4), Foo(5)]));
}

/**
Convert a narrow string to an array type that fully supports random access.
This is handled as a special case and always returns a $(D dchar[]),
$(D const(dchar)[]), or $(D immutable(dchar)[]) depending on the constness of
the input.
*/
ElementType!String[] array(String)(String str) if (isNarrowString!String)
{
    return to!(typeof(return))(str);
}

unittest
{
    static struct TestArray { int x; string toString() { return .to!string(x); } }

    static struct OpAssign
    {
        uint num;
        this(uint num) { this.num = num; }

        // Templating opAssign to make sure the bugs with opAssign being
        // templated are fixed.
        void opAssign(T)(T rhs) { this.num = rhs.num; }
    }

    static struct OpApply
    {
        int opApply(int delegate(ref int) dg)
        {
            int res;
            foreach(i; 0..10)
            {
                res = dg(i);
                if(res) break;
            }

            return res;
        }
    }

    auto a = array([1, 2, 3, 4, 5][]);
    //writeln(a);
    assert(a == [ 1, 2, 3, 4, 5 ]);

    auto b = array([TestArray(1), TestArray(2)][]);
    //writeln(b);

    class C
    {
        int x;
        this(int y) { x = y; }
        override string toString() const { return .to!string(x); }
    }
    auto c = array([new C(1), new C(2)][]);
    //writeln(c);

    auto d = array([1.0, 2.2, 3][]);
    assert(is(typeof(d) == double[]));
    //writeln(d);

    auto e = [OpAssign(1), OpAssign(2)];
    auto f = array(e);
    assert(e == f);

    assert(array(OpApply.init) == [0,1,2,3,4,5,6,7,8,9]);
    assert(array("ABC") == "ABC"d);
    assert(array("ABC".dup) == "ABC"d.dup);
}

//Bug# 8233
unittest
{
    assert(array("hello world"d) == "hello world"d);
    immutable a = [1, 2, 3, 4, 5];
    assert(array(a) == a);
    const b = a;
    assert(array(b) == a);

    //To verify that the opAssign branch doesn't get screwed up by using Unqual.
    //EDIT: array no longer calls opAssign.
    struct S
    {
        ref S opAssign(S)(const ref S rhs)
        {
            assert(0);
        }

        int i;
    }

    foreach(T; TypeTuple!(S, const S, immutable S))
    {
        auto arr = [T(1), T(2), T(3), T(4)];
        assert(array(arr) == arr);
    }
}

unittest
{
    //9824
    static struct S
    {
        @disable void opAssign(S);
        int i;
    }
    auto arr = [S(0), S(1), S(2)];
    arr.array();
}

// Bugzilla 10220
unittest
{
    import std.algorithm : equal;
    import std.range : repeat;

    static struct S
    {
        int val;

        @disable this();
        this(int v) { val = v; }
    }
    assertCTFEable!(
    {
        auto r = S(1).repeat(2).array();
        assert(equal(r, [S(1), S(1)]));
    });
}

unittest
{
    //Turn down infinity:
    static assert(!is(typeof(
        repeat(1).array()
    )));
}

/**
Returns a newly allocated associative array out of elements of the input range,
which must be a range of tuples (Key, Value).
 */

auto assocArray(Range)(Range r)
    if (isInputRange!Range && isTuple!(ElementType!Range) &&
        ElementType!Range.length == 2)
{
    alias ElementType!Range.Types[0] KeyType;
    alias ElementType!Range.Types[1] ValueType;
    ValueType[KeyType] aa;
    foreach (t; r)
        aa[t[0]] = t[1];
    return aa;
}

///
/*@safe*/ pure /*nothrow*/ unittest
{
    auto a = assocArray(zip([0, 1, 2], ["a", "b", "c"]));
    assert(is(typeof(a) == string[int]));
    assert(a == [0:"a", 1:"b", 2:"c"]);

    auto b = assocArray([ tuple("foo", "bar"), tuple("baz", "quux") ]);
    assert(is(typeof(b) == string[string]));
    assert(b == ["foo":"bar", "baz":"quux"]);
}

/// @@@11053@@@ - Cannot be version(unittest) - recursive instantiation error
unittest
{
    static assert(!__traits(compiles, [ tuple("foo", "bar", "baz") ].assocArray()));
    static assert(!__traits(compiles, [ tuple("foo") ].assocArray()));
    static assert( __traits(compiles, [ tuple("foo", "bar") ].assocArray()));
}

private template blockAttribute(T)
{
    static if (hasIndirections!(T) || is(T == void))
    {
        enum blockAttribute = 0;
    }
    else
    {
        enum blockAttribute = GC.BlkAttr.NO_SCAN;
    }
}
version(unittest)
{
    static assert(!(blockAttribute!void & GC.BlkAttr.NO_SCAN));
}

// Returns the number of dimensions in an array T.
private template nDimensions(T)
{
    static if(isArray!T)
    {
        enum nDimensions = 1 + nDimensions!(typeof(T.init[0]));
    }
    else
    {
        enum nDimensions = 0;
    }
}

version(unittest)
{
    static assert(nDimensions!(uint[]) == 1);
    static assert(nDimensions!(float[][]) == 2);
}

/**
Returns a new array of type $(D T) allocated on the garbage collected heap
without initializing its elements.  This can be a useful optimization if every
element will be immediately initialized.  $(D T) may be a multidimensional
array.  In this case sizes may be specified for any number of dimensions from 1
to the number in $(D T).
*/
auto uninitializedArray(T, I...)(I sizes)
if(allSatisfy!(isIntegral, I))
{
    return arrayAllocImpl!(false, T, I)(sizes);
}

///
unittest
{
    double[] arr = uninitializedArray!(double[])(100);
    assert(arr.length == 100);

    double[][] matrix = uninitializedArray!(double[][])(42, 31);
    assert(matrix.length == 42);
    assert(matrix[0].length == 31);
}

/**
Returns a new array of type $(D T) allocated on the garbage collected heap.
Initialization is guaranteed only for pointers, references and slices,
for preservation of memory safety.
*/
auto minimallyInitializedArray(T, I...)(I sizes) @trusted
if(allSatisfy!(isIntegral, I))
{
    return arrayAllocImpl!(true, T, I)(sizes);
}

@safe unittest
{
    double[] arr = minimallyInitializedArray!(double[])(100);
    assert(arr.length == 100);

    double[][] matrix = minimallyInitializedArray!(double[][])(42);
    assert(matrix.length == 42);
    foreach(elem; matrix)
    {
        assert(elem.ptr is null);
    }
}

private auto arrayAllocImpl(bool minimallyInitialized, T, I...)(I sizes)
if(allSatisfy!(isIntegral, I))
{
    static assert(sizes.length >= 1,
        "Cannot allocate an array without the size of at least the first " ~
        " dimension.");
    static assert(sizes.length <= nDimensions!T,
        to!string(sizes.length) ~ " dimensions specified for a " ~
        to!string(nDimensions!T) ~ " dimensional array.");

    alias typeof(T.init[0]) E;

    auto ptr = (__ctfe) ?
        {
            static if(__traits(compiles, new E[1]))
            {
                return (new E[sizes[0]]).ptr;
            }
            else
            {
                E[] arr;
                foreach (i; 0 .. sizes[0])
                    arr ~= E.init;
                return arr.ptr;
            }
        }() :
        cast(E*) GC.malloc(sizes[0] * E.sizeof, blockAttribute!(E));
    auto ret = ptr[0..sizes[0]];

    static if(sizes.length > 1)
    {
        foreach(ref elem; ret)
        {
            elem = uninitializedArray!(E)(sizes[1..$]);
        }
    }
    else static if(minimallyInitialized && hasIndirections!E)
    {
        ret[] = E.init;
    }

    return ret;
}

/**
Implements the range interface primitive $(D empty) for built-in
arrays. Due to the fact that nonmember functions can be called with
the first argument using the dot notation, $(D array.empty) is
equivalent to $(D empty(array)).
 */

@property bool empty(T)(in T[] a) @safe pure nothrow
{
    return !a.length;
}

///
@safe pure nothrow unittest
{
    auto a = [ 1, 2, 3 ];
    assert(!a.empty);
    assert(a[3 .. $].empty);
}

/**
Implements the range interface primitive $(D save) for built-in
arrays. Due to the fact that nonmember functions can be called with
the first argument using the dot notation, $(D array.save) is
equivalent to $(D save(array)). The function does not duplicate the
content of the array, it simply returns its argument.
 */

@property T[] save(T)(T[] a) @safe pure nothrow
{
    return a;
}

///
@safe pure nothrow unittest
{
    auto a = [ 1, 2, 3 ];
    auto b = a.save;
    assert(b is a);
}
/**
Implements the range interface primitive $(D popFront) for built-in
arrays. Due to the fact that nonmember functions can be called with
the first argument using the dot notation, $(D array.popFront) is
equivalent to $(D popFront(array)). For $(GLOSSARY narrow strings),
$(D popFront) automaticaly advances to the next $(GLOSSARY code
point).
*/

void popFront(T)(ref T[] a) @safe pure nothrow
if (!isNarrowString!(T[]) && !is(T[] == void[]))
{
    assert(a.length, "Attempting to popFront() past the end of an array of " ~ T.stringof);
    a = a[1 .. $];
}

///
@safe pure nothrow unittest
{
    auto a = [ 1, 2, 3 ];
    a.popFront();
    assert(a == [ 2, 3 ]);
}

version(unittest)
{
    static assert(!is(typeof({          int[4] a; popFront(a); })));
    static assert(!is(typeof({ immutable int[] a; popFront(a); })));
    static assert(!is(typeof({          void[] a; popFront(a); })));
}

// Specialization for narrow strings. The necessity of
void popFront(C)(ref C[] str) @trusted pure nothrow
if (isNarrowString!(C[]))
{
    assert(str.length, "Attempting to popFront() past the end of an array of " ~ C.stringof);

    static if(is(Unqual!C == char))
    {
        immutable c = str[0];
        if(c < 0x80)
        {
            //ptr is used to avoid unnnecessary bounds checking.
            str = str.ptr[1 .. str.length];
        }
        else
        {
             import core.bitop;
             auto msbs = 7 - bsr(~c);
             if((msbs < 2) | (msbs > 6))
             {
                 //Invalid UTF-8
                 msbs = 1;
             }
             str = str[msbs .. $];
        }
    }
    else static if(is(Unqual!C == wchar))
    {
        immutable u = str[0];
        str = str[1 + (u >= 0xD800 && u <= 0xDBFF) .. $];
    }
    else static assert(0, "Bad template constraint.");
}

@safe pure unittest
{
    foreach(S; TypeTuple!(string, wstring, dstring))
    {
        S s = "\xC2\xA9hello";
        s.popFront();
        assert(s == "hello");

        S str = "hello\U00010143\u0100\U00010143";
        foreach(dchar c; ['h', 'e', 'l', 'l', 'o', '\U00010143', '\u0100', '\U00010143'])
        {
            assert(str.front == c);
            str.popFront();
        }
        assert(str.empty);

        static assert(!is(typeof({          immutable S a; popFront(a); })));
        static assert(!is(typeof({ typeof(S.init[0])[4] a; popFront(a); })));
    }

    C[] _eatString(C)(C[] str)
    {
        while(!str.empty)
            str.popFront();

        return str;
    }
    enum checkCTFE = _eatString("ウェブサイト@La_Verité.com");
    static assert(checkCTFE.empty);
    enum checkCTFEW = _eatString("ウェブサイト@La_Verité.com"w);
    static assert(checkCTFEW.empty);
}

/**
Implements the range interface primitive $(D popBack) for built-in
arrays. Due to the fact that nonmember functions can be called with
the first argument using the dot notation, $(D array.popBack) is
equivalent to $(D popBack(array)). For $(GLOSSARY narrow strings), $(D
popFront) automaticaly eliminates the last $(GLOSSARY code point).
*/

void popBack(T)(ref T[] a) @safe pure nothrow
if (!isNarrowString!(T[]) && !is(T[] == void[]))
{
    assert(a.length);
    a = a[0 .. $ - 1];
}

///
@safe pure nothrow unittest
{
    auto a = [ 1, 2, 3 ];
    a.popBack();
    assert(a == [ 1, 2 ]);
}

version(unittest)
{
    static assert(!is(typeof({ immutable int[] a; popBack(a); })));
    static assert(!is(typeof({          int[4] a; popBack(a); })));
    static assert(!is(typeof({          void[] a; popBack(a); })));
}

// Specialization for arrays of char
void popBack(T)(ref T[] a) @safe pure
if (isNarrowString!(T[]))
{
    assert(a.length, "Attempting to popBack() past the front of an array of " ~ T.stringof);
    a = a[0 .. $ - std.utf.strideBack(a, $)];
}

@safe pure unittest
{
    foreach(S; TypeTuple!(string, wstring, dstring))
    {
        S s = "hello\xE2\x89\xA0";
        s.popBack();
        assert(s == "hello");
        S s3 = "\xE2\x89\xA0";
        auto c = s3.back;
        assert(c == cast(dchar)'\u2260');
        s3.popBack();
        assert(s3 == "");

        S str = "\U00010143\u0100\U00010143hello";
        foreach(dchar ch; ['o', 'l', 'l', 'e', 'h', '\U00010143', '\u0100', '\U00010143'])
        {
            assert(str.back == ch);
            str.popBack();
        }
        assert(str.empty);

        static assert(!is(typeof({          immutable S a; popBack(a); })));
        static assert(!is(typeof({ typeof(S.init[0])[4] a; popBack(a); })));
    }
}

/**
Implements the range interface primitive $(D front) for built-in
arrays. Due to the fact that nonmember functions can be called with
the first argument using the dot notation, $(D array.front) is
equivalent to $(D front(array)). For $(GLOSSARY narrow strings), $(D
front) automaticaly returns the first $(GLOSSARY code point) as a $(D
dchar).
*/
@property ref T front(T)(T[] a) @safe pure nothrow
if (!isNarrowString!(T[]) && !is(T[] == void[]))
{
    assert(a.length, "Attempting to fetch the front of an empty array of " ~ T.stringof);
    return a[0];
}

///
@safe pure nothrow unittest
{
    int[] a = [ 1, 2, 3 ];
    assert(a.front == 1);
}

@safe pure nothrow unittest
{
    auto a = [ 1, 2 ];
    a.front = 4;
    assert(a.front == 4);
    assert(a == [ 4, 2 ]);

    immutable b = [ 1, 2 ];
    assert(b.front == 1);

    int[2] c = [ 1, 2 ];
    assert(c.front == 1);
}

@property dchar front(T)(T[] a) @safe pure if (isNarrowString!(T[]))
{
    assert(a.length, "Attempting to fetch the front of an empty array of " ~ T.stringof);
    size_t i = 0;
    return decode(a, i);
}

/**
Implements the range interface primitive $(D back) for built-in
arrays. Due to the fact that nonmember functions can be called with
the first argument using the dot notation, $(D array.back) is
equivalent to $(D back(array)). For $(GLOSSARY narrow strings), $(D
back) automaticaly returns the last $(GLOSSARY code point) as a $(D
dchar).
*/
@property ref T back(T)(T[] a) @safe pure nothrow if (!isNarrowString!(T[]))
{
    assert(a.length, "Attempting to fetch the back of an empty array of " ~ T.stringof);
    return a[$ - 1];
}

///
@safe pure nothrow unittest
{
    int[] a = [ 1, 2, 3 ];
    assert(a.back == 3);
    a.back += 4;
    assert(a.back == 7);
}

@safe pure nothrow unittest
{
    immutable b = [ 1, 2, 3 ];
    assert(b.back == 3);

    int[3] c = [ 1, 2, 3 ];
    assert(c.back == 3);
}

// Specialization for strings
@property dchar back(T)(T[] a) @safe pure if (isNarrowString!(T[]))
{
    assert(a.length, "Attempting to fetch the back of an empty array of " ~ T.stringof);
    size_t i = a.length - std.utf.strideBack(a, a.length);
    return decode(a, i);
}

// overlap
/*
NOTE: Undocumented for now, overlap does not yet work with ctfe.
Returns the overlapping portion, if any, of two arrays. Unlike $(D
equal), $(D overlap) only compares the pointers in the ranges, not the
values referred by them. If $(D r1) and $(D r2) have an overlapping
slice, returns that slice. Otherwise, returns the null slice.
*/
inout(T)[] overlap(T)(inout(T)[] r1, inout(T)[] r2) @trusted pure nothrow
{
    alias inout(T) U;
    static U* max(U* a, U* b) nothrow { return a > b ? a : b; }
    static U* min(U* a, U* b) nothrow { return a < b ? a : b; }

    auto b = max(r1.ptr, r2.ptr);
    auto e = min(r1.ptr + r1.length, r2.ptr + r2.length);
    return b < e ? b[0 .. e - b] : null;
}

///
@safe pure /*nothrow*/ unittest
{
    int[] a = [ 10, 11, 12, 13, 14 ];
    int[] b = a[1 .. 3];
    assert(overlap(a, b) == [ 11, 12 ]);
    b = b.dup;
    // overlap disappears even though the content is the same
    assert(overlap(a, b).empty);
}

/*@safe nothrow*/ unittest
{
    static void test(L, R)(L l, R r)
    {
        scope(failure) writeln("Types: L %s  R %s", L.stringof, R.stringof);

        assert(overlap(l, r) == [ 100, 12 ]);

        assert(overlap(l, l[0 .. 2]) is l[0 .. 2]);
        assert(overlap(l, l[3 .. 5]) is l[3 .. 5]);
        assert(overlap(l[0 .. 2], l) is l[0 .. 2]);
        assert(overlap(l[3 .. 5], l) is l[3 .. 5]);
    }

    int[] a = [ 10, 11, 12, 13, 14 ];
    int[] b = a[1 .. 3];
    a[1] = 100;

    immutable int[] c = a.idup;
    immutable int[] d = c[1 .. 3];

    test(a, b);
    assert(overlap(a, b.dup).empty);
    test(c, d);
    assert(overlap(c, d.idup).empty);
}

@safe pure nothrow unittest // bugzilla 9836
{
	// range primitives for array should work with alias this types
    struct Wrapper
    {
        int[] data;
        alias data this;

        @property Wrapper save() { return this; }
    }
    auto w = Wrapper([1,2,3,4]);
    std.array.popFront(w); // should work

    static assert(isInputRange!Wrapper);
    static assert(isForwardRange!Wrapper);
    static assert(isBidirectionalRange!Wrapper);
    static assert(isRandomAccessRange!Wrapper);
}

/+
Commented out until the insert which has been deprecated has been removed.
I'd love to just remove it in favor of insertInPlace, but then code would then
use this version of insert and silently break. So, it's here so that it can
be used once insert has not only been deprecated but removed, but until then,
it's commented out.

/++
    Creates a new array which is a copy of $(D array) with $(D stuff) (which
    must be an input range or a single item) inserted at position $(D pos).

    Examples:
    --------------------
    int[] a = [ 1, 2, 3, 4 ];
    auto b = a.insert(2, [ 1, 2 ]);
    assert(a == [ 1, 2, 3, 4 ]);
    assert(b == [ 1, 2, 1, 2, 3, 4 ]);
    --------------------
 +/
T[] insert(T, Range)(T[] array, size_t pos, Range stuff)
    if(isInputRange!Range &&
       (is(ElementType!Range : T) ||
        isSomeString!(T[]) && is(ElementType!Range : dchar)))
{
    static if(hasLength!Range && is(ElementEncodingType!Range : T))
    {
        auto retval = new Unqual!(T)[](array.length + stuff.length);
        retval[0 .. pos] = array[0 .. pos];
        copy(stuff, retval[pos .. pos + stuff.length]);
        retval[pos + stuff.length .. $] = array[pos .. $];
        return cast(T[])retval;
    }
    else
    {
        auto app = appender!(T[])();
        app.put(array[0 .. pos]);
        app.put(stuff);
        app.put(array[pos .. $]);
        return app.data;
    }
}

/++ Ditto +/
T[] insert(T)(T[] array, size_t pos, T stuff)
{
    auto retval = new T[](array.length + 1);
    retval[0 .. pos] = array[0 .. pos];
    retval[pos] = stuff;
    retval[pos + 1 .. $] = array[pos .. $];
    return retval;
}

//Verify Example.
unittest
{
    int[] a = [ 1, 2, 3, 4 ];
    auto b = a.insert(2, [ 1, 2 ]);
    assert(a == [ 1, 2, 3, 4 ]);
    assert(b == [ 1, 2, 1, 2, 3, 4 ]);
}

unittest
{
    auto a = [1, 2, 3, 4];
    assert(a.insert(0, [6, 7]) == [6, 7, 1, 2, 3, 4]);
    assert(a.insert(2, [6, 7]) == [1, 2, 6, 7, 3, 4]);
    assert(a.insert(a.length, [6, 7]) == [1, 2, 3, 4, 6, 7]);

    assert(a.insert(0, filter!"true"([6, 7])) == [6, 7, 1, 2, 3, 4]);
    assert(a.insert(2, filter!"true"([6, 7])) == [1, 2, 6, 7, 3, 4]);
    assert(a.insert(a.length, filter!"true"([6, 7])) == [1, 2, 3, 4, 6, 7]);

    assert(a.insert(0, 22) == [22, 1, 2, 3, 4]);
    assert(a.insert(2, 22) == [1, 2, 22, 3, 4]);
    assert(a.insert(a.length, 22) == [1, 2, 3, 4, 22]);
    assert(a == [1, 2, 3, 4]);

    auto testStr(T, U)(string file = __FILE__, size_t line = __LINE__)
    {

        auto l = to!T("hello");
        auto r = to!U(" world");

        enforce(insert(l, 0, r) == " worldhello",
                new AssertError("testStr failure 1", file, line));
        enforce(insert(l, 3, r) == "hel worldlo",
                new AssertError("testStr failure 2", file, line));
        enforce(insert(l, l.length, r) == "hello world",
                new AssertError("testStr failure 3", file, line));
        enforce(insert(l, 0, filter!"true"(r)) == " worldhello",
                new AssertError("testStr failure 4", file, line));
        enforce(insert(l, 3, filter!"true"(r)) == "hel worldlo",
                new AssertError("testStr failure 5", file, line));
        enforce(insert(l, l.length, filter!"true"(r)) == "hello world",
                new AssertError("testStr failure 6", file, line));
    }

    testStr!(string, string)();
    testStr!(string, wstring)();
    testStr!(string, dstring)();
    testStr!(wstring, string)();
    testStr!(wstring, wstring)();
    testStr!(wstring, dstring)();
    testStr!(dstring, string)();
    testStr!(dstring, wstring)();
    testStr!(dstring, dstring)();
}
+/

private void copyBackwards(T)(T[] src, T[] dest)
{
    import core.stdc.string;
    assert(src.length == dest.length);
    if (!__ctfe)
        memmove(dest.ptr, src.ptr, src.length * T.sizeof);
    else
    {
        immutable len = src.length;
        for (size_t i = len; i-- > 0;)
        {
            dest[i] = src[i];
        }
    }
}

/++
    Inserts $(D stuff) (which must be an input range or any number of
    implicitly convertible items) in $(D array) at position $(D pos).

    Example:
    ---
    int[] a = [ 1, 2, 3, 4 ];
    a.insertInPlace(2, [ 1, 2 ]);
    assert(a == [ 1, 2, 1, 2, 3, 4 ]);
    a.insertInPlace(3, 10u, 11);
    assert(a == [ 1, 2, 1, 10, 11, 2, 3, 4]);
    ---
 +/
void insertInPlace(T, U...)(ref T[] array, size_t pos, U stuff)
    if(!isSomeString!(T[])
        && allSatisfy!(isInputRangeOrConvertible!T, U) && U.length > 0)
{
    static if(allSatisfy!(isInputRangeWithLengthOrConvertible!T, U))
    {
        immutable oldLen = array.length;
        size_t to_insert = 0;
        foreach (i, E; U)
        {
            static if (is(E : T)) //a single convertible value, not a range
                to_insert += 1;
            else
                to_insert += stuff[i].length;
        }
        array.length += to_insert;
        copyBackwards(array[pos..oldLen], array[pos+to_insert..$]);
        auto ptr = array.ptr + pos;
        foreach (i, E; U)
        {
            static if (is(E : T)) //ditto
            {
                emplace(ptr++, stuff[i]);
            }
            else
            {
                foreach (v; stuff[i])
                    emplace(ptr++, v);
            }
        }
    }
    else
    {
        // stuff has some InputRanges in it that don't have length
        // assume that stuff to be inserted is typically shorter
        // then the array that can be arbitrary big
        // TODO: needs a better implementation as there is no need to build an _array_
        // a singly-linked list of memory blocks (rope, etc.) will do
        auto app = appender!(T[])();
        foreach (i, E; U)
            app.put(stuff[i]);
        insertInPlace(array, pos, app.data);
    }
}

/++ Ditto +/
void insertInPlace(T, U...)(ref T[] array, size_t pos, U stuff)
    if(isSomeString!(T[]) && allSatisfy!(isCharOrStringOrDcharRange, U))
{
    static if(is(Unqual!T == T)
        && allSatisfy!(isInputRangeWithLengthOrConvertible!dchar, U))
    {
        // mutable, can do in place
        //helper function: re-encode dchar to Ts and store at *ptr
        static T* putDChar(T* ptr, dchar ch)
        {
            static if(is(T == dchar))
            {
                *ptr++ = ch;
                return ptr;
            }
            else
            {
                T[dchar.sizeof/T.sizeof] buf;
                size_t len = encode(buf, ch);
                final switch(len)
                {
                    static if(T.sizeof == char.sizeof)
                    {
                case 4:
                        ptr[3] = buf[3];
                        goto case;
                case 3:
                        ptr[2] = buf[2];
                        goto case;
                    }
                case 2:
                    ptr[1] = buf[1];
                    goto case;
                case 1:
                    ptr[0] = buf[0];
                }
                ptr += len;
                return ptr;
            }
        }
        immutable oldLen = array.length;
        size_t to_insert = 0;
        //count up the number of *codeunits* to insert
        foreach (i, E; U)
            to_insert += codeLength!T(stuff[i]);
        array.length += to_insert;
        copyBackwards(array[pos..oldLen], array[pos+to_insert..$]);
        auto ptr = array.ptr + pos;
        foreach (i, E; U)
        {
            static if(is(E : dchar))
            {
                ptr = putDChar(ptr, stuff[i]);
            }
            else
            {
                foreach (dchar ch; stuff[i])
                    ptr = putDChar(ptr, ch);
            }
        }
        assert(ptr == array.ptr + pos + to_insert, text(ptr - array.ptr, " vs ", pos + to_insert ));
    }
    else
    {
        // immutable/const, just construct a new array
        auto app = appender!(T[])();
        app.put(array[0..pos]);
        foreach (i, E; U)
            app.put(stuff[i]);
        app.put(array[pos..$]);
        array = app.data;
    }
}

//constraint helpers
private template isInputRangeWithLengthOrConvertible(E)
{
    template isInputRangeWithLengthOrConvertible(R)
    {
        //hasLength not defined for char[], wchar[] and dchar[]
        enum isInputRangeWithLengthOrConvertible =
            (isInputRange!R && is(typeof(R.init.length))
                && is(ElementType!R : E))  || is(R : E);
    }
}

//ditto
private template isCharOrStringOrDcharRange(T)
{
    enum isCharOrStringOrDcharRange = isSomeString!T || isSomeChar!T ||
        (isInputRange!T && is(ElementType!T : dchar));
}

//ditto
private template isInputRangeOrConvertible(E)
{
    template isInputRangeOrConvertible(R)
    {
        enum isInputRangeOrConvertible =
            (isInputRange!R && is(ElementType!R : E))  || is(R : E);
    }
}


//Verify Example.
unittest
{
    int[] a = [ 1, 2, 3, 4 ];
    a.insertInPlace(2, [ 1, 2 ]);
    assert(a == [ 1, 2, 1, 2, 3, 4 ]);
    a.insertInPlace(3, 10u, 11);
    assert(a == [ 1, 2, 1, 10, 11, 2, 3, 4]);
}

unittest
{
    bool test(T, U, V)(T orig, size_t pos, U toInsert, V result,
               string file = __FILE__, size_t line = __LINE__)
    {
        {
            static if(is(T == typeof(T.dup)))
                auto a = orig.dup;
            else
                auto a = orig.idup;

            a.insertInPlace(pos, toInsert);
            if(!std.algorithm.equal(a, result))
                return false;
        }

        static if(isInputRange!U)
        {
            orig.insertInPlace(pos, filter!"true"(toInsert));
            return std.algorithm.equal(orig, result);
        }
        else
            return true;
    }


    assert(test([1, 2, 3, 4], 0, [6, 7], [6, 7, 1, 2, 3, 4]));
    assert(test([1, 2, 3, 4], 2, [8, 9], [1, 2, 8, 9, 3, 4]));
    assert(test([1, 2, 3, 4], 4, [10, 11], [1, 2, 3, 4, 10, 11]));

    assert(test([1, 2, 3, 4], 0, 22, [22, 1, 2, 3, 4]));
    assert(test([1, 2, 3, 4], 2, 23, [1, 2, 23, 3, 4]));
    assert(test([1, 2, 3, 4], 4, 24, [1, 2, 3, 4, 24]));

    auto testStr(T, U)(string file = __FILE__, size_t line = __LINE__)
    {

        auto l = to!T("hello");
        auto r = to!U(" વિશ્વ");

        enforce(test(l, 0, r, " વિશ્વhello"),
                new AssertError("testStr failure 1", file, line));
        enforce(test(l, 3, r, "hel વિશ્વlo"),
                new AssertError("testStr failure 2", file, line));
        enforce(test(l, l.length, r, "hello વિશ્વ"),
                new AssertError("testStr failure 3", file, line));
    }

    foreach (T; TypeTuple!(char, wchar, dchar,
        immutable(char), immutable(wchar), immutable(dchar)))
    {
        foreach (U; TypeTuple!(char, wchar, dchar,
            immutable(char), immutable(wchar), immutable(dchar)))
        {
            testStr!(T[], U[])();
        }

    }

    // variadic version
    bool testVar(T, U...)(T orig, size_t pos, U args)
    {
        static if(is(T == typeof(T.dup)))
            auto a = orig.dup;
        else
            auto a = orig.idup;
        auto result = args[$-1];

        a.insertInPlace(pos, args[0..$-1]);
        if (!std.algorithm.equal(a, result))
            return false;
        return true;
    }
    assert(testVar([1, 2, 3, 4], 0, 6, 7u, [6, 7, 1, 2, 3, 4]));
    assert(testVar([1L, 2, 3, 4], 2, 8, 9L, [1, 2, 8, 9, 3, 4]));
    assert(testVar([1L, 2, 3, 4], 4, 10L, 11, [1, 2, 3, 4, 10, 11]));
    assert(testVar([1L, 2, 3, 4], 4, [10, 11], 40L, 42L,
                    [1, 2, 3, 4, 10, 11, 40, 42]));
    assert(testVar([1L, 2, 3, 4], 4, 10, 11, [40L, 42],
                    [1, 2, 3, 4, 10, 11, 40, 42]));
    assert(testVar("t".idup, 1, 'e', 's', 't', "test"));
    assert(testVar("!!"w.idup, 1, "\u00e9ll\u00f4", 'x', "TTT"w, 'y',
                    "!\u00e9ll\u00f4xTTTy!"));
    assert(testVar("flipflop"d.idup, 4, '_',
                    "xyz"w, '\U00010143', '_', "abc"d, "__",
                    "flip_xyz\U00010143_abc__flop"));
}

unittest
{
    // insertInPlace interop with postblit
    struct Int
    {
        int* payload;
        this(int k)
        {
            payload = new int;
            *payload = k;
        }
        this(this)
        {
            int* np = new int;
            *np = *payload;
            payload = np;
        }
        ~this()
        {
            *payload = 0; //'destroy' it
        }
        @property int getPayload(){ return *payload; }
        alias getPayload this;
    }

    Int[] arr;// = [Int(1), Int(4), Int(5)]; //@@BUG 8740
    arr ~= [Int(1), Int(4), Int(5)];
    assert(arr[0] == 1);
    insertInPlace(arr, 1, Int(2), Int(3));
    assert(equal(arr, [1, 2, 3, 4, 5]));  //check it works with postblit
}

unittest
{
    assertCTFEable!(
    {
        int[] a = [1, 2];
        a.insertInPlace(2, 3);
        a.insertInPlace(0, -1, 0);
        return a == [-1, 0, 1, 2, 3];
    });
}

unittest // bugzilla 6874
{
    // allocate some space
    byte[] a;
    a.length = 1;

    // fill it
    a.length = a.capacity;

    // write beyond
    byte[] b = a[$ .. $];
    b.insertInPlace(0, a);

    // make sure that reallocation has happened
    assert(GC.addrOf(&b[0]) == GC.addrOf(&b[$-1]));
}


/++
    Returns whether the $(D front)s of $(D lhs) and $(D rhs) both refer to the
    same place in memory, making one of the arrays a slice of the other which
    starts at index $(D 0).
  +/
@safe
pure nothrow bool sameHead(T)(in T[] lhs, in T[] rhs)
{
    return lhs.ptr == rhs.ptr;
}


/++
    Returns whether the $(D back)s of $(D lhs) and $(D rhs) both refer to the
    same place in memory, making one of the arrays a slice of the other which
    end at index $(D $).
  +/
@trusted
pure nothrow bool sameTail(T)(in T[] lhs, in T[] rhs)
{
    return lhs.ptr + lhs.length == rhs.ptr + rhs.length;
}

@safe pure nothrow unittest
{
    foreach(T; TypeTuple!(int[], const(int)[], immutable(int)[], const int[], immutable int[]))
    {
        T a = [1, 2, 3, 4, 5];
        T b = a;
        T c = a[1 .. $];
        T d = a[0 .. 1];
        T e = null;

        assert(sameHead(a, a));
        assert(sameHead(a, b));
        assert(!sameHead(a, c));
        assert(sameHead(a, d));
        assert(!sameHead(a, e));

        assert(sameTail(a, a));
        assert(sameTail(a, b));
        assert(sameTail(a, c));
        assert(!sameTail(a, d));
        assert(!sameTail(a, e));

        //verifies R-value compatibilty
        assert(a.sameHead(a[0 .. 0]));
        assert(a.sameTail(a[$ .. $]));
    }
}

/********************************************
Returns an array that consists of $(D s) (which must be an input
range) repeated $(D n) times. This function allocates, fills, and
returns a new array. For a lazy version, refer to $(XREF range, repeat).
 */
ElementEncodingType!S[] replicate(S)(S s, size_t n) if (isDynamicArray!S)
{
    alias ElementEncodingType!S[] RetType;

    // Optimization for return join(std.range.repeat(s, n));
    if (n == 0)
        return RetType.init;
    if (n == 1)
        return cast(RetType) s;
    auto r = new Unqual!(typeof(s[0]))[n * s.length];
    if (s.length == 1)
        r[] = s[0];
    else
    {
        immutable len = s.length, nlen = n * len;
        for (size_t i = 0; i < nlen; i += len)
        {
            r[i .. i + len] = s[];
        }
    }
    return cast(RetType) r;
}

ElementType!S[] replicate(S)(S s, size_t n)
if (isInputRange!S && !isDynamicArray!S)
{
    return join(std.range.repeat(s, n));
}

unittest
{
    debug(std_array) printf("array.replicate.unittest\n");

    foreach (S; TypeTuple!(string, wstring, dstring, char[], wchar[], dchar[]))
    {
        S s;
        immutable S t = "abc";

        assert(replicate(to!S("1234"), 0) is null);
        assert(replicate(to!S("1234"), 0) is null);
        assert(replicate(to!S("1234"), 1) == "1234");
        assert(replicate(to!S("1234"), 2) == "12341234");
        assert(replicate(to!S("1"), 4) == "1111");
        assert(replicate(t, 3) == "abcabcabc");
        assert(replicate(cast(S) null, 4) is null);
    }
}

/**************************************
Split the string $(D s) into an array of words, using whitespace as
delimiter. Runs of whitespace are merged together (no empty words are produced).
 */
S[] split(S)(S s) @safe pure if (isSomeString!S)
{
    size_t istart;
    bool inword = false;
    S[] result;

    foreach (i; 0 .. s.length)
    {
        switch (s[i])
        {
        case ' ': case '\t': case '\f': case '\r': case '\n': case '\v':
            if (inword)
            {
                result ~= s[istart .. i];
                inword = false;
            }
            break;
        default:
            if (!inword)
            {
                istart = i;
                inword = true;
            }
            break;
        }
    }
    if (inword)
        result ~= s[istart .. $];
    return result;
}

unittest
{
    foreach (S; TypeTuple!(string, wstring, dstring))
    {
        debug(std_array) printf("array.split1\n");
        S s = " \t\npeter paul\tjerry \n";
        assert(equal(split(s), [ to!S("peter"), to!S("paul"), to!S("jerry") ]));

        S s2 = " \t\npeter paul\tjerry";
        assert(equal(split(s2), [ to!S("peter"), to!S("paul"), to!S("jerry") ]));
    }

    immutable string s = " \t\npeter paul\tjerry \n";
    assert(equal(split(s), ["peter", "paul", "jerry"]));
}

/**
Splits a string by whitespace.
 */
auto splitter(C)(C[] s) @safe pure
    if(isSomeString!(C[]))
{
    return std.algorithm.splitter!(std.uni.isWhite)(s);
}

///
@safe pure unittest
{
    auto a = " a     bcd   ef gh ";
    assert(equal(splitter(a), ["", "a", "bcd", "ef", "gh"][]));
}

/*@safe*/ pure unittest
{
    foreach(S; TypeTuple!(string, wstring, dstring))
    {
        S a = " a     bcd   ef gh ";
        assert(equal(splitter(a), [to!S(""), to!S("a"), to!S("bcd"), to!S("ef"), to!S("gh")][]));
        a = "";
        assert(splitter(a).empty);
    }
}

/**************************************
 * Splits $(D s) into an array, using $(D delim) as the delimiter.
 */
Unqual!(S1)[] split(S1, S2)(S1 s, S2 delim)
if (isForwardRange!(Unqual!S1) && isForwardRange!S2)
{
    Unqual!S1 us = s;
    auto app = appender!(Unqual!(S1)[])();
    foreach (word; std.algorithm.splitter(us, delim))
    {
        app.put(word);
    }
    return app.data;
}

unittest
{
    debug(std_array) printf("array.split\n");
    foreach (S; TypeTuple!(string, wstring, dstring,
                    immutable(string), immutable(wstring), immutable(dstring),
                    char[], wchar[], dchar[],
                    const(char)[], const(wchar)[], const(dchar)[],
                    const(char[]), immutable(char[])))
    {
        S s = to!S(",peter,paul,jerry,");

        auto words = split(s, ",");
        assert(words.length == 5, text(words.length));
        assert(cmp(words[0], "") == 0);
        assert(cmp(words[1], "peter") == 0);
        assert(cmp(words[2], "paul") == 0);
        assert(cmp(words[3], "jerry") == 0);
        assert(cmp(words[4], "") == 0);

        auto s1 = s[0 .. s.length - 1];   // lop off trailing ','
        words = split(s1, ",");
        assert(words.length == 4);
        assert(cmp(words[3], "jerry") == 0);

        auto s2 = s1[1 .. s1.length];   // lop off leading ','
        words = split(s2, ",");
        assert(words.length == 3);
        assert(cmp(words[0], "peter") == 0);

        auto s3 = to!S(",,peter,,paul,,jerry,,");

        words = split(s3, ",,");
        assert(words.length == 5);
        assert(cmp(words[0], "") == 0);
        assert(cmp(words[1], "peter") == 0);
        assert(cmp(words[2], "paul") == 0);
        assert(cmp(words[3], "jerry") == 0);
        assert(cmp(words[4], "") == 0);

        auto s4 = s3[0 .. s3.length - 2];    // lop off trailing ',,'
        words = split(s4, ",,");
        assert(words.length == 4);
        assert(cmp(words[3], "jerry") == 0);

        auto s5 = s4[2 .. s4.length];    // lop off leading ',,'
        words = split(s5, ",,");
        assert(words.length == 3);
        assert(cmp(words[0], "peter") == 0);
    }
}


/++
   Concatenates all of the ranges in $(D ror) together into one array using
   $(D sep) as the separator if present.
  +/
ElementEncodingType!(ElementType!RoR)[] join(RoR, R)(RoR ror, R sep)
    if(isInputRange!RoR &&
       isInputRange!(ElementType!RoR) &&
       isInputRange!R &&
       is(Unqual!(ElementType!(ElementType!RoR)) == Unqual!(ElementType!R)))
{
    alias ElementType!RoR RoRElem;
    alias typeof(return) RetType;

    if (ror.empty)
        return RetType.init;

    // Constraint only requires input range for sep.
    // This converts sep to an array (forward range) if it isn't one,
    // and makes sure it has the same string encoding for string types.
    static if (isSomeString!RetType &&
               !is(Unqual!(ElementEncodingType!RetType) == Unqual!(ElementEncodingType!R)))
        auto sepArr = to!RetType(sep);
    else static if (!isArray!R)
        auto sepArr = array(sep);
    else
        alias sep sepArr;

    auto result = appender!RetType();
    static if(isForwardRange!RoR &&
              (isNarrowString!RetType || hasLength!RoRElem))
    {
        // Reserve appender length if it can be computed.
        size_t resultLen = 0;
        immutable sepArrLength = sepArr.length;
        for (auto temp = ror.save; !temp.empty; temp.popFront())
            resultLen += temp.front.length + sepArrLength;
        resultLen -= sepArrLength;
        result.reserve(resultLen);
        version(unittest) scope(exit) assert(result.data.length == resultLen);
    }
    put(result, ror.front);
    ror.popFront();
    for (; !ror.empty; ror.popFront())
    {
        put(result, sepArr);
        put(result, ror.front);
    }
    return result.data;
}

/// Ditto
ElementEncodingType!(ElementType!RoR)[] join(RoR)(RoR ror)
    if(isInputRange!RoR &&
       isInputRange!(ElementType!RoR))
{
    alias typeof(return) RetType;

    if (ror.empty)
        return RetType.init;

    alias ElementType!RoR R;
    auto result = appender!RetType();
    static if(isForwardRange!RoR && (hasLength!R || isNarrowString!R))
    {
        // Reserve appender length if it can be computed.
        immutable resultLen = reduce!("a + b.length")(cast(size_t) 0, ror.save);
        result.reserve(resultLen);
        version(unittest) scope(exit) assert(result.data.length == resultLen);
    }
    for (; !ror.empty; ror.popFront())
        put(result, ror.front);
    return result.data;
}

///
@safe pure nothrow unittest
{
    assert(join(["hello", "silly", "world"], " ") == "hello silly world");
    assert(join(["hello", "silly", "world"]) == "hellosillyworld");

    assert(join([[1, 2, 3], [4, 5]], [72, 73]) == [1, 2, 3, 72, 73, 4, 5]);
    assert(join([[1, 2, 3], [4, 5]]) == [1, 2, 3, 4, 5]);
}

unittest
{
    debug(std_array) printf("array.join.unittest\n");

    foreach(R; TypeTuple!(string, wstring, dstring))
    {
        R word1 = "日本語";
        R word2 = "paul";
        R word3 = "jerry";
        R[] words = [word1, word2, word3];

        auto filteredWord1    = filter!"true"(word1);
        auto filteredLenWord1 = takeExactly(filteredWord1, word1.walkLength());
        auto filteredWord2    = filter!"true"(word2);
        auto filteredLenWord2 = takeExactly(filteredWord2, word2.walkLength());
        auto filteredWord3    = filter!"true"(word3);
        auto filteredLenWord3 = takeExactly(filteredWord3, word3.walkLength());
        auto filteredWordsArr = [filteredWord1, filteredWord2, filteredWord3];
        auto filteredLenWordsArr = [filteredLenWord1, filteredLenWord2, filteredLenWord3];
        auto filteredWords    = filter!"true"(filteredWordsArr);

        foreach(S; TypeTuple!(string, wstring, dstring))
        {
            assert(join(filteredWords, to!S(", ")) == "日本語, paul, jerry");
            assert(join(filteredWordsArr, to!S(", ")) == "日本語, paul, jerry");
            assert(join(filteredLenWordsArr, to!S(", ")) == "日本語, paul, jerry");
            assert(join(filter!"true"(words), to!S(", ")) == "日本語, paul, jerry");
            assert(join(words, to!S(", ")) == "日本語, paul, jerry");

            assert(join(filteredWords, to!S("")) == "日本語pauljerry");
            assert(join(filteredWordsArr, to!S("")) == "日本語pauljerry");
            assert(join(filteredLenWordsArr, to!S("")) == "日本語pauljerry");
            assert(join(filter!"true"(words), to!S("")) == "日本語pauljerry");
            assert(join(words, to!S("")) == "日本語pauljerry");

            assert(join(filter!"true"([word1]), to!S(", ")) == "日本語");
            assert(join([filteredWord1], to!S(", ")) == "日本語");
            assert(join([filteredLenWord1], to!S(", ")) == "日本語");
            assert(join(filter!"true"([filteredWord1]), to!S(", ")) == "日本語");
            assert(join([word1], to!S(", ")) == "日本語");

            assert(join(filteredWords, to!S(word1)) == "日本語日本語paul日本語jerry");
            assert(join(filteredWordsArr, to!S(word1)) == "日本語日本語paul日本語jerry");
            assert(join(filteredLenWordsArr, to!S(word1)) == "日本語日本語paul日本語jerry");
            assert(join(filter!"true"(words), to!S(word1)) == "日本語日本語paul日本語jerry");
            assert(join(words, to!S(word1)) == "日本語日本語paul日本語jerry");

            auto filterComma = filter!"true"(to!S(", "));
            assert(join(filteredWords, filterComma) == "日本語, paul, jerry");
            assert(join(filteredWordsArr, filterComma) == "日本語, paul, jerry");
            assert(join(filteredLenWordsArr, filterComma) == "日本語, paul, jerry");
            assert(join(filter!"true"(words), filterComma) == "日本語, paul, jerry");
            assert(join(words, filterComma) == "日本語, paul, jerry");
        }

        assert(join(filteredWords) == "日本語pauljerry");
        assert(join(filteredWordsArr) == "日本語pauljerry");
        assert(join(filteredLenWordsArr) == "日本語pauljerry");
        assert(join(filter!"true"(words)) == "日本語pauljerry");
        assert(join(words) == "日本語pauljerry");

        assert(join(filteredWords, filter!"true"(", ")) == "日本語, paul, jerry");
        assert(join(filteredWordsArr, filter!"true"(", ")) == "日本語, paul, jerry");
        assert(join(filteredLenWordsArr, filter!"true"(", ")) == "日本語, paul, jerry");
        assert(join(filter!"true"(words), filter!"true"(", ")) == "日本語, paul, jerry");
        assert(join(words, filter!"true"(", ")) == "日本語, paul, jerry");

        assert(join(filter!"true"(cast(typeof(filteredWordsArr))[]), ", ").empty);
        assert(join(cast(typeof(filteredWordsArr))[], ", ").empty);
        assert(join(cast(typeof(filteredLenWordsArr))[], ", ").empty);
        assert(join(filter!"true"(cast(R[])[]), ", ").empty);
        assert(join(cast(R[])[], ", ").empty);

        assert(join(filter!"true"(cast(typeof(filteredWordsArr))[])).empty);
        assert(join(cast(typeof(filteredWordsArr))[]).empty);
        assert(join(cast(typeof(filteredLenWordsArr))[]).empty);

        assert(join(filter!"true"(cast(R[])[])).empty);
        assert(join(cast(R[])[]).empty);
    }

    assert(join([[1, 2], [41, 42]], [5, 6]) == [1, 2, 5, 6, 41, 42]);
    assert(join([[1, 2], [41, 42]], cast(int[])[]) == [1, 2, 41, 42]);
    assert(join([[1, 2]], [5, 6]) == [1, 2]);
    assert(join(cast(int[][])[], [5, 6]).empty);

    assert(join([[1, 2], [41, 42]]) == [1, 2, 41, 42]);
    assert(join(cast(int[][])[]).empty);

    alias filter!"true" f;
    assert(join([[1, 2], [41, 42]],          [5, 6]) == [1, 2, 5, 6, 41, 42]);
    assert(join(f([[1, 2], [41, 42]]),       [5, 6]) == [1, 2, 5, 6, 41, 42]);
    assert(join([f([1, 2]), f([41, 42])],    [5, 6]) == [1, 2, 5, 6, 41, 42]);
    assert(join(f([f([1, 2]), f([41, 42])]), [5, 6]) == [1, 2, 5, 6, 41, 42]);
    assert(join([[1, 2], [41, 42]],          f([5, 6])) == [1, 2, 5, 6, 41, 42]);
    assert(join(f([[1, 2], [41, 42]]),       f([5, 6])) == [1, 2, 5, 6, 41, 42]);
    assert(join([f([1, 2]), f([41, 42])],    f([5, 6])) == [1, 2, 5, 6, 41, 42]);
    assert(join(f([f([1, 2]), f([41, 42])]), f([5, 6])) == [1, 2, 5, 6, 41, 42]);
}


/++
    Replace occurrences of $(D from) with $(D to) in $(D subject). Returns a new
    array without changing the contents of $(D subject), or the original array
    if no match is found.
 +/
E[] replace(E, R1, R2)(E[] subject, R1 from, R2 to)
if (isDynamicArray!(E[]) && isForwardRange!R1 && isForwardRange!R2
        && (hasLength!R2 || isSomeString!R2))
{
    if (from.empty) return subject;

    auto balance = std.algorithm.find(subject, from.save);
    if (balance.empty)
        return subject;

    auto app = appender!(E[])();
    app.put(subject[0 .. subject.length - balance.length]);
    app.put(to.save);
    replaceInto(app, balance[from.length .. $], from, to);

    return app.data;
}

/++
    Same as above, but outputs the result via OutputRange $(D sink).
    If no match is found the original array is transfered to $(D sink) as is.
+/
void replaceInto(E, Sink, R1, R2)(Sink sink, E[] subject, R1 from, R2 to)
if (isOutputRange!(Sink, E) && isDynamicArray!(E[])
    && isForwardRange!R1 && isForwardRange!R2
    && (hasLength!R2 || isSomeString!R2))
{
    if (from.empty)
    {
        sink.put(subject);
        return;
    }
    for (;;)
    {
        auto balance = std.algorithm.find(subject, from.save);
        if (balance.empty)
        {
            sink.put(subject);
            break;
        }
        sink.put(subject[0 .. subject.length - balance.length]);
        sink.put(to.save);
        subject = balance[from.length .. $];
    }
}

unittest
{
    debug(std_array) printf("array.replace.unittest\n");

    foreach (S; TypeTuple!(string, wstring, dstring, char[], wchar[], dchar[]))
    {
        auto s = to!S("This is a foo foo list");
        auto from = to!S("foo");
        auto into = to!S("silly");
        S r;
        int i;

        r = replace(s, from, into);
        i = cmp(r, "This is a silly silly list");
        assert(i == 0);

        r = replace(s, to!S(""), into);
        i = cmp(r, "This is a foo foo list");
        assert(i == 0);

        assert(replace(r, to!S("won't find this"), to!S("whatever")) is r);
    }

    immutable s = "This is a foo foo list";
    assert(replace(s, "foo", "silly") == "This is a silly silly list");
}

unittest
{
    struct CheckOutput(C)
    {
        C[] desired;
        this(C[] arr){ desired = arr; }
        void put(C[] part){ assert(skipOver(desired, part)); }
    }
    foreach (S; TypeTuple!(string, wstring, dstring, char[], wchar[], dchar[]))
    {
        alias ElementEncodingType!S Char;
        S s = to!S("yet another dummy text, yet another ...");
        S from = to!S("yet another");
        S into = to!S("some");
        replaceInto(CheckOutput!(Char)(to!S("some dummy text, some ..."))
                    , s, from, into);
    }
}

/+
Commented out until the replace which has been deprecated has been removed.
I'd love to just remove it in favor of replaceInPlace, but then code would then
use this version of replaceInPlace and silently break. So, it's here so that it
can be used once replace has not only been deprecated but removed, but
until then, it's commented out.

/++
    Replaces elements from $(D array) with indices ranging from $(D from)
    (inclusive) to $(D to) (exclusive) with the range $(D stuff). Returns a new
    array without changing the contents of $(D subject).

    Examples:
    --------------------
    auto a = [ 1, 2, 3, 4 ];
    auto b = a.replace(1, 3, [ 9, 9, 9 ]);
    assert(a == [ 1, 2, 3, 4 ]);
    assert(b == [ 1, 9, 9, 9, 4 ]);
    --------------------
 +/
T[] replace(T, Range)(T[] subject, size_t from, size_t to, Range stuff)
    if(isInputRange!Range &&
       (is(ElementType!Range : T) ||
        isSomeString!(T[]) && is(ElementType!Range : dchar)))
{
    static if(hasLength!Range && is(ElementEncodingType!Range : T))
    {
        assert(from <= to);
        immutable sliceLen = to - from;
        auto retval = new Unqual!(T)[](subject.length - sliceLen + stuff.length);
        retval[0 .. from] = subject[0 .. from];

        if(!stuff.empty)
            copy(stuff, retval[from .. from + stuff.length]);

        retval[from + stuff.length .. $] = subject[to .. $];
        return cast(T[])retval;
    }
    else
    {
        auto app = appender!(T[])();
        app.put(subject[0 .. from]);
        app.put(stuff);
        app.put(subject[to .. $]);
        return app.data;
    }
}

//Verify Examples.
unittest
{
    auto a = [ 1, 2, 3, 4 ];
    auto b = a.replace(1, 3, [ 9, 9, 9 ]);
    assert(a == [ 1, 2, 3, 4 ]);
    assert(b == [ 1, 9, 9, 9, 4 ]);
}

unittest
{
    auto a = [ 1, 2, 3, 4 ];
    assert(replace(a, 0, 0, [5, 6, 7]) == [5, 6, 7, 1, 2, 3, 4]);
    assert(replace(a, 0, 2, cast(int[])[]) == [3, 4]);
    assert(replace(a, 0, 4, [5, 6, 7]) == [5, 6, 7]);
    assert(replace(a, 0, 2, [5, 6, 7]) == [5, 6, 7, 3, 4]);
    assert(replace(a, 2, 4, [5, 6, 7]) == [1, 2, 5, 6, 7]);

    assert(replace(a, 0, 0, filter!"true"([5, 6, 7])) == [5, 6, 7, 1, 2, 3, 4]);
    assert(replace(a, 0, 2, filter!"true"(cast(int[])[])) == [3, 4]);
    assert(replace(a, 0, 4, filter!"true"([5, 6, 7])) == [5, 6, 7]);
    assert(replace(a, 0, 2, filter!"true"([5, 6, 7])) == [5, 6, 7, 3, 4]);
    assert(replace(a, 2, 4, filter!"true"([5, 6, 7])) == [1, 2, 5, 6, 7]);
    assert(a == [ 1, 2, 3, 4 ]);

    auto testStr(T, U)(string file = __FILE__, size_t line = __LINE__)
    {

        auto l = to!T("hello");
        auto r = to!U(" world");

        enforce(replace(l, 0, 0, r) == " worldhello",
                new AssertError("testStr failure 1", file, line));
        enforce(replace(l, 0, 3, r) == " worldlo",
                new AssertError("testStr failure 2", file, line));
        enforce(replace(l, 3, l.length, r) == "hel world",
                new AssertError("testStr failure 3", file, line));
        enforce(replace(l, 0, l.length, r) == " world",
                new AssertError("testStr failure 4", file, line));
        enforce(replace(l, l.length, l.length, r) == "hello world",
                new AssertError("testStr failure 5", file, line));
    }

    testStr!(string, string)();
    testStr!(string, wstring)();
    testStr!(string, dstring)();
    testStr!(wstring, string)();
    testStr!(wstring, wstring)();
    testStr!(wstring, dstring)();
    testStr!(dstring, string)();
    testStr!(dstring, wstring)();
    testStr!(dstring, dstring)();
}
+/

/++
    Replaces elements from $(D array) with indices ranging from $(D from)
    (inclusive) to $(D to) (exclusive) with the range $(D stuff). Expands or
    shrinks the array as needed.

    Example:
    ---
    int[] a = [ 1, 2, 3, 4 ];
    a.replaceInPlace(1, 3, [ 9, 9, 9 ]);
    assert(a == [ 1, 9, 9, 9, 4 ]);
    ---
 +/
void replaceInPlace(T, Range)(ref T[] array, size_t from, size_t to, Range stuff)
    if(isDynamicArray!Range &&
       is(ElementEncodingType!Range : T) &&
       !is(T == const T) &&
       !is(T == immutable T))
{
    if (overlap(array, stuff))
    {
        // use slower/conservative method
        array = array[0 .. from] ~ stuff ~ array[to .. $];
    }
    else if (stuff.length <= to - from)
    {
        // replacement reduces length
        immutable stuffEnd = from + stuff.length;
        array[from .. stuffEnd] = stuff[];
        array = remove(array, tuple(stuffEnd, to));
    }
    else
    {
        // replacement increases length
        // @@@TODO@@@: optimize this
        immutable replaceLen = to - from;
        array[from .. to] = stuff[0 .. replaceLen];
        insertInPlace(array, to, stuff[replaceLen .. $]);
    }
}

void replaceInPlace(T, Range)(ref T[] array, size_t from, size_t to, Range stuff)
    if(isInputRange!Range &&
       ((!isDynamicArray!Range && is(ElementType!Range : T)) ||
        (isDynamicArray!Range && is(ElementType!Range : T) &&
             (is(T == const T) || is(T == immutable T))) ||
        isSomeString!(T[]) && is(ElementType!Range : dchar)))
{
    auto app = appender!(T[])();
    app.put(array[0 .. from]);
    app.put(stuff);
    app.put(array[to .. $]);
    array = app.data;

    //This simplified version can be used once the old replace has been removed
    //and the new one uncommented out.
    //array = replace(array, from, to stuff);
}

//Verify Examples.
unittest
{
    int[] a = [1, 4, 5];
    replaceInPlace(a, 1u, 2u, [2, 3, 4]);
    assert(a == [1, 2, 3, 4, 5]);
    replaceInPlace(a, 1u, 2u, cast(int[])[]);
    assert(a == [1, 3, 4, 5]);
    replaceInPlace(a, 1u, 3u, a[2 .. 4]);
    assert(a == [1, 4, 5, 5]);
}

unittest
{
    bool test(T, U, V)(T orig, size_t from, size_t to, U toReplace, V result,
               string file = __FILE__, size_t line = __LINE__)
    {
        {
            static if(is(T == typeof(T.dup)))
                auto a = orig.dup;
            else
                auto a = orig.idup;

            a.replaceInPlace(from, to, toReplace);
            if(!std.algorithm.equal(a, result))
                return false;
        }

        static if(isInputRange!U)
        {
            orig.replaceInPlace(from, to, filter!"true"(toReplace));
            return std.algorithm.equal(orig, result);
        }
        else
            return true;
    }

    assert(test([1, 2, 3, 4], 0, 0, [5, 6, 7], [5, 6, 7, 1, 2, 3, 4]));
    assert(test([1, 2, 3, 4], 0, 2, cast(int[])[], [3, 4]));
    assert(test([1, 2, 3, 4], 0, 4, [5, 6, 7], [5, 6, 7]));
    assert(test([1, 2, 3, 4], 0, 2, [5, 6, 7], [5, 6, 7, 3, 4]));
    assert(test([1, 2, 3, 4], 2, 4, [5, 6, 7], [1, 2, 5, 6, 7]));

    assert(test([1, 2, 3, 4], 0, 0, filter!"true"([5, 6, 7]), [5, 6, 7, 1, 2, 3, 4]));
    assert(test([1, 2, 3, 4], 0, 2, filter!"true"(cast(int[])[]), [3, 4]));
    assert(test([1, 2, 3, 4], 0, 4, filter!"true"([5, 6, 7]), [5, 6, 7]));
    assert(test([1, 2, 3, 4], 0, 2, filter!"true"([5, 6, 7]), [5, 6, 7, 3, 4]));
    assert(test([1, 2, 3, 4], 2, 4, filter!"true"([5, 6, 7]), [1, 2, 5, 6, 7]));

    auto testStr(T, U)(string file = __FILE__, size_t line = __LINE__)
    {

        auto l = to!T("hello");
        auto r = to!U(" world");

        enforce(test(l, 0, 0, r, " worldhello"),
                new AssertError("testStr failure 1", file, line));
        enforce(test(l, 0, 3, r, " worldlo"),
                new AssertError("testStr failure 2", file, line));
        enforce(test(l, 3, l.length, r, "hel world"),
                new AssertError("testStr failure 3", file, line));
        enforce(test(l, 0, l.length, r, " world"),
                new AssertError("testStr failure 4", file, line));
        enforce(test(l, l.length, l.length, r, "hello world"),
                new AssertError("testStr failure 5", file, line));
    }

    testStr!(string, string)();
    testStr!(string, wstring)();
    testStr!(string, dstring)();
    testStr!(wstring, string)();
    testStr!(wstring, wstring)();
    testStr!(wstring, dstring)();
    testStr!(dstring, string)();
    testStr!(dstring, wstring)();
    testStr!(dstring, dstring)();
}

/++
    Replaces the first occurrence of $(D from) with $(D to) in $(D a). Returns a
    new array without changing the contents of $(D subject), or the original
    array if no match is found.
 +/
E[] replaceFirst(E, R1, R2)(E[] subject, R1 from, R2 to)
if (isDynamicArray!(E[]) &&
    isForwardRange!R1 && is(typeof(appender!(E[])().put(from[0 .. 1]))) &&
    isForwardRange!R2 && is(typeof(appender!(E[])().put(to[0 .. 1]))))
{
    if (from.empty) return subject;
    auto balance = std.algorithm.find(subject, from.save);
    if (balance.empty) return subject;
    auto app = appender!(E[])();
    app.put(subject[0 .. subject.length - balance.length]);
    app.put(to.save);
    app.put(balance[from.length .. $]);

    return app.data;
}

unittest
{
    debug(std_array) printf("array.replaceFirst.unittest\n");

    foreach(S; TypeTuple!(string, wstring, dstring, char[], wchar[], dchar[],
                          const(char[]), immutable(char[])))
    {
        alias Unqual!S T;

        auto s = to!S("This is a foo foo list");
        auto from = to!T("foo");
        auto into = to!T("silly");

        S r1 = replaceFirst(s, from, into);
        assert(cmp(r1, "This is a silly foo list") == 0);

        S r2 = replaceFirst(r1, from, into);
        assert(cmp(r2, "This is a silly silly list") == 0);

        S r3 = replaceFirst(s, to!T(""), into);
        assert(cmp(r3, "This is a foo foo list") == 0);

        assert(replaceFirst(r3, to!T("won't find"), to!T("whatever")) is r3);
    }
}

//Bug# 8187
unittest
{
    auto res = ["a", "a"];
    assert(replace(res, "a", "b") == ["b", "b"]);
    assert(replaceFirst(res, "a", "b") == ["b", "a"]);
}

/++
    Returns an array that is $(D s) with $(D slice) replaced by
    $(D replacement[]).
 +/
inout(T)[] replaceSlice(T)(inout(T)[] s, in T[] slice, in T[] replacement)
in
{
    // Verify that slice[] really is a slice of s[]
    assert(overlap(s, slice) is slice);
}
body
{
    auto result = new T[s.length - slice.length + replacement.length];
    immutable so = slice.ptr - s.ptr;
    result[0 .. so] = s[0 .. so];
    result[so .. so + replacement.length] = replacement[];
    result[so + replacement.length .. result.length] =
        s[so + slice.length .. s.length];

    return cast(inout(T)[]) result;
}

unittest
{
    debug(std_array) printf("array.replaceSlice.unittest\n");

    string s = "hello";
    string slice = s[2 .. 4];

    auto r = replaceSlice(s, slice, "bar");
    int i;
    i = cmp(r, "hebaro");
    assert(i == 0);
}

/**
Implements an output range that appends data to an array. This is
recommended over $(D a ~= data) when appending many elements because it is more
efficient.

Example:
----
auto app = appender!string();
string b = "abcdefg";
foreach (char c; b) app.put(c);
assert(app.data == "abcdefg");

int[] a = [ 1, 2 ];
auto app2 = appender(a);
app2.put(3);
app2.put([ 4, 5, 6 ]);
assert(app2.data == [ 1, 2, 3, 4, 5, 6 ]);
----
 */
struct Appender(A : T[], T)
{
    private struct Data
    {
        size_t capacity;
        Unqual!T[] arr;
    }

    private Data* _data;

    /**
     * Construct an appender with a given array.  Note that this does not copy the
     * data.  If the array has a larger capacity as determined by arr.capacity,
     * it will be used by the appender.  After initializing an appender on an array,
     * appending to the original array will reallocate.
     */
    this(Unqual!T[] arr) @safe pure nothrow
    {
        // initialize to a given array.
        _data = new Data;
        _data.arr = arr;

        if (__ctfe)
            return;

        // We want to use up as much of the block the array is in as possible.
        // if we consume all the block that we can, then array appending is
        // safe WRT built-in append, and we can use the entire block.
<<<<<<< HEAD
        auto cap = arr.capacity;
        if (cap > arr.length)
            arr = arr.ptr[0 .. cap];
=======
        auto cap = ()@trusted{ return arr.capacity; }();
        if (cap > arr.length)
            arr = ()@trusted{ return arr.ptr[0 .. cap]; }();
>>>>>>> b30e301e
        // we assume no reallocation occurred
        assert(arr.ptr is _data.arr.ptr);
        _data.capacity = arr.length;
    }

    /**
     * Reserve at least newCapacity elements for appending.  Note that more elements
     * may be reserved than requested.  If newCapacity <= capacity, then nothing is
     * done.
     */
    void reserve(size_t newCapacity) @safe pure nothrow
    {
<<<<<<< HEAD
        if (!_data)
            _data = new Data;
        if (_data.capacity < newCapacity)
        {
            // need to increase capacity
            immutable len = _data.arr.length;
            if (__ctfe)
            {
                static if (is(Unqual!T == void))
                {
                    // void[]
                    _data.arr.length = newCapacity;
                }
                else
                {
                    // avoid restriction of @disable this()
                    _data.arr = _data.arr[0.._data.capacity];
                    foreach (i; _data.capacity .. newCapacity)
                        _data.arr ~= Unqual!T.init;
                    assert(_data.arr.length == newCapacity);
                    _data.arr = _data.arr[0..len];
                }
                _data.capacity = newCapacity;
                return;
            }
            immutable growsize = (newCapacity - len) * T.sizeof;
            auto u = GC.extend(_data.arr.ptr, growsize, growsize);
            if (u)
            {
                // extend worked, update the capacity
                _data.capacity = u / T.sizeof;
            }
            else
            {
                // didn't work, must reallocate
                auto bi = GC.qalloc(newCapacity * T.sizeof,
                        (typeid(T[]).next.flags & 1) ? 0 : GC.BlkAttr.NO_SCAN);
                _data.capacity = bi.size / T.sizeof;
                if (len)
                    memcpy(bi.base, _data.arr.ptr, len * T.sizeof);
                _data.arr = (cast(Unqual!(T)*)bi.base)[0..len];
                // leave the old data, for safety reasons
            }
        }
=======
        immutable cap = _data ? _data.capacity : 0;
        if (newCapacity > cap)
            ensureAddable(newCapacity - cap);
>>>>>>> b30e301e
    }

    /**
     * Returns the capacity of the array (the maximum number of elements the
     * managed array can accommodate before triggering a reallocation).  If any
     * appending will reallocate, $(D capacity) returns $(D 0).
     */
    @property size_t capacity() const @safe pure nothrow
    {
        return _data ? _data.capacity : 0;
    }

    /**
     * Returns the managed array.
     */
    @property inout(T)[] data() inout @trusted pure nothrow
    {
        /* @trusted operation:
         * casting Unqual!T[] to inout(T)[]
         */
        return cast(typeof(return))(_data ? _data.arr : null);
    }

    // ensure we can add nelems elements, resizing as necessary
    private void ensureAddable(size_t nelems) @safe pure nothrow
    {
<<<<<<< HEAD
=======
        static size_t newCapacity(size_t newlength) @safe pure nothrow
        {
            long mult = 100 + (1000L) / (bsr(newlength * T.sizeof) + 1);
            // limit to doubling the length, we don't want to grow too much
            if(mult > 200)
                mult = 200;
            auto newext = cast(size_t)((newlength * mult + 99) / 100);
            return newext > newlength ? newext : newlength;
        }

>>>>>>> b30e301e
        if (!_data)
            _data = new Data;
        immutable len = _data.arr.length;
        immutable reqlen = len + nelems;

        if (()@trusted{ return _data.capacity; }() >= reqlen)
            return;

        // need to increase capacity
        if (__ctfe)
        {
            static if (__traits(compiles, new Unqual!T[1]))
            {
<<<<<<< HEAD
                static if (is(Unqual!T == void))
                {
                    // void[]
                    _data.arr.length = reqlen;
                }
                else
                {
                    // avoid restriction of @disable this()
                    _data.arr = _data.arr[0.._data.capacity];
                    foreach (i; _data.capacity .. reqlen)
                        _data.arr ~= Unqual!T.init;
                    _data.arr = _data.arr[0..len];
                }
                _data.capacity = reqlen;
                return;
=======
                _data.arr.length = reqlen;
>>>>>>> b30e301e
            }
            else
            {
                // avoid restriction of @disable this()
                ()@trusted{ _data.arr = _data.arr[0 .. _data.capacity]; }();
                foreach (i; _data.capacity .. reqlen)
                    _data.arr ~= Unqual!T.init;
            }
            _data.arr = _data.arr[0 .. len];
            _data.capacity = reqlen;
        }
        else
        {
            // Time to reallocate.
            // We need to almost duplicate what's in druntime, except we
            // have better access to the capacity field.
            auto newlen = newCapacity(reqlen);
            // first, try extending the current block
<<<<<<< HEAD
            auto u = GC.extend(_data.arr.ptr, nelems * T.sizeof, (newlen - len) * T.sizeof);
=======
            auto u = ()@trusted{ return
                GC.extend(_data.arr.ptr, nelems * T.sizeof, (newlen - len) * T.sizeof);
            }();
>>>>>>> b30e301e
            if (u)
            {
                // extend worked, update the capacity
                _data.capacity = u / T.sizeof;
            }
            else
            {
                // didn't work, must reallocate
                auto bi = ()@trusted{ return
                    GC.qalloc(newlen * T.sizeof, (typeid(T[]).next.flags & 1) ? 0 : GC.BlkAttr.NO_SCAN);
                }();
                _data.capacity = bi.size / T.sizeof;
                if (len)
<<<<<<< HEAD
                    memcpy(bi.base, _data.arr.ptr, len * T.sizeof);
                _data.arr = (cast(Unqual!(T)*)bi.base)[0..len];
=======
                    ()@trusted{ memcpy(bi.base, _data.arr.ptr, len * T.sizeof); }();
                _data.arr = ()@trusted{ return (cast(Unqual!T*)bi.base)[0 .. len]; }();
>>>>>>> b30e301e
                // leave the old data, for safety reasons
            }
        }
    }

    private template canPutItem(U)
    {
        enum bool canPutItem =
            isImplicitlyConvertible!(U, T) ||
            isSomeChar!T && isSomeChar!U;
    }
    private template canPutConstRange(Range)
    {
        enum bool canPutConstRange =
            isInputRange!(Unqual!Range) &&
            !isInputRange!Range;
    }
    private template canPutRange(Range)
    {
        enum bool canPutRange =
            isInputRange!Range &&
            is(typeof(Appender.init.put(Range.init.front)));
    }

    /**
     * Appends one item to the managed array.
     */
    void put(U)(U item) if (canPutItem!U)
    {
        static if (isSomeChar!T && isSomeChar!U && T.sizeof < U.sizeof)
        {
            /* may throwable operation:
             * - std.utf.encode
             */
            // must do some transcoding around here
            Unqual!T[T.sizeof == 1 ? 4 : 2] encoded;
            auto len = std.utf.encode(encoded, item);
            put(encoded[0 .. len]);
        }
        else
        {
            ensureAddable(1);
            immutable len = _data.arr.length;
            //_data.arr.ptr[len] = cast(Unqual!T)item;    // assign? emplace?
            //_data.arr = _data.arr.ptr[0 .. len + 1];

            // Cannot return ref because it doesn't work in CTFE
            ()@trusted{ return _data.arr.ptr[len .. len + 1]; }()[0]
            =   // assign? emplace?
            ()@trusted{ return cast(Unqual!T)item; } ();
            ()@trusted{ _data.arr = _data.arr.ptr[0 .. len + 1]; }();
        }
    }

    // Const fixing hack.
    void put(Range)(Range items) if (canPutConstRange!Range)
    {
        alias put!(Unqual!Range) p;
        p(items);
    }

    /**
     * Appends an entire range to the managed array.
     */
    void put(Range)(Range items) if (canPutRange!Range)
    {
        // note, we disable this branch for appending one type of char to
        // another because we can't trust the length portion.
        static if (!(isSomeChar!T && isSomeChar!(ElementType!Range) &&
                     !is(immutable Range == immutable T[])) &&
                    is(typeof(items.length) == size_t))
        {
            // optimization -- if this type is something other than a string,
            // and we are adding exactly one element, call the version for one
            // element.
            static if (!isSomeChar!T)
            {
                if (items.length == 1)
                {
                    put(items.front);
                    return;
                }
            }

            // make sure we have enough space, then add the items
            ensureAddable(items.length);
            immutable len = _data.arr.length;
            immutable newlen = len + items.length;
<<<<<<< HEAD
            _data.arr = _data.arr.ptr[0..newlen];
=======
            _data.arr = ()@trusted{ return _data.arr.ptr[0 .. newlen]; }();
>>>>>>> b30e301e
            static if (is(typeof(_data.arr[] = items[])))
            {
                ()@trusted{ return _data.arr.ptr[len .. newlen]; }()[] = items[];
            }
            else
            {
                for (size_t i = len; !items.empty; items.popFront(), ++i)
<<<<<<< HEAD
                    _data.arr.ptr[i] = cast(Unqual!T)items.front;
=======
                {
                    //_data.arr.ptr[i] = cast(Unqual!T)items.front;

                    // Cannot return ref because it doesn't work in CTFE
                    ()@trusted{ return _data.arr.ptr[i .. i + 1]; }()[0]
                    =   // assign? emplace?
                    ()@trusted{ return cast(Unqual!T)items.front; }();
                }
>>>>>>> b30e301e
            }
        }
        else
        {
            //pragma(msg, Range.stringof);
            // Generic input range
            for (; !items.empty; items.popFront())
            {
                put(items.front);
            }
        }
    }

    /**
     * Appends one item to the managed array.
     */
    void opOpAssign(string op : "~", U)(U item) if (canPutItem!U)
    {
        put(item);
    }

    // Const fixing hack.
    void opOpAssign(string op : "~", Range)(Range items) if (canPutConstRange!Range)
    {
        put(items);
    }

    /**
     * Appends an entire range to the managed array.
     */
    void opOpAssign(string op : "~", Range)(Range items) if (canPutRange!Range)
    {
        put(items);
    }

    // only allow overwriting data on non-immutable and non-const data
<<<<<<< HEAD
    static if (!is(T == immutable) && !is(T == const))
=======
    static if (isMutable!T)
>>>>>>> b30e301e
    {
        /**
         * Clears the managed array.  This allows the elements of the array to be reused
         * for appending.
         *
         * Note that clear is disabled for immutable or const element types, due to the
         * possibility that $(D Appender) might overwrite immutable data.
         */
        void clear() @safe pure nothrow
        {
            if (_data)
            {
                _data.arr = ()@trusted{ return _data.arr.ptr[0 .. 0]; }();
            }
        }

        /**
         * Shrinks the managed array to the given length.
         *
         * Throws: $(D Exception) if newlength is greater than the current array length.
         */
        void shrinkTo(size_t newlength) @safe pure
        {
            if (_data)
            {
                enforce(newlength <= _data.arr.length);
                _data.arr = ()@trusted{ return _data.arr.ptr[0 .. newlength]; }();
            }
            else
                enforce(newlength == 0);
        }
    }
}

/**
 * An appender that can update an array in-place.  It forwards all calls to an
 * underlying appender implementation.  Any calls made to the appender also update
 * the pointer to the original array passed in.
 */
struct RefAppender(A : T[], T)
{
    private
    {
        Appender!(A, T) impl;
        T[] *arr;
    }

    /**
     * Construct a ref appender with a given array reference.  This does not copy the
     * data.  If the array has a larger capacity as determined by arr.capacity, it
     * will be used by the appender.  $(D RefAppender) assumes that arr is a non-null
     * value.
     *
     * Note, do not use builtin appending (i.e. ~=) on the original array passed in
     * until you are done with the appender, because calls to the appender override
     * those appends.
     */
    this(T[] *arr)
    {
        impl = Appender!(A, T)(*arr);
        this.arr = arr;
    }

    auto opDispatch(string fn, Args...)(Args args) if (is(typeof(mixin("impl." ~ fn ~ "(args)"))))
    {
        // we do it this way because we can't cache a void return
        scope(exit) *this.arr = impl.data;
        mixin("return impl." ~ fn ~ "(args);");
    }

    private alias Appender!(A, T) AppenderType;

    /**
     * Appends one item to the managed array.
     */
    void opOpAssign(string op : "~", U)(U item) if (AppenderType.canPutItem!U)
    {
        scope(exit) *this.arr = impl.data;
        impl.put(item);
    }

    // Const fixing hack.
    void opOpAssign(string op : "~", Range)(Range items) if (AppenderType.canPutConstRange!Range)
    {
        scope(exit) *this.arr = impl.data;
        impl.put(items);
    }

    /**
     * Appends an entire range to the managed array.
     */
    void opOpAssign(string op : "~", Range)(Range items) if (AppenderType.canPutRange!Range)
    {
        scope(exit) *this.arr = impl.data;
        impl.put(items);
    }

    /**
     * Returns the capacity of the array (the maximum number of elements the
     * managed array can accommodate before triggering a reallocation).  If any
     * appending will reallocate, $(D capacity) returns $(D 0).
     */
    @property size_t capacity() const
    {
        return impl.capacity;
    }

    /**
     * Returns the managed array.
     */
    @property inout(T)[] data() inout
    {
        return impl.data;
    }
}

/++
    Convenience function that returns an $(D Appender!A) object initialized
    with $(D array).
 +/
Appender!(E[]) appender(A : E[], E)()
{
    return Appender!(E[])(null);
}
/// ditto
Appender!(E[]) appender(A : E[], E)(A array)
{
    static if (isMutable!E)
    {
        return Appender!(E[])(array);
    }
    else
    {
        /* @system operation:
         * - casting array to Unqual!E[] (remove qualifiers)
         */
        return Appender!(E[])(cast(Unqual!E[])array);
    }
}

@safe pure nothrow unittest
{
    {
        auto app = appender!(char[])();
        string b = "abcdefg";
        foreach (char c; b) app.put(c);
        assert(app.data == "abcdefg");
    }
    {
        auto app = appender!(char[])();
        string b = "abcdefg";
        foreach (char c; b) app ~= c;
        assert(app.data == "abcdefg");
    }
    {
        int[] a = [ 1, 2 ];
        auto app2 = appender(a);
        assert(app2.data == [ 1, 2 ]);
        app2.put(3);
        app2.put([ 4, 5, 6 ][]);
        assert(app2.data == [ 1, 2, 3, 4, 5, 6 ]);
        app2.put([ 7 ]);
        assert(app2.data == [ 1, 2, 3, 4, 5, 6, 7 ]);
    }

    int[] a = [ 1, 2 ];
    auto app2 = appender(a);
    assert(app2.data == [ 1, 2 ]);
    app2 ~= 3;
    app2 ~= [ 4, 5, 6 ][];
    assert(app2.data == [ 1, 2, 3, 4, 5, 6 ]);
    app2 ~= [ 7 ];
    assert(app2.data == [ 1, 2, 3, 4, 5, 6, 7 ]);

    app2.reserve(5);
    assert(app2.capacity >= 5);

    try // shrinkTo may throw
    {
        app2.shrinkTo(3);
    }
    catch (Exception) assert(0);
    assert(app2.data == [ 1, 2, 3 ]);
    assertThrown(app2.shrinkTo(5));

    const app3 = app2;
    assert(app3.capacity >= 3);
    assert(app3.data == [1, 2, 3]);

    auto app4 = appender([]);
    try // shrinkTo may throw
    {
        app4.shrinkTo(0);
    }
    catch (Exception) assert(0);

    // Issue 5663 & 9725 tests
    foreach (S; TypeTuple!(char[], const(char)[], string))
    {
        {
            Appender!S app5663i;
            assertNotThrown(app5663i.put("\xE3"));
            assert(app5663i.data == "\xE3");

            Appender!S app5663c;
            assertNotThrown(app5663c.put(cast(const(char)[])"\xE3"));
            assert(app5663c.data == "\xE3");

            Appender!S app5663m;
            assertNotThrown(app5663m.put("\xE3".dup));
            assert(app5663m.data == "\xE3");
        }
        // ditto for ~=
        {
            Appender!S app5663i;
            assertNotThrown(app5663i ~= "\xE3");
            assert(app5663i.data == "\xE3");

            Appender!S app5663c;
            assertNotThrown(app5663c ~= cast(const(char)[])"\xE3");
            assert(app5663c.data == "\xE3");

            Appender!S app5663m;
            assertNotThrown(app5663m ~= "\xE3".dup);
            assert(app5663m.data == "\xE3");
        }
    }

<<<<<<< HEAD
    {
        static struct S10122
        {
            int val;

            @disable this();
            this(int v) { val = v; }
        }
        auto w = appender!(S10122[])();
        w.put(S10122(1));

        static assert({
            auto w = appender!(S10122[])();
            w.put(S10122(1));
            return w.data.length == 1 && w.data[0].val == 1;
        }());
=======
    static struct S10122
    {
        int val;

        @disable this();
        this(int v) @safe pure nothrow { val = v; }
    }
    assertCTFEable!(
    {
        auto w = appender!(S10122[])();
        w.put(S10122(1));
        assert(w.data.length == 1 && w.data[0].val == 1);
    });
}

@safe pure nothrow unittest
{
    {
        auto w = appender!string();
        w.reserve(4);
        w.capacity;
        w.data;
        try
        {
            wchar wc = 'a';
            dchar dc = 'a';
            w.put(wc);    // decoding may throw
            w.put(dc);    // decoding may throw
        }
        catch (Exception) assert(0);
    }
    {
        auto w = appender!(int[])();
        w.reserve(4);
        w.capacity;
        w.data;
        w.put(10);
        w.put([10]);
        w.clear();
        try
        {
            w.shrinkTo(0);
        }
        catch (Exception) assert(0);

        struct N
        {
            int payload;
            alias payload this;
        }
        w.put(N(1));
        w.put([N(2)]);

        struct S(T)
        {
            @property bool empty() { return true; }
            @property T front() { return T.init; }
            void popFront() {}
        }
        S!int r;
        w.put(r);
>>>>>>> b30e301e
    }
}

/++
    Convenience function that returns a $(D RefAppender!A) object initialized
    with $(D array).  Don't use null for the $(D array) pointer, use the other
    version of $(D appender) instead.
 +/
RefAppender!(E[]) appender(A : E[]*, E)(A array)
{
    return RefAppender!(E[])(array);
}

unittest
{
    {
        auto arr = new char[0];
        auto app = appender(&arr);
        string b = "abcdefg";
        foreach (char c; b) app.put(c);
        assert(app.data == "abcdefg");
        assert(arr == "abcdefg");
    }
    {
        auto arr = new char[0];
        auto app = appender(&arr);
        string b = "abcdefg";
        foreach (char c; b) app ~= c;
        assert(app.data == "abcdefg");
        assert(arr == "abcdefg");
    }
    {
        int[] a = [ 1, 2 ];
        auto app2 = appender(&a);
        assert(app2.data == [ 1, 2 ]);
        assert(a == [ 1, 2 ]);
        app2.put(3);
        app2.put([ 4, 5, 6 ][]);
        assert(app2.data == [ 1, 2, 3, 4, 5, 6 ]);
        assert(a == [ 1, 2, 3, 4, 5, 6 ]);
    }

    int[] a = [ 1, 2 ];
    auto app2 = appender(&a);
    assert(app2.data == [ 1, 2 ]);
    assert(a == [ 1, 2 ]);
    app2 ~= 3;
    app2 ~= [ 4, 5, 6 ][];
    assert(app2.data == [ 1, 2, 3, 4, 5, 6 ]);
    assert(a == [ 1, 2, 3, 4, 5, 6 ]);

    app2.reserve(5);
    assert(app2.capacity >= 5);

    try // shrinkTo may throw
    {
        app2.shrinkTo(3);
    }
    catch (Exception) assert(0);
    assert(app2.data == [ 1, 2, 3 ]);
    assertThrown(app2.shrinkTo(5));

    const app3 = app2;
    assert(app3.capacity >= 3);
    assert(app3.data == [1, 2, 3]);
}

/*
A simple slice type only holding pointers to the beginning and the end
of an array. Experimental duplication of the built-in slice - do not
use yet.
 */
struct SimpleSlice(T)
{
    private T * _b, _e;

    this(U...)(U values)
    {
        _b = cast(T*) core.memory.GC.malloc(U.length * T.sizeof);
        _e = _b + U.length;
        foreach (i, Unused; U) _b[i] = values[i];
    }

    void opAssign(R)(R anotherSlice)
    {
        static if (is(typeof(*_b = anotherSlice)))
        {
            // assign all elements to a value
            foreach (p; _b .. _e)
            {
                *p = anotherSlice;
            }
        }
        else
        {
            // assign another slice to this
            enforce(anotherSlice.length == length);
            auto p = _b;
            foreach (p; _b .. _e)
            {
                *p = anotherSlice.front;
                anotherSlice.popFront();
            }
        }
    }

/**
   Range primitives.
 */
    bool empty() const
    {
        assert(_b <= _e);
        return _b == _e;
    }

/// Ditto
    ref T front()
    {
        assert(!empty);
        return *_b;
    }

/// Ditto
    void popFront()
    {
        assert(!empty);
        ++_b;
    }

/// Ditto
    ref T back()
    {
        assert(!empty);
        return _e[-1];
    }

/// Ditto
    void popBack()
    {
        assert(!empty);
        --_e;
    }

/// Ditto
    T opIndex(size_t n)
    {
        assert(n < length);
        return _b[n];
    }

/// Ditto
    const(T) opIndex(size_t n) const
    {
        assert(n < length);
        return _b[n];
    }

/// Ditto
    void opIndexAssign(T value, size_t n)
    {
        assert(n < length);
        _b[n] = value;
    }

/// Ditto
    SimpleSliceLvalue!T opSlice()
    {
        typeof(return) result = void;
        result._b = _b;
        result._e = _e;
        return result;
    }

/// Ditto
    SimpleSliceLvalue!T opSlice(size_t x, size_t y)
    {
        enforce(x <= y && y <= length);
        typeof(return) result = { _b + x, _b + y };
        return result;
    }

    @property
    {
        /// Returns the length of the slice.
        size_t length() const
        {
            return _e - _b;
        }

        /**
        Sets the length of the slice. Newly added elements will be filled with
        $(D T.init).
         */
        void length(size_t newLength)
        {
            immutable oldLength = length;
            _b = cast(T*) core.memory.GC.realloc(_b, newLength * T.sizeof);
            _e = _b + newLength;
            this[oldLength .. $] = T.init;
        }
    }

/// Concatenation.
    SimpleSlice opCat(R)(R another)
    {
        immutable newLen = length + another.length;
        typeof(return) result = void;
        result._b = cast(T*)
            core.memory.GC.malloc(newLen * T.sizeof);
        result._e = result._b + newLen;
        result[0 .. this.length] = this;
        result[this.length .. result.length] = another;
        return result;
    }

/// Concatenation with rebinding.
    void opCatAssign(R)(R another)
    {
        auto newThis = this ~ another;
        move(newThis, this);
    }
}

// Support for mass assignment
struct SimpleSliceLvalue(T)
{
    private SimpleSlice!T _s;
    alias _s this;

    void opAssign(R)(R anotherSlice)
    {
        static if (is(typeof(*_b = anotherSlice)))
        {
            // assign all elements to a value
            foreach (p; _b .. _e)
            {
                *p = anotherSlice;
            }
        }
        else
        {
            // assign another slice to this
            enforce(anotherSlice.length == length);
            auto p = _b;
            foreach (p; _b .. _e)
            {
                *p = anotherSlice.front;
                anotherSlice.popFront();
            }
        }
    }
}

unittest
{
    // SimpleSlice!(int) s;

    // s = SimpleSlice!(int)(4, 5, 6);
    // assert(equal(s, [4, 5, 6][]));
    // assert(s.length == 3);
    // assert(s[0] == 4);
    // assert(s[1] == 5);
    // assert(s[2] == 6);

    // assert(s[] == s);
    // assert(s[0 .. s.length] == s);
    // assert(equal(s[0 .. s.length - 1], [4, 5][]));

    // auto s1 = s ~ s[0 .. 1];
    // assert(equal(s1, [4, 5, 6, 4][]));

    // assert(s1[3] == 4);
    // s1[3] = 42;
    // assert(s1[3] == 42);

    // const s2 = s;
    // assert(s2.length == 3);
    // assert(!s2.empty);
    // assert(s2[0] == s[0]);

    // s[0 .. 2] = 10;
    // assert(equal(s, [10, 10, 6][]));

    // s ~= [ 5, 9 ][];
    // assert(equal(s, [10, 10, 6, 5, 9][]));

    // s.length = 7;
    // assert(equal(s, [10, 10, 6, 5, 9, 0, 0][]));
}<|MERGE_RESOLUTION|>--- conflicted
+++ resolved
@@ -2117,15 +2117,9 @@
         // We want to use up as much of the block the array is in as possible.
         // if we consume all the block that we can, then array appending is
         // safe WRT built-in append, and we can use the entire block.
-<<<<<<< HEAD
-        auto cap = arr.capacity;
-        if (cap > arr.length)
-            arr = arr.ptr[0 .. cap];
-=======
         auto cap = ()@trusted{ return arr.capacity; }();
         if (cap > arr.length)
             arr = ()@trusted{ return arr.ptr[0 .. cap]; }();
->>>>>>> b30e301e
         // we assume no reallocation occurred
         assert(arr.ptr is _data.arr.ptr);
         _data.capacity = arr.length;
@@ -2138,56 +2132,9 @@
      */
     void reserve(size_t newCapacity) @safe pure nothrow
     {
-<<<<<<< HEAD
-        if (!_data)
-            _data = new Data;
-        if (_data.capacity < newCapacity)
-        {
-            // need to increase capacity
-            immutable len = _data.arr.length;
-            if (__ctfe)
-            {
-                static if (is(Unqual!T == void))
-                {
-                    // void[]
-                    _data.arr.length = newCapacity;
-                }
-                else
-                {
-                    // avoid restriction of @disable this()
-                    _data.arr = _data.arr[0.._data.capacity];
-                    foreach (i; _data.capacity .. newCapacity)
-                        _data.arr ~= Unqual!T.init;
-                    assert(_data.arr.length == newCapacity);
-                    _data.arr = _data.arr[0..len];
-                }
-                _data.capacity = newCapacity;
-                return;
-            }
-            immutable growsize = (newCapacity - len) * T.sizeof;
-            auto u = GC.extend(_data.arr.ptr, growsize, growsize);
-            if (u)
-            {
-                // extend worked, update the capacity
-                _data.capacity = u / T.sizeof;
-            }
-            else
-            {
-                // didn't work, must reallocate
-                auto bi = GC.qalloc(newCapacity * T.sizeof,
-                        (typeid(T[]).next.flags & 1) ? 0 : GC.BlkAttr.NO_SCAN);
-                _data.capacity = bi.size / T.sizeof;
-                if (len)
-                    memcpy(bi.base, _data.arr.ptr, len * T.sizeof);
-                _data.arr = (cast(Unqual!(T)*)bi.base)[0..len];
-                // leave the old data, for safety reasons
-            }
-        }
-=======
         immutable cap = _data ? _data.capacity : 0;
         if (newCapacity > cap)
             ensureAddable(newCapacity - cap);
->>>>>>> b30e301e
     }
 
     /**
@@ -2214,8 +2161,6 @@
     // ensure we can add nelems elements, resizing as necessary
     private void ensureAddable(size_t nelems) @safe pure nothrow
     {
-<<<<<<< HEAD
-=======
         static size_t newCapacity(size_t newlength) @safe pure nothrow
         {
             long mult = 100 + (1000L) / (bsr(newlength * T.sizeof) + 1);
@@ -2226,7 +2171,6 @@
             return newext > newlength ? newext : newlength;
         }
 
->>>>>>> b30e301e
         if (!_data)
             _data = new Data;
         immutable len = _data.arr.length;
@@ -2240,25 +2184,7 @@
         {
             static if (__traits(compiles, new Unqual!T[1]))
             {
-<<<<<<< HEAD
-                static if (is(Unqual!T == void))
-                {
-                    // void[]
-                    _data.arr.length = reqlen;
-                }
-                else
-                {
-                    // avoid restriction of @disable this()
-                    _data.arr = _data.arr[0.._data.capacity];
-                    foreach (i; _data.capacity .. reqlen)
-                        _data.arr ~= Unqual!T.init;
-                    _data.arr = _data.arr[0..len];
-                }
-                _data.capacity = reqlen;
-                return;
-=======
                 _data.arr.length = reqlen;
->>>>>>> b30e301e
             }
             else
             {
@@ -2277,13 +2203,9 @@
             // have better access to the capacity field.
             auto newlen = newCapacity(reqlen);
             // first, try extending the current block
-<<<<<<< HEAD
-            auto u = GC.extend(_data.arr.ptr, nelems * T.sizeof, (newlen - len) * T.sizeof);
-=======
             auto u = ()@trusted{ return
                 GC.extend(_data.arr.ptr, nelems * T.sizeof, (newlen - len) * T.sizeof);
             }();
->>>>>>> b30e301e
             if (u)
             {
                 // extend worked, update the capacity
@@ -2297,13 +2219,8 @@
                 }();
                 _data.capacity = bi.size / T.sizeof;
                 if (len)
-<<<<<<< HEAD
-                    memcpy(bi.base, _data.arr.ptr, len * T.sizeof);
-                _data.arr = (cast(Unqual!(T)*)bi.base)[0..len];
-=======
                     ()@trusted{ memcpy(bi.base, _data.arr.ptr, len * T.sizeof); }();
                 _data.arr = ()@trusted{ return (cast(Unqual!T*)bi.base)[0 .. len]; }();
->>>>>>> b30e301e
                 // leave the old data, for safety reasons
             }
         }
@@ -2392,11 +2309,7 @@
             ensureAddable(items.length);
             immutable len = _data.arr.length;
             immutable newlen = len + items.length;
-<<<<<<< HEAD
-            _data.arr = _data.arr.ptr[0..newlen];
-=======
             _data.arr = ()@trusted{ return _data.arr.ptr[0 .. newlen]; }();
->>>>>>> b30e301e
             static if (is(typeof(_data.arr[] = items[])))
             {
                 ()@trusted{ return _data.arr.ptr[len .. newlen]; }()[] = items[];
@@ -2404,9 +2317,6 @@
             else
             {
                 for (size_t i = len; !items.empty; items.popFront(), ++i)
-<<<<<<< HEAD
-                    _data.arr.ptr[i] = cast(Unqual!T)items.front;
-=======
                 {
                     //_data.arr.ptr[i] = cast(Unqual!T)items.front;
 
@@ -2415,7 +2325,6 @@
                     =   // assign? emplace?
                     ()@trusted{ return cast(Unqual!T)items.front; }();
                 }
->>>>>>> b30e301e
             }
         }
         else
@@ -2452,11 +2361,7 @@
     }
 
     // only allow overwriting data on non-immutable and non-const data
-<<<<<<< HEAD
-    static if (!is(T == immutable) && !is(T == const))
-=======
     static if (isMutable!T)
->>>>>>> b30e301e
     {
         /**
          * Clears the managed array.  This allows the elements of the array to be reused
@@ -2685,24 +2590,6 @@
         }
     }
 
-<<<<<<< HEAD
-    {
-        static struct S10122
-        {
-            int val;
-
-            @disable this();
-            this(int v) { val = v; }
-        }
-        auto w = appender!(S10122[])();
-        w.put(S10122(1));
-
-        static assert({
-            auto w = appender!(S10122[])();
-            w.put(S10122(1));
-            return w.data.length == 1 && w.data[0].val == 1;
-        }());
-=======
     static struct S10122
     {
         int val;
@@ -2764,7 +2651,6 @@
         }
         S!int r;
         w.put(r);
->>>>>>> b30e301e
     }
 }
 
