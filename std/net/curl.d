// Written in the D programming language.

/**
Networking client functionality as provided by $(WEB _curl.haxx.se/libcurl,
libcurl). The libcurl library must be installed on the system in order to use
this module.

$(SCRIPT inhibitQuickIndex = 1;)

$(DIVC quickindex,
$(BOOKTABLE ,
$(TR $(TH Category) $(TH Functions)
)
$(TR $(TDNW High level) $(TD $(MYREF download) $(MYREF upload) $(MYREF get)
$(MYREF post) $(MYREF put) $(MYREF del) $(MYREF options) $(MYREF trace)
$(MYREF connect) $(MYREF byLine) $(MYREF byChunk)
$(MYREF byLineAsync) $(MYREF byChunkAsync) )
)
$(TR $(TDNW Low level) $(TD $(MYREF HTTP) $(MYREF FTP) $(MYREF
SMTP) )
)
)
)

Note:
You may need to link to the $(B curl) library, e.g. by adding $(D "libs": ["curl"])
to your $(B dub.json) file if you are using $(LINK2 http://code.dlang.org, DUB).

Windows x86 note:
A DMD compatible libcurl static library can be downloaded from the dlang.org
$(LINK2 http://dlang.org/download.html, download page).

Compared to using libcurl directly this module allows simpler client code for
common uses, requires no unsafe operations, and integrates better with the rest
of the language. Futhermore it provides <a href="std_range.html">$(D range)</a>
access to protocols supported by libcurl both synchronously and asynchronously.

A high level and a low level API are available. The high level API is built
entirely on top of the low level one.

The high level API is for commonly used functionality such as HTTP/FTP get. The
$(LREF byLineAsync) and $(LREF byChunkAsync) provides asynchronous <a
href="std_range.html">$(D ranges)</a> that performs the request in another
thread while handling a line/chunk in the current thread.

The low level API allows for streaming and other advanced features.

$(BOOKTABLE Cheat Sheet,
$(TR $(TH Function Name) $(TH Description)
)
$(LEADINGROW High level)
$(TR $(TDNW $(LREF download)) $(TD $(D
download("ftp.digitalmars.com/sieve.ds", "/tmp/downloaded-ftp-file"))
downloads file from URL to file system.)
)
$(TR $(TDNW $(LREF upload)) $(TD $(D
upload("/tmp/downloaded-ftp-file", "ftp.digitalmars.com/sieve.ds");)
uploads file from file system to URL.)
)
$(TR $(TDNW $(LREF get)) $(TD $(D
get("dlang.org")) returns a char[] containing the dlang.org web page.)
)
$(TR $(TDNW $(LREF put)) $(TD $(D
put("dlang.org", "Hi")) returns a char[] containing
the dlang.org web page. after a HTTP PUT of "hi")
)
$(TR $(TDNW $(LREF post)) $(TD $(D
post("dlang.org", "Hi")) returns a char[] containing
the dlang.org web page. after a HTTP POST of "hi")
)
$(TR $(TDNW $(LREF byLine)) $(TD $(D
byLine("dlang.org")) returns a range of char[] containing the
dlang.org web page.)
)
$(TR $(TDNW $(LREF byChunk)) $(TD $(D
byChunk("dlang.org", 10)) returns a range of ubyte[10] containing the
dlang.org web page.)
)
$(TR $(TDNW $(LREF byLineAsync)) $(TD $(D
byLineAsync("dlang.org")) returns a range of char[] containing the dlang.org web
 page asynchronously.)
)
$(TR $(TDNW $(LREF byChunkAsync)) $(TD $(D
byChunkAsync("dlang.org", 10)) returns a range of ubyte[10] containing the
dlang.org web page asynchronously.)
)
$(LEADINGROW Low level
)
$(TR $(TDNW $(LREF HTTP)) $(TD $(D HTTP) struct for advanced usage))
$(TR $(TDNW $(LREF FTP)) $(TD $(D FTP) struct for advanced usage))
$(TR $(TDNW $(LREF SMTP)) $(TD $(D SMTP) struct for advanced usage))
)


Example:
---
import std.net.curl, std.stdio;

// Return a char[] containing the content specified by an URL
auto content = get("dlang.org");

// Post data and return a char[] containing the content specified by an URL
auto content = post("mydomain.com/here.cgi", "post data");

// Get content of file from ftp server
auto content = get("ftp.digitalmars.com/sieve.ds");

// Post and print out content line by line. The request is done in another thread.
foreach (line; byLineAsync("dlang.org", "Post data"))
    writeln(line);

// Get using a line range and proxy settings
auto client = HTTP();
client.proxy = "1.2.3.4";
foreach (line; byLine("dlang.org", client))
    writeln(line);
---

For more control than the high level functions provide, use the low level API:

Example:
---
import std.net.curl, std.stdio;

// GET with custom data receivers
auto http = HTTP("dlang.org");
http.onReceiveHeader =
    (in char[] key, in char[] value) { writeln(key, ": ", value); };
http.onReceive = (ubyte[] data) { /+ drop +/ return data.length; };
http.perform();
---

First, an instance of the reference-counted HTTP struct is created. Then the
custom delegates are set. These will be called whenever the HTTP instance
receives a header and a data buffer, respectively. In this simple example, the
headers are written to stdout and the data is ignored. If the request should be
stopped before it has finished then return something less than data.length from
the onReceive callback. See $(LREF onReceiveHeader)/$(LREF onReceive) for more
information. Finally the HTTP request is effected by calling perform(), which is
synchronous.

Source: $(PHOBOSSRC std/net/_curl.d)

Copyright: Copyright Jonas Drewsen 2011-2012
License: $(WEB www.boost.org/LICENSE_1_0.txt, Boost License 1.0).
Authors: Jonas Drewsen. Some of the SMTP code contributed by Jimmy Cao.

Credits: The functionally is based on $(WEB _curl.haxx.se/libcurl, libcurl).
         LibCurl is licensed under an MIT/X derivative license.
*/
/*
         Copyright Jonas Drewsen 2011 - 2012.
Distributed under the Boost Software License, Version 1.0.
   (See accompanying file LICENSE_1_0.txt or copy at
         http://www.boost.org/LICENSE_1_0.txt)
*/
module std.net.curl;

import core.thread;
import etc.c.curl;
import std.algorithm;
import std.array;
import std.concurrency;
import std.conv;
import std.datetime;
import std.encoding;
import std.exception;
import std.regex;
import std.socket : InternetAddress;
import std.string;
import std.traits;
import std.typecons;
import std.typetuple;

import std.internal.cstring;

public import etc.c.curl : CurlOption;

version(unittest)
{
    // Run unit test with the PHOBOS_TEST_ALLOW_NET=1 set in order to
    // allow net traffic
    import std.stdio;
    import std.range;
    import std.process : environment;
    import std.file : tempDir;
    import std.path : buildPath;

    import std.socket : Address, INADDR_LOOPBACK, Socket, TcpSocket;

    private struct TestServer
    {
        string addr() { return _addr; }

        void handle(void function(Socket s) dg)
        {
            tid.send(dg);
        }

    private:
        string _addr;
        Tid tid;

        static void loop(shared TcpSocket listener)
        {
            try while (true)
            {
                void function(Socket) handler = void;
                try
                    handler = receiveOnly!(typeof(handler));
                catch (OwnerTerminated)
                    return;
                handler((cast()listener).accept);
            }
            catch (Throwable e)
            {
                import core.stdc.stdlib : exit, EXIT_FAILURE;
                stderr.writeln(e);
                exit(EXIT_FAILURE); // Bugzilla 7018
            }
        }
    }

    private TestServer startServer()
    {
        auto sock = new TcpSocket;
        sock.bind(new InternetAddress(INADDR_LOOPBACK, InternetAddress.PORT_ANY));
        sock.listen(1);
        auto addr = sock.localAddress.toString();
        auto tid = spawn(&TestServer.loop, cast(shared)sock);
        return TestServer(addr, tid);
    }

    private ref TestServer testServer()
    {
        __gshared TestServer server;
        return initOnce!server(startServer());
    }

    private struct Request(T)
    {
        string hdrs;
        immutable(T)[] bdy;
    }

    private Request!T recvReq(T=char)(Socket s)
    {
        ubyte[1024] tmp=void;
        ubyte[] buf;

        while (true)
        {
            auto nbytes = s.receive(tmp[]);
            assert(nbytes >= 0);

            immutable beg = buf.length > 3 ? buf.length - 3 : 0;
            buf ~= tmp[0 .. nbytes];
            auto bdy = buf[beg .. $].find(cast(ubyte[])"\r\n\r\n");
            if (bdy.empty)
                continue;

            auto hdrs = cast(string)buf[0 .. $ - bdy.length];
            bdy.popFrontN(4);
            // no support for chunked transfer-encoding
            if (auto m = hdrs.matchFirst(ctRegex!(`Content-Length: ([0-9]+)`, "i")))
            {
                import std.uni : asUpperCase;
                if (hdrs.asUpperCase.canFind("EXPECT: 100-CONTINUE"))
                    s.send(httpContinue);

                size_t remain = m.captures[1].to!size_t - bdy.length;
                while (remain)
                {
                    nbytes = s.receive(tmp[0 .. min(remain, $)]);
                    assert(nbytes >= 0);
                    buf ~= tmp[0 .. nbytes];
                    remain -= nbytes;
                }
            }
            else
            {
                assert(bdy.empty);
            }
            bdy = buf[hdrs.length + 4 .. $];
            return typeof(return)(hdrs, cast(immutable(T)[])bdy);
        }
    }

    private string httpOK(string msg)
    {
        return "HTTP/1.1 200 OK\r\n"~
            "Content-Type: text/plain\r\n"~
            "Content-Length: "~msg.length.to!string~"\r\n"
            "\r\n"~
            msg;
    }

    private string httpOK()
    {
        return "HTTP/1.1 200 OK\r\n"~
            "Content-Length: 0\r\n"~
            "\r\n";
    }

    private string httpNotFound()
    {
        return "HTTP/1.1 404 Not Found\r\n"~
            "Content-Length: 0\r\n"~
            "\r\n";
    }

    private enum httpContinue = "HTTP/1.1 100 Continue\r\n\r\n";
}
version(StdDdoc) import std.stdio;

extern (C) void exit(int);

// Default data timeout for Protocols
private enum _defaultDataTimeout = dur!"minutes"(2);

/**
Macros:

CALLBACK_PARAMS = $(TABLE ,
    $(DDOC_PARAM_ROW
        $(DDOC_PARAM_ID $(DDOC_PARAM dlTotal))
        $(DDOC_PARAM_DESC total bytes to download)
        )
    $(DDOC_PARAM_ROW
        $(DDOC_PARAM_ID $(DDOC_PARAM dlNow))
        $(DDOC_PARAM_DESC currently downloaded bytes)
        )
    $(DDOC_PARAM_ROW
        $(DDOC_PARAM_ID $(DDOC_PARAM ulTotal))
        $(DDOC_PARAM_DESC total bytes to upload)
        )
    $(DDOC_PARAM_ROW
        $(DDOC_PARAM_ID $(DDOC_PARAM ulNow))
        $(DDOC_PARAM_DESC currently uploaded bytes)
        )
)
*/

/** Connection type used when the URL should be used to auto detect the protocol.
  *
  * This struct is used as placeholder for the connection parameter when calling
  * the high level API and the connection type (HTTP/FTP) should be guessed by
  * inspecting the URL parameter.
  *
  * The rules for guessing the protocol are:
  * 1, if URL starts with ftp://, ftps:// or ftp. then FTP connection is assumed.
  * 2, HTTP connection otherwise.
  *
  * Example:
  * ---
  * import std.net.curl;
  * // Two requests below will do the same.
  * string content;
  *
  * // Explicit connection provided
  * content = get!HTTP("dlang.org");
  *
  * // Guess connection type by looking at the URL
  * content = get!AutoProtocol("ftp://foo.com/file");
  * // and since AutoProtocol is default this is the same as
  * connect = get("ftp://foo.com/file");
  * // and will end up detecting FTP from the url and be the same as
  * connect = get!FTP("ftp://foo.com/file");
  * ---
  */
struct AutoProtocol { }

// Returns true if the url points to an FTP resource
private bool isFTPUrl(const(char)[] url)
{
    return startsWith(url.toLower(), "ftp://", "ftps://", "ftp.") != 0;
}

// Is true if the Conn type is a valid Curl Connection type.
private template isCurlConn(Conn)
{
    enum auto isCurlConn = is(Conn : HTTP) ||
        is(Conn : FTP) || is(Conn : AutoProtocol);
}

/** HTTP/FTP download to local file system.
 *
 * Params:
 * url = resource to download
 * saveToPath = path to store the downloaded content on local disk
 * conn = connection to use e.g. FTP or HTTP. The default AutoProtocol will
 *        guess connection type and create a new instance for this call only.
 *
 * Example:
 * ----
 * import std.net.curl;
 * download("d-lang.appspot.com/testUrl2", "/tmp/downloaded-http-file");
 * ----
 */
void download(Conn = AutoProtocol)(const(char)[] url, string saveToPath, Conn conn = Conn())
    if (isCurlConn!Conn)
{
    static if (is(Conn : HTTP) || is(Conn : FTP))
    {
        import std.stdio : File;
        conn.url = url;
        auto f = File(saveToPath, "wb");
        conn.onReceive = (ubyte[] data) { f.rawWrite(data); return data.length; };
        conn.perform();
    }
    else
    {
        if (isFTPUrl(url))
            return download!FTP(url, saveToPath, FTP());
        else
            return download!HTTP(url, saveToPath, HTTP());
    }
}

unittest
{
    foreach (host; [testServer.addr, "http://"~testServer.addr])
    {
        testServer.handle((s) {
            assert(s.recvReq.hdrs.canFind("GET /"));
            s.send(httpOK("Hello world"));
        });
        auto fn = buildPath(tempDir(), "downloaded-http-file");
        scope (exit) std.file.remove(fn);
        download(host, fn);
        assert(std.file.readText(fn) == "Hello world");
    }
}

/** Upload file from local files system using the HTTP or FTP protocol.
 *
 * Params:
 * loadFromPath = path load data from local disk.
 * url = resource to upload to
 * conn = connection to use e.g. FTP or HTTP. The default AutoProtocol will
 *        guess connection type and create a new instance for this call only.
 *
 * Example:
 * ----
 * import std.net.curl;
 * upload("/tmp/downloaded-ftp-file", "ftp.digitalmars.com/sieve.ds");
 * upload("/tmp/downloaded-http-file", "d-lang.appspot.com/testUrl2");
 * ----
 */
void upload(Conn = AutoProtocol)(string loadFromPath, const(char)[] url, Conn conn = Conn())
    if (isCurlConn!Conn)
{
    static if (is(Conn : HTTP))
    {
        conn.url = url;
        conn.method = HTTP.Method.put;
    }
    else static if (is(Conn : FTP))
    {
        conn.url = url;
        conn.handle.set(CurlOption.upload, 1L);
    }
    else
    {
        if (isFTPUrl(url))
            return upload!FTP(loadFromPath, url, FTP());
        else
            return upload!HTTP(loadFromPath, url, HTTP());
    }

    static if (is(Conn : HTTP) || is(Conn : FTP))
    {
        auto f = File(loadFromPath, "rb");
        conn.onSend = buf => f.rawRead(buf).length;
        auto sz = f.size;
        if (sz != ulong.max)
            conn.contentLength = sz;
        conn.perform();
    }
}

unittest
{
    foreach (host; [testServer.addr, "http://"~testServer.addr])
    {
        auto fn = buildPath(tempDir(), "downloaded-http-file");
        scope (exit) std.file.remove(fn);
        std.file.write(fn, "upload data\n");
        testServer.handle((s) {
            auto req = s.recvReq;
            assert(req.hdrs.canFind("PUT /path"));
            assert(req.bdy.canFind("upload data"));
            s.send(httpOK());
        });
        upload(fn, host ~ "/path");
    }
}

/** HTTP/FTP get content.
 *
 * Params:
 * url = resource to get
 * conn = connection to use e.g. FTP or HTTP. The default AutoProtocol will
 *        guess connection type and create a new instance for this call only.
 *
 * The template parameter $(D T) specifies the type to return. Possible values
 * are $(D char) and $(D ubyte) to return $(D char[]) or $(D ubyte[]). If asking
 * for $(D char), content will be converted from the connection character set
 * (specified in HTTP response headers or FTP connection properties, both ISO-8859-1
 * by default) to UTF-8.
 *
 * Example:
 * ----
 * import std.net.curl;
 * auto content = get("d-lang.appspot.com/testUrl2");
 * ----
 *
 * Returns:
 * A T[] range containing the content of the resource pointed to by the URL.
 *
 * Throws:
 *
 * $(D CurlException) on error.
 *
 * See_Also: $(LREF HTTP.Method)
 */
T[] get(Conn = AutoProtocol, T = char)(const(char)[] url, Conn conn = Conn())
    if ( isCurlConn!Conn && (is(T == char) || is(T == ubyte)) )
{
    static if (is(Conn : HTTP))
    {
        conn.method = HTTP.Method.get;
        return _basicHTTP!(T)(url, "", conn);

    }
    else static if (is(Conn : FTP))
    {
        return _basicFTP!(T)(url, "", conn);
    }
    else
    {
        if (isFTPUrl(url))
            return get!(FTP,T)(url, FTP());
        else
            return get!(HTTP,T)(url, HTTP());
    }
}

unittest
{
    foreach (host; [testServer.addr, "http://"~testServer.addr])
    {
        testServer.handle((s) {
            assert(s.recvReq.hdrs.canFind("GET /path"));
            s.send(httpOK("GETRESPONSE"));
        });
        auto res = get(host ~ "/path");
        assert(res == "GETRESPONSE");
    }
}


/** HTTP post content.
 *
 * Params:
 * url = resource to post to
 * postData = data to send as the body of the request. An array
 *            of an arbitrary type is accepted and will be cast to ubyte[]
 *            before sending it.
 * conn = HTTP connection to use
 *
 * The template parameter $(D T) specifies the type to return. Possible values
 * are $(D char) and $(D ubyte) to return $(D char[]) or $(D ubyte[]). If asking
 * for $(D char), content will be converted from the connection character set
 * (specified in HTTP response headers or FTP connection properties, both ISO-8859-1
 * by default) to UTF-8.
 *
 * Example:
 * ----
 * import std.net.curl;
 * auto content = post("d-lang.appspot.com/testUrl2", [1,2,3,4]);
 * ----
 *
 * Returns:
 * A T[] range containing the content of the resource pointed to by the URL.
 *
 * See_Also: $(LREF HTTP.Method)
 */
T[] post(T = char, PostUnit)(const(char)[] url, const(PostUnit)[] postData, HTTP conn = HTTP())
if (is(T == char) || is(T == ubyte))
{
    conn.method = HTTP.Method.post;
    return _basicHTTP!(T)(url, postData, conn);
}

unittest
{
    foreach (host; [testServer.addr, "http://"~testServer.addr])
    {
        testServer.handle((s) {
            auto req = s.recvReq;
            assert(req.hdrs.canFind("POST /path"));
            assert(req.bdy.canFind("POSTBODY"));
            s.send(httpOK("POSTRESPONSE"));
        });
        auto res = post(host ~ "/path", "POSTBODY");
        assert(res == "POSTRESPONSE");
    }
}

unittest
{
    auto data = new ubyte[](256);
    foreach (i, ref ub; data)
        ub = cast(ubyte)i;

    testServer.handle((s) {
        auto req = s.recvReq!ubyte;
        assert(req.bdy.canFind(cast(ubyte[])[0, 1, 2, 3, 4]));
        assert(req.bdy.canFind(cast(ubyte[])[253, 254, 255]));
        s.send(httpOK(cast(ubyte[])[17, 27, 35, 41]));
    });
    auto res = post!ubyte(testServer.addr, data);
    assert(res == cast(ubyte[])[17, 27, 35, 41]);
}


/** HTTP/FTP put content.
 *
 * Params:
 * url = resource to put
 * putData = data to send as the body of the request. An array
 *           of an arbitrary type is accepted and will be cast to ubyte[]
 *           before sending it.
 * conn = connection to use e.g. FTP or HTTP. The default AutoProtocol will
 *        guess connection type and create a new instance for this call only.
 *
 * The template parameter $(D T) specifies the type to return. Possible values
 * are $(D char) and $(D ubyte) to return $(D char[]) or $(D ubyte[]). If asking
 * for $(D char), content will be converted from the connection character set
 * (specified in HTTP response headers or FTP connection properties, both ISO-8859-1
 * by default) to UTF-8.
 *
 * Example:
 * ----
 * import std.net.curl;
 * auto content = put("d-lang.appspot.com/testUrl2",
 *                      "Putting this data");
 * ----
 *
 * Returns:
 * A T[] range containing the content of the resource pointed to by the URL.
 *
 * See_Also: $(LREF HTTP.Method)
 */
T[] put(Conn = AutoProtocol, T = char, PutUnit)(const(char)[] url, const(PutUnit)[] putData,
                                                  Conn conn = Conn())
    if ( isCurlConn!Conn && (is(T == char) || is(T == ubyte)) )
{
    static if (is(Conn : HTTP))
    {
        conn.method = HTTP.Method.put;
        return _basicHTTP!(T)(url, putData, conn);
    }
    else static if (is(Conn : FTP))
    {
        return _basicFTP!(T)(url, putData, conn);
    }
    else
    {
        if (isFTPUrl(url))
            return put!(FTP,T)(url, putData, FTP());
        else
            return put!(HTTP,T)(url, putData, HTTP());
    }
}

unittest
{
    foreach (host; [testServer.addr, "http://"~testServer.addr])
    {
        testServer.handle((s) {
            auto req = s.recvReq;
            assert(req.hdrs.canFind("PUT /path"));
            assert(req.bdy.canFind("PUTBODY"));
            s.send(httpOK("PUTRESPONSE"));
        });
        auto res = put(host ~ "/path", "PUTBODY");
        assert(res == "PUTRESPONSE");
    }
}


/** HTTP/FTP delete content.
 *
 * Params:
 * url = resource to delete
 * conn = connection to use e.g. FTP or HTTP. The default AutoProtocol will
 *        guess connection type and create a new instance for this call only.
 *
 * Example:
 * ----
 * import std.net.curl;
 * del("d-lang.appspot.com/testUrl2");
 * ----
 *
 * See_Also: $(LREF HTTP.Method)
 */
void del(Conn = AutoProtocol)(const(char)[] url, Conn conn = Conn())
    if (isCurlConn!Conn)
{
    static if (is(Conn : HTTP))
    {
        conn.method = HTTP.Method.del;
        _basicHTTP!char(url, cast(void[]) null, conn);
    }
    else static if (is(Conn : FTP))
    {
        auto trimmed = url.findSplitAfter("ftp://")[1];
        auto t = trimmed.findSplitAfter("/");
        enum minDomainNameLength = 3;
        enforce!CurlException(t[0].length > minDomainNameLength,
                                text("Invalid FTP URL for delete ", url));
        conn.url = t[0];

        enforce!CurlException(!t[1].empty,
                                text("No filename specified to delete for URL ", url));
        conn.addCommand("DELE " ~ t[1]);
        conn.perform();
    }
    else
    {
        if (isFTPUrl(url))
            return del!FTP(url, FTP());
        else
            return del!HTTP(url, HTTP());
    }
}

unittest
{
    foreach (host; [testServer.addr, "http://"~testServer.addr])
    {
        testServer.handle((s) {
            auto req = s.recvReq;
            assert(req.hdrs.canFind("DELETE /path"));
            s.send(httpOK());
        });
        del(host ~ "/path");
    }
}


/** HTTP options request.
 *
 * Params:
 * url = resource make a option call to
 * conn = connection to use e.g. FTP or HTTP. The default AutoProtocol will
 *        guess connection type and create a new instance for this call only.
 *
 * The template parameter $(D T) specifies the type to return. Possible values
 * are $(D char) and $(D ubyte) to return $(D char[]) or $(D ubyte[]).
 *
 * Example:
 * ----
 * import std.net.curl;
 * auto http = HTTP();
 * options("d-lang.appspot.com/testUrl2", http);
 * writeln("Allow set to " ~ http.responseHeaders["Allow"]);
 * ----
 *
 * Returns:
 * A T[] range containing the options of the resource pointed to by the URL.
 *
 * See_Also: $(LREF HTTP.Method)
 */
T[] options(T = char)(const(char)[] url, HTTP conn = HTTP())
    if (is(T == char) || is(T == ubyte))
{
    conn.method = HTTP.Method.options;
    return _basicHTTP!(T)(url, null, conn);
}

deprecated("options does not send any data")
T[] options(T = char, OptionsUnit)(const(char)[] url,
                                   const(OptionsUnit)[] optionsData = null,
                                   HTTP conn = HTTP())
    if (is(T == char) || is(T == ubyte))
{
    return options!T(url, conn);
}

unittest
{
    testServer.handle((s) {
        auto req = s.recvReq;
        assert(req.hdrs.canFind("OPTIONS /path"));
        s.send(httpOK("OPTIONSRESPONSE"));
    });
    auto res = options(testServer.addr ~ "/path");
    assert(res == "OPTIONSRESPONSE");
}


/** HTTP trace request.
 *
 * Params:
 * url = resource make a trace call to
 * conn = connection to use e.g. FTP or HTTP. The default AutoProtocol will
 *        guess connection type and create a new instance for this call only.
 *
 * The template parameter $(D T) specifies the type to return. Possible values
 * are $(D char) and $(D ubyte) to return $(D char[]) or $(D ubyte[]).
 *
 * Example:
 * ----
 * import std.net.curl;
 * trace("d-lang.appspot.com/testUrl1");
 * ----
 *
 * Returns:
 * A T[] range containing the trace info of the resource pointed to by the URL.
 *
 * See_Also: $(LREF HTTP.Method)
 */
T[] trace(T = char)(const(char)[] url, HTTP conn = HTTP())
   if (is(T == char) || is(T == ubyte))
{
    conn.method = HTTP.Method.trace;
    return _basicHTTP!(T)(url, cast(void[]) null, conn);
}

unittest
{
    testServer.handle((s) {
        auto req = s.recvReq;
        assert(req.hdrs.canFind("TRACE /path"));
        s.send(httpOK("TRACERESPONSE"));
    });
    auto res = trace(testServer.addr ~ "/path");
    assert(res == "TRACERESPONSE");
}


/** HTTP connect request.
 *
 * Params:
 * url = resource make a connect to
 * conn = HTTP connection to use
 *
 * The template parameter $(D T) specifies the type to return. Possible values
 * are $(D char) and $(D ubyte) to return $(D char[]) or $(D ubyte[]).
 *
 * Example:
 * ----
 * import std.net.curl;
 * connect("d-lang.appspot.com/testUrl1");
 * ----
 *
 * Returns:
 * A T[] range containing the connect info of the resource pointed to by the URL.
 *
 * See_Also: $(LREF HTTP.Method)
 */
T[] connect(T = char)(const(char)[] url, HTTP conn = HTTP())
   if (is(T == char) || is(T == ubyte))
{
    conn.method = HTTP.Method.connect;
    return _basicHTTP!(T)(url, cast(void[]) null, conn);
}

unittest
{
    testServer.handle((s) {
        auto req = s.recvReq;
        assert(req.hdrs.canFind("CONNECT /path"));
        s.send(httpOK("CONNECTRESPONSE"));
    });
    auto res = connect(testServer.addr ~ "/path");
    assert(res == "CONNECTRESPONSE");
}


/** HTTP patch content.
 *
 * Params:
 * url = resource to patch
 * patchData = data to send as the body of the request. An array
 *           of an arbitrary type is accepted and will be cast to ubyte[]
 *           before sending it.
 * conn = HTTP connection to use
 *
 * The template parameter $(D T) specifies the type to return. Possible values
 * are $(D char) and $(D ubyte) to return $(D char[]) or $(D ubyte[]).
 *
 * Example:
 * ----
 * auto http = HTTP();
 * http.addRequestHeader("Content-Type", "application/json");
 * auto content = patch("d-lang.appspot.com/testUrl2", `{"title": "Patched Title"}`, http);
 * ----
 *
 * Returns:
 * A T[] range containing the content of the resource pointed to by the URL.
 *
 * See_Also: $(LREF HTTP.Method)
 */
T[] patch(T = char, PatchUnit)(const(char)[] url, const(PatchUnit)[] patchData,
                               HTTP conn = HTTP())
    if (is(T == char) || is(T == ubyte))
{
    conn.method = HTTP.Method.patch;
    return _basicHTTP!(T)(url, patchData, conn);
}

unittest
{
    testServer.handle((s) {
        auto req = s.recvReq;
        assert(req.hdrs.canFind("PATCH /path"));
        assert(req.bdy.canFind("PATCHBODY"));
        s.send(httpOK("PATCHRESPONSE"));
    });
    auto res = patch(testServer.addr ~ "/path", "PATCHBODY");
    assert(res == "PATCHRESPONSE");
}


/*
 * Helper function for the high level interface.
 *
 * It performs an HTTP request using the client which must have
 * been setup correctly before calling this function.
 */
private auto _basicHTTP(T)(const(char)[] url, const(void)[] sendData, HTTP client)
{
    immutable doSend = sendData !is null &&
        (client.method == HTTP.Method.post ||
         client.method == HTTP.Method.put ||
         client.method == HTTP.Method.patch);

    scope (exit)
    {
        client.onReceiveHeader = null;
        client.onReceiveStatusLine = null;
        client.onReceive = null;

        if (doSend)
        {
            client.onSend = null;
            client.handle.onSeek = null;
            client.contentLength = 0;
        }
    }
    client.url = url;
    HTTP.StatusLine statusLine;
    ubyte[] content;
    string[string] headers;
    client.onReceive = (ubyte[] data)
    {
        content ~= data;
        return data.length;
    };

    if (doSend)
    {
        client.contentLength = sendData.length;
        auto remainingData = sendData;
        client.onSend = delegate size_t(void[] buf)
        {
            size_t minLen = min(buf.length, remainingData.length);
            if (minLen == 0) return 0;
            buf[0..minLen] = remainingData[0..minLen];
            remainingData = remainingData[minLen..$];
            return minLen;
        };
        client.handle.onSeek = delegate(long offset, CurlSeekPos mode)
        {
            switch (mode)
            {
                case CurlSeekPos.set:
                    remainingData = sendData[cast(size_t)offset..$];
                    return CurlSeek.ok;
                default:
                    // As of curl 7.18.0, libcurl will not pass
                    // anything other than CurlSeekPos.set.
                    return CurlSeek.cantseek;
            }
        };
    }

    client.onReceiveHeader = (in char[] key,
                              in char[] value)
    {
        if (auto v = key in headers)
        {
            *v ~= ", ";
            *v ~= value;
        }
        else
            headers[key] = value.idup;
    };
    client.onReceiveStatusLine = (HTTP.StatusLine l) { statusLine = l; };
    client.perform();
    enforce!CurlException(statusLine.code / 100 == 2,
                            format("HTTP request returned status code %d (%s)",
                                   statusLine.code, statusLine.reason));

    // Default charset defined in HTTP RFC
    auto charset = "ISO-8859-1";
    if (auto v = "content-type" in headers)
    {
        auto m = match(cast(char[]) (*v), regex("charset=([^;,]*)"));
        if (!m.empty && m.captures.length > 1)
        {
            charset = m.captures[1].idup;
        }
    }

    return _decodeContent!T(content, charset);
}

unittest
{
    testServer.handle((s) {
        auto req = s.recvReq;
        assert(req.hdrs.canFind("GET /path"));
        s.send(httpNotFound());
    });
    auto e = collectException!CurlException(get(testServer.addr ~ "/path"));
    assert(e.msg == "HTTP request returned status code 404 (Not Found)");
}

// Bugzilla 14760 - content length must be reset after post
unittest
{
    testServer.handle((s) {
        auto req = s.recvReq;
        assert(req.hdrs.canFind("POST /"));
        assert(req.bdy.canFind("POSTBODY"));
        s.send(httpOK("POSTRESPONSE"));

        req = s.recvReq;
        assert(req.hdrs.canFind("TRACE /"));
        assert(req.bdy.empty);
        s.blocking = false;
        ubyte[6] buf = void;
        assert(s.receive(buf[]) < 0);
        s.send(httpOK("TRACERESPONSE"));
    });
    auto http = HTTP();
    auto res = post(testServer.addr, "POSTBODY", http);
    assert(res == "POSTRESPONSE");
    res = trace(testServer.addr, http);
    assert(res == "TRACERESPONSE");
}

/*
 * Helper function for the high level interface.
 *
 * It performs an FTP request using the client which must have
 * been setup correctly before calling this function.
 */
private auto _basicFTP(T)(const(char)[] url, const(void)[] sendData, FTP client)
{
    scope (exit)
    {
        client.onReceive = null;
        if (!sendData.empty)
            client.onSend = null;
    }

    ubyte[] content;

    if (client.encoding.empty)
        client.encoding = "ISO-8859-1";

    client.url = url;
    client.onReceive = (ubyte[] data)
    {
        content ~= data;
        return data.length;
    };

    if (!sendData.empty)
    {
        client.handle.set(CurlOption.upload, 1L);
        client.onSend = delegate size_t(void[] buf)
        {
            size_t minLen = min(buf.length, sendData.length);
            if (minLen == 0) return 0;
            buf[0..minLen] = sendData[0..minLen];
            sendData = sendData[minLen..$];
            return minLen;
        };
    }

    client.perform();

    return _decodeContent!T(content, client.encoding);
}

/* Used by _basicHTTP() and _basicFTP() to decode ubyte[] to
 * correct string format
 */
private auto _decodeContent(T)(ubyte[] content, string encoding)
{
    static if (is(T == ubyte))
    {
        return content;
    }
    else
    {
        // Optimally just return the utf8 encoded content
        if (encoding == "UTF-8")
            return cast(char[])(content);

        // The content has to be re-encoded to utf8
        auto scheme = EncodingScheme.create(encoding);
        enforce!CurlException(scheme !is null,
                                format("Unknown encoding '%s'", encoding));

        auto strInfo = decodeString(content, scheme);
        enforce!CurlException(strInfo[0] != size_t.max,
                                format("Invalid encoding sequence for encoding '%s'",
                                       encoding));

        return strInfo[1];
    }
}

alias KeepTerminator = Flag!"keepTerminator";
/+
struct ByLineBuffer(Char)
{
    bool linePresent;
    bool EOF;
    Char[] buffer;
    ubyte[] decodeRemainder;

    bool append(const(ubyte)[] data)
    {
        byLineBuffer ~= data;
    }

    @property bool linePresent()
    {
        return byLinePresent;
    }

    Char[] get()
    {
        if (!linePresent)
        {
            // Decode ubyte[] into Char[] until a Terminator is found.
            // If not Terminator is found and EOF is false then raise an
            // exception.
        }
        return byLineBuffer;
    }

}
++/
/** HTTP/FTP fetch content as a range of lines.
 *
 * A range of lines is returned when the request is complete. If the method or
 * other request properties is to be customized then set the $(D conn) parameter
 * with a HTTP/FTP instance that has these properties set.
 *
 * Example:
 * ----
 * import std.net.curl, std.stdio;
 * foreach (line; byLine("dlang.org"))
 *     writeln(line);
 * ----
 *
 * Params:
 * url = The url to receive content from
 * keepTerminator = KeepTerminator.yes signals that the line terminator should be
 *                  returned as part of the lines in the range.
 * terminator = The character that terminates a line
 * conn = The connection to use e.g. HTTP or FTP.
 *
 * Returns:
 * A range of Char[] with the content of the resource pointer to by the URL
 */
auto byLine(Conn = AutoProtocol, Terminator = char, Char = char)
           (const(char)[] url, KeepTerminator keepTerminator = KeepTerminator.no,
            Terminator terminator = '\n', Conn conn = Conn())
if (isCurlConn!Conn && isSomeChar!Char && isSomeChar!Terminator)
{
    static struct SyncLineInputRange
    {

        private Char[] lines;
        private Char[] current;
        private bool currentValid;
        private bool keepTerminator;
        private Terminator terminator;

        this(Char[] lines, bool kt, Terminator terminator)
        {
            this.lines = lines;
            this.keepTerminator = kt;
            this.terminator = terminator;
            currentValid = true;
            popFront();
        }

        @property @safe bool empty()
        {
            return !currentValid;
        }

        @property @safe Char[] front()
        {
            enforce!CurlException(currentValid, "Cannot call front() on empty range");
            return current;
        }

        void popFront()
        {
            enforce!CurlException(currentValid, "Cannot call popFront() on empty range");
            if (lines.empty)
            {
                currentValid = false;
                return;
            }

            if (keepTerminator)
            {
                auto r = findSplitAfter(lines, [ terminator ]);
                if (r[0].empty)
                {
                    current = r[1];
                    lines = r[0];
                }
                else
                {
                    current = r[0];
                    lines = r[1];
                }
            }
            else
            {
                auto r = findSplit(lines, [ terminator ]);
                current = r[0];
                lines = r[2];
            }
        }
    }

    auto result = _getForRange!Char(url, conn);
    return SyncLineInputRange(result, keepTerminator == KeepTerminator.yes, terminator);
}

unittest
{
    foreach (host; [testServer.addr, "http://"~testServer.addr])
    {
        testServer.handle((s) {
            auto req = s.recvReq;
            s.send(httpOK("Line1\nLine2\nLine3"));
        });
        assert(byLine(host).equal(["Line1", "Line2", "Line3"]));
    }
}

/** HTTP/FTP fetch content as a range of chunks.
 *
 * A range of chunks is returned when the request is complete. If the method or
 * other request properties is to be customized then set the $(D conn) parameter
 * with a HTTP/FTP instance that has these properties set.
 *
 * Example:
 * ----
 * import std.net.curl, std.stdio;
 * foreach (chunk; byChunk("dlang.org", 100))
 *     writeln(chunk); // chunk is ubyte[100]
 * ----
 *
 * Params:
 * url = The url to receive content from
 * chunkSize = The size of each chunk
 * conn = The connection to use e.g. HTTP or FTP.
 *
 * Returns:
 * A range of ubyte[chunkSize] with the content of the resource pointer to by the URL
 */
auto byChunk(Conn = AutoProtocol)
            (const(char)[] url, size_t chunkSize = 1024, Conn conn = Conn())
    if (isCurlConn!(Conn))
{
    static struct SyncChunkInputRange
    {
        private size_t chunkSize;
        private ubyte[] _bytes;
        private size_t offset;

        this(ubyte[] bytes, size_t chunkSize)
        {
            this._bytes = bytes;
            this.chunkSize = chunkSize;
        }

        @property @safe auto empty()
        {
            return offset == _bytes.length;
        }

        @property ubyte[] front()
        {
            size_t nextOffset = offset + chunkSize;
            if (nextOffset > _bytes.length) nextOffset = _bytes.length;
            return _bytes[offset..nextOffset];
        }

        @safe void popFront()
        {
            offset += chunkSize;
            if (offset > _bytes.length) offset = _bytes.length;
        }
    }

    auto result = _getForRange!ubyte(url, conn);
    return SyncChunkInputRange(result, chunkSize);
}

unittest
{
    foreach (host; [testServer.addr, "http://"~testServer.addr])
    {
        testServer.handle((s) {
            auto req = s.recvReq;
            s.send(httpOK(cast(ubyte[])[0, 1, 2, 3, 4, 5]));
        });
        assert(byChunk(host, 2).equal([[0, 1], [2, 3], [4, 5]]));
    }
}

private T[] _getForRange(T,Conn)(const(char)[] url, Conn conn)
{
    static if (is(Conn : HTTP))
    {
        conn.method = conn.method == HTTP.Method.undefined ? HTTP.Method.get : conn.method;
        return _basicHTTP!(T)(url, null, conn);
    }
    else static if (is(Conn : FTP))
    {
        return _basicFTP!(T)(url, null, conn);
    }
    else
    {
        if (isFTPUrl(url))
            return get!(FTP,T)(url, FTP());
        else
            return get!(HTTP,T)(url, HTTP());
    }
}

/*
  Main thread part of the message passing protocol used for all async
  curl protocols.
 */
private mixin template WorkerThreadProtocol(Unit, alias units)
{
    @property bool empty()
    {
        tryEnsureUnits();
        return state == State.done;
    }

    @property Unit[] front()
    {
        tryEnsureUnits();
        assert(state == State.gotUnits,
               format("Expected %s but got $s",
                      State.gotUnits, state));
        return units;
    }

    void popFront()
    {
        tryEnsureUnits();
        assert(state == State.gotUnits,
               format("Expected %s but got $s",
                      State.gotUnits, state));
        state = State.needUnits;
        // Send to worker thread for buffer reuse
        workerTid.send(cast(immutable(Unit)[]) units);
        units = null;
    }

    /** Wait for duration or until data is available and return true if data is
         available
    */
    bool wait(Duration d)
    {
        if (state == State.gotUnits)
            return true;

        enum noDur = dur!"hnsecs"(0);
        StopWatch sw;
        sw.start();
        while (state != State.gotUnits && d > noDur)
        {
            final switch (state)
            {
            case State.needUnits:
                receiveTimeout(d,
                        (Tid origin, CurlMessage!(immutable(Unit)[]) _data)
                        {
                            if (origin != workerTid)
                                return false;
                            units = cast(Unit[]) _data.data;
                            state = State.gotUnits;
                            return true;
                        },
                        (Tid origin, CurlMessage!bool f)
                        {
                            if (origin != workerTid)
                                return false;
                            state = state.done;
                            return true;
                        }
                        );
                break;
            case State.gotUnits: return true;
            case State.done:
                return false;
            }
            d -= sw.peek();
            sw.reset();
        }
        return state == State.gotUnits;
    }

    enum State
    {
        needUnits,
        gotUnits,
        done
    }
    State state;

    void tryEnsureUnits()
    {
        while (true)
        {
            final switch (state)
            {
            case State.needUnits:
                receive(
                        (Tid origin, CurlMessage!(immutable(Unit)[]) _data)
                        {
                            if (origin != workerTid)
                                return false;
                            units = cast(Unit[]) _data.data;
                            state = State.gotUnits;
                            return true;
                        },
                        (Tid origin, CurlMessage!bool f)
                        {
                            if (origin != workerTid)
                                return false;
                            state = state.done;
                            return true;
                        }
                        );
                break;
            case State.gotUnits: return;
            case State.done:
                return;
            }
        }
    }
}

// Workaround bug #2458
// It should really be defined inside the byLineAsync method.
// Do not create instances of this struct since it will be
// moved when the bug has been fixed.
// Range that reads one line at a time asynchronously.
static struct AsyncLineInputRange(Char)
{
    private Char[] line;
    mixin WorkerThreadProtocol!(Char, line);

    private Tid workerTid;
    private State running;

    private this(Tid tid, size_t transmitBuffers, size_t bufferSize)
    {
        workerTid = tid;
        state = State.needUnits;

        // Send buffers to other thread for it to use.  Since no mechanism is in
        // place for moving ownership a cast to shared is done here and casted
        // back to non-shared in the receiving end.
        foreach (i ; 0..transmitBuffers)
        {
            auto arr = new Char[](bufferSize);
            workerTid.send(cast(immutable(Char[]))arr);
        }
    }
}


/** HTTP/FTP fetch content as a range of lines asynchronously.
 *
 * A range of lines is returned immediately and the request that fetches the
 * lines is performed in another thread. If the method or other request
 * properties is to be customized then set the $(D conn) parameter with a
 * HTTP/FTP instance that has these properties set.
 *
 * If $(D postData) is non-_null the method will be set to $(D post) for HTTP
 * requests.
 *
 * The background thread will buffer up to transmitBuffers number of lines
 * before it stops receiving data from network. When the main thread reads the
 * lines from the range it frees up buffers and allows for the background thread
 * to receive more data from the network.
 *
 * If no data is available and the main thread accesses the range it will block
 * until data becomes available. An exception to this is the $(D wait(Duration)) method on
 * the $(LREF AsyncLineInputRange). This method will wait at maximum for the
 * specified duration and return true if data is available.
 *
 * Example:
 * ----
 * import std.net.curl, std.stdio;
 * // Get some pages in the background
 * auto range1 = byLineAsync("www.google.com");
 * auto range2 = byLineAsync("www.wikipedia.org");
 * foreach (line; byLineAsync("dlang.org"))
 *     writeln(line);
 *
 * // Lines already fetched in the background and ready
 * foreach (line; range1) writeln(line);
 * foreach (line; range2) writeln(line);
 * ----
 *
 * ----
 * import std.net.curl, std.stdio;
 * // Get a line in a background thread and wait in
 * // main thread for 2 seconds for it to arrive.
 * auto range3 = byLineAsync("dlang.com");
 * if (range.wait(dur!"seconds"(2)))
 *     writeln(range.front);
 * else
 *     writeln("No line received after 2 seconds!");
 * ----
 *
 * Params:
 * url = The url to receive content from
 * postData = Data to HTTP Post
 * keepTerminator = KeepTerminator.yes signals that the line terminator should be
 *                  returned as part of the lines in the range.
 * terminator = The character that terminates a line
 * transmitBuffers = The number of lines buffered asynchronously
 * conn = The connection to use e.g. HTTP or FTP.
 *
 * Returns:
 * A range of Char[] with the content of the resource pointer to by the
 * URL.
 */
auto byLineAsync(Conn = AutoProtocol, Terminator = char, Char = char, PostUnit)
            (const(char)[] url, const(PostUnit)[] postData,
             KeepTerminator keepTerminator = KeepTerminator.no,
             Terminator terminator = '\n',
             size_t transmitBuffers = 10, Conn conn = Conn())
    if (isCurlConn!Conn && isSomeChar!Char && isSomeChar!Terminator)
{
    static if (is(Conn : AutoProtocol))
    {
        if (isFTPUrl(url))
            return byLineAsync(url, postData, keepTerminator,
                               terminator, transmitBuffers, FTP());
        else
            return byLineAsync(url, postData, keepTerminator,
                               terminator, transmitBuffers, HTTP());
    }
    else
    {
        // 50 is just an arbitrary number for now
        setMaxMailboxSize(thisTid, 50, OnCrowding.block);
        auto tid = spawn(&_spawnAsync!(Conn, Char, Terminator));
        tid.send(thisTid);
        tid.send(terminator);
        tid.send(keepTerminator == KeepTerminator.yes);

        _asyncDuplicateConnection(url, conn, postData, tid);

        return AsyncLineInputRange!Char(tid, transmitBuffers,
                                        Conn.defaultAsyncStringBufferSize);
    }
}

/// ditto
auto byLineAsync(Conn = AutoProtocol, Terminator = char, Char = char)
            (const(char)[] url, KeepTerminator keepTerminator = KeepTerminator.no,
             Terminator terminator = '\n',
             size_t transmitBuffers = 10, Conn conn = Conn())
{
    static if (is(Conn : AutoProtocol))
    {
        if (isFTPUrl(url))
            return byLineAsync(url, cast(void[])null, keepTerminator,
                               terminator, transmitBuffers, FTP());
        else
            return byLineAsync(url, cast(void[])null, keepTerminator,
                               terminator, transmitBuffers, HTTP());
    }
    else
    {
        return byLineAsync(url, cast(void[])null, keepTerminator,
                           terminator, transmitBuffers, conn);
    }
}

unittest
{
    foreach (host; [testServer.addr, "http://"~testServer.addr])
    {
        testServer.handle((s) {
            auto req = s.recvReq;
            s.send(httpOK("Line1\nLine2\nLine3"));
        });
        assert(byLineAsync(host).equal(["Line1", "Line2", "Line3"]));
    }
}


// Workaround bug #2458
// It should really be defined inside the byLineAsync method.
// Do not create instances of this struct since it will be
// moved when the bug has been fixed.
// Range that reads one chunk at a time asynchronously.
static struct AsyncChunkInputRange
{
    private ubyte[] chunk;
    mixin WorkerThreadProtocol!(ubyte, chunk);

    private Tid workerTid;
    private State running;

    private this(Tid tid, size_t transmitBuffers, size_t chunkSize)
    {
        workerTid = tid;
        state = State.needUnits;

        // Send buffers to other thread for it to use.  Since no mechanism is in
        // place for moving ownership a cast to shared is done here and a cast
        // back to non-shared in the receiving end.
        foreach (i ; 0..transmitBuffers)
        {
            ubyte[] arr = new ubyte[](chunkSize);
            workerTid.send(cast(immutable(ubyte[]))arr);
        }
    }
}

/** HTTP/FTP fetch content as a range of chunks asynchronously.
 *
 * A range of chunks is returned immediately and the request that fetches the
 * chunks is performed in another thread. If the method or other request
 * properties is to be customized then set the $(D conn) parameter with a
 * HTTP/FTP instance that has these properties set.
 *
 * If $(D postData) is non-_null the method will be set to $(D post) for HTTP
 * requests.
 *
 * The background thread will buffer up to transmitBuffers number of chunks
 * before is stops receiving data from network. When the main thread reads the
 * chunks from the range it frees up buffers and allows for the background
 * thread to receive more data from the network.
 *
 * If no data is available and the main thread access the range it will block
 * until data becomes available. An exception to this is the $(D wait(Duration))
 * method on the $(LREF AsyncChunkInputRange). This method will wait at maximum for the specified
 * duration and return true if data is available.
 *
 * Example:
 * ----
 * import std.net.curl, std.stdio;
 * // Get some pages in the background
 * auto range1 = byChunkAsync("www.google.com", 100);
 * auto range2 = byChunkAsync("www.wikipedia.org");
 * foreach (chunk; byChunkAsync("dlang.org"))
 *     writeln(chunk); // chunk is ubyte[100]
 *
 * // Chunks already fetched in the background and ready
 * foreach (chunk; range1) writeln(chunk);
 * foreach (chunk; range2) writeln(chunk);
 * ----
 *
 * ----
 * import std.net.curl, std.stdio;
 * // Get a line in a background thread and wait in
 * // main thread for 2 seconds for it to arrive.
 * auto range3 = byChunkAsync("dlang.com", 10);
 * if (range.wait(dur!"seconds"(2)))
 *     writeln(range.front);
 * else
 *     writeln("No chunk received after 2 seconds!");
 * ----
 *
 * Params:
 * url = The url to receive content from
 * postData = Data to HTTP Post
 * chunkSize = The size of the chunks
 * transmitBuffers = The number of chunks buffered asynchronously
 * conn = The connection to use e.g. HTTP or FTP.
 *
 * Returns:
 * A range of ubyte[chunkSize] with the content of the resource pointer to by
 * the URL.
 */
auto byChunkAsync(Conn = AutoProtocol, PostUnit)
           (const(char)[] url, const(PostUnit)[] postData,
            size_t chunkSize = 1024, size_t transmitBuffers = 10,
            Conn conn = Conn())
    if (isCurlConn!(Conn))
{
    static if (is(Conn : AutoProtocol))
    {
        if (isFTPUrl(url))
            return byChunkAsync(url, postData, chunkSize,
                                transmitBuffers, FTP());
        else
            return byChunkAsync(url, postData, chunkSize,
                                transmitBuffers, HTTP());
    }
    else
    {
        // 50 is just an arbitrary number for now
        setMaxMailboxSize(thisTid, 50, OnCrowding.block);
        auto tid = spawn(&_spawnAsync!(Conn, ubyte));
        tid.send(thisTid);

        _asyncDuplicateConnection(url, conn, postData, tid);

        return AsyncChunkInputRange(tid, transmitBuffers, chunkSize);
    }
}

/// ditto
auto byChunkAsync(Conn = AutoProtocol)
           (const(char)[] url,
            size_t chunkSize = 1024, size_t transmitBuffers = 10,
            Conn conn = Conn())
    if (isCurlConn!(Conn))
{
    static if (is(Conn : AutoProtocol))
    {
        if (isFTPUrl(url))
            return byChunkAsync(url, cast(void[])null, chunkSize,
                                transmitBuffers, FTP());
        else
            return byChunkAsync(url, cast(void[])null, chunkSize,
                                transmitBuffers, HTTP());
    }
    else
    {
        return byChunkAsync(url, cast(void[])null, chunkSize,
                            transmitBuffers, conn);
    }
}

unittest
{
    foreach (host; [testServer.addr, "http://"~testServer.addr])
    {
        testServer.handle((s) {
            auto req = s.recvReq;
            s.send(httpOK(cast(ubyte[])[0, 1, 2, 3, 4, 5]));
        });
        assert(byChunkAsync(host, 2).equal([[0, 1], [2, 3], [4, 5]]));
    }
}


/* Used by byLineAsync/byChunkAsync to duplicate an existing connection
 * that can be used exclusively in a spawned thread.
 */
private void _asyncDuplicateConnection(Conn, PostData)
    (const(char)[] url, Conn conn, PostData postData, Tid tid)
{
    // no move semantic available in std.concurrency ie. must use casting.
    auto connDup = conn.dup();
    connDup.url = url;

    static if ( is(Conn : HTTP) )
    {
        connDup.p.headersOut = null;
        connDup.method = conn.method == HTTP.Method.undefined ?
            HTTP.Method.get : conn.method;
        if (postData !is null)
        {
            if (connDup.method == HTTP.Method.put)
            {
                connDup.handle.set(CurlOption.infilesize_large,
                                   postData.length);
            }
            else
            {
                // post
                connDup.method = HTTP.Method.post;
                connDup.handle.set(CurlOption.postfieldsize_large,
                                   postData.length);
            }
            connDup.handle.set(CurlOption.copypostfields,
                               cast(void*) postData.ptr);
        }
        tid.send(cast(ulong)connDup.handle.handle);
        tid.send(connDup.method);
    }
    else
    {
        enforce!CurlException(postData is null,
                                "Cannot put ftp data using byLineAsync()");
        tid.send(cast(ulong)connDup.handle.handle);
        tid.send(HTTP.Method.undefined);
    }
    connDup.p.curl.handle = null; // make sure handle is not freed
}

/*
  Mixin template for all supported curl protocols. This is the commom
  functionallity such as timeouts and network interface settings. This should
  really be in the HTTP/FTP/SMTP structs but the documentation tool does not
  support a mixin to put its doc strings where a mixin is done. Therefore docs
  in this template is copied into each of HTTP/FTP/SMTP below.
*/
private mixin template Protocol()
{

    /// Value to return from $(D onSend)/$(D onReceive) delegates in order to
    /// pause a request
    alias requestPause = CurlReadFunc.pause;

    /// Value to return from onSend delegate in order to abort a request
    alias requestAbort = CurlReadFunc.abort;

    static uint defaultAsyncStringBufferSize = 100;

    /**
       The curl handle used by this connection.
    */
    @property ref Curl handle() return
    {
        return p.curl;
    }

    /**
       True if the instance is stopped. A stopped instance is not usable.
    */
    @property bool isStopped()
    {
        return p.curl.stopped;
    }

    /// Stop and invalidate this instance.
    void shutdown()
    {
        p.curl.shutdown();
    }

    /** Set verbose.
        This will print request information to stderr.
     */
    @property void verbose(bool on)
    {
        p.curl.set(CurlOption.verbose, on ? 1L : 0L);
    }

    // Connection settings

    /// Set timeout for activity on connection.
    @property void dataTimeout(Duration d)
    {
        p.curl.set(CurlOption.low_speed_limit, 1);
        p.curl.set(CurlOption.low_speed_time, d.total!"seconds");
    }

    /** Set maximum time an operation is allowed to take.
        This includes dns resolution, connecting, data transfer, etc.
     */
    @property void operationTimeout(Duration d)
    {
        p.curl.set(CurlOption.timeout_ms, d.total!"msecs");
    }

    /// Set timeout for connecting.
    @property void connectTimeout(Duration d)
    {
        p.curl.set(CurlOption.connecttimeout_ms, d.total!"msecs");
    }

    // Network settings

    /** Proxy
     *  See: $(WEB curl.haxx.se/libcurl/c/curl_easy_setopt.html#CURLOPTPROXY, _proxy)
     */
    @property void proxy(const(char)[] host)
    {
        p.curl.set(CurlOption.proxy, host);
    }

    /** Proxy port
     *  See: $(WEB curl.haxx.se/libcurl/c/curl_easy_setopt.html#CURLOPTPROXYPORT, _proxy_port)
     */
    @property void proxyPort(ushort port)
    {
        p.curl.set(CurlOption.proxyport, cast(long) port);
    }

    /// Type of proxy
    alias CurlProxy = etc.c.curl.CurlProxy;

    /** Proxy type
     *  See: $(WEB curl.haxx.se/libcurl/c/curl_easy_setopt.html#CURLOPTPROXY, _proxy_type)
     */
    @property void proxyType(CurlProxy type)
    {
        p.curl.set(CurlOption.proxytype, cast(long) type);
    }

    /// DNS lookup timeout.
    @property void dnsTimeout(Duration d)
    {
        p.curl.set(CurlOption.dns_cache_timeout, d.total!"msecs");
    }

    /**
     * The network interface to use in form of the the IP of the interface.
     *
     * Example:
     * ----
     * theprotocol.netInterface = "192.168.1.32";
     * theprotocol.netInterface = [ 192, 168, 1, 32 ];
     * ----
     *
     * See: $(XREF socket, InternetAddress)
     */
    @property void netInterface(const(char)[] i)
    {
        p.curl.set(CurlOption.intrface, i);
    }

    /// ditto
    @property void netInterface(const(ubyte)[4] i)
    {
        auto str = format("%d.%d.%d.%d", i[0], i[1], i[2], i[3]);
        netInterface = str;
    }

    /// ditto
    @property void netInterface(InternetAddress i)
    {
        netInterface = i.toAddrString();
    }

    /**
       Set the local outgoing port to use.
       Params:
       port = the first outgoing port number to try and use
    */
    @property void localPort(ushort port)
    {
        p.curl.set(CurlOption.localport, cast(long)port);
    }

    /**
       Set the local outgoing port range to use.
       This can be used together with the localPort property.
       Params:
       range = if the first port is occupied then try this many
               port number forwards
    */
    @property void localPortRange(ushort range)
    {
        p.curl.set(CurlOption.localportrange, cast(long)range);
    }

    /** Set the tcp no-delay socket option on or off.
        See: $(WEB curl.haxx.se/libcurl/c/curl_easy_setopt.html#CURLOPTTCPNODELAY, nodelay)
    */
    @property void tcpNoDelay(bool on)
    {
        p.curl.set(CurlOption.tcp_nodelay, cast(long) (on ? 1 : 0) );
    }

    /** Sets whether SSL peer certificates should be verified.
        See: $(WEB curl.haxx.se/libcurl/c/curl_easy_setopt.html#CURLOPTSSLVERIFYPEER, verifypeer)
    */
    @property void verifyPeer(bool on)
    {
      p.curl.set(CurlOption.ssl_verifypeer, on ? 1 : 0);
    }

    /** Sets whether the host within an SSL certificate should be verified.
        See: $(WEB curl.haxx.se/libcurl/c/curl_easy_setopt.html#CURLOPTSSLVERIFYHOST, verifypeer)
    */
    @property void verifyHost(bool on)
    {
      p.curl.set(CurlOption.ssl_verifyhost, on ? 2 : 0);
    }

    // Authentication settings

    /**
       Set the user name, password and optionally domain for authentication
       purposes.

       Some protocols may need authentication in some cases. Use this
       function to provide credentials.

       Params:
       username = the username
       password = the password
       domain = used for NTLM authentication only and is set to the NTLM domain
                name
    */
    void setAuthentication(const(char)[] username, const(char)[] password,
                           const(char)[] domain = "")
    {
        if (!domain.empty)
            username = format("%s/%s", domain, username);
        p.curl.set(CurlOption.userpwd, format("%s:%s", username, password));
    }

    unittest
    {
        testServer.handle((s) {
            auto req = s.recvReq;
            assert(req.hdrs.canFind("GET /"));
            assert(req.hdrs.canFind("Basic dXNlcjpwYXNz"));
            s.send(httpOK());
        });

        auto http = HTTP(testServer.addr);
        http.onReceive = (ubyte[] data) { return data.length; };
        http.setAuthentication("user", "pass");
        http.perform();
    }

    /**
       Set the user name and password for proxy authentication.

       Params:
       username = the username
       password = the password
    */
    void setProxyAuthentication(const(char)[] username, const(char)[] password)
    {
        p.curl.set(CurlOption.proxyuserpwd,
            format("%s:%s",
                username.replace(":", "%3A"),
                password.replace(":", "%3A"))
        );
    }

    /**
     * The event handler that gets called when data is needed for sending. The
     * length of the $(D void[]) specifies the maximum number of bytes that can
     * be sent.
     *
     * Returns:
     * The callback returns the number of elements in the buffer that have been
     * filled and are ready to send.
     * The special value $(D .abortRequest) can be returned in order to abort the
     * current request.
     * The special value $(D .pauseRequest) can be returned in order to pause the
     * current request.
     *
     * Example:
     * ----
     * import std.net.curl;
     * string msg = "Hello world";
     * auto client = HTTP("dlang.org");
     * client.onSend = delegate size_t(void[] data)
     * {
     *     auto m = cast(void[])msg;
     *     size_t length = m.length > data.length ? data.length : m.length;
     *     if (length == 0) return 0;
     *     data[0..length] = m[0..length];
     *     msg = msg[length..$];
     *     return length;
     * };
     * client.perform();
     * ----
     */
    @property void onSend(size_t delegate(void[]) callback)
    {
        p.curl.clear(CurlOption.postfields); // cannot specify data when using callback
        p.curl.onSend = callback;
    }

    /**
      * The event handler that receives incoming data. Be sure to copy the
      * incoming ubyte[] since it is not guaranteed to be valid after the
      * callback returns.
      *
      * Returns:
      * The callback returns the number of incoming bytes read. If the entire array is
      * not read the request will abort.
      * The special value .pauseRequest can be returned in order to pause the
      * current request.
      *
      * Example:
      * ----
      * import std.net.curl, std.stdio;
      * auto client = HTTP("dlang.org");
      * client.onReceive = (ubyte[] data)
      * {
      *     writeln("Got data", to!(const(char)[])(data));
      *     return data.length;
      * };
      * client.perform();
      * ----
      */
    @property void onReceive(size_t delegate(ubyte[]) callback)
    {
        p.curl.onReceive = callback;
    }

    /**
      * The event handler that gets called to inform of upload/download progress.
      *
      * Params:
      * dlTotal = total bytes to download
      * dlNow = currently downloaded bytes
      * ulTotal = total bytes to upload
      * ulNow = currently uploaded bytes
      *
      * Returns:
      * Return 0 from the callback to signal success, return non-zero to abort
      *          transfer
      *
      * Example:
      * ----
      * import std.net.curl, std.stdio;
      * auto client = HTTP("dlang.org");
      * client.onProgress = delegate int(size_t dl, size_t dln, size_t ul, size_t ult)
      * {
      *     writeln("Progress: downloaded ", dln, " of ", dl);
      *     writeln("Progress: uploaded ", uln, " of ", ul);
      * };
      * client.perform();
      * ----
      */
    @property void onProgress(int delegate(size_t dlTotal, size_t dlNow,
                                           size_t ulTotal, size_t ulNow) callback)
    {
        p.curl.onProgress = callback;
    }
}

/*
  Decode $(D ubyte[]) array using the provided EncodingScheme up to maxChars
  Returns: Tuple of ubytes read and the $(D Char[]) characters decoded.
           Not all ubytes are guaranteed to be read in case of decoding error.
*/
private Tuple!(size_t,Char[])
decodeString(Char = char)(const(ubyte)[] data,
                          EncodingScheme scheme,
                          size_t maxChars = size_t.max)
{
    Char[] res;
    auto startLen = data.length;
    size_t charsDecoded = 0;
    while (data.length && charsDecoded < maxChars)
    {
        dchar dc = scheme.safeDecode(data);
        if (dc == INVALID_SEQUENCE)
        {
            return typeof(return)(size_t.max, cast(Char[])null);
        }
        charsDecoded++;
        res ~= dc;
    }
    return typeof(return)(startLen-data.length, res);
}

/*
  Decode $(D ubyte[]) array using the provided $(D EncodingScheme) until a the
  line terminator specified is found. The basesrc parameter is effectively
  prepended to src as the first thing.

  This function is used for decoding as much of the src buffer as
  possible until either the terminator is found or decoding fails. If
  it fails as the last data in the src it may mean that the src buffer
  were missing some bytes in order to represent a correct code
  point. Upon the next call to this function more bytes have been
  received from net and the failing bytes should be given as the
  basesrc parameter. It is done this way to minimize data copying.

  Returns: true if a terminator was found
           Not all ubytes are guaranteed to be read in case of decoding error.
           any decoded chars will be inserted into dst.
*/
private bool decodeLineInto(Terminator, Char = char)(ref const(ubyte)[] basesrc,
                                                     ref const(ubyte)[] src,
                                                     ref Char[] dst,
                                                     EncodingScheme scheme,
                                                     Terminator terminator)
{
    auto startLen = src.length;
    size_t charsDecoded = 0;
    // if there is anything in the basesrc then try to decode that
    // first.
    if (basesrc.length != 0)
    {
        // Try to ensure 4 entries in the basesrc by copying from src.
        auto blen = basesrc.length;
        size_t len = (basesrc.length + src.length) >= 4 ?
                     4 : basesrc.length + src.length;
        basesrc.length = len;

        dchar dc = scheme.safeDecode(basesrc);
        if (dc == INVALID_SEQUENCE)
        {
            enforce!CurlException(len != 4, "Invalid code sequence");
            return false;
        }
        dst ~= dc;
        src = src[len-basesrc.length-blen .. $]; // remove used ubytes from src
        basesrc.length = 0;
    }

    while (src.length)
    {
        auto lsrc = src;
        dchar dc = scheme.safeDecode(src);
        if (dc == INVALID_SEQUENCE)
        {
            if (src.empty)
            {
                // The invalid sequence was in the end of the src.  Maybe there
                // just need to be more bytes available so these last bytes are
                // put back to src for later use.
                src = lsrc;
                return false;
            }
            dc = '?';
        }
        dst ~= dc;

        if (dst.endsWith(terminator))
            return true;
    }
    return false; // no terminator found
}

/**
  * HTTP client functionality.
  *
  * Example:
  * ---
  * import std.net.curl, std.stdio;
  *
  * // Get with custom data receivers
  * auto http = HTTP("dlang.org");
  * http.onReceiveHeader =
  *     (in char[] key, in char[] value) { writeln(key ~ ": " ~ value); };
  * http.onReceive = (ubyte[] data) { /+ drop +/ return data.length; };
  * http.perform();
  *
  * // Put with data senders
  * auto msg = "Hello world";
  * http.contentLength = msg.length;
  * http.onSend = (void[] data)
  * {
  *     auto m = cast(void[])msg;
  *     size_t len = m.length > data.length ? data.length : m.length;
  *     if (len == 0) return len;
  *     data[0..len] = m[0..len];
  *     msg = msg[len..$];
  *     return len;
  * };
  * http.perform();
  *
  * // Track progress
  * http.method = HTTP.Method.get;
  * http.url = "http://upload.wikimedia.org/wikipedia/commons/"
  *            "5/53/Wikipedia-logo-en-big.png";
  * http.onReceive = (ubyte[] data) { return data.length; };
  * http.onProgress = (size_t dltotal, size_t dlnow,
  *                    size_t ultotal, size_t ulnow)
  * {
  *     writeln("Progress ", dltotal, ", ", dlnow, ", ", ultotal, ", ", ulnow);
  *     return 0;
  * };
  * http.perform();
  * ---
  *
  * See_Also: $(WEB www.ietf.org/rfc/rfc2616.txt, RFC2616)
  *
  */
struct HTTP
{
    mixin Protocol;

    /// Authentication method equal to $(ECXREF curl, CurlAuth)
    alias AuthMethod = CurlAuth;

    static private uint defaultMaxRedirects = 10;

    private struct Impl
    {
        ~this()
        {
            if (headersOut !is null)
                Curl.curl.slist_free_all(headersOut);
            if (curl.handle !is null) // work around RefCounted/emplace bug
                curl.shutdown();
        }
        Curl curl;
        curl_slist* headersOut;
        string[string] headersIn;
        string charset;

        /// The status line of the final sub-request in a request.
        StatusLine status;
        private void delegate(StatusLine) onReceiveStatusLine;

        /// The HTTP method to use.
        Method method = Method.undefined;

        @property void onReceiveHeader(void delegate(in char[] key,
                                                     in char[] value) callback)
        {
            // Wrap incoming callback in order to separate http status line from
            // http headers.  On redirected requests there may be several such
            // status lines. The last one is the one recorded.
            auto dg = (in char[] header)
            {
                import std.utf : UTFException;
                try
                {
                    if (header.empty)
                    {
                        // header delimiter
                        return;
                    }
                    if (header.startsWith("HTTP/"))
                    {
                        string[string] empty;
                        headersIn = empty; // clear

                        auto m = match(header, regex(r"^HTTP/(\d+)\.(\d+) (\d+) (.*)$"));
                        if (m.empty)
                        {
                            // Invalid status line
                        }
                        else
                        {
                            status.majorVersion = to!ushort(m.captures[1]);
                            status.minorVersion = to!ushort(m.captures[2]);
                            status.code = to!ushort(m.captures[3]);
                            status.reason = m.captures[4].idup;
                            if (onReceiveStatusLine != null)
                                onReceiveStatusLine(status);
                        }
                        return;
                    }

                    // Normal http header
                    auto m = match(cast(char[]) header, regex("(.*?): (.*)$"));

                    auto fieldName = m.captures[1].toLower().idup;
                    if (fieldName == "content-type")
                    {
                        auto mct = match(cast(char[]) m.captures[2],
                                         regex("charset=([^;]*)"));
                        if (!mct.empty && mct.captures.length > 1)
                            charset = mct.captures[1].idup;
                    }

                    if (!m.empty && callback !is null)
                        callback(fieldName, m.captures[2]);
                    headersIn[fieldName] = m.captures[2].idup;
                }
                catch(UTFException e)
                {
                    //munch it - a header should be all ASCII, any "wrong UTF" is broken header
                }
            };

            curl.onReceiveHeader = dg;
        }
    }

    private RefCounted!Impl p;

    /** Time condition enumeration as an alias of $(ECXREF curl, CurlTimeCond)

        $(WEB www.w3.org/Protocols/rfc2616/rfc2616-sec14.html#sec14.25, _RFC2616 Section 14.25)
    */
    alias TimeCond = CurlTimeCond;

    /**
       Constructor taking the url as parameter.
    */
    static HTTP opCall(const(char)[] url)
    {
        HTTP http;
        http.initialize();
        http.url = url;
        return http;
    }

    static HTTP opCall()
    {
        HTTP http;
        http.initialize();
        return http;
    }

    HTTP dup()
    {
        HTTP copy;
        copy.initialize();
        copy.p.method = p.method;
        curl_slist* cur = p.headersOut;
        curl_slist* newlist = null;
        while (cur)
        {
            newlist = Curl.curl.slist_append(newlist, cur.data);
            cur = cur.next;
        }
        copy.p.headersOut = newlist;
        copy.p.curl.set(CurlOption.httpheader, copy.p.headersOut);
        copy.p.curl = p.curl.dup();
        copy.dataTimeout = _defaultDataTimeout;
        copy.onReceiveHeader = null;
        return copy;
    }

    private void initialize()
    {
        p.curl.initialize();
        maxRedirects = HTTP.defaultMaxRedirects;
        p.charset = "ISO-8859-1"; // Default charset defined in HTTP RFC
        p.method = Method.undefined;
        setUserAgent(HTTP.defaultUserAgent);
        dataTimeout = _defaultDataTimeout;
        onReceiveHeader = null;
        verifyPeer = true;
        verifyHost = true;
    }

    /**
       Perform a http request.

       After the HTTP client has been setup and possibly assigned callbacks the
       $(D perform()) method will start performing the request towards the
       specified server.

       Params:
       throwOnError = whether to throw an exception or return a CurlCode on error
    */
    CurlCode perform(ThrowOnError throwOnError = ThrowOnError.yes)
    {
        p.status.reset();

        CurlOption opt;
        final switch (p.method)
        {
        case Method.head:
            p.curl.set(CurlOption.nobody, 1L);
            opt = CurlOption.nobody;
            break;
        case Method.undefined:
        case Method.get:
            p.curl.set(CurlOption.httpget, 1L);
            opt = CurlOption.httpget;
            break;
        case Method.post:
            p.curl.set(CurlOption.post, 1L);
            opt = CurlOption.post;
            break;
        case Method.put:
            p.curl.set(CurlOption.upload, 1L);
            opt = CurlOption.upload;
            break;
        case Method.del:
            p.curl.set(CurlOption.customrequest, "DELETE");
            opt = CurlOption.customrequest;
            break;
        case Method.options:
            p.curl.set(CurlOption.customrequest, "OPTIONS");
            opt = CurlOption.customrequest;
            break;
        case Method.trace:
            p.curl.set(CurlOption.customrequest, "TRACE");
            opt = CurlOption.customrequest;
            break;
        case Method.connect:
            p.curl.set(CurlOption.customrequest, "CONNECT");
            opt = CurlOption.customrequest;
            break;
        case Method.patch:
            p.curl.set(CurlOption.customrequest, "PATCH");
            opt = CurlOption.customrequest;
            break;
        }

        scope (exit) p.curl.clear(opt);
        return p.curl.perform(throwOnError);
    }

    /// The URL to specify the location of the resource.
    @property void url(const(char)[] url)
    {
        if (!startsWith(url.toLower(), "http://", "https://"))
            url = "http://" ~ url;
        p.curl.set(CurlOption.url, url);
    }

    /// Set the CA certificate bundle file to use for SSL peer verification
    @property void caInfo(const(char)[] caFile)
    {
        p.curl.set(CurlOption.cainfo, caFile);
    }

    // This is a workaround for mixed in content not having its
    // docs mixed in.
    version (StdDdoc)
    {
        /// Value to return from $(D onSend)/$(D onReceive) delegates in order to
        /// pause a request
        alias requestPause = CurlReadFunc.pause;

        /// Value to return from onSend delegate in order to abort a request
        alias requestAbort = CurlReadFunc.abort;

        /**
           True if the instance is stopped. A stopped instance is not usable.
        */
        @property bool isStopped();

        /// Stop and invalidate this instance.
        void shutdown();

        /** Set verbose.
            This will print request information to stderr.
        */
        @property void verbose(bool on);

        // Connection settings

        /// Set timeout for activity on connection.
        @property void dataTimeout(Duration d);

        /** Set maximum time an operation is allowed to take.
            This includes dns resolution, connecting, data transfer, etc.
          */
        @property void operationTimeout(Duration d);

        /// Set timeout for connecting.
        @property void connectTimeout(Duration d);

        // Network settings

        /** Proxy
         *  See: $(WEB curl.haxx.se/libcurl/c/curl_easy_setopt.html#CURLOPTPROXY, _proxy)
         */
        @property void proxy(const(char)[] host);

        /** Proxy port
         *  See: $(WEB curl.haxx.se/libcurl/c/curl_easy_setopt.html#CURLOPTPROXYPORT, _proxy_port)
         */
        @property void proxyPort(ushort port);

        /// Type of proxy
        alias CurlProxy = etc.c.curl.CurlProxy;

        /** Proxy type
         *  See: $(WEB curl.haxx.se/libcurl/c/curl_easy_setopt.html#CURLOPTPROXY, _proxy_type)
         */
        @property void proxyType(CurlProxy type);

        /// DNS lookup timeout.
        @property void dnsTimeout(Duration d);

        /**
         * The network interface to use in form of the the IP of the interface.
         *
         * Example:
         * ----
         * theprotocol.netInterface = "192.168.1.32";
         * theprotocol.netInterface = [ 192, 168, 1, 32 ];
         * ----
         *
         * See: $(XREF socket, InternetAddress)
         */
        @property void netInterface(const(char)[] i);

        /// ditto
        @property void netInterface(const(ubyte)[4] i);

        /// ditto
        @property void netInterface(InternetAddress i);

        /**
           Set the local outgoing port to use.
           Params:
           port = the first outgoing port number to try and use
        */
        @property void localPort(ushort port);

        /**
           Set the local outgoing port range to use.
           This can be used together with the localPort property.
           Params:
           range = if the first port is occupied then try this many
           port number forwards
        */
        @property void localPortRange(ushort range);

        /** Set the tcp no-delay socket option on or off.
            See: $(WEB curl.haxx.se/libcurl/c/curl_easy_setopt.html#CURLOPTTCPNODELAY, nodelay)
        */
        @property void tcpNoDelay(bool on);

        // Authentication settings

        /**
           Set the user name, password and optionally domain for authentication
           purposes.

           Some protocols may need authentication in some cases. Use this
           function to provide credentials.

           Params:
           username = the username
           password = the password
           domain = used for NTLM authentication only and is set to the NTLM domain
           name
        */
        void setAuthentication(const(char)[] username, const(char)[] password,
                               const(char)[] domain = "");

        /**
           Set the user name and password for proxy authentication.

           Params:
           username = the username
           password = the password
        */
        void setProxyAuthentication(const(char)[] username, const(char)[] password);

        /**
         * The event handler that gets called when data is needed for sending. The
         * length of the $(D void[]) specifies the maximum number of bytes that can
         * be sent.
         *
         * Returns:
         * The callback returns the number of elements in the buffer that have been
         * filled and are ready to send.
         * The special value $(D .abortRequest) can be returned in order to abort the
         * current request.
         * The special value $(D .pauseRequest) can be returned in order to pause the
         * current request.
         *
         * Example:
         * ----
         * import std.net.curl;
         * string msg = "Hello world";
         * auto client = HTTP("dlang.org");
         * client.onSend = delegate size_t(void[] data)
         * {
         *     auto m = cast(void[])msg;
         *     size_t length = m.length > data.length ? data.length : m.length;
         *     if (length == 0) return 0;
         *     data[0..length] = m[0..length];
         *     msg = msg[length..$];
         *     return length;
         * };
         * client.perform();
         * ----
         */
        @property void onSend(size_t delegate(void[]) callback);

        /**
         * The event handler that receives incoming data. Be sure to copy the
         * incoming ubyte[] since it is not guaranteed to be valid after the
         * callback returns.
         *
         * Returns:
         * The callback returns the incoming bytes read. If not the entire array is
         * the request will abort.
         * The special value .pauseRequest can be returned in order to pause the
         * current request.
         *
         * Example:
         * ----
         * import std.net.curl, std.stdio;
         * auto client = HTTP("dlang.org");
         * client.onReceive = (ubyte[] data)
         * {
         *     writeln("Got data", to!(const(char)[])(data));
         *     return data.length;
         * };
         * client.perform();
         * ----
         */
        @property void onReceive(size_t delegate(ubyte[]) callback);

        /**
         * Register an event handler that gets called to inform of
         * upload/download progress.
         *
         * Callback_parameters:
         * $(CALLBACK_PARAMS)
         *
         * Callback_returns: Return 0 to signal success, return non-zero to
         * abort transfer.
         *
         * Example:
         * ----
         * import std.net.curl, std.stdio;
         * auto client = HTTP("dlang.org");
         * client.onProgress = delegate int(size_t dl, size_t dln, size_t ul, size_t ult)
         * {
         *     writeln("Progress: downloaded ", dln, " of ", dl);
         *     writeln("Progress: uploaded ", uln, " of ", ul);
         * };
         * client.perform();
         * ----
         */
        @property void onProgress(int delegate(size_t dlTotal, size_t dlNow,
                                               size_t ulTotal, size_t ulNow) callback);
    }

    /** Clear all outgoing headers.
    */
    void clearRequestHeaders()
    {
        if (p.headersOut !is null)
            Curl.curl.slist_free_all(p.headersOut);
        p.headersOut = null;
        p.curl.clear(CurlOption.httpheader);
    }

    /** Add a header e.g. "X-CustomField: Something is fishy".
     *
     * There is no remove header functionality. Do a $(LREF clearRequestHeaders)
     * and set the needed headers instead.
     *
     * Example:
     * ---
     * import std.net.curl;
     * auto client = HTTP();
     * client.addRequestHeader("X-Custom-ABC", "This is the custom value");
     * auto content = get("dlang.org", client);
     * ---
     */
    void addRequestHeader(const(char)[] name, const(char)[] value)
    {
        if (icmp(name, "User-Agent") == 0)
            return setUserAgent(value);
        string nv = format("%s: %s", name, value);
        p.headersOut = Curl.curl.slist_append(p.headersOut,
                                              nv.tempCString().buffPtr);
        p.curl.set(CurlOption.httpheader, p.headersOut);
    }

    /**
     * The default "User-Agent" value send with a request.
     * It has the form "Phobos-std.net.curl/$(I PHOBOS_VERSION) (libcurl/$(I CURL_VERSION))"
     */
    static string defaultUserAgent() @property
    {
        import std.compiler : version_major, version_minor;

        // http://curl.haxx.se/docs/versions.html
        enum fmt = "Phobos-std.net.curl/%d.%03d (libcurl/%d.%d.%d)";
        enum maxLen = fmt.length - "%d%03d%d%d%d".length + 10 + 10 + 3 + 3 + 3;

        static char[maxLen] buf = void;
        static string userAgent;

        if (!userAgent.length)
        {
            auto curlVer = Curl.curl.version_info(CURLVERSION_NOW).version_num;
            userAgent = cast(immutable)sformat(
                buf, fmt, version_major, version_minor,
                curlVer >> 16 & 0xFF, curlVer >> 8 & 0xFF, curlVer & 0xFF);
        }
        return userAgent;
    }

    /** Set the value of the user agent request header field.
     *
     * By default a request has it's "User-Agent" field set to $(LREF
     * defaultUserAgent) even if $(D setUserAgent) was never called.  Pass
     * an empty string to suppress the "User-Agent" field altogether.
     */
    void setUserAgent(const(char)[] userAgent)
    {
        p.curl.set(CurlOption.useragent, userAgent);
    }

    /** The headers read from a successful response.
     *
     */
    @property string[string] responseHeaders()
    {
        return p.headersIn;
    }

    /// HTTP method used.
    @property void method(Method m)
    {
        p.method = m;
    }

    /// ditto
    @property Method method()
    {
        return p.method;
    }

    /**
       HTTP status line of last response. One call to perform may
       result in several requests because of redirection.
    */
    @property StatusLine statusLine()
    {
        return p.status;
    }

    /// Set the active cookie string e.g. "name1=value1;name2=value2"
    void setCookie(const(char)[] cookie)
    {
        p.curl.set(CurlOption.cookie, cookie);
    }

    /// Set a file path to where a cookie jar should be read/stored.
    void setCookieJar(const(char)[] path)
    {
        p.curl.set(CurlOption.cookiefile, path);
        if (path.length)
            p.curl.set(CurlOption.cookiejar, path);
    }

    /// Flush cookie jar to disk.
    void flushCookieJar()
    {
        p.curl.set(CurlOption.cookielist, "FLUSH");
    }

    /// Clear session cookies.
    void clearSessionCookies()
    {
        p.curl.set(CurlOption.cookielist, "SESS");
    }

    /// Clear all cookies.
    void clearAllCookies()
    {
        p.curl.set(CurlOption.cookielist, "ALL");
    }

    /**
       Set time condition on the request.

       Params:
       cond =  $(D CurlTimeCond.{none,ifmodsince,ifunmodsince,lastmod})
       timestamp = Timestamp for the condition

       $(WEB www.w3.org/Protocols/rfc2616/rfc2616-sec14.html#sec14.25, _RFC2616 Section 14.25)
    */
    void setTimeCondition(HTTP.TimeCond cond, SysTime timestamp)
    {
        p.curl.set(CurlOption.timecondition, cond);
        p.curl.set(CurlOption.timevalue, timestamp.toUnixTime());
    }

    /** Specifying data to post when not using the onSend callback.
      *
      * The data is NOT copied by the library.  Content-Type will default to
      * application/octet-stream.  Data is not converted or encoded by this
      * method.
      *
      * Example:
      * ----
      * import std.net.curl, std.stdio;
      * auto http = HTTP("http://www.mydomain.com");
      * http.onReceive = (ubyte[] data) { writeln(to!(const(char)[])(data)); return data.length; };
      * http.postData = [1,2,3,4,5];
      * http.perform();
      * ----
      */
    @property void postData(const(void)[] data)
    {
        setPostData(data, "application/octet-stream");
    }

    /** Specifying data to post when not using the onSend callback.
      *
      * The data is NOT copied by the library.  Content-Type will default to
      * text/plain.  Data is not converted or encoded by this method.
      *
      * Example:
      * ----
      * import std.net.curl, std.stdio;
      * auto http = HTTP("http://www.mydomain.com");
      * http.onReceive = (ubyte[] data) { writeln(to!(const(char)[])(data)); return data.length; };
      * http.postData = "The quick....";
      * http.perform();
      * ----
      */
    @property void postData(const(char)[] data)
    {
        setPostData(data, "text/plain");
    }

    /**
     * Specify data to post when not using the onSend callback, with
     * user-specified Content-Type.
     * Params:
     *  data = Data to post.
     *  contentType = MIME type of the data, for example, "text/plain" or
     *      "application/octet-stream". See also:
     *      $(LINK2 http://en.wikipedia.org/wiki/Internet_media_type,
     *      Internet media type) on Wikipedia.
     * -----
     * import std.net.curl;
     * auto http = HTTP("http://onlineform.example.com");
     * auto data = "app=login&username=bob&password=s00perS3kret";
     * http.setPostData(data, "application/x-www-form-urlencoded");
     * http.onReceive = (ubyte[] data) { return data.length; };
     * http.perform();
     * -----
     */
    void setPostData(const(void)[] data, string contentType)
    {
        // cannot use callback when specifying data directly so it is disabled here.
        p.curl.clear(CurlOption.readfunction);
        addRequestHeader("Content-Type", contentType);
        p.curl.set(CurlOption.postfields, cast(void*)data.ptr);
        p.curl.set(CurlOption.postfieldsize, data.length);
        if (method == Method.undefined)
            method = Method.post;
    }

    unittest
    {
        testServer.handle((s) {
            auto req = s.recvReq!ubyte;
            assert(req.hdrs.canFind("POST /path"));
            assert(req.bdy.canFind(cast(ubyte[])[0, 1, 2, 3, 4]));
            assert(req.bdy.canFind(cast(ubyte[])[253, 254, 255]));
            s.send(httpOK(cast(ubyte[])[17, 27, 35, 41]));
        });
        auto data = new ubyte[](256);
        foreach (i, ref ub; data)
            ub = cast(ubyte)i;

        auto http = HTTP(testServer.addr~"/path");
        http.postData = data;
        ubyte[] res;
        http.onReceive = (data) { res ~= data; return data.length; };
        http.perform();
        assert(res == cast(ubyte[])[17, 27, 35, 41]);
    }

    /**
      * Set the event handler that receives incoming headers.
      *
      * The callback will receive a header field key, value as parameter. The
      * $(D const(char)[]) arrays are not valid after the delegate has returned.
      *
      * Example:
      * ----
      * import std.net.curl, std.stdio;
      * auto http = HTTP("dlang.org");
      * http.onReceive = (ubyte[] data) { writeln(to!(const(char)[])(data)); return data.length; };
      * http.onReceiveHeader = (in char[] key, in char[] value) { writeln(key, " = ", value); };
      * http.perform();
      * ----
      */
    @property void onReceiveHeader(void delegate(in char[] key,
                                                 in char[] value) callback)
    {
        p.onReceiveHeader = callback;
    }

    /**
       Callback for each received StatusLine.

       Notice that several callbacks can be done for each call to
       $(D perform()) due to redirections.

       See_Also: $(LREF StatusLine)
     */
    @property void onReceiveStatusLine(void delegate(StatusLine) callback)
    {
        p.onReceiveStatusLine = callback;
    }

    /**
       The content length in bytes when using request that has content
       e.g. POST/PUT and not using chunked transfer. Is set as the
       "Content-Length" header.  Set to ulong.max to reset to chunked transfer.
    */
    @property void contentLength(ulong len)
    {
        CurlOption lenOpt;

        // Force post if necessary
        if (p.method != Method.put && p.method != Method.post &&
            p.method != Method.patch)
            p.method = Method.post;

        if (p.method == Method.post || p.method == Method.patch)
            lenOpt = CurlOption.postfieldsize_large;
        else
            lenOpt = CurlOption.infilesize_large;

        if (size_t.max != ulong.max && len == size_t.max)
            len = ulong.max; // check size_t.max for backwards compat, turn into error

        if (len == ulong.max)
        {
            // HTTP 1.1 supports requests with no length header set.
            addRequestHeader("Transfer-Encoding", "chunked");
            addRequestHeader("Expect", "100-continue");
        }
        else
        {
            p.curl.set(lenOpt, to!curl_off_t(len));
        }
    }

    /**
       Authentication method as specified in $(LREF AuthMethod).
    */
    @property void authenticationMethod(AuthMethod authMethod)
    {
        p.curl.set(CurlOption.httpauth, cast(long) authMethod);
    }

    /**
       Set max allowed redirections using the location header.
       uint.max for infinite.
    */
    @property void maxRedirects(uint maxRedirs)
    {
        if (maxRedirs == uint.max)
        {
            // Disable
            p.curl.set(CurlOption.followlocation, 0);
        }
        else
        {
            p.curl.set(CurlOption.followlocation, 1);
            p.curl.set(CurlOption.maxredirs, maxRedirs);
        }
    }

    /** <a name="HTTP.Method"/ >The standard HTTP methods :
     *  $(WEB www.w3.org/Protocols/rfc2616/rfc2616-sec5.html#sec5.1.1, _RFC2616 Section 5.1.1)
     */
    enum Method
    {
        undefined,
        head, ///
        get,  ///
        post, ///
        put,  ///
        del,  ///
        options, ///
        trace,   ///
        connect,  ///
        patch, ///
    }

    /**
       HTTP status line ie. the first line returned in an HTTP response.

       If authentication or redirections are done then the status will be for
       the last response received.
    */
    struct StatusLine
    {
        ushort majorVersion; /// Major HTTP version ie. 1 in HTTP/1.0.
        ushort minorVersion; /// Minor HTTP version ie. 0 in HTTP/1.0.
        ushort code;         /// HTTP status line code e.g. 200.
        string reason;       /// HTTP status line reason string.

        /// Reset this status line
        @safe void reset()
        {
            majorVersion = 0;
            minorVersion = 0;
            code = 0;
            reason = "";
        }

        ///
        string toString()
        {
            return format("%s %s (%s.%s)",
                          code, reason, majorVersion, minorVersion);
        }
    }

} // HTTP

/**
   FTP client functionality.

   See_Also: $(WEB tools.ietf.org/html/rfc959, RFC959)
*/
struct FTP
{

    mixin Protocol;

    private struct Impl
    {
        ~this()
        {
            if (commands !is null)
                Curl.curl.slist_free_all(commands);
            if (curl.handle !is null) // work around RefCounted/emplace bug
                curl.shutdown();
        }
        curl_slist* commands;
        Curl curl;
        string encoding;
    }

    private RefCounted!Impl p;

    /**
       FTP access to the specified url.
    */
    static FTP opCall(const(char)[] url)
    {
        FTP ftp;
        ftp.initialize();
        ftp.url = url;
        return ftp;
    }

    static FTP opCall()
    {
        FTP ftp;
        ftp.initialize();
        return ftp;
    }

    FTP dup()
    {
        FTP copy = FTP();
        copy.initialize();
        copy.p.encoding = p.encoding;
        copy.p.curl = p.curl.dup();
        curl_slist* cur = p.commands;
        curl_slist* newlist = null;
        while (cur)
        {
            newlist = Curl.curl.slist_append(newlist, cur.data);
            cur = cur.next;
        }
        copy.p.commands = newlist;
        copy.p.curl.set(CurlOption.postquote, copy.p.commands);
        copy.dataTimeout = _defaultDataTimeout;
        return copy;
    }

    private void initialize()
    {
        p.curl.initialize();
        p.encoding = "ISO-8859-1";
        dataTimeout = _defaultDataTimeout;
    }

    /**
       Performs the ftp request as it has been configured.

       After a FTP client has been setup and possibly assigned callbacks the $(D
       perform()) method will start performing the actual communication with the
       server.

       Params:
       throwOnError = whether to throw an exception or return a CurlCode on error
    */
    CurlCode perform(ThrowOnError throwOnError = ThrowOnError.yes)
    {
        return p.curl.perform(throwOnError);
    }

    /// The URL to specify the location of the resource.
    @property void url(const(char)[] url)
    {
        if (!startsWith(url.toLower(), "ftp://", "ftps://"))
            url = "ftp://" ~ url;
        p.curl.set(CurlOption.url, url);
    }

    // This is a workaround for mixed in content not having its
    // docs mixed in.
    version (StdDdoc)
    {
        /// Value to return from $(D onSend)/$(D onReceive) delegates in order to
        /// pause a request
        alias requestPause = CurlReadFunc.pause;

        /// Value to return from onSend delegate in order to abort a request
        alias requestAbort = CurlReadFunc.abort;

        /**
           True if the instance is stopped. A stopped instance is not usable.
        */
        @property bool isStopped();

        /// Stop and invalidate this instance.
        void shutdown();

        /** Set verbose.
            This will print request information to stderr.
        */
        @property void verbose(bool on);

        // Connection settings

        /// Set timeout for activity on connection.
        @property void dataTimeout(Duration d);

        /** Set maximum time an operation is allowed to take.
            This includes dns resolution, connecting, data transfer, etc.
          */
        @property void operationTimeout(Duration d);

        /// Set timeout for connecting.
        @property void connectTimeout(Duration d);

        // Network settings

        /** Proxy
         *  See: $(WEB curl.haxx.se/libcurl/c/curl_easy_setopt.html#CURLOPTPROXY, _proxy)
         */
        @property void proxy(const(char)[] host);

        /** Proxy port
         *  See: $(WEB curl.haxx.se/libcurl/c/curl_easy_setopt.html#CURLOPTPROXYPORT, _proxy_port)
         */
        @property void proxyPort(ushort port);

        /// Type of proxy
        alias CurlProxy = etc.c.curl.CurlProxy;

        /** Proxy type
         *  See: $(WEB curl.haxx.se/libcurl/c/curl_easy_setopt.html#CURLOPTPROXY, _proxy_type)
         */
        @property void proxyType(CurlProxy type);

        /// DNS lookup timeout.
        @property void dnsTimeout(Duration d);

        /**
         * The network interface to use in form of the the IP of the interface.
         *
         * Example:
         * ----
         * theprotocol.netInterface = "192.168.1.32";
         * theprotocol.netInterface = [ 192, 168, 1, 32 ];
         * ----
         *
         * See: $(XREF socket, InternetAddress)
         */
        @property void netInterface(const(char)[] i);

        /// ditto
        @property void netInterface(const(ubyte)[4] i);

        /// ditto
        @property void netInterface(InternetAddress i);

        /**
           Set the local outgoing port to use.
           Params:
           port = the first outgoing port number to try and use
        */
        @property void localPort(ushort port);

        /**
           Set the local outgoing port range to use.
           This can be used together with the localPort property.
           Params:
           range = if the first port is occupied then try this many
           port number forwards
        */
        @property void localPortRange(ushort range);

        /** Set the tcp no-delay socket option on or off.
            See: $(WEB curl.haxx.se/libcurl/c/curl_easy_setopt.html#CURLOPTTCPNODELAY, nodelay)
        */
        @property void tcpNoDelay(bool on);

        // Authentication settings

        /**
           Set the user name, password and optionally domain for authentication
           purposes.

           Some protocols may need authentication in some cases. Use this
           function to provide credentials.

           Params:
           username = the username
           password = the password
           domain = used for NTLM authentication only and is set to the NTLM domain
           name
        */
        void setAuthentication(const(char)[] username, const(char)[] password,
                               const(char)[] domain = "");

        /**
           Set the user name and password for proxy authentication.

           Params:
           username = the username
           password = the password
        */
        void setProxyAuthentication(const(char)[] username, const(char)[] password);

        /**
         * The event handler that gets called when data is needed for sending. The
         * length of the $(D void[]) specifies the maximum number of bytes that can
         * be sent.
         *
         * Returns:
         * The callback returns the number of elements in the buffer that have been
         * filled and are ready to send.
         * The special value $(D .abortRequest) can be returned in order to abort the
         * current request.
         * The special value $(D .pauseRequest) can be returned in order to pause the
         * current request.
         *
         */
        @property void onSend(size_t delegate(void[]) callback);

        /**
         * The event handler that receives incoming data. Be sure to copy the
         * incoming ubyte[] since it is not guaranteed to be valid after the
         * callback returns.
         *
         * Returns:
         * The callback returns the incoming bytes read. If not the entire array is
         * the request will abort.
         * The special value .pauseRequest can be returned in order to pause the
         * current request.
         *
         */
        @property void onReceive(size_t delegate(ubyte[]) callback);

        /**
         * The event handler that gets called to inform of upload/download progress.
         *
         * Callback_parameters:
         * $(CALLBACK_PARAMS)
         *
         * Callback_returns:
         * Return 0 from the callback to signal success, return non-zero to
         * abort transfer.
         */
        @property void onProgress(int delegate(size_t dlTotal, size_t dlNow,
                                               size_t ulTotal, size_t ulNow) callback);
    }

    /** Clear all commands send to ftp server.
    */
    void clearCommands()
    {
        if (p.commands !is null)
            Curl.curl.slist_free_all(p.commands);
        p.commands = null;
        p.curl.clear(CurlOption.postquote);
    }

    /** Add a command to send to ftp server.
     *
     * There is no remove command functionality. Do a $(LREF clearCommands) and
     * set the needed commands instead.
     *
     * Example:
     * ---
     * import std.net.curl;
     * auto client = FTP();
     * client.addCommand("RNFR my_file.txt");
     * client.addCommand("RNTO my_renamed_file.txt");
     * upload("my_file.txt", "ftp.digitalmars.com", client);
     * ---
     */
    void addCommand(const(char)[] command)
    {
        p.commands = Curl.curl.slist_append(p.commands,
                                            command.tempCString().buffPtr);
        p.curl.set(CurlOption.postquote, p.commands);
    }

    /// Connection encoding. Defaults to ISO-8859-1.
    @property void encoding(string name)
    {
        p.encoding = name;
    }

    /// ditto
    @property string encoding()
    {
        return p.encoding;
    }

    /**
       The content length in bytes of the ftp data.
    */
    @property void contentLength(ulong len)
    {
        p.curl.set(CurlOption.infilesize_large, to!curl_off_t(len));
    }
}

/**
  * Basic SMTP protocol support.
  *
  * Example:
  * ---
  * import std.net.curl;
  *
  * // Send an email with SMTPS
  * auto smtp = SMTP("smtps://smtp.gmail.com");
  * smtp.setAuthentication("from.addr@gmail.com", "password");
  * smtp.mailTo = ["<to.addr@gmail.com>"];
  * smtp.mailFrom = "<from.addr@gmail.com>";
  * smtp.message = "Example Message";
  * smtp.perform();
  * ---
  *
  * See_Also: $(WEB www.ietf.org/rfc/rfc2821.txt, RFC2821)
  */
struct SMTP
{
    mixin Protocol;

    private struct Impl
    {
        ~this()
        {
            if (curl.handle !is null) // work around RefCounted/emplace bug
                curl.shutdown();
        }
        Curl curl;

        @property void message(string msg)
        {
            auto _message = msg;
            /**
                This delegate reads the message text and copies it.
            */
            curl.onSend = delegate size_t(void[] data)
            {
                if (!msg.length) return 0;
                auto m = cast(void[])msg;
                size_t to_copy = min(data.length, _message.length);
                data[0..to_copy] = (cast(void[])_message)[0..to_copy];
                _message = _message[to_copy..$];
                return to_copy;
            };
        }
    }

    private RefCounted!Impl p;

    /**
        Sets to the URL of the SMTP server.
    */
    static SMTP opCall(const(char)[] url)
    {
        SMTP smtp;
        smtp.initialize();
        smtp.url = url;
        return smtp;
    }

    static SMTP opCall()
    {
        SMTP smtp;
        smtp.initialize();
        return smtp;
    }

    /+ TODO: The other structs have this function.
    SMTP dup()
    {
        SMTP copy = SMTP();
        copy.initialize();
        copy.p.encoding = p.encoding;
        copy.p.curl = p.curl.dup();
        curl_slist* cur = p.commands;
        curl_slist* newlist = null;
        while (cur)
        {
            newlist = Curl.curl.slist_append(newlist, cur.data);
            cur = cur.next;
        }
        copy.p.commands = newlist;
        copy.p.curl.set(CurlOption.postquote, copy.p.commands);
        copy.dataTimeout = _defaultDataTimeout;
        return copy;
    }
    +/

    /**
        Performs the request as configured.
        Params:
        throwOnError = whether to throw an exception or return a CurlCode on error
    */
    CurlCode perform(ThrowOnError throwOnError = ThrowOnError.yes)
    {
        return p.curl.perform(throwOnError);
    }

    /// The URL to specify the location of the resource.
    @property void url(const(char)[] url)
    {
        auto lowered = url.toLower();

        if (lowered.startsWith("smtps://"))
        {
            p.curl.set(CurlOption.use_ssl, CurlUseSSL.all);
        }
        else
        {
            enforce!CurlException(lowered.startsWith("smtp://"),
                                    "The url must be for the smtp protocol.");
        }
        p.curl.set(CurlOption.url, url);
    }

    private void initialize()
    {
        p.curl.initialize();
        p.curl.set(CurlOption.upload, 1L);
        dataTimeout = _defaultDataTimeout;
        verifyPeer = true;
        verifyHost = true;
    }

    // This is a workaround for mixed in content not having its
    // docs mixed in.
    version (StdDdoc)
    {
        /// Value to return from $(D onSend)/$(D onReceive) delegates in order to
        /// pause a request
        alias requestPause = CurlReadFunc.pause;

        /// Value to return from onSend delegate in order to abort a request
        alias requestAbort = CurlReadFunc.abort;

        /**
           True if the instance is stopped. A stopped instance is not usable.
        */
        @property bool isStopped();

        /// Stop and invalidate this instance.
        void shutdown();

        /** Set verbose.
            This will print request information to stderr.
        */
        @property void verbose(bool on);

        // Connection settings

        /// Set timeout for activity on connection.
        @property void dataTimeout(Duration d);

        /** Set maximum time an operation is allowed to take.
            This includes dns resolution, connecting, data transfer, etc.
          */
        @property void operationTimeout(Duration d);

        /// Set timeout for connecting.
        @property void connectTimeout(Duration d);

        // Network settings

        /** Proxy
         *  See: $(WEB curl.haxx.se/libcurl/c/curl_easy_setopt.html#CURLOPTPROXY, _proxy)
         */
        @property void proxy(const(char)[] host);

        /** Proxy port
         *  See: $(WEB curl.haxx.se/libcurl/c/curl_easy_setopt.html#CURLOPTPROXYPORT, _proxy_port)
         */
        @property void proxyPort(ushort port);

        /// Type of proxy
        alias CurlProxy = etc.c.curl.CurlProxy;

        /** Proxy type
         *  See: $(WEB curl.haxx.se/libcurl/c/curl_easy_setopt.html#CURLOPTPROXY, _proxy_type)
         */
        @property void proxyType(CurlProxy type);

        /// DNS lookup timeout.
        @property void dnsTimeout(Duration d);

        /**
         * The network interface to use in form of the the IP of the interface.
         *
         * Example:
         * ----
         * theprotocol.netInterface = "192.168.1.32";
         * theprotocol.netInterface = [ 192, 168, 1, 32 ];
         * ----
         *
         * See: $(XREF socket, InternetAddress)
         */
        @property void netInterface(const(char)[] i);

        /// ditto
        @property void netInterface(const(ubyte)[4] i);

        /// ditto
        @property void netInterface(InternetAddress i);

        /**
           Set the local outgoing port to use.
           Params:
           port = the first outgoing port number to try and use
        */
        @property void localPort(ushort port);

        /**
           Set the local outgoing port range to use.
           This can be used together with the localPort property.
           Params:
           range = if the first port is occupied then try this many
           port number forwards
        */
        @property void localPortRange(ushort range);

        /** Set the tcp no-delay socket option on or off.
            See: $(WEB curl.haxx.se/libcurl/c/curl_easy_setopt.html#CURLOPTTCPNODELAY, nodelay)
        */
        @property void tcpNoDelay(bool on);

        // Authentication settings

        /**
           Set the user name, password and optionally domain for authentication
           purposes.

           Some protocols may need authentication in some cases. Use this
           function to provide credentials.

           Params:
           username = the username
           password = the password
           domain = used for NTLM authentication only and is set to the NTLM domain
           name
        */
        void setAuthentication(const(char)[] username, const(char)[] password,
                               const(char)[] domain = "");

        /**
           Set the user name and password for proxy authentication.

           Params:
           username = the username
           password = the password
        */
        void setProxyAuthentication(const(char)[] username, const(char)[] password);

        /**
         * The event handler that gets called when data is needed for sending. The
         * length of the $(D void[]) specifies the maximum number of bytes that can
         * be sent.
         *
         * Returns:
         * The callback returns the number of elements in the buffer that have been
         * filled and are ready to send.
         * The special value $(D .abortRequest) can be returned in order to abort the
         * current request.
         * The special value $(D .pauseRequest) can be returned in order to pause the
         * current request.
         */
        @property void onSend(size_t delegate(void[]) callback);

        /**
         * The event handler that receives incoming data. Be sure to copy the
         * incoming ubyte[] since it is not guaranteed to be valid after the
         * callback returns.
         *
         * Returns:
         * The callback returns the incoming bytes read. If not the entire array is
         * the request will abort.
         * The special value .pauseRequest can be returned in order to pause the
         * current request.
         */
        @property void onReceive(size_t delegate(ubyte[]) callback);

        /**
         * The event handler that gets called to inform of upload/download progress.
         *
         * Callback_parameters:
         * $(CALLBACK_PARAMS)
         *
         * Callback_returns:
         * Return 0 from the callback to signal success, return non-zero to
         * abort transfer.
         */
        @property void onProgress(int delegate(size_t dlTotal, size_t dlNow,
                                               size_t ulTotal, size_t ulNow) callback);
    }

    /**
        Setter for the sender's email address.
    */
    @property void mailFrom()(const(char)[] sender)
    {
        assert(!sender.empty, "Sender must not be empty");
        p.curl.set(CurlOption.mail_from, sender);
    }

    /**
        Setter for the recipient email addresses.
    */
    void mailTo()(const(char)[][] recipients...)
    {
        assert(!recipients.empty, "Recipient must not be empty");
        curl_slist* recipients_list = null;
        foreach(recipient; recipients)
        {
            recipients_list =
                Curl.curl.slist_append(recipients_list,
                                  recipient.tempCString().buffPtr);
        }
        p.curl.set(CurlOption.mail_rcpt, recipients_list);
    }

    /**
        Sets the message body text.
    */

    @property void message(string msg)
    {
        p.message = msg;
    }
}

/++
    Exception thrown on errors in std.net.curl functions.
+/
class CurlException : Exception
{
    /++
        Params:
            msg  = The message for the exception.
            file = The file where the exception occurred.
            line = The line number where the exception occurred.
            next = The previous exception in the chain of exceptions, if any.
      +/
    @safe pure nothrow
    this(string msg,
         string file = __FILE__,
         size_t line = __LINE__,
         Throwable next = null)
    {
        super(msg, file, line, next);
    }
}

/++
    Exception thrown on timeout errors in std.net.curl functions.
+/
class CurlTimeoutException : CurlException
{
    /++
        Params:
            msg  = The message for the exception.
            file = The file where the exception occurred.
            line = The line number where the exception occurred.
            next = The previous exception in the chain of exceptions, if any.
      +/
    @safe pure nothrow
    this(string msg,
         string file = __FILE__,
         size_t line = __LINE__,
         Throwable next = null)
    {
        super(msg, file, line, next);
    }
}

/// Equal to $(ECXREF curl, CURLcode)
alias CurlCode = CURLcode;

import std.typecons : Flag;
/// Flag to specify whether or not an exception is thrown on error.
alias ThrowOnError = Flag!"throwOnError";

private struct CurlAPI
{
    static struct API
    {
    extern(C):
        import core.stdc.config : c_long;
        CURLcode function(c_long flags) global_init;
        void function() global_cleanup;
        curl_version_info_data * function(CURLversion) version_info;
        CURL* function() easy_init;
        CURLcode function(CURL *curl, CURLoption option,...) easy_setopt;
        CURLcode function(CURL *curl) easy_perform;
        CURL* function(CURL *curl) easy_duphandle;
        char* function(CURLcode) easy_strerror;
        CURLcode function(CURL *handle, int bitmask) easy_pause;
        void function(CURL *curl) easy_cleanup;
        curl_slist* function(curl_slist *, char *) slist_append;
        void function(curl_slist *) slist_free_all;
    }
    __gshared API _api;
    __gshared void* _handle;

    static ref API instance() @property
    {
        import std.concurrency;
        initOnce!_handle(loadAPI());
        return _api;
    }

    static void* loadAPI()
    {
        version (Posix)
        {
            import core.sys.posix.dlfcn;
            alias loadSym = dlsym;
        }
        else version (Windows)
        {
            import core.sys.windows.windows;
            alias loadSym = GetProcAddress;
        }
        else
            static assert(0, "unimplemented");

        void* handle;
        version (Posix)
            handle = dlopen(null, RTLD_LAZY);
        else version (Windows)
            handle = GetModuleHandleA(null);
        assert(handle !is null);

        // try to load curl from the executable to allow static linking
        if (loadSym(handle, "curl_global_init") is null)
        {
            version (Posix)
                dlclose(handle);

            version (OSX)
                static immutable names = ["libcurl.4.dylib"];
            else version (Posix)
                static immutable names = ["libcurl.so", "libcurl.so.4", "libcurl-gnutls.so.4", "libcurl-nss.so.4", "libcurl.so.3"];
            else version (Windows)
                static immutable names = ["libcurl.dll", "curl.dll"];

            foreach (name; names)
            {
                version (Posix)
                    handle = dlopen(name.ptr, RTLD_LAZY);
                else version (Windows)
                    handle = LoadLibraryA(name.ptr);
                if (handle !is null) break;
            }

            enforce!CurlException(handle !is null, "Failed to load curl, tried %(%s, %).".format(names));
        }

        foreach (mem; __traits(allMembers, API))
        {
            void* p = loadSym(handle, "curl_"~mem);

            __traits(getMember, _api, mem) = cast(typeof(__traits(getMember, _api, mem)))
                enforce!CurlException(p, "Couldn't load curl_"~mem~" from libcurl.");
        }

        enforce!CurlException(!_api.global_init(CurlGlobal.all),
                              "Failed to initialize libcurl");

        return handle;
    }

    shared static ~this()
    {
        if (_handle is null) return;

        _api.global_cleanup();
        version (Posix)
        {
            import core.sys.posix.dlfcn;
            dlclose(_handle);
        }
        else version (Windows)
        {
            import core.sys.windows.windows;
            FreeLibrary(_handle);
        }
        else
            static assert(0, "unimplemented");

        _api = API.init;
        _handle = null;
    }
}

/**
  Wrapper to provide a better interface to libcurl than using the plain C API.
  It is recommended to use the $(D HTTP)/$(D FTP) etc. structs instead unless
  raw access to libcurl is needed.

  Warning: This struct uses interior pointers for callbacks. Only allocate it
  on the stack if you never move or copy it. This also means passing by reference
  when passing Curl to other functions. Otherwise always allocate on
  the heap.
*/
struct Curl
{
    alias OutData = void[];
    alias InData = ubyte[];
    bool stopped;

    private static auto ref curl() @property { return CurlAPI.instance(); }

    // A handle should not be used by two threads simultaneously
    private CURL* handle;

    // May also return $(D CURL_READFUNC_ABORT) or $(D CURL_READFUNC_PAUSE)
    private size_t delegate(OutData) _onSend;
    private size_t delegate(InData) _onReceive;
    private void delegate(in char[]) _onReceiveHeader;
    private CurlSeek delegate(long,CurlSeekPos) _onSeek;
    private int delegate(curl_socket_t,CurlSockType) _onSocketOption;
    private int delegate(size_t dltotal, size_t dlnow,
                         size_t ultotal, size_t ulnow) _onProgress;

    alias requestPause = CurlReadFunc.pause;
    alias requestAbort = CurlReadFunc.abort;

    /**
       Initialize the instance by creating a working curl handle.
    */
    void initialize()
    {
        enforce!CurlException(!handle, "Curl instance already initialized");
        handle = curl.easy_init();
        enforce!CurlException(handle, "Curl instance couldn't be initialized");
        stopped = false;
        set(CurlOption.nosignal, 1);
    }

    /**
       Duplicate this handle.

       The new handle will have all options set as the one it was duplicated
       from. An exception to this is that all options that cannot be shared
       across threads are reset thereby making it safe to use the duplicate
       in a new thread.
    */
    Curl dup()
    {
        Curl copy;
        copy.handle = curl.easy_duphandle(handle);
        copy.stopped = false;

        with (CurlOption) {
            auto tt = TypeTuple!(file, writefunction, writeheader,
                headerfunction, infile, readfunction, ioctldata, ioctlfunction,
                seekdata, seekfunction, sockoptdata, sockoptfunction,
                opensocketdata, opensocketfunction, progressdata,
                progressfunction, debugdata, debugfunction, interleavedata,
                interleavefunction, chunk_data, chunk_bgn_function,
                chunk_end_function, fnmatch_data, fnmatch_function, cookiejar, postfields);

            foreach(option; tt)
                copy.clear(option);
        }

        // The options are only supported by libcurl when it has been built
        // against certain versions of OpenSSL - if your libcurl uses an old
        // OpenSSL, or uses an entirely different SSL engine, attempting to
        // clear these normally will raise an exception
        copy.clearIfSupported(CurlOption.ssl_ctx_function);
        copy.clearIfSupported(CurlOption.ssh_keydata);

        // Enable for curl version > 7.21.7
        static if (LIBCURL_VERSION_MAJOR >= 7 &&
                   LIBCURL_VERSION_MINOR >= 21 &&
                   LIBCURL_VERSION_PATCH >= 7)
        {
            copy.clear(CurlOption.closesocketdata);
            copy.clear(CurlOption.closesocketfunction);
        }

        copy.set(CurlOption.nosignal, 1);

        // copy.clear(CurlOption.ssl_ctx_data); Let ssl function be shared
        // copy.clear(CurlOption.ssh_keyfunction); Let key function be shared

        /*
          Allow sharing of conv functions
          copy.clear(CurlOption.conv_to_network_function);
          copy.clear(CurlOption.conv_from_network_function);
          copy.clear(CurlOption.conv_from_utf8_function);
        */

        return copy;
    }

    private void _check(CurlCode code)
    {
        enforce!CurlTimeoutException(code != CurlError.operation_timedout,
                                       errorString(code));

        enforce!CurlException(code == CurlError.ok,
                                errorString(code));
    }

    private string errorString(CurlCode code)
    {
        import core.stdc.string : strlen;

        auto msgZ = curl.easy_strerror(code);
        // doing the following (instead of just using std.conv.to!string) avoids 1 allocation
        return format("%s on handle %s", msgZ[0 .. core.stdc.string.strlen(msgZ)], handle);
    }

    private void throwOnStopped(string message = null)
    {
        auto def = "Curl instance called after being cleaned up";
        enforce!CurlException(!stopped,
                                message == null ? def : message);
    }

    /**
        Stop and invalidate this curl instance.
        Warning: Do not call this from inside a callback handler e.g. $(D onReceive).
    */
    void shutdown()
    {
        throwOnStopped();
        stopped = true;
        curl.easy_cleanup(this.handle);
        this.handle = null;
    }

    /**
       Pausing and continuing transfers.
    */
    void pause(bool sendingPaused, bool receivingPaused)
    {
        throwOnStopped();
        _check(curl.easy_pause(this.handle,
                               (sendingPaused ? CurlPause.send_cont : CurlPause.send) |
                               (receivingPaused ? CurlPause.recv_cont : CurlPause.recv)));
    }

    /**
       Set a string curl option.
       Params:
       option = A $(ECXREF curl, CurlOption) as found in the curl documentation
       value = The string
    */
    void set(CurlOption option, const(char)[] value)
    {
        throwOnStopped();
        _check(curl.easy_setopt(this.handle, option, value.tempCString().buffPtr));
    }

    /**
       Set a long curl option.
       Params:
       option = A $(ECXREF curl, CurlOption) as found in the curl documentation
       value = The long
    */
    void set(CurlOption option, long value)
    {
        throwOnStopped();
        _check(curl.easy_setopt(this.handle, option, value));
    }

    /**
       Set a void* curl option.
       Params:
       option = A $(ECXREF curl, CurlOption) as found in the curl documentation
       value = The pointer
    */
    void set(CurlOption option, void* value)
    {
        throwOnStopped();
        _check(curl.easy_setopt(this.handle, option, value));
    }

    /**
       Clear a pointer option.
       Params:
       option = A $(ECXREF curl, CurlOption) as found in the curl documentation
    */
    void clear(CurlOption option)
    {
        throwOnStopped();
        _check(curl.easy_setopt(this.handle, option, null));
    }

    /**
       Clear a pointer option. Does not raise an exception if the underlying
       libcurl does not support the option. Use sparingly.
       Params:
       option = A $(ECXREF curl, CurlOption) as found in the curl documentation
    */
    void clearIfSupported(CurlOption option)
    {
        throwOnStopped();
        auto rval = curl.easy_setopt(this.handle, option, null);
<<<<<<< HEAD
        if (rval != CurlError.unknown_telnet_option)
        {
=======
        if (rval != CurlError.unknown_option && rval != CurlError.not_built_in)
>>>>>>> d407ec73
            _check(rval);
    }

    /**
       perform the curl request by doing the HTTP,FTP etc. as it has
       been setup beforehand.

       Params:
       throwOnError = whether to throw an exception or return a CurlCode on error
    */
    CurlCode perform(ThrowOnError throwOnError = ThrowOnError.yes)
    {
        throwOnStopped();
        CurlCode code = curl.easy_perform(this.handle);
        if (throwOnError)
            _check(code);
        return code;
    }

    // Explicitly undocumented. It will be removed in November 2015.
    deprecated("Pass ThrowOnError.yes or .no instead of a boolean.")
    CurlCode perform(bool throwOnError)
    {
        return perform(cast(ThrowOnError)throwOnError);
    }

    /**
      * The event handler that receives incoming data.
      *
      * Params:
      * callback = the callback that receives the $(D ubyte[]) data.
      * Be sure to copy the incoming data and not store
      * a slice.
      *
      * Returns:
      * The callback returns the incoming bytes read. If not the entire array is
      * the request will abort.
      * The special value HTTP.pauseRequest can be returned in order to pause the
      * current request.
      *
      * Example:
      * ----
      * import std.net.curl, std.stdio;
      * Curl curl;
      * curl.initialize();
      * curl.set(CurlOption.url, "http://dlang.org");
      * curl.onReceive = (ubyte[] data) { writeln("Got data", to!(const(char)[])(data)); return data.length;};
      * curl.perform();
      * ----
      */
    @property void onReceive(size_t delegate(InData) callback)
    {
        _onReceive = (InData id)
        {
            throwOnStopped("Receive callback called on cleaned up Curl instance");
            return callback(id);
        };
        set(CurlOption.file, cast(void*) &this);
        set(CurlOption.writefunction, cast(void*) &Curl._receiveCallback);
    }

    /**
      * The event handler that receives incoming headers for protocols
      * that uses headers.
      *
      * Params:
      * callback = the callback that receives the header string.
      * Make sure the callback copies the incoming params if
      * it needs to store it because they are references into
      * the backend and may very likely change.
      *
      * Example:
      * ----
      * import std.net.curl, std.stdio;
      * Curl curl;
      * curl.initialize();
      * curl.set(CurlOption.url, "http://dlang.org");
      * curl.onReceiveHeader = (in char[] header) { writeln(header); };
      * curl.perform();
      * ----
      */
    @property void onReceiveHeader(void delegate(in char[]) callback)
    {
        _onReceiveHeader = (in char[] od)
        {
            throwOnStopped("Receive header callback called on "~
                           "cleaned up Curl instance");
            callback(od);
        };
        set(CurlOption.writeheader, cast(void*) &this);
        set(CurlOption.headerfunction,
            cast(void*) &Curl._receiveHeaderCallback);
    }

    /**
      * The event handler that gets called when data is needed for sending.
      *
      * Params:
      * callback = the callback that has a $(D void[]) buffer to be filled
      *
      * Returns:
      * The callback returns the number of elements in the buffer that have been
      * filled and are ready to send.
      * The special value $(D Curl.abortRequest) can be returned in
      * order to abort the current request.
      * The special value $(D Curl.pauseRequest) can be returned in order to
      * pause the current request.
      *
      * Example:
      * ----
      * import std.net.curl;
      * Curl curl;
      * curl.initialize();
      * curl.set(CurlOption.url, "http://dlang.org");
      *
      * string msg = "Hello world";
      * curl.onSend = (void[] data)
      * {
      *     auto m = cast(void[])msg;
      *     size_t length = m.length > data.length ? data.length : m.length;
      *     if (length == 0) return 0;
      *     data[0..length] = m[0..length];
      *     msg = msg[length..$];
      *     return length;
      * };
      * curl.perform();
      * ----
      */
    @property void onSend(size_t delegate(OutData) callback)
    {
        _onSend = (OutData od)
        {
            throwOnStopped("Send callback called on cleaned up Curl instance");
            return callback(od);
        };
        set(CurlOption.infile, cast(void*) &this);
        set(CurlOption.readfunction, cast(void*) &Curl._sendCallback);
    }

    /**
      * The event handler that gets called when the curl backend needs to seek
      * the data to be sent.
      *
      * Params:
      * callback = the callback that receives a seek offset and a seek position
      *            $(ECXREF curl, CurlSeekPos)
      *
      * Returns:
      * The callback returns the success state of the seeking
      * $(ECXREF curl, CurlSeek)
      *
      * Example:
      * ----
      * import std.net.curl;
      * Curl curl;
      * curl.initialize();
      * curl.set(CurlOption.url, "http://dlang.org");
      * curl.onSeek = (long p, CurlSeekPos sp)
      * {
      *     return CurlSeek.cantseek;
      * };
      * curl.perform();
      * ----
      */
    @property void onSeek(CurlSeek delegate(long, CurlSeekPos) callback)
    {
        _onSeek = (long ofs, CurlSeekPos sp)
        {
            throwOnStopped("Seek callback called on cleaned up Curl instance");
            return callback(ofs, sp);
        };
        set(CurlOption.seekdata, cast(void*) &this);
        set(CurlOption.seekfunction, cast(void*) &Curl._seekCallback);
    }

    /**
      * The event handler that gets called when the net socket has been created
      * but a $(D connect()) call has not yet been done. This makes it possible to set
      * misc. socket options.
      *
      * Params:
      * callback = the callback that receives the socket and socket type
      * $(ECXREF curl, CurlSockType)
      *
      * Returns:
      * Return 0 from the callback to signal success, return 1 to signal error
      * and make curl close the socket
      *
      * Example:
      * ----
      * import std.net.curl;
      * Curl curl;
      * curl.initialize();
      * curl.set(CurlOption.url, "http://dlang.org");
      * curl.onSocketOption = delegate int(curl_socket_t s, CurlSockType t) { /+ do stuff +/ };
      * curl.perform();
      * ----
      */
    @property void onSocketOption(int delegate(curl_socket_t,
                                               CurlSockType) callback)
    {
        _onSocketOption = (curl_socket_t sock, CurlSockType st)
        {
            throwOnStopped("Socket option callback called on "~
                           "cleaned up Curl instance");
            return callback(sock, st);
        };
        set(CurlOption.sockoptdata, cast(void*) &this);
        set(CurlOption.sockoptfunction,
            cast(void*) &Curl._socketOptionCallback);
    }

    /**
      * The event handler that gets called to inform of upload/download progress.
      *
      * Params:
      * callback = the callback that receives the (total bytes to download,
      * currently downloaded bytes, total bytes to upload, currently uploaded
      * bytes).
      *
      * Returns:
      * Return 0 from the callback to signal success, return non-zero to abort
      * transfer
      *
      * Example:
      * ----
      * import std.net.curl;
      * Curl curl;
      * curl.initialize();
      * curl.set(CurlOption.url, "http://dlang.org");
      * curl.onProgress = delegate int(size_t dltotal, size_t dlnow, size_t ultotal, size_t uln)
      * {
      *     writeln("Progress: downloaded bytes ", dlnow, " of ", dltotal);
      *     writeln("Progress: uploaded bytes ", ulnow, " of ", ultotal);
      *     curl.perform();
      * };
      * ----
      */
    @property void onProgress(int delegate(size_t dlTotal,
                                           size_t dlNow,
                                           size_t ulTotal,
                                           size_t ulNow) callback)
    {
        _onProgress = (size_t dlt, size_t dln, size_t ult, size_t uln)
        {
            throwOnStopped("Progress callback called on cleaned "~
                           "up Curl instance");
            return callback(dlt, dln, ult, uln);
        };
        set(CurlOption.noprogress, 0);
        set(CurlOption.progressdata, cast(void*) &this);
        set(CurlOption.progressfunction, cast(void*) &Curl._progressCallback);
    }

    // Internal C callbacks to register with libcurl
    extern (C) private static
    size_t _receiveCallback(const char* str,
                            size_t size, size_t nmemb, void* ptr)
    {
        auto b = cast(Curl*) ptr;
        if (b._onReceive != null)
            return b._onReceive(cast(InData)(str[0..size*nmemb]));
        return size*nmemb;
    }

    extern (C) private static
    size_t _receiveHeaderCallback(const char* str,
                                  size_t size, size_t nmemb, void* ptr)
    {
        auto b = cast(Curl*) ptr;
        auto s = str[0..size*nmemb].chomp();
        if (b._onReceiveHeader != null)
            b._onReceiveHeader(s);

        return size*nmemb;
    }

    extern (C) private static
    size_t _sendCallback(char *str, size_t size, size_t nmemb, void *ptr)
    {
        Curl* b = cast(Curl*) ptr;
        auto a = cast(void[]) str[0..size*nmemb];
        if (b._onSend == null)
            return 0;
        return b._onSend(a);
    }

    extern (C) private static
    int _seekCallback(void *ptr, curl_off_t offset, int origin)
    {
        auto b = cast(Curl*) ptr;
        if (b._onSeek == null)
            return CurlSeek.cantseek;

        // origin: CurlSeekPos.set/current/end
        // return: CurlSeek.ok/fail/cantseek
        return b._onSeek(cast(long) offset, cast(CurlSeekPos) origin);
    }

    extern (C) private static
    int _socketOptionCallback(void *ptr,
                              curl_socket_t curlfd, curlsocktype purpose)
    {
        auto b = cast(Curl*) ptr;
        if (b._onSocketOption == null)
            return 0;

        // return: 0 ok, 1 fail
        return b._onSocketOption(curlfd, cast(CurlSockType) purpose);
    }

    extern (C) private static
    int _progressCallback(void *ptr,
                          double dltotal, double dlnow,
                          double ultotal, double ulnow)
    {
        auto b = cast(Curl*) ptr;
        if (b._onProgress == null)
            return 0;

        // return: 0 ok, 1 fail
        return b._onProgress(cast(size_t)dltotal, cast(size_t)dlnow,
                             cast(size_t)ultotal, cast(size_t)ulnow);
    }

}

// Internal messages send between threads.
// The data is wrapped in this struct in order to ensure that
// other std.concurrency.receive calls does not pick up our messages
// by accident.
private struct CurlMessage(T)
{
    public T data;
}

private static CurlMessage!T curlMessage(T)(T data)
{
    return CurlMessage!T(data);
}

// Pool of to be used for reusing buffers
private struct Pool(Data)
{
    private struct Entry
    {
        Data data;
        Entry* next;
    }
    private Entry*  root;
    private Entry* freeList;

    @safe @property bool empty()
    {
        return root == null;
    }

    @safe nothrow void push(Data d)
    {
        if (freeList == null)
        {
            // Allocate new Entry since there is no one
            // available in the freeList
            freeList = new Entry;
        }
        freeList.data = d;
        Entry* oldroot = root;
        root = freeList;
        freeList = freeList.next;
        root.next = oldroot;
    }

    @safe Data pop()
    {
        enforce!Exception(root != null, "pop() called on empty pool");
        auto d = root.data;
        auto n = root.next;
        root.next = freeList;
        freeList = root;
        root = n;
        return d;
    }
}

// Shared function for reading incoming chunks of data and
// sending the to a parent thread
private static size_t _receiveAsyncChunks(ubyte[] data, ref ubyte[] outdata,
                                          Pool!(ubyte[]) freeBuffers,
                                          ref ubyte[] buffer, Tid fromTid,
                                          ref bool aborted)
{
    immutable datalen = data.length;

    // Copy data to fill active buffer
    while (!data.empty)
    {

        // Make sure a buffer is present
        while ( outdata.empty && freeBuffers.empty)
        {
            // Active buffer is invalid and there are no
            // available buffers in the pool. Wait for buffers
            // to return from main thread in order to reuse
            // them.
            receive((immutable(ubyte)[] buf)
                    {
                        buffer = cast(ubyte[])buf;
                        outdata = buffer[];
                    },
                    (bool flag) { aborted = true; }
                    );
            if (aborted) return cast(size_t)0;
        }
        if (outdata.empty)
        {
            buffer = freeBuffers.pop();
            outdata = buffer[];
        }

        // Copy data
        auto copyBytes = outdata.length < data.length ?
            outdata.length : data.length;

        outdata[0..copyBytes] = data[0..copyBytes];
        outdata = outdata[copyBytes..$];
        data = data[copyBytes..$];

        if (outdata.empty)
            fromTid.send(thisTid, curlMessage(cast(immutable(ubyte)[])buffer));
    }

    return datalen;
}

// ditto
private static void _finalizeAsyncChunks(ubyte[] outdata, ref ubyte[] buffer,
                                         Tid fromTid)
{
    if (!outdata.empty)
    {
        // Resize the last buffer
        buffer.length = buffer.length - outdata.length;
        fromTid.send(thisTid, curlMessage(cast(immutable(ubyte)[])buffer));
    }
}


// Shared function for reading incoming lines of data and sending the to a
// parent thread
private static size_t _receiveAsyncLines(Terminator, Unit)
    (const(ubyte)[] data, ref EncodingScheme encodingScheme,
     bool keepTerminator, Terminator terminator,
     ref const(ubyte)[] leftOverBytes, ref bool bufferValid,
     ref Pool!(Unit[]) freeBuffers, ref Unit[] buffer,
     Tid fromTid, ref bool aborted)
{

    immutable datalen = data.length;

    // Terminator is specified and buffers should be resized as determined by
    // the terminator

    // Copy data to active buffer until terminator is found.

    // Decode as many lines as possible
    while (true)
    {

        // Make sure a buffer is present
        while (!bufferValid && freeBuffers.empty)
        {
            // Active buffer is invalid and there are no available buffers in
            // the pool. Wait for buffers to return from main thread in order to
            // reuse them.
            receive((immutable(Unit)[] buf)
                    {
                        buffer = cast(Unit[])buf;
                        buffer.length = 0;
                        buffer.assumeSafeAppend();
                        bufferValid = true;
                    },
                    (bool flag) { aborted = true; }
                    );
            if (aborted) return cast(size_t)0;
        }
        if (!bufferValid)
        {
            buffer = freeBuffers.pop();
            bufferValid = true;
        }

        // Try to read a line from left over bytes from last onReceive plus the
        // newly received bytes.
        try
        {
            if (decodeLineInto(leftOverBytes, data, buffer,
                               encodingScheme, terminator))
            {
                if (keepTerminator)
                {
                    fromTid.send(thisTid,
                                 curlMessage(cast(immutable(Unit)[])buffer));
                }
                else
                {
                    static if (isArray!Terminator)
                        fromTid.send(thisTid,
                                     curlMessage(cast(immutable(Unit)[])
                                             buffer[0..$-terminator.length]));
                    else
                        fromTid.send(thisTid,
                                     curlMessage(cast(immutable(Unit)[])
                                             buffer[0..$-1]));
                }
                bufferValid = false;
            }
            else
            {
                // Could not decode an entire line. Save
                // bytes left in data for next call to
                // onReceive. Can be up to a max of 4 bytes.
                enforce!CurlException(data.length <= 4,
                                        format(
                                        "Too many bytes left not decoded %s"~
                                        " > 4. Maybe the charset specified in"~
                                        " headers does not match "~
                                        "the actual content downloaded?",
                                        data.length));
                leftOverBytes ~= data;
                break;
            }
        }
        catch (CurlException ex)
        {
            prioritySend(fromTid, cast(immutable(CurlException))ex);
            return cast(size_t)0;
        }
    }
    return datalen;
}

// ditto
private static
void _finalizeAsyncLines(Unit)(bool bufferValid, Unit[] buffer, Tid fromTid)
{
    if (bufferValid && buffer.length != 0)
        fromTid.send(thisTid, curlMessage(cast(immutable(Unit)[])buffer[0..$]));
}


// Spawn a thread for handling the reading of incoming data in the
// background while the delegate is executing.  This will optimize
// throughput by allowing simultaneous input (this struct) and
// output (e.g. AsyncHTTPLineOutputRange).
private static void _spawnAsync(Conn, Unit, Terminator = void)()
{
    Tid fromTid = receiveOnly!Tid();

    // Get buffer to read into
    Pool!(Unit[]) freeBuffers;  // Free list of buffer objects

    // Number of bytes filled into active buffer
    Unit[] buffer;
    bool aborted = false;

    EncodingScheme encodingScheme;
    static if ( !is(Terminator == void))
    {
        // Only lines reading will receive a terminator
        auto terminator = receiveOnly!Terminator();
        auto keepTerminator = receiveOnly!bool();

        // max number of bytes to carry over from an onReceive
        // callback. This is 4 because it is the max code units to
        // decode a code point in the supported encodings.
        auto leftOverBytes =  new const(ubyte)[4];
        leftOverBytes.length = 0;
        auto bufferValid = false;
    }
    else
    {
        Unit[] outdata;
    }

    // no move semantic available in std.concurrency ie. must use casting.
    auto connDup = cast(CURL*)receiveOnly!ulong();
    auto client = Conn();
    client.p.curl.handle = connDup;

    // receive a method for both ftp and http but just use it for http
    auto method = receiveOnly!(HTTP.Method)();

    client.onReceive = (ubyte[] data)
    {
        // If no terminator is specified the chunk size is fixed.
        static if ( is(Terminator == void) )
            return _receiveAsyncChunks(data, outdata, freeBuffers, buffer,
                                       fromTid, aborted);
        else
            return _receiveAsyncLines(data, encodingScheme,
                                      keepTerminator, terminator, leftOverBytes,
                                      bufferValid, freeBuffers, buffer,
                                      fromTid, aborted);
    };

    static if ( is(Conn == HTTP) )
    {
        client.method = method;
        // register dummy header handler
        client.onReceiveHeader = (in char[] key, in char[] value)
        {
            if (key == "content-type")
                encodingScheme = EncodingScheme.create(client.p.charset);
        };
    }
    else
    {
        encodingScheme = EncodingScheme.create(client.encoding);
    }

    // Start the request
    CurlCode code;
    try
    {
        code = client.perform(ThrowOnError.no);
    }
    catch (Exception ex)
    {
        prioritySend(fromTid, cast(immutable(Exception)) ex);
        fromTid.send(thisTid, curlMessage(true)); // signal done
        return;
    }

    if (code != CurlError.ok)
    {
        if (aborted && (code == CurlError.aborted_by_callback ||
                        code == CurlError.write_error))
        {
            fromTid.send(thisTid, curlMessage(true)); // signal done
            return;
        }
        prioritySend(fromTid, cast(immutable(CurlException))
                     new CurlException(client.p.curl.errorString(code)));

        fromTid.send(thisTid, curlMessage(true)); // signal done
        return;
    }

    // Send remaining data that is not a full chunk size
    static if ( is(Terminator == void) )
        _finalizeAsyncChunks(outdata, buffer, fromTid);
    else
        _finalizeAsyncLines(bufferValid, buffer, fromTid);

    fromTid.send(thisTid, curlMessage(true)); // signal done
}<|MERGE_RESOLUTION|>--- conflicted
+++ resolved
@@ -4130,12 +4130,7 @@
     {
         throwOnStopped();
         auto rval = curl.easy_setopt(this.handle, option, null);
-<<<<<<< HEAD
-        if (rval != CurlError.unknown_telnet_option)
-        {
-=======
         if (rval != CurlError.unknown_option && rval != CurlError.not_built_in)
->>>>>>> d407ec73
             _check(rval);
     }
 
